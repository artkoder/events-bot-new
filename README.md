--- conflicted
+++ resolved
@@ -6,11 +6,7 @@
 Fly.io with a webhook.
 
 Forwarded posts from moderators or admins are treated the same as the `/addevent` command.
-<<<<<<< HEAD
-Use `/setchannel` on a forwarded message to register an announcement channel. The `/channels` command lists channels where the bot is admin.
-=======
 Use `/setchannel` to pick one of the channels where the bot has admin rights and mark it as a source for announcement posts. `/channels` lists all admin channels and lets you cancel registration.
->>>>>>> 4ee041ea
 
 Bot messages display dates in the format `DD.MM.YYYY`. Public pages such as
 Telegraph posts use the short form "D месяц" (e.g. `2 июля`).
