--- conflicted
+++ resolved
@@ -29,11 +29,8 @@
 ```bash
 fly launch
 fly deploy
-<<<<<<< HEAD
 ```
+
 
 ## CI/CD
 Каждый push в main запускает GitHub Actions → flyctl deploy → Fly.io.
-=======
-```
->>>>>>> 4ebfad70
