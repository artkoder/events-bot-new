# Events Bot

Telegram bot for publishing event announcements.

This is an MVP using **aiogram 3** and SQLite. It is designed for deployment on
Fly.io with a webhook.

See `docs/COMMANDS.md` for available bot commands, including `/events` to
browse upcoming announcements.

## Quick start

1. Install dependencies:
   ```bash
   pip install -r requirements.txt
   ```
2. Run locally (set `WEBHOOK_URL` to the public HTTPS address you plan to use):
   ```bash
   export TELEGRAM_BOT_TOKEN=xxx
   export WEBHOOK_URL=https://your-app.fly.dev
   export DB_PATH=/data/db.sqlite
   export FOUR_O_TOKEN=sk-...
   export FOUR_O_URL=https://api.openai.com/v1/chat/completions
  # Optional: provide Telegraph token. If omitted, the bot creates an account
  # automatically and saves the token to /data/telegraph_token.txt.
  export TELEGRAPH_TOKEN=your_telegraph_token
  python main.py
   ```

## Deployment on Fly.io

1. Initialize app (once):
   ```bash
   fly launch
   fly volumes create data --size 1
   ```
2. Set secrets (the bot requires `WEBHOOK_URL` for webhook registration):
   ```bash
   fly secrets set TELEGRAM_BOT_TOKEN=xxx
   fly secrets set WEBHOOK_URL=https://<app>.fly.dev
   fly secrets set FOUR_O_TOKEN=xxxxx
   fly secrets set FOUR_O_URL=https://api.openai.com/v1/chat/completions
   fly secrets set DB_PATH=/data/db.sqlite
   # Optional: use your own Telegraph token. If not set, a new account will be
   # created on first run and the token saved to the data volume.
   fly secrets set TELEGRAPH_TOKEN=<token>
   ```
3. Deploy:
   ```bash
   fly deploy
   ```

## Files
- `docs/COMMANDS.md` – full list of bot commands.
- `docs/USER_STORIES.md` – user stories.
- `docs/ARCHITECTURE.md` – system architecture.
- `docs/PROMPTS.md` – base prompt for model 4o (edit this for parsing rules).
- `docs/FOUR_O_REQUEST.md` – how requests to 4o are formed.
- `CHANGELOG.md` – project history.

<<<<<<< HEAD
Each added event stores the original announcement text in a Telegraph page. The link is shown when the event is added and in the `/events` listing.
=======
Each added event stores the original announcement text in a Telegraph page. The link is shown when the event is added and in the `/events` listing. Events may also contain ticket prices and a purchase link. Use the edit button in `/events` to change any field.
>>>>>>> 0550091d

To verify Telegraph access manually run:
```bash
python main.py test_telegraph
```
The command prints the created page URL and confirms that editing works.
<|MERGE_RESOLUTION|>--- conflicted
+++ resolved
@@ -58,11 +58,7 @@
 - `docs/FOUR_O_REQUEST.md` – how requests to 4o are formed.
 - `CHANGELOG.md` – project history.
 
-<<<<<<< HEAD
-Each added event stores the original announcement text in a Telegraph page. The link is shown when the event is added and in the `/events` listing.
-=======
 Each added event stores the original announcement text in a Telegraph page. The link is shown when the event is added and in the `/events` listing. Events may also contain ticket prices and a purchase link. Use the edit button in `/events` to change any field.
->>>>>>> 0550091d
 
 To verify Telegraph access manually run:
 ```bash
