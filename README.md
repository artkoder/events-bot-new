# Events Bot

Telegram bot for publishing event announcements. Daily announcements can also be posted to a VK group.
<<<<<<< HEAD
Use `/regdailychannels` and `/daily` to manage both Telegram channels and the VK group including posting times.
=======
>>>>>>> 5a7b8ec3

This is an MVP using **aiogram 3** and SQLite. It is designed for deployment on
Fly.io with a webhook.

Forwarded posts from moderators or admins are treated the same as the `/addevent` command.
Use `/setchannel` to pick one of the channels where the bot has admin rights and register it either as an announcement source or as the calendar asset channel. `/channels` lists all admin channels and lets you disable these roles. When the asset channel is set, forwarded posts from it get a **Добавить в календарь** button linking to the calendar file.

Bot messages display dates in the format `DD.MM.YYYY`. Public pages such as
Telegraph posts use the short form "D месяц" (e.g. `2 июля`).

Dates are shown as `DD.MM.YYYY` in bot messages. Telegraph pages and other
public posts use the format "D месяц" (for example, "2 июля").

See `docs/COMMANDS.md` for available bot commands, including `/events` to
browse upcoming announcements. The command accepts dates like `2025-07-10`,
`10.07.2025` or `2 августа`.

## Quick start

1. Install dependencies:
   ```bash
   pip install -r requirements.txt
   ```
2. Run locally (set `WEBHOOK_URL` to the public HTTPS address you plan to use):
   ```bash
   export TELEGRAM_BOT_TOKEN=xxx
   export WEBHOOK_URL=https://your-app.fly.dev
   export DB_PATH=/data/db.sqlite
   export FOUR_O_TOKEN=sk-...
  export FOUR_O_URL=https://api.openai.com/v1/chat/completions
  export SUPABASE_URL=https://<project>.supabase.co
  export SUPABASE_KEY=service_role_key
  # Optional: custom bucket name (defaults to events-ics)
  export SUPABASE_BUCKET=events-ics
  # Optional: provide Telegraph token. If omitted, the bot creates an account
  # automatically and saves the token to /data/telegraph_token.txt.
  export TELEGRAPH_TOKEN=your_telegraph_token
  # Optional: post daily announcements to VK
  export VK_TOKEN=vk_access_token
  python main.py
   ```

## Deployment on Fly.io

1. Initialize app (once):
   ```bash
   fly launch
   fly volumes create data --size 1
   ```
2. Set secrets (the bot requires `WEBHOOK_URL` for webhook registration):
   ```bash
   fly secrets set TELEGRAM_BOT_TOKEN=xxx
   fly secrets set WEBHOOK_URL=https://<app>.fly.dev
   fly secrets set FOUR_O_TOKEN=xxxxx
    fly secrets set FOUR_O_URL=https://api.openai.com/v1/chat/completions
    fly secrets set DB_PATH=/data/db.sqlite
    # Optional: enable calendar files
    fly secrets set SUPABASE_URL=https://<project>.supabase.co
   fly secrets set SUPABASE_KEY=service_role_key
   # Optional: use your own Telegraph token. If not set, a new account will be
   # created on first run and the token saved to the data volume.
   fly secrets set TELEGRAPH_TOKEN=<token>
   # Optional: post daily announcements to VK
   fly secrets set VK_TOKEN=<token>
   ```
3. Deploy:
   ```bash
   fly deploy
   ```

## Files
- `docs/COMMANDS.md` – full list of bot commands.
- `docs/USER_STORIES.md` – user stories.
- `docs/ARCHITECTURE.md` – system architecture.
- `docs/PROMPTS.md` – base prompt for model 4o (edit this for parsing rules).
- `docs/FOUR_O_REQUEST.md` – how requests to 4o are formed.
- `docs/LOCATIONS.md` – list of standard venues used when parsing events.
- `docs/RECURRING_EVENTS.md` – design notes for repeating events.
- `CHANGELOG.md` – project history.

Each added event stores the original announcement text in a Telegraph page. The link is shown when the event is added and in the `/events` listing. Events may also contain ticket prices and a purchase link. Use the edit button in `/events` to change any field.
Links from the announcement text are preserved on the Telegraph page whenever possible so readers can follow the original sources.
If the original message contains photos (under 5&nbsp;MB), they are uploaded to Catbox and displayed on the Telegraph page.
Editing an event lets you create or delete an ICS file for calendars. The file is uploaded to Supabase when `SUPABASE_URL` and `SUPABASE_KEY` are set. Files are named `Event-<id>-dd-mm-yyyy.ics` and include a link back to the event. Set `SUPABASE_BUCKET` if you use a bucket name other than `events-ics`.
When a calendar file exists the Telegraph page shows a link right under the title image: "📅 Добавить в календарь на телефоне (ICS)".
Events may note support for the Пушкинская карта, shown as a separate line in postings.
Run `/exhibitions` to see all ongoing exhibitions (events with a start and end date).

To verify Telegraph access manually run:
```bash
python main.py test_telegraph
```
The command prints the created page URL and confirms that editing works.

## Backup and restore

Use `/dumpdb` to download a SQL dump of the current database. The bot replies
with a list of connected channels and the steps required to restore the dump on
another server. Send `/restore` with the dump file attached to load it back.

## Telegraph caching

Telegram desktop may cache the first version of a Telegraph page and ignore
edits. Opening the link in a browser or the mobile client shows the latest
content. There is no reliable API to refresh the cached preview without creating
a new page.

## Telegraph page size

Telegraph rejects pages larger than about 64&nbsp;kB. When a month contains too
many events the bot automatically splits the announcement into two pages. The
first one ends with a prominent link "<месяц> продолжение" leading to the second
page.
<|MERGE_RESOLUTION|>--- conflicted
+++ resolved
@@ -1,10 +1,9 @@
 # Events Bot
 
 Telegram bot for publishing event announcements. Daily announcements can also be posted to a VK group.
-<<<<<<< HEAD
+
 Use `/regdailychannels` and `/daily` to manage both Telegram channels and the VK group including posting times.
-=======
->>>>>>> 5a7b8ec3
+
 
 This is an MVP using **aiogram 3** and SQLite. It is designed for deployment on
 Fly.io with a webhook.
