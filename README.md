# Events Bot

Telegram bot for publishing event announcements.

This is an MVP using **aiogram 3** and SQLite. It is designed for deployment on
Fly.io with a webhook.

See `docs/COMMANDS.md` for available bot commands, including `/events` to
browse upcoming announcements.

## Quick start

1. Install dependencies:
   ```bash
   pip install -r requirements.txt
   ```
2. Run locally (set `WEBHOOK_URL` to the public HTTPS address you plan to use):
   ```bash
   export TELEGRAM_BOT_TOKEN=xxx
   export WEBHOOK_URL=https://your-app.fly.dev
   export DB_PATH=/data/db.sqlite
   export FOUR_O_TOKEN=sk-...
   export FOUR_O_URL=https://api.openai.com/v1/chat/completions
  # Optional: provide Telegraph token. If omitted, the bot creates an account
  # automatically and saves the token to /data/telegraph_token.txt.
  export TELEGRAPH_TOKEN=your_telegraph_token
  python main.py
   ```

## Deployment on Fly.io

1. Initialize app (once):
   ```bash
   fly launch
   fly volumes create data --size 1
   ```
2. Set secrets (the bot requires `WEBHOOK_URL` for webhook registration):
   ```bash
   fly secrets set TELEGRAM_BOT_TOKEN=xxx
   fly secrets set WEBHOOK_URL=https://<app>.fly.dev
   fly secrets set FOUR_O_TOKEN=xxxxx
   fly secrets set FOUR_O_URL=https://api.openai.com/v1/chat/completions
   fly secrets set DB_PATH=/data/db.sqlite
   # Optional: use your own Telegraph token. If not set, a new account will be
   # created on first run and the token saved to the data volume.
   fly secrets set TELEGRAPH_TOKEN=<token>
   ```
3. Deploy:
   ```bash
   fly deploy
   ```

## Files
- `docs/COMMANDS.md` – full list of bot commands.
- `docs/USER_STORIES.md` – user stories.
- `docs/ARCHITECTURE.md` – system architecture.
- `docs/PROMPTS.md` – base prompt for model 4o (edit this for parsing rules).
- `docs/FOUR_O_REQUEST.md` – how requests to 4o are formed.
<<<<<<< HEAD
=======
- `docs/LOCATIONS.md` – list of standard venues used when parsing events.
>>>>>>> 4309b7d6
- `CHANGELOG.md` – project history.

Each added event stores the original announcement text in a Telegraph page. The link is shown when the event is added and in the `/events` listing. Events may also contain ticket prices and a purchase link. Use the edit button in `/events` to change any field.

To verify Telegraph access manually run:
```bash
python main.py test_telegraph
```
The command prints the created page URL and confirms that editing works.
<|MERGE_RESOLUTION|>--- conflicted
+++ resolved
@@ -56,10 +56,7 @@
 - `docs/ARCHITECTURE.md` – system architecture.
 - `docs/PROMPTS.md` – base prompt for model 4o (edit this for parsing rules).
 - `docs/FOUR_O_REQUEST.md` – how requests to 4o are formed.
-<<<<<<< HEAD
-=======
 - `docs/LOCATIONS.md` – list of standard venues used when parsing events.
->>>>>>> 4309b7d6
 - `CHANGELOG.md` – project history.
 
 Each added event stores the original announcement text in a Telegraph page. The link is shown when the event is added and in the `/events` listing. Events may also contain ticket prices and a purchase link. Use the edit button in `/events` to change any field.
