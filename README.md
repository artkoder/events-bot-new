# Events Bot

Telegram bot for publishing event announcements.

This is an MVP using **aiogram 3** and SQLite. It is designed for deployment on
Fly.io with a webhook.

See `docs/COMMANDS.md` for available bot commands.

<<<<<<< HEAD
## Quick start

=======
See `docs/COMMANDS.md` for available bot commands.

## Quick start


>>>>>>> a1c98817
1. Install dependencies:
   ```bash
   pip install -r requirements.txt
   ```
<<<<<<< HEAD
=======

>>>>>>> a1c98817
2. Run locally (set `WEBHOOK_URL` to the public HTTPS address you plan to use):
   ```bash
   export TELEGRAM_BOT_TOKEN=xxx
   export WEBHOOK_URL=https://your-app.fly.dev
   export DB_PATH=/data/db.sqlite
<<<<<<< HEAD
   export FOUR_O_TOKEN=sk-...
   export FOUR_O_URL=https://api.openai.com/v1/chat/completions
=======

>>>>>>> a1c98817
   python main.py
   ```

## Deployment on Fly.io
<<<<<<< HEAD

1. Initialize app (once):
   ```bash
   fly launch
   fly volumes create data --size 1
   ```
=======

1. Initialize app (once):
   ```bash
   fly launch
   fly volumes create data --size 1
   ```

>>>>>>> a1c98817
2. Set secrets (the bot requires `WEBHOOK_URL` for webhook registration):
   ```bash
   fly secrets set TELEGRAM_BOT_TOKEN=xxx
   fly secrets set WEBHOOK_URL=https://<app>.fly.dev
   fly secrets set FOUR_O_TOKEN=xxxxx
<<<<<<< HEAD
   fly secrets set FOUR_O_URL=https://api.openai.com/v1/chat/completions
=======
>>>>>>> a1c98817
   fly secrets set DB_PATH=/data/db.sqlite
   ```
3. Deploy:
   ```bash
   fly deploy
   ```

## Files
- `docs/COMMANDS.md` – full list of bot commands.
- `docs/USER_STORIES.md` – user stories.
- `docs/ARCHITECTURE.md` – system architecture.
- `docs/PROMPTS.md` – base prompt for model 4o (edit this for parsing rules).
- `docs/FOUR_O_REQUEST.md` – how requests to 4o are formed.
- `CHANGELOG.md` – project history.

To verify Telegraph access run:
```bash
python main.py test_telegraph
```
<<<<<<< HEAD
=======

>>>>>>> a1c98817
<|MERGE_RESOLUTION|>--- conflicted
+++ resolved
@@ -5,49 +5,32 @@
 This is an MVP using **aiogram 3** and SQLite. It is designed for deployment on
 Fly.io with a webhook.
 
-See `docs/COMMANDS.md` for available bot commands.
 
-<<<<<<< HEAD
-## Quick start
 
-=======
 See `docs/COMMANDS.md` for available bot commands.
 
 ## Quick start
 
 
->>>>>>> a1c98817
 1. Install dependencies:
    ```bash
    pip install -r requirements.txt
    ```
-<<<<<<< HEAD
-=======
 
->>>>>>> a1c98817
 2. Run locally (set `WEBHOOK_URL` to the public HTTPS address you plan to use):
    ```bash
    export TELEGRAM_BOT_TOKEN=xxx
    export WEBHOOK_URL=https://your-app.fly.dev
    export DB_PATH=/data/db.sqlite
-<<<<<<< HEAD
+
    export FOUR_O_TOKEN=sk-...
    export FOUR_O_URL=https://api.openai.com/v1/chat/completions
-=======
 
->>>>>>> a1c98817
    python main.py
    ```
 
 ## Deployment on Fly.io
-<<<<<<< HEAD
 
-1. Initialize app (once):
-   ```bash
-   fly launch
-   fly volumes create data --size 1
-   ```
-=======
 
 1. Initialize app (once):
    ```bash
@@ -55,16 +38,13 @@
    fly volumes create data --size 1
    ```
 
->>>>>>> a1c98817
 2. Set secrets (the bot requires `WEBHOOK_URL` for webhook registration):
    ```bash
    fly secrets set TELEGRAM_BOT_TOKEN=xxx
    fly secrets set WEBHOOK_URL=https://<app>.fly.dev
    fly secrets set FOUR_O_TOKEN=xxxxx
-<<<<<<< HEAD
    fly secrets set FOUR_O_URL=https://api.openai.com/v1/chat/completions
-=======
->>>>>>> a1c98817
+
    fly secrets set DB_PATH=/data/db.sqlite
    ```
 3. Deploy:
@@ -84,7 +64,4 @@
 ```bash
 python main.py test_telegraph
 ```
-<<<<<<< HEAD
-=======
 
->>>>>>> a1c98817
