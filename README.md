# Events Bot

Telegram bot for publishing event announcements.

This is an MVP using **aiogram 3** and SQLite. It is designed for deployment on
Fly.io with a webhook.

## Quick start

1. Install dependencies:
   ```bash
   pip install -r requirements.txt
   ```
2. Run locally:
   ```bash
   export TELEGRAM_BOT_TOKEN=xxx
   export WEBHOOK_URL=https://your-app.fly.dev
<<<<<<< HEAD
   export DB_PATH=/data/db.sqlite
=======

   export DB_PATH=/data/db.sqlite

>>>>>>> f2f692f6
   python main.py
   ```

## Deployment on Fly.io

1. Initialize app (once):
   ```bash
   fly launch
   fly volumes create data --size 1
   ```
2. Set secrets:
   ```bash
   fly secrets set TELEGRAM_BOT_TOKEN=xxx
   fly secrets set WEBHOOK_URL=https://<app>.fly.dev
   fly secrets set FOUR_O_TOKEN=xxxxx
<<<<<<< HEAD
   fly secrets set DB_PATH=/data/db.sqlite
=======

   fly secrets set DB_PATH=/data/db.sqlite

>>>>>>> f2f692f6
   ```
3. Deploy:
   ```bash
   fly deploy
   ```

## Files
- `docs/USER_STORIES.md` – full list of user stories.
- `docs/ARCHITECTURE.md` – system architecture.
- `docs/PROMPTS.md` – prompt for model 4o.
- `docs/FOUR_O_REQUEST.md` – how requests to 4o are formed.
- `CHANGELOG.md` – project history.
<|MERGE_RESOLUTION|>--- conflicted
+++ resolved
@@ -15,13 +15,9 @@
    ```bash
    export TELEGRAM_BOT_TOKEN=xxx
    export WEBHOOK_URL=https://your-app.fly.dev
-<<<<<<< HEAD
-   export DB_PATH=/data/db.sqlite
-=======
 
    export DB_PATH=/data/db.sqlite
 
->>>>>>> f2f692f6
    python main.py
    ```
 
@@ -37,13 +33,9 @@
    fly secrets set TELEGRAM_BOT_TOKEN=xxx
    fly secrets set WEBHOOK_URL=https://<app>.fly.dev
    fly secrets set FOUR_O_TOKEN=xxxxx
-<<<<<<< HEAD
-   fly secrets set DB_PATH=/data/db.sqlite
-=======
 
    fly secrets set DB_PATH=/data/db.sqlite
 
->>>>>>> f2f692f6
    ```
 3. Deploy:
    ```bash
