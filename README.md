# Events Bot

Telegram bot for publishing event announcements.

This is an MVP using **aiogram 3** and SQLite. It is designed for deployment on
Fly.io with a webhook.

## Quick start

1. Install dependencies:
   ```bash
   pip install -r requirements.txt
   ```
2. Run locally:
   ```bash
   export TELEGRAM_BOT_TOKEN=xxx
   export WEBHOOK_URL=https://your-app.fly.dev
<<<<<<< HEAD
   export DB_PATH=/data/db.sqlite
=======
>>>>>>> 005a7199
   python main.py
   ```

## Deployment on Fly.io

1. Initialize app (once):
   ```bash
   fly launch
   fly volumes create data --size 1
   ```
2. Set secrets:
   ```bash
   fly secrets set TELEGRAM_BOT_TOKEN=xxx
   fly secrets set WEBHOOK_URL=https://<app>.fly.dev
   fly secrets set FOUR_O_TOKEN=xxxxx
<<<<<<< HEAD
   fly secrets set DB_PATH=/data/db.sqlite
=======
>>>>>>> 005a7199
   ```
3. Deploy:
   ```bash
   fly deploy
   ```

## Files
- `docs/USER_STORIES.md` – full list of user stories.
- `docs/ARCHITECTURE.md` – system architecture.
- `docs/PROMPTS.md` – prompt for model 4o.
- `docs/FOUR_O_REQUEST.md` – how requests to 4o are formed.
- `CHANGELOG.md` – project history.
<|MERGE_RESOLUTION|>--- conflicted
+++ resolved
@@ -15,10 +15,9 @@
    ```bash
    export TELEGRAM_BOT_TOKEN=xxx
    export WEBHOOK_URL=https://your-app.fly.dev
-<<<<<<< HEAD
+
    export DB_PATH=/data/db.sqlite
-=======
->>>>>>> 005a7199
+
    python main.py
    ```
 
@@ -34,10 +33,9 @@
    fly secrets set TELEGRAM_BOT_TOKEN=xxx
    fly secrets set WEBHOOK_URL=https://<app>.fly.dev
    fly secrets set FOUR_O_TOKEN=xxxxx
-<<<<<<< HEAD
+
    fly secrets set DB_PATH=/data/db.sqlite
-=======
->>>>>>> 005a7199
+
    ```
 3. Deploy:
    ```bash
