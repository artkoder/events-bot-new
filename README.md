--- conflicted
+++ resolved
@@ -1,13 +1,7 @@
 # Events Bot
 
 Telegram bot for publishing event announcements. Daily announcements can also be posted to a VK group.
-<<<<<<< HEAD
-
 Use `/regdailychannels` and `/daily` to manage both Telegram channels and the VK group including posting times.
-
-=======
-Use `/regdailychannels` and `/daily` to manage both Telegram channels and the VK group including posting times.
->>>>>>> 541f88fc
 
 This is an MVP using **aiogram 3** and SQLite. It is designed for deployment on
 Fly.io with a webhook.
