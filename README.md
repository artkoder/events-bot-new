--- conflicted
+++ resolved
@@ -33,11 +33,9 @@
   export FOUR_O_URL=https://api.openai.com/v1/chat/completions
   export SUPABASE_URL=https://<project>.supabase.co
   export SUPABASE_KEY=service_role_key
-<<<<<<< HEAD
   # Optional: custom bucket name (defaults to events-ics)
   export SUPABASE_BUCKET=events-ics
-=======
->>>>>>> a95dea8d
+
   # Optional: provide Telegraph token. If omitted, the bot creates an account
   # automatically and saves the token to /data/telegraph_token.txt.
   export TELEGRAPH_TOKEN=your_telegraph_token
@@ -79,11 +77,9 @@
 Each added event stores the original announcement text in a Telegraph page. The link is shown when the event is added and in the `/events` listing. Events may also contain ticket prices and a purchase link. Use the edit button in `/events` to change any field.
 Links from the announcement text are preserved on the Telegraph page whenever possible so readers can follow the original sources.
 If the original message contains photos (under 5&nbsp;MB), they are uploaded to Catbox and displayed on the Telegraph page.
-<<<<<<< HEAD
+
 Editing an event lets you create or delete an ICS file for calendars. The file is uploaded to Supabase when `SUPABASE_URL` and `SUPABASE_KEY` are set. Set `SUPABASE_BUCKET` if you use a bucket name other than `events-ics`.
-=======
-Editing an event lets you create or delete an ICS file for calendars. The file is uploaded to Supabase bucket `events-ics` when `SUPABASE_URL` and `SUPABASE_KEY` are set.
->>>>>>> a95dea8d
+
 Events may note support for the Пушкинская карта, shown as a separate line in postings.
 Run `/exhibitions` to see all ongoing exhibitions (events with a start and end date).
 
