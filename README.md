--- conflicted
+++ resolved
@@ -72,10 +72,7 @@
 Each added event stores the original announcement text in a Telegraph page. The link is shown when the event is added and in the `/events` listing. Events may also contain ticket prices and a purchase link. Use the edit button in `/events` to change any field.
 Links from the announcement text are preserved on the Telegraph page whenever possible so readers can follow the original sources.
 If the original message contains photos (under 5&nbsp;MB), they are uploaded to Catbox and displayed on the Telegraph page.
-<<<<<<< HEAD
-=======
 Events may note support for the Пушкинская карта, shown as a separate line in postings.
->>>>>>> 2b60777a
 Run `/exhibitions` to see all ongoing exhibitions (events with a start and end date).
 
 To verify Telegraph access manually run:
