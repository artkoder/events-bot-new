# Events Bot

Telegram bot for publishing event announcements.

This is an MVP using **aiogram 3** and SQLite. It is designed for deployment on
Fly.io with a webhook.

See `docs/COMMANDS.md` for available bot commands, including `/events` to
browse upcoming announcements.

## Quick start

1. Install dependencies:
   ```bash
   pip install -r requirements.txt
   ```
2. Run locally (set `WEBHOOK_URL` to the public HTTPS address you plan to use):
   ```bash
   export TELEGRAM_BOT_TOKEN=xxx
   export WEBHOOK_URL=https://your-app.fly.dev
   export DB_PATH=/data/db.sqlite
   export FOUR_O_TOKEN=sk-...
   export FOUR_O_URL=https://api.openai.com/v1/chat/completions
<<<<<<< HEAD
   python main.py
   ```

## Deployment on Fly.io

1. Initialize app (once):
   ```bash
   fly launch
   fly volumes create data --size 1
   ```
2. Set secrets (the bot requires `WEBHOOK_URL` for webhook registration):
   ```bash
   fly secrets set TELEGRAM_BOT_TOKEN=xxx
   fly secrets set WEBHOOK_URL=https://<app>.fly.dev
   fly secrets set FOUR_O_TOKEN=xxxxx
   fly secrets set FOUR_O_URL=https://api.openai.com/v1/chat/completions
   fly secrets set DB_PATH=/data/db.sqlite
   ```
3. Deploy:
   ```bash
   fly deploy
   ```

## Files
- `docs/COMMANDS.md` – full list of bot commands.
- `docs/USER_STORIES.md` – user stories.
- `docs/ARCHITECTURE.md` – system architecture.
- `docs/PROMPTS.md` – base prompt for model 4o (edit this for parsing rules).
- `docs/FOUR_O_REQUEST.md` – how requests to 4o are formed.
- `CHANGELOG.md` – project history.

To verify Telegraph access run:
```bash
python main.py test_telegraph
```
=======
  # Optional: provide Telegraph token. If omitted, the bot creates an account
  # automatically and saves the token to /data/telegraph_token.txt.
  export TELEGRAPH_TOKEN=your_telegraph_token
  python main.py
   ```

## Deployment on Fly.io

1. Initialize app (once):
   ```bash
   fly launch
   fly volumes create data --size 1
   ```
2. Set secrets (the bot requires `WEBHOOK_URL` for webhook registration):
   ```bash
   fly secrets set TELEGRAM_BOT_TOKEN=xxx
   fly secrets set WEBHOOK_URL=https://<app>.fly.dev
   fly secrets set FOUR_O_TOKEN=xxxxx
   fly secrets set FOUR_O_URL=https://api.openai.com/v1/chat/completions
   fly secrets set DB_PATH=/data/db.sqlite
   # Optional: use your own Telegraph token. If not set, a new account will be
   # created on first run and the token saved to the data volume.
   fly secrets set TELEGRAPH_TOKEN=<token>
   ```
3. Deploy:
   ```bash
   fly deploy
   ```

## Files
- `docs/COMMANDS.md` – full list of bot commands.
- `docs/USER_STORIES.md` – user stories.
- `docs/ARCHITECTURE.md` – system architecture.
- `docs/PROMPTS.md` – base prompt for model 4o (edit this for parsing rules).
- `docs/FOUR_O_REQUEST.md` – how requests to 4o are formed.
- `CHANGELOG.md` – project history.

Each added event stores the original announcement text in a Telegraph page. The link is shown when the event is added and in the `/events` listing.

To verify Telegraph access manually run:
```bash
python main.py test_telegraph
```
The command prints the created page URL and confirms that editing works.
>>>>>>> 3d8200dd
<|MERGE_RESOLUTION|>--- conflicted
+++ resolved
@@ -21,43 +21,6 @@
    export DB_PATH=/data/db.sqlite
    export FOUR_O_TOKEN=sk-...
    export FOUR_O_URL=https://api.openai.com/v1/chat/completions
-<<<<<<< HEAD
-   python main.py
-   ```
-
-## Deployment on Fly.io
-
-1. Initialize app (once):
-   ```bash
-   fly launch
-   fly volumes create data --size 1
-   ```
-2. Set secrets (the bot requires `WEBHOOK_URL` for webhook registration):
-   ```bash
-   fly secrets set TELEGRAM_BOT_TOKEN=xxx
-   fly secrets set WEBHOOK_URL=https://<app>.fly.dev
-   fly secrets set FOUR_O_TOKEN=xxxxx
-   fly secrets set FOUR_O_URL=https://api.openai.com/v1/chat/completions
-   fly secrets set DB_PATH=/data/db.sqlite
-   ```
-3. Deploy:
-   ```bash
-   fly deploy
-   ```
-
-## Files
-- `docs/COMMANDS.md` – full list of bot commands.
-- `docs/USER_STORIES.md` – user stories.
-- `docs/ARCHITECTURE.md` – system architecture.
-- `docs/PROMPTS.md` – base prompt for model 4o (edit this for parsing rules).
-- `docs/FOUR_O_REQUEST.md` – how requests to 4o are formed.
-- `CHANGELOG.md` – project history.
-
-To verify Telegraph access run:
-```bash
-python main.py test_telegraph
-```
-=======
   # Optional: provide Telegraph token. If omitted, the bot creates an account
   # automatically and saves the token to /data/telegraph_token.txt.
   export TELEGRAPH_TOKEN=your_telegraph_token
@@ -102,4 +65,3 @@
 python main.py test_telegraph
 ```
 The command prints the created page URL and confirms that editing works.
->>>>>>> 3d8200dd
