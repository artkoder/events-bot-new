# Events Bot

Telegram bot for publishing event announcements.

This is an MVP using **aiogram 3** and SQLite. It is designed for deployment on
Fly.io with a webhook.

<<<<<<< HEAD


See `docs/COMMANDS.md` for available bot commands.

## Quick start


=======
See `docs/COMMANDS.md` for available bot commands, including `/events` to
browse upcoming announcements.

## Quick start

>>>>>>> 912be422
1. Install dependencies:
   ```bash
   pip install -r requirements.txt
   ```
<<<<<<< HEAD

2. Run locally (set `WEBHOOK_URL` to the public HTTPS address you plan to use):
   ```bash
   export TELEGRAM_BOT_TOKEN=xxx
   export WEBHOOK_URL=https://your-app.fly.dev
   export DB_PATH=/data/db.sqlite

   export FOUR_O_TOKEN=sk-...
   export FOUR_O_URL=https://api.openai.com/v1/chat/completions

   python main.py
   ```

## Deployment on Fly.io


1. Initialize app (once):
   ```bash
   fly launch
   fly volumes create data --size 1
   ```

2. Set secrets (the bot requires `WEBHOOK_URL` for webhook registration):
   ```bash
   fly secrets set TELEGRAM_BOT_TOKEN=xxx
   fly secrets set WEBHOOK_URL=https://<app>.fly.dev
   fly secrets set FOUR_O_TOKEN=xxxxx
   fly secrets set FOUR_O_URL=https://api.openai.com/v1/chat/completions

=======
2. Run locally (set `WEBHOOK_URL` to the public HTTPS address you plan to use):
   ```bash
   export TELEGRAM_BOT_TOKEN=xxx
   export WEBHOOK_URL=https://your-app.fly.dev
   export DB_PATH=/data/db.sqlite
   export FOUR_O_TOKEN=sk-...
   export FOUR_O_URL=https://api.openai.com/v1/chat/completions
   python main.py
   ```

## Deployment on Fly.io

1. Initialize app (once):
   ```bash
   fly launch
   fly volumes create data --size 1
   ```
2. Set secrets (the bot requires `WEBHOOK_URL` for webhook registration):
   ```bash
   fly secrets set TELEGRAM_BOT_TOKEN=xxx
   fly secrets set WEBHOOK_URL=https://<app>.fly.dev
   fly secrets set FOUR_O_TOKEN=xxxxx
   fly secrets set FOUR_O_URL=https://api.openai.com/v1/chat/completions
>>>>>>> 912be422
   fly secrets set DB_PATH=/data/db.sqlite
   ```
3. Deploy:
   ```bash
   fly deploy
   ```

## Files
- `docs/COMMANDS.md` – full list of bot commands.
- `docs/USER_STORIES.md` – user stories.
- `docs/ARCHITECTURE.md` – system architecture.
- `docs/PROMPTS.md` – base prompt for model 4o (edit this for parsing rules).
- `docs/FOUR_O_REQUEST.md` – how requests to 4o are formed.
- `CHANGELOG.md` – project history.

To verify Telegraph access run:
```bash
python main.py test_telegraph
```
<<<<<<< HEAD

=======
>>>>>>> 912be422
<|MERGE_RESOLUTION|>--- conflicted
+++ resolved
@@ -5,56 +5,15 @@
 This is an MVP using **aiogram 3** and SQLite. It is designed for deployment on
 Fly.io with a webhook.
 
-<<<<<<< HEAD
-
-
-See `docs/COMMANDS.md` for available bot commands.
-
-## Quick start
-
-
-=======
 See `docs/COMMANDS.md` for available bot commands, including `/events` to
 browse upcoming announcements.
 
 ## Quick start
 
->>>>>>> 912be422
 1. Install dependencies:
    ```bash
    pip install -r requirements.txt
    ```
-<<<<<<< HEAD
-
-2. Run locally (set `WEBHOOK_URL` to the public HTTPS address you plan to use):
-   ```bash
-   export TELEGRAM_BOT_TOKEN=xxx
-   export WEBHOOK_URL=https://your-app.fly.dev
-   export DB_PATH=/data/db.sqlite
-
-   export FOUR_O_TOKEN=sk-...
-   export FOUR_O_URL=https://api.openai.com/v1/chat/completions
-
-   python main.py
-   ```
-
-## Deployment on Fly.io
-
-
-1. Initialize app (once):
-   ```bash
-   fly launch
-   fly volumes create data --size 1
-   ```
-
-2. Set secrets (the bot requires `WEBHOOK_URL` for webhook registration):
-   ```bash
-   fly secrets set TELEGRAM_BOT_TOKEN=xxx
-   fly secrets set WEBHOOK_URL=https://<app>.fly.dev
-   fly secrets set FOUR_O_TOKEN=xxxxx
-   fly secrets set FOUR_O_URL=https://api.openai.com/v1/chat/completions
-
-=======
 2. Run locally (set `WEBHOOK_URL` to the public HTTPS address you plan to use):
    ```bash
    export TELEGRAM_BOT_TOKEN=xxx
@@ -78,7 +37,6 @@
    fly secrets set WEBHOOK_URL=https://<app>.fly.dev
    fly secrets set FOUR_O_TOKEN=xxxxx
    fly secrets set FOUR_O_URL=https://api.openai.com/v1/chat/completions
->>>>>>> 912be422
    fly secrets set DB_PATH=/data/db.sqlite
    ```
 3. Deploy:
@@ -98,7 +56,3 @@
 ```bash
 python main.py test_telegraph
 ```
-<<<<<<< HEAD
-
-=======
->>>>>>> 912be422
