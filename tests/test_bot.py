--- conflicted
+++ resolved
@@ -1072,8 +1072,6 @@
 
 
 @pytest.mark.asyncio
-<<<<<<< HEAD
-=======
 async def test_event_title_link(tmp_path: Path):
     db = Database(str(tmp_path / "db.sqlite"))
     await db.init()
@@ -1103,7 +1101,6 @@
 
 
 @pytest.mark.asyncio
->>>>>>> c02ab650
 async def test_date_range_parsing(tmp_path: Path, monkeypatch):
     db = Database(str(tmp_path / "db.sqlite"))
     await db.init()
