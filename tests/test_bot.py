import os
import sys

sys.path.append(os.path.dirname(os.path.dirname(__file__)))
from pathlib import Path

import pytest
from aiogram import Bot, types
from sqlmodel import select
from datetime import date, timedelta, timezone, datetime
from typing import Any
import main

from main import (
    Database,
    PendingUser,
    Setting,
    User,
    Event,
    MonthPage,
    WeekendPage,
    create_app,
    handle_register,
    handle_start,
    handle_tz,
    handle_add_event_raw,
    handle_add_event,
    handle_ask_4o,
    handle_events,
    handle_exhibitions,
    handle_edit_message,
    process_request,
    parse_event_via_4o,
    telegraph_test,
    get_telegraph_token,
    editing_sessions,
)

FUTURE_DATE = (date.today() + timedelta(days=10)).isoformat()


class DummyBot(Bot):
    def __init__(self, token: str):
        super().__init__(token)
        self.messages = []
        self.edits = []

    async def send_message(self, chat_id, text, **kwargs):
        self.messages.append((chat_id, text, kwargs))

    async def edit_message_reply_markup(
        self, chat_id: int | None = None, message_id: int | None = None, **kwargs
    ):
        self.edits.append((chat_id, message_id, kwargs))

    async def download(self, file_id, destination):
        destination.write(b"img")


class DummyChat:
    def __init__(self, id, title, username=None, type="channel"):
        self.id = id
        self.title = title
        self.username = username
        self.type = type


class DummyMember:
    def __init__(self, status):
        self.status = status


class DummyUpdate:
    def __init__(self, chat_id, title, status="administrator"):
        self.chat = DummyChat(chat_id, title)
        self.new_chat_member = DummyMember(status)


@pytest.mark.asyncio
async def test_registration_limit(tmp_path: Path):
    db = Database(str(tmp_path / "db.sqlite"))
    await db.init()
    bot = DummyBot("123:abc")

    for i in range(1, 11):
        msg = types.Message.model_validate(
            {
                "message_id": i,
                "date": 0,
                "chat": {"id": i, "type": "private"},
                "from": {"id": i, "is_bot": False, "first_name": "U"},
                "text": "/register",
            }
        )
        await handle_register(msg, db, bot)

    msg_over = types.Message.model_validate(
        {
            "message_id": 11,
            "date": 0,
            "chat": {"id": 11, "type": "private"},
            "from": {"id": 11, "is_bot": False, "first_name": "U"},
            "text": "/register",
        }
    )
    await handle_register(msg_over, db, bot)

    async with db.get_session() as session:
        result = await session.execute(select(PendingUser))
        count = len(result.scalars().all())
    assert count == 10


@pytest.mark.asyncio
async def test_tz_setting(tmp_path: Path):
    db = Database(str(tmp_path / "db.sqlite"))
    await db.init()
    bot = DummyBot("123:abc")

    start_msg = types.Message.model_validate(
        {
            "message_id": 1,
            "date": 0,
            "chat": {"id": 1, "type": "private"},
            "from": {"id": 1, "is_bot": False, "first_name": "A"},
            "text": "/start",
        }
    )
    await handle_start(start_msg, db, bot)

    tz_msg = types.Message.model_validate(
        {
            "message_id": 2,
            "date": 0,
            "chat": {"id": 1, "type": "private"},
            "from": {"id": 1, "is_bot": False, "first_name": "A"},
            "text": "/tz +05:00",
        }
    )
    await handle_tz(tz_msg, db, bot)

    async with db.get_session() as session:
        setting = await session.get(Setting, "tz_offset")
    assert setting and setting.value == "+05:00"


@pytest.mark.asyncio
async def test_start_superadmin(tmp_path: Path):
    db = Database(str(tmp_path / "db.sqlite"))
    await db.init()
    bot = DummyBot("123:abc")

    start_msg = types.Message.model_validate(
        {
            "message_id": 1,
            "date": 0,
            "chat": {"id": 1, "type": "private"},
            "from": {"id": 1, "is_bot": False, "first_name": "A"},
            "text": "/start",
        }
    )
    await handle_start(start_msg, db, bot)

    async with db.get_session() as session:
        user = await session.get(User, 1)
    assert user and user.is_superadmin


def test_create_app_requires_webhook_url(monkeypatch):
    monkeypatch.delenv("WEBHOOK_URL", raising=False)
    monkeypatch.setenv("TELEGRAM_BOT_TOKEN", "123:abc")

    with pytest.raises(RuntimeError, match="WEBHOOK_URL is missing"):
        create_app()


@pytest.mark.asyncio
async def test_add_event_raw(tmp_path: Path, monkeypatch):
    db = Database(str(tmp_path / "db.sqlite"))
    await db.init()
    bot = DummyBot("123:abc")

    async def fake_create(title, text, source, html_text=None, media=None):
        return "https://t.me/test", "path"

    monkeypatch.setattr("main.create_source_page", fake_create)

    msg = types.Message.model_validate(
        {
            "message_id": 1,
            "date": 0,
            "chat": {"id": 1, "type": "private"},
            "from": {"id": 1, "is_bot": False, "first_name": "M"},
            "text": f"/addevent_raw Party|{FUTURE_DATE}|18:00|Club",
        }
    )

    await handle_add_event_raw(msg, db, bot)

    async with db.get_session() as session:
        events = (await session.execute(select(Event))).scalars().all()

    assert len(events) == 1
    assert events[0].title == "Party"
    assert events[0].telegraph_url == "https://t.me/test"


@pytest.mark.asyncio
async def test_month_page_sync(tmp_path: Path, monkeypatch):
    db = Database(str(tmp_path / "db.sqlite"))
    await db.init()
    bot = DummyBot("123:abc")

    async def fake_create(title, text, source, html_text=None, media=None):
        return "https://t.me/test", "path"

    called = {}

    async def fake_sync(db_obj, month):
        called["month"] = month

    monkeypatch.setattr("main.create_source_page", fake_create)
    monkeypatch.setattr("main.sync_month_page", fake_sync)

    msg = types.Message.model_validate(
        {
            "message_id": 1,
            "date": 0,
            "chat": {"id": 1, "type": "private"},
            "from": {"id": 1, "is_bot": False, "first_name": "M"},
            "text": "/addevent_raw Party|2025-07-16|18:00|Club",
        }
    )

    await handle_add_event_raw(msg, db, bot)

    assert called.get("month") == "2025-07"


@pytest.mark.asyncio
async def test_weekend_page_sync(tmp_path: Path, monkeypatch):
    db = Database(str(tmp_path / "db.sqlite"))
    await db.init()
    bot = DummyBot("123:abc")

    async def fake_create(title, text, source, html_text=None, media=None):
        return "url", "p"

    called = {}

    async def fake_month(db_obj, month):
        called["month"] = month

    async def fake_weekend(db_obj, start, update_links=True):
        called["weekend"] = start

    monkeypatch.setattr("main.create_source_page", fake_create)
    monkeypatch.setattr("main.sync_month_page", fake_month)
    monkeypatch.setattr("main.sync_weekend_page", fake_weekend)

    msg = types.Message.model_validate(
        {
            "message_id": 1,
            "date": 0,
            "chat": {"id": 1, "type": "private"},
            "from": {"id": 1, "is_bot": False, "first_name": "M"},
            "text": "/addevent_raw Party|2025-07-12|18:00|Club",
        }
    )

    await handle_add_event_raw(msg, db, bot)

    assert called.get("weekend") == "2025-07-12"


@pytest.mark.asyncio
async def test_add_event_raw_update(tmp_path: Path, monkeypatch):
    db = Database(str(tmp_path / "db.sqlite"))
    await db.init()
    bot = DummyBot("123:abc")

    async def fake_create(title, text, source, html_text=None, media=None):
        return "https://t.me/test", "path"

    monkeypatch.setattr("main.create_source_page", fake_create)

    msg1 = types.Message.model_validate(
        {
            "message_id": 1,
            "date": 0,
            "chat": {"id": 1, "type": "private"},
            "from": {"id": 1, "is_bot": False, "first_name": "M"},
            "text": "/addevent_raw Party|2025-07-16|18:00|Club",
        }
    )
    await handle_add_event_raw(msg1, db, bot)

    msg2 = types.Message.model_validate(
        {
            "message_id": 2,
            "date": 0,
            "chat": {"id": 1, "type": "private"},
            "from": {"id": 1, "is_bot": False, "first_name": "M"},
            "text": "/addevent_raw Party show|2025-07-16|18:00|Club",
        }
    )
    await handle_add_event_raw(msg2, db, bot)

    async with db.get_session() as session:
        events = (await session.execute(select(Event))).scalars().all()

    assert len(events) == 1
    assert events[0].title == "Party show"


@pytest.mark.asyncio
async def test_edit_event(tmp_path: Path, monkeypatch):
    db = Database(str(tmp_path / "db.sqlite"))
    await db.init()
    bot = DummyBot("123:abc")

    async def fake_create(title, text, source, html_text=None, media=None):
        return "https://t.me/test", "path"

    monkeypatch.setattr("main.create_source_page", fake_create)

    msg = types.Message.model_validate(
        {
            "message_id": 1,
            "date": 0,
            "chat": {"id": 1, "type": "private"},
            "from": {"id": 1, "is_bot": False, "first_name": "M"},
            "text": "/addevent_raw Party|2025-07-16|18:00|Club",
        }
    )
    await handle_add_event_raw(msg, db, bot)

    async with db.get_session() as session:
        event = (await session.execute(select(Event))).scalars().first()

    editing_sessions[1] = (event.id, "title")
    edit_msg = types.Message.model_validate(
        {
            "message_id": 2,
            "date": 0,
            "chat": {"id": 1, "type": "private"},
            "from": {"id": 1, "is_bot": False, "first_name": "M"},
            "text": "New Title",
        }
    )
    await handle_edit_message(edit_msg, db, bot)

    async with db.get_session() as session:
        updated = await session.get(Event, event.id)
    assert updated.title == "New Title"


@pytest.mark.asyncio
async def test_edit_remove_ticket_link(tmp_path: Path, monkeypatch):
    db = Database(str(tmp_path / "db.sqlite"))
    await db.init()
    bot = DummyBot("123:abc")

    async def fake_create(title, text, source, html_text=None, media=None):
        return "https://t.me/test", "path"

    monkeypatch.setattr("main.create_source_page", fake_create)

    msg = types.Message.model_validate(
        {
            "message_id": 1,
            "date": 0,
            "chat": {"id": 1, "type": "private"},
            "from": {"id": 1, "is_bot": False, "first_name": "M"},
            "text": "/addevent_raw Party|2025-07-16|18:00|Club",
        }
    )
    await handle_add_event_raw(msg, db, bot)

    async with db.get_session() as session:
        event = (await session.execute(select(Event))).scalars().first()
        event.ticket_link = "https://reg"
        await session.commit()

    editing_sessions[1] = (event.id, "ticket_link")
    edit_msg = types.Message.model_validate(
        {
            "message_id": 2,
            "date": 0,
            "chat": {"id": 1, "type": "private"},
            "from": {"id": 1, "is_bot": False, "first_name": "M"},
            "text": "-",
        }
    )
    await handle_edit_message(edit_msg, db, bot)

    async with db.get_session() as session:
        updated = await session.get(Event, event.id)
    assert updated.ticket_link is None


@pytest.mark.asyncio
async def test_edit_event_forwarded(tmp_path: Path, monkeypatch):
    db = Database(str(tmp_path / "db.sqlite"))
    await db.init()
    bot = DummyBot("123:abc")

    async def fake_create(title, text, source, html_text=None, media=None):
        return "https://t.me/test", "path"

    monkeypatch.setattr("main.create_source_page", fake_create)

    msg = types.Message.model_validate(
        {
            "message_id": 1,
            "date": 0,
            "chat": {"id": 1, "type": "private"},
            "from": {"id": 1, "is_bot": False, "first_name": "M"},
            "text": "/addevent_raw Party|2025-07-16|18:00|Club",
        }
    )
    await handle_add_event_raw(msg, db, bot)

    async with db.get_session() as session:
        event = (await session.execute(select(Event))).scalars().first()

    editing_sessions[1] = (event.id, "title")
    edit_msg = types.Message.model_validate(
        {
            "message_id": 2,
            "date": 0,
            "chat": {"id": 1, "type": "private"},
            "from": {"id": 1, "is_bot": False, "first_name": "M"},
            "caption": "Forwarded Title",
            "forward_from_chat": {"id": -100123, "type": "channel"},
            "forward_from_message_id": 5,
        }
    )
    await handle_edit_message(edit_msg, db, bot)

    async with db.get_session() as session:
        updated = await session.get(Event, event.id)
    assert updated.title == "Forwarded Title"


@pytest.mark.asyncio
async def test_events_list(tmp_path: Path, monkeypatch):
    db = Database(str(tmp_path / "db.sqlite"))
    await db.init()
    bot = DummyBot("123:abc")

    async def fake_create(title, text, source, html_text=None, media=None):
        return "https://t.me/test", "path"

    monkeypatch.setattr("main.create_source_page", fake_create)

    start_msg = types.Message.model_validate(
        {
            "message_id": 1,
            "date": 0,
            "chat": {"id": 1, "type": "private"},
            "from": {"id": 1, "is_bot": False, "first_name": "A"},
            "text": "/start",
        }
    )
    await handle_start(start_msg, db, bot)

    add_msg = types.Message.model_validate(
        {
            "message_id": 2,
            "date": 0,
            "chat": {"id": 1, "type": "private"},
            "from": {"id": 1, "is_bot": False, "first_name": "A"},
            "text": f"/addevent_raw Party|{FUTURE_DATE}|18:00|Club",
        }
    )
    await handle_add_event_raw(add_msg, db, bot)

    bot.messages.clear()
    list_msg = types.Message.model_validate(
        {
            "message_id": 3,
            "date": 0,
            "chat": {"id": 1, "type": "private"},
            "from": {"id": 1, "is_bot": False, "first_name": "A"},
            "text": f"/events {FUTURE_DATE}",
        }
    )

    await handle_events(list_msg, db, bot)

    assert bot.messages
    text = bot.messages[-1][1]
    expected_date = date.fromisoformat(FUTURE_DATE).strftime("%d.%m.%Y")
    assert f"Events on {expected_date}" in text
    assert "1. Party" in text
    assert "18:00 Club" in text  # location no city
    assert "исходное: https://t.me/test" in text


@pytest.mark.asyncio
async def test_ask4o_admin(tmp_path: Path, monkeypatch):
    db = Database(str(tmp_path / "db.sqlite"))
    await db.init()
    bot = DummyBot("123:abc")

    start_msg = types.Message.model_validate(
        {
            "message_id": 1,
            "date": 0,
            "chat": {"id": 1, "type": "private"},
            "from": {"id": 1, "is_bot": False, "first_name": "A"},
            "text": "/start",
        }
    )
    await handle_start(start_msg, db, bot)

    called = {}

    async def fake_ask(text: str) -> str:
        called["text"] = text
        return "ok"

    monkeypatch.setattr("main.ask_4o", fake_ask)

    msg = types.Message.model_validate(
        {
            "message_id": 2,
            "date": 0,
            "chat": {"id": 1, "type": "private"},
            "from": {"id": 1, "is_bot": False, "first_name": "A"},
            "text": "/ask4o hello",
        }
    )

    await handle_ask_4o(msg, db, bot)

    assert called.get("text") == "hello"


@pytest.mark.asyncio
async def test_ask4o_not_admin(tmp_path: Path, monkeypatch):
    db = Database(str(tmp_path / "db.sqlite"))
    await db.init()
    bot = DummyBot("123:abc")

    called = False

    async def fake_ask(text: str) -> str:
        nonlocal called
        called = True
        return "ok"

    monkeypatch.setattr("main.ask_4o", fake_ask)

    msg = types.Message.model_validate(
        {
            "message_id": 1,
            "date": 0,
            "chat": {"id": 2, "type": "private"},
            "from": {"id": 2, "is_bot": False, "first_name": "B"},
            "text": "/ask4o hi",
        }
    )

    await handle_ask_4o(msg, db, bot)

    assert called is False


@pytest.mark.asyncio
async def test_parse_event_includes_date(monkeypatch):
    called = {}

    class DummySession:
        async def __aenter__(self):
            return self

        async def __aexit__(self, exc_type, exc, tb):
            pass

        async def post(self, url, json=None, headers=None):
            called["payload"] = json

            class Resp:
                def raise_for_status(self):
                    pass

                async def json(self):
                    return {"choices": [{"message": {"content": "{}"}}]}

            return Resp()

    monkeypatch.setenv("FOUR_O_TOKEN", "x")
    monkeypatch.setattr("main.ClientSession", DummySession)

    await parse_event_via_4o("text")

    assert "Today is" in called["payload"]["messages"][1]["content"]


@pytest.mark.asyncio
async def test_telegraph_test(monkeypatch, capsys):
    class DummyTG:
        def __init__(self, access_token=None):
            self.access_token = access_token

        def create_page(self, title, html_content=None, **_):
            return {"url": "https://telegra.ph/test", "path": "test"}

        def edit_page(self, path, title, html_content):
            pass

    monkeypatch.setenv("TELEGRAPH_TOKEN", "t")
    monkeypatch.setattr(
        "main.Telegraph", lambda access_token=None: DummyTG(access_token)
    )

    await telegraph_test()
    captured = capsys.readouterr()
    assert "Created https://telegra.ph/test" in captured.out
    assert "Edited https://telegra.ph/test" in captured.out


@pytest.mark.asyncio
async def test_create_source_page_photo(monkeypatch):
    class DummyTG:
        def __init__(self, access_token=None):
            self.access_token = access_token
            self.upload_called = False

        def upload_file(self, f):
            self.upload_called = True

        def create_page(self, title, html_content=None, **_):
            assert "<img" not in html_content
            return {"url": "https://telegra.ph/test", "path": "test"}

    monkeypatch.setenv("TELEGRAPH_TOKEN", "t")
    monkeypatch.setattr(
        "main.Telegraph", lambda access_token=None: DummyTG(access_token)
    )

    res = await main.create_source_page(
        "Title", "text", None, media=(b"img", "photo.jpg")
    )
    assert res == ("https://telegra.ph/test", "test", "disabled", 0)


@pytest.mark.asyncio
async def test_create_source_page_photo_catbox(monkeypatch):
    class DummyTG:
        def __init__(self, access_token=None):
            self.access_token = access_token

        def create_page(self, title, html_content=None, **_):
            assert "<img" in html_content
            return {"url": "https://telegra.ph/test", "path": "test"}

    class DummyResp:
        status = 200

        async def text(self):
            return "https://files.catbox.moe/img.jpg"

        async def __aenter__(self):
            return self

        async def __aexit__(self, exc_type, exc, tb):
            return False

    class DummySession:
        def __init__(self, *_, **__):
            self.post_called = False

        async def __aenter__(self):
            return self

        async def __aexit__(self, exc_type, exc, tb):
            return False

        def post(self, url, data=None):
            self.post_called = True
            return DummyResp()

    monkeypatch.setenv("TELEGRAPH_TOKEN", "t")
    monkeypatch.setattr(
        "main.Telegraph", lambda access_token=None: DummyTG(access_token)
    )
    monkeypatch.setattr(main, "ClientSession", DummySession)
    monkeypatch.setattr(main, "CATBOX_ENABLED", True)
    monkeypatch.setattr(main, "imghdr", type("X", (), {"what": lambda *a, **k: "jpeg"}))

    res = await main.create_source_page(
        "Title", "text", None, media=(b"img", "photo.jpg")
    )
    assert res == ("https://telegra.ph/test", "test", "ok", 1)


@pytest.mark.asyncio
async def test_create_source_page_normalizes_hashtags(monkeypatch):
    class DummyTG:
        def __init__(self, access_token=None):
            self.access_token = access_token

        def create_page(self, title, html_content=None, **_):
            assert "#1_августа" not in html_content
            assert "1 августа" in html_content
            return {"url": "https://telegra.ph/test", "path": "test"}

    monkeypatch.setenv("TELEGRAPH_TOKEN", "t")
    monkeypatch.setattr(
        "main.Telegraph", lambda access_token=None: DummyTG(access_token)
    )

    res = await main.create_source_page("Title", "#1_августа text", None)
    assert res == ("https://telegra.ph/test", "test", "", 0)


def test_get_telegraph_token_creates(tmp_path, monkeypatch):
    class DummyTG:
        def create_account(self, short_name):
            return {"access_token": "abc"}

    monkeypatch.delenv("TELEGRAPH_TOKEN", raising=False)
    monkeypatch.setattr(main, "Telegraph", lambda: DummyTG())
    monkeypatch.setattr(main, "TELEGRAPH_TOKEN_FILE", str(tmp_path / "token.txt"))

    token = get_telegraph_token()
    assert token == "abc"
    assert (tmp_path / "token.txt").read_text() == "abc"


def test_get_telegraph_token_env(monkeypatch):
    monkeypatch.setenv("TELEGRAPH_TOKEN", "zzz")
    token = get_telegraph_token()
    assert token == "zzz"


@pytest.mark.asyncio
async def test_addevent_caption_photo(tmp_path: Path, monkeypatch):
    db = Database(str(tmp_path / "db.sqlite"))
    await db.init()
    bot = DummyBot("123:abc")

    async def fake_parse(text: str) -> list[dict]:
        return [
            {
                "title": "T",
                "short_description": "d",
                "date": FUTURE_DATE,
                "time": "18:00",
                "location_name": "Hall",
            }
        ]

    captured = {}

    async def fake_create(title, text, source, html_text=None, media=None):
        captured["media"] = media
        return "u", "p"

    monkeypatch.setattr("main.parse_event_via_4o", fake_parse)
    monkeypatch.setattr("main.create_source_page", fake_create)

    msg = types.Message.model_validate(
        {
            "message_id": 1,
            "date": 0,
            "chat": {"id": 1, "type": "private"},
            "from": {"id": 1, "is_bot": False, "first_name": "A"},
            "caption": "/addevent text",
            "photo": [
                {
                    "file_id": "f1",
                    "file_unique_id": "u1",
                    "width": 100,
                    "height": 100,
                }
            ],
        }
    )

    await handle_add_event(msg, db, bot)

    assert captured["media"] == [(b"img", "photo.jpg")]


@pytest.mark.asyncio
async def test_forward_add_event(tmp_path: Path, monkeypatch):
    db = Database(str(tmp_path / "db.sqlite"))
    await db.init()
    bot = DummyBot("123:abc")

    async def fake_parse(text: str) -> list[dict]:
        return [
            {
                "title": "Forwarded",
                "short_description": "desc",
                "date": "2025-07-16",
                "time": "18:00",
                "location_name": "Club",
            }
        ]

    async def fake_create(title, text, source, html_text=None, media=None):
        return "https://t.me/page", "p"

    monkeypatch.setattr("main.parse_event_via_4o", fake_parse)
    monkeypatch.setattr("main.create_source_page", fake_create)

    start_msg = types.Message.model_validate(
        {
            "message_id": 1,
            "date": 0,
            "chat": {"id": 1, "type": "private"},
            "from": {"id": 1, "is_bot": False, "first_name": "A"},
            "text": "/start",
        }
    )
    await handle_start(start_msg, db, bot)

    upd = DummyUpdate(-100123, "Chan")
    await main.handle_my_chat_member(upd, db)

    async with db.get_session() as session:
        ch = await session.get(main.Channel, -100123)
        ch.is_registered = True
        await session.commit()

    fwd_msg = types.Message.model_validate(
        {
            "message_id": 3,
            "date": 0,
            "forward_date": 0,
            "forward_from_chat": {"id": -100123, "type": "channel", "username": "chan"},
            "forward_from_message_id": 10,
            "chat": {"id": 1, "type": "private"},
            "from": {"id": 1, "is_bot": False, "first_name": "A"},
            "text": "Some text",
        }
    )

    await main.handle_forwarded(fwd_msg, db, bot)

    async with db.get_session() as session:
        ev = (await session.execute(select(Event))).scalars().first()

    assert ev.source_post_url == "https://t.me/chan/10"


@pytest.mark.asyncio
async def test_forward_add_event_photo(tmp_path: Path, monkeypatch):
    db = Database(str(tmp_path / "db.sqlite"))
    await db.init()
    bot = DummyBot("123:abc")

    async def fake_parse(text: str) -> list[dict]:
        return [
            {
                "title": "Forwarded",
                "short_description": "desc",
                "date": FUTURE_DATE,
                "time": "18:00",
                "location_name": "Club",
            }
        ]

    captured = {}

    async def fake_add(db2, text, source_link, html_text=None, media=None):
        captured["media"] = media
        return []

    monkeypatch.setattr("main.parse_event_via_4o", fake_parse)
    monkeypatch.setattr("main.add_events_from_text", fake_add)

    start_msg = types.Message.model_validate(
        {
            "message_id": 1,
            "date": 0,
            "chat": {"id": 1, "type": "private"},
            "from": {"id": 1, "is_bot": False, "first_name": "A"},
            "text": "/start",
        }
    )
    await handle_start(start_msg, db, bot)

    upd = DummyUpdate(-100123, "Chan")
    await main.handle_my_chat_member(upd, db)

    async with db.get_session() as session:
        ch = await session.get(main.Channel, -100123)
        ch.is_registered = True
        await session.commit()

    fwd_msg = types.Message.model_validate(
        {
            "message_id": 3,
            "date": 0,
            "forward_date": 0,
            "forward_from_chat": {"id": -100123, "type": "channel", "username": "chan"},
            "forward_from_message_id": 10,
            "chat": {"id": 1, "type": "private"},
            "from": {"id": 1, "is_bot": False, "first_name": "A"},
            "text": "Some text",
            "photo": [
                {
                    "file_id": "f2",
                    "file_unique_id": "u2",
                    "width": 50,
                    "height": 50,
                }
            ],
        }
    )

    await main.handle_forwarded(fwd_msg, db, bot)

    assert captured["media"] == [(b"img", "photo.jpg")]


@pytest.mark.asyncio
async def test_forward_unregistered(tmp_path: Path, monkeypatch):
    db = Database(str(tmp_path / "db.sqlite"))
    await db.init()
    bot = DummyBot("123:abc")

    async def fake_parse(text: str) -> list[dict]:
        return [
            {
                "title": "Fwd",
                "short_description": "d",
                "date": "2025-07-16",
                "time": "18:00",
                "location_name": "Club",
            }
        ]

    async def fake_create(title, text, source, html_text=None, media=None):
        return "https://t.me/page", "p"

    monkeypatch.setattr("main.parse_event_via_4o", fake_parse)
    monkeypatch.setattr("main.create_source_page", fake_create)

    start_msg = types.Message.model_validate(
        {
            "message_id": 1,
            "date": 0,
            "chat": {"id": 1, "type": "private"},
            "from": {"id": 1, "is_bot": False, "first_name": "A"},
            "text": "/start",
        }
    )
    await handle_start(start_msg, db, bot)

    upd = DummyUpdate(-100123, "Chan")
    await main.handle_my_chat_member(upd, db)

    fwd_msg = types.Message.model_validate(
        {
            "message_id": 2,
            "date": 0,
            "forward_date": 0,
            "forward_from_chat": {"id": -100123, "type": "channel", "username": "chan"},
            "forward_from_message_id": 10,
            "chat": {"id": 1, "type": "private"},
            "from": {"id": 1, "is_bot": False, "first_name": "A"},
            "text": "Some text",
        }
    )

    await main.handle_forwarded(fwd_msg, db, bot)

    async with db.get_session() as session:
        ev = (await session.execute(select(Event))).scalars().first()

    assert ev.source_post_url is None


@pytest.mark.asyncio
async def test_media_group_caption_first(tmp_path: Path, monkeypatch):
    db = Database(str(tmp_path / "db.sqlite"))
    await db.init()
    bot = DummyBot("123:abc")

    async def fake_parse(text: str) -> list[dict]:
        return [
            {
                "title": "MG",
                "short_description": "d",
                "date": "2025-07-16",
                "time": "18:00",
                "location_name": "Club",
            }
        ]

    async def fake_create(title, text, source, html_text=None, media=None):
        return "https://t.me/page", "p"

    monkeypatch.setattr("main.parse_event_via_4o", fake_parse)
    monkeypatch.setattr("main.create_source_page", fake_create)

    start_msg = types.Message.model_validate(
        {
            "message_id": 1,
            "date": 0,
            "chat": {"id": 1, "type": "private"},
            "from": {"id": 1, "is_bot": False, "first_name": "A"},
            "text": "/start",
        }
    )
    await handle_start(start_msg, db, bot)

    upd = DummyUpdate(-100123, "Chan")
    await main.handle_my_chat_member(upd, db)

    async with db.get_session() as session:
        ch = await session.get(main.Channel, -100123)
        ch.is_registered = True
        await session.commit()

    msg1 = types.Message.model_validate(
        {
            "message_id": 2,
            "date": 0,
            "forward_date": 0,
            "media_group_id": "g1",
            "forward_from_chat": {"id": -100123, "type": "channel", "username": "chan"},
            "forward_from_message_id": 10,
            "chat": {"id": 1, "type": "private"},
            "from": {"id": 1, "is_bot": False, "first_name": "A"},
            "caption": "Announce",
        }
    )
    await main.handle_forwarded(msg1, db, bot)

    msg2 = types.Message.model_validate(
        {
            "message_id": 3,
            "date": 0,
            "forward_date": 0,
            "media_group_id": "g1",
            "forward_from_chat": {"id": -100123, "type": "channel", "username": "chan"},
            "forward_from_message_id": 11,
            "chat": {"id": 1, "type": "private"},
            "from": {"id": 1, "is_bot": False, "first_name": "A"},
        }
    )
    await main.handle_forwarded(msg2, db, bot)

    async with db.get_session() as session:
        ev = (await session.execute(select(Event))).scalars().first()

    assert ev.title == "MG"
    assert ev.source_post_url == "https://t.me/chan/10"


@pytest.mark.asyncio
async def test_media_group_caption_last(tmp_path: Path, monkeypatch):
    db = Database(str(tmp_path / "db.sqlite"))
    await db.init()
    bot = DummyBot("123:abc")

    async def fake_parse(text: str) -> list[dict]:
        return [
            {
                "title": "MG",
                "short_description": "d",
                "date": "2025-07-16",
                "time": "18:00",
                "location_name": "Club",
            }
        ]

    async def fake_create(title, text, source, html_text=None, media=None):
        return "https://t.me/page", "p"

    monkeypatch.setattr("main.parse_event_via_4o", fake_parse)
    monkeypatch.setattr("main.create_source_page", fake_create)

    start_msg = types.Message.model_validate(
        {
            "message_id": 1,
            "date": 0,
            "chat": {"id": 1, "type": "private"},
            "from": {"id": 1, "is_bot": False, "first_name": "A"},
            "text": "/start",
        }
    )
    await handle_start(start_msg, db, bot)

    upd = DummyUpdate(-100123, "Chan")
    await main.handle_my_chat_member(upd, db)

    async with db.get_session() as session:
        ch = await session.get(main.Channel, -100123)
        ch.is_registered = True
        await session.commit()

    msg1 = types.Message.model_validate(
        {
            "message_id": 2,
            "date": 0,
            "forward_date": 0,
            "media_group_id": "g2",
            "forward_from_chat": {"id": -100123, "type": "channel", "username": "chan"},
            "forward_from_message_id": 10,
            "chat": {"id": 1, "type": "private"},
            "from": {"id": 1, "is_bot": False, "first_name": "A"},
        }
    )
    await main.handle_forwarded(msg1, db, bot)

    msg2 = types.Message.model_validate(
        {
            "message_id": 3,
            "date": 0,
            "forward_date": 0,
            "media_group_id": "g2",
            "forward_from_chat": {"id": -100123, "type": "channel", "username": "chan"},
            "forward_from_message_id": 11,
            "chat": {"id": 1, "type": "private"},
            "from": {"id": 1, "is_bot": False, "first_name": "A"},
            "caption": "Announce",
        }
    )
    await main.handle_forwarded(msg2, db, bot)

    async with db.get_session() as session:
        evs = (await session.execute(select(Event))).scalars().all()

    assert len(evs) == 1
    assert evs[0].source_post_url == "https://t.me/chan/11"


@pytest.mark.asyncio
async def test_mark_free(tmp_path: Path, monkeypatch):
    db = Database(str(tmp_path / "db.sqlite"))
    await db.init()
    bot = DummyBot("123:abc")

    async def fake_create(title, text, source, html_text=None, media=None):
        return "https://t.me/test", "path"

    monkeypatch.setattr("main.create_source_page", fake_create)

    msg = types.Message.model_validate(
        {
            "message_id": 1,
            "date": 0,
            "chat": {"id": 1, "type": "private"},
            "from": {"id": 1, "is_bot": False, "first_name": "M"},
            "text": "/addevent_raw Party|2025-07-16|18:00|Club",
        }
    )
    await handle_add_event_raw(msg, db, bot)

    async with db.get_session() as session:
        event = (await session.execute(select(Event))).scalars().first()

    cb = types.CallbackQuery.model_validate(
        {
            "id": "c1",
            "from": {"id": 1, "is_bot": False, "first_name": "M"},
            "chat_instance": "1",
            "data": f"markfree:{event.id}",
            "message": {
                "message_id": 2,
                "date": 0,
                "chat": {"id": 1, "type": "private"},
            },
        }
    ).as_(bot)

    async def dummy_answer(*args, **kwargs):
        return None

    object.__setattr__(cb, "answer", dummy_answer)
    await process_request(cb, db, bot)

    async with db.get_session() as session:
        updated = await session.get(Event, event.id)
    assert updated.is_free is True
    assert bot.edits
    btn = bot.edits[-1][2]["reply_markup"].inline_keyboard[0][0]
    assert btn.text == "\u2705 Бесплатное мероприятие"


@pytest.mark.asyncio
async def test_toggle_silent(tmp_path: Path, monkeypatch):
    db = Database(str(tmp_path / "db.sqlite"))
    await db.init()
    bot = DummyBot("123:abc")

    async def fake_create(title, text, source, html_text=None, media=None):
        return "https://t.me/test", "path"

    monkeypatch.setattr("main.create_source_page", fake_create)

    msg = types.Message.model_validate(
        {
            "message_id": 1,
            "date": 0,
            "chat": {"id": 1, "type": "private"},
            "from": {"id": 1, "is_bot": False, "first_name": "M"},
            "text": "/addevent_raw Party|2025-07-16|18:00|Club",
        }
    )
    await handle_add_event_raw(msg, db, bot)

    async with db.get_session() as session:
        event = (await session.execute(select(Event))).scalars().first()

    cb = types.CallbackQuery.model_validate(
        {
            "id": "c2",
            "from": {"id": 1, "is_bot": False, "first_name": "M"},
            "chat_instance": "1",
            "data": f"togglesilent:{event.id}",
            "message": {
                "message_id": 2,
                "date": 0,
                "chat": {"id": 1, "type": "private"},
            },
        }
    ).as_(bot)

    async def dummy_answer(*args, **kwargs):
        return None

    object.__setattr__(cb, "answer", dummy_answer)
    await process_request(cb, db, bot)

    async with db.get_session() as session:
        updated = await session.get(Event, event.id)
    assert updated.silent is True
    assert bot.edits
    btn = bot.edits[-1][2]["reply_markup"].inline_keyboard[0][0]
    assert "Тихий" in btn.text


@pytest.mark.asyncio
async def test_exhibition_listing(tmp_path: Path, monkeypatch):
    db = Database(str(tmp_path / "db.sqlite"))
    await db.init()
    bot = DummyBot("123:abc")

    start_msg = types.Message.model_validate(
        {
            "message_id": 1,
            "date": 0,
            "chat": {"id": 1, "type": "private"},
            "from": {"id": 1, "is_bot": False, "first_name": "A"},
            "text": "/start",
        }
    )
    await handle_start(start_msg, db, bot)

    async def fake_parse(text: str) -> list[dict]:
        return [
            {
                "title": "Expo",
                "short_description": "desc",
                "festival": "",
                "date": "2025-07-10",
                "end_date": "2025-07-20",
                "time": "",
                "location_name": "Hall",
                "location_address": "Addr",
                "city": "Калининград",
                "ticket_price_min": None,
                "ticket_price_max": None,
                "ticket_link": None,
                "event_type": "выставка",
                "emoji": None,
                "is_free": True,
            }
        ]

    monkeypatch.setattr("main.parse_event_via_4o", fake_parse)

    async def fake_create(title, text, source, html_text=None, media=None):
        return "url", "p"

    monkeypatch.setattr("main.create_source_page", fake_create)

    add_msg = types.Message.model_validate(
        {
            "message_id": 2,
            "date": 0,
            "chat": {"id": 1, "type": "private"},
            "from": {"id": 1, "is_bot": False, "first_name": "A"},
            "text": "/addevent anything",
        }
    )
    await handle_add_event(add_msg, db, bot)

    evt_msg = types.Message.model_validate(
        {
            "message_id": 3,
            "date": 0,
            "chat": {"id": 1, "type": "private"},
            "from": {"id": 1, "is_bot": False, "first_name": "A"},
            "text": "/events 2025-07-10",
        }
    )
    await handle_events(evt_msg, db, bot)
    assert "(Открытие) Expo" in bot.messages[-1][1]

    evt_msg2 = types.Message.model_validate(
        {
            "message_id": 4,
            "date": 0,
            "chat": {"id": 1, "type": "private"},
            "from": {"id": 1, "is_bot": False, "first_name": "A"},
            "text": "/events 2025-07-20",
        }
    )
    await handle_events(evt_msg2, db, bot)
    assert "(Закрытие) Expo" in bot.messages[-1][1]

    exh_msg = types.Message.model_validate(
        {
            "message_id": 5,
            "date": 0,
            "chat": {"id": 1, "type": "private"},
            "from": {"id": 1, "is_bot": False, "first_name": "A"},
            "text": "/exhibitions",
        }
    )
    await handle_exhibitions(exh_msg, db, bot)
    assert "c 10 июля по 20 июля" in bot.messages[-1][1]


@pytest.mark.asyncio
async def test_multiple_events(tmp_path: Path, monkeypatch):
    db = Database(str(tmp_path / "db.sqlite"))
    await db.init()
    bot = DummyBot("123:abc")

    start_msg = types.Message.model_validate(
        {
            "message_id": 1,
            "date": 0,
            "chat": {"id": 1, "type": "private"},
            "from": {"id": 1, "is_bot": False, "first_name": "A"},
            "text": "/start",
        }
    )
    await handle_start(start_msg, db, bot)

    async def fake_parse(text: str) -> list[dict]:
        return [
            {
                "title": "One",
                "short_description": "d1",
                "date": "2025-07-10",
                "time": "18:00",
                "location_name": "Hall",
            },
            {
                "title": "Two",
                "short_description": "d2",
                "date": "2025-07-11",
                "time": "20:00",
                "location_name": "Hall",
            },
        ]

    async def fake_create(title, text, source, html_text=None, media=None):
        return f"url/{title}", title

    monkeypatch.setattr("main.parse_event_via_4o", fake_parse)
    monkeypatch.setattr("main.create_source_page", fake_create)

    add_msg = types.Message.model_validate(
        {
            "message_id": 2,
            "date": 0,
            "chat": {"id": 1, "type": "private"},
            "from": {"id": 1, "is_bot": False, "first_name": "A"},
            "text": "/addevent multi",
        }
    )
    await handle_add_event(add_msg, db, bot)

    async with db.get_session() as session:
        events = (await session.execute(select(Event))).scalars().all()

    assert len(events) == 2
    assert any(e.title == "One" for e in events)
    assert any(e.title == "Two" for e in events)


@pytest.mark.asyncio
async def test_months_command(tmp_path: Path):
    db = Database(str(tmp_path / "db.sqlite"))
    await db.init()
    bot = DummyBot("123:abc")

    async with db.get_session() as session:
        session.add(main.MonthPage(month="2025-07", url="https://t.me/p", path="p"))
        await session.commit()

    start_msg = types.Message.model_validate(
        {
            "message_id": 1,
            "date": 0,
            "chat": {"id": 1, "type": "private"},
            "from": {"id": 1, "is_bot": False, "first_name": "A"},
            "text": "/start",
        }
    )
    await handle_start(start_msg, db, bot)

    msg = types.Message.model_validate(
        {
            "message_id": 2,
            "date": 0,
            "chat": {"id": 1, "type": "private"},
            "from": {"id": 1, "is_bot": False, "first_name": "A"},
            "text": "/pages",
        }
    )

    await main.handle_pages(msg, db, bot)
    assert "2025-07" in bot.messages[-1][1]


@pytest.mark.asyncio
async def test_build_month_page_content(tmp_path: Path):
    db = Database(str(tmp_path / "db.sqlite"))
    await db.init()

    async with db.get_session() as session:
        session.add(
            Event(
                title="T",
                description="d",
                source_text="s",
                date="2025-07-16",
                time="18:00",
                location_name="Hall",
                is_free=True,
            )
        )
        await session.commit()

    title, content = await main.build_month_page_content(db, "2025-07")
    assert "июле 2025" in title
    assert "Полюбить Калининград Анонсы" in title
    assert any(n.get("tag") == "br" for n in content)


@pytest.mark.asyncio
async def test_build_weekend_page_content(tmp_path: Path):
    db = Database(str(tmp_path / "db.sqlite"))
    await db.init()

    saturday = date(2025, 7, 12)
    async with db.get_session() as session:
        session.add(
            Event(
                title="W",
                description="d",
                source_text="s",
                date=saturday.isoformat(),
                time="18:00",
                location_name="Hall",
            )
        )
        await session.commit()

    title, content = await main.build_weekend_page_content(db, saturday.isoformat())
    assert "выходных" in title
    assert any(n.get("tag") == "h4" for n in content)
    assert "12\u201313 июля" in title

    cross = date(2025, 1, 31)
    async with db.get_session() as session:
        session.add(
            Event(
                title="C",
                description="d",
                source_text="s",
                date=cross.isoformat(),
                time="18:00",
                location_name="Hall",
            )
        )
        await session.commit()

    title2, _ = await main.build_weekend_page_content(db, cross.isoformat())
    assert "31 января" in title2 and "1 февраля" in title2


@pytest.mark.asyncio
async def test_weekend_nav_and_exhibitions(tmp_path: Path):
    db = Database(str(tmp_path / "db.sqlite"))
    await db.init()

    saturday = date(2025, 7, 12)
    next_sat = saturday + timedelta(days=7)
    async with db.get_session() as session:
        session.add(WeekendPage(start=saturday.isoformat(), url="u1", path="p1"))
        session.add(WeekendPage(start=next_sat.isoformat(), url="u2", path="p2"))
        session.add(MonthPage(month="2025-07", url="m1", path="mp1"))
        session.add(MonthPage(month="2025-08", url="m2", path="mp2"))
        session.add(
            Event(
                title="Expo",
                description="d",
                source_text="s",
                date=(saturday - timedelta(days=1)).isoformat(),
                end_date=(saturday + timedelta(days=10)).isoformat(),
                time="10:00",
                location_name="Hall",
                event_type="выставка",
            )
        )
        await session.commit()

    _, content = await main.build_weekend_page_content(db, saturday.isoformat())
    nav_blocks = [
        n
        for n in content
        if n.get("tag") == "h4"
        and any(
            isinstance(c, dict) and c.get("attrs", {}).get("href") == "u2"
            for c in n.get("children", [])
        )
    ]
    assert len(nav_blocks) == 2
    first_block_children = nav_blocks[0]["children"]
    assert not isinstance(first_block_children[0], dict)

    month_link_present = any(
        n.get("tag") == "h4"
        and any(
            isinstance(c, dict) and c.get("attrs", {}).get("href") == "m1"
            for c in n.get("children", [])
        )
        for n in content
    )
    assert month_link_present

    idx_exh = next(
        i
        for i, n in enumerate(content)
        if n.get("tag") == "h3" and "Постоянные" in "".join(n.get("children", []))
    )
    assert content[idx_exh - 1].get("tag") == "p"
    assert content[idx_exh - 2].get("tag") == "br"


@pytest.mark.asyncio
async def test_sync_weekend_page_first_creation_includes_nav(
    tmp_path: Path, monkeypatch
):
    db = Database(str(tmp_path / "db.sqlite"))
    await db.init()

    saturday = date(2025, 7, 12)
    next_sat = saturday + timedelta(days=7)
    updates: list[list[dict]] = []

    class DummyTG:
        def create_page(self, title, content):
            return {"url": "u1", "path": "p1"}

        def edit_page(self, path, title=None, content=None):
            updates.append(content)

    monkeypatch.setattr("main.get_telegraph_token", lambda: "t")
    monkeypatch.setattr("main.Telegraph", lambda access_token=None: DummyTG())

    async with db.get_session() as session:
        session.add(WeekendPage(start=next_sat.isoformat(), url="u2", path="p2"))
        session.add(MonthPage(month="2025-07", url="m1", path="mp1"))
        session.add(MonthPage(month="2025-08", url="m2", path="mp2"))
        session.add(
            Event(
                title="Expo",
                description="d",
                source_text="s",
                date=(saturday - timedelta(days=1)).isoformat(),
                end_date=(saturday + timedelta(days=10)).isoformat(),
                time="10:00",
                location_name="Hall",
                event_type="выставка",
            )
        )
        await session.commit()

    await main.sync_weekend_page(db, saturday.isoformat())
    assert updates
    content = updates[0]
    found_weekend = any(
        isinstance(n, dict)
        and n.get("tag") == "h4"
        and any(
            isinstance(c, dict) and c.get("attrs", {}).get("href") == "u2"
            for c in n.get("children", [])
        )
        for n in content
    )
    found_exh = any(
        isinstance(n, dict)
        and n.get("tag") == "h3"
        and "Постоянные" in "".join(n.get("children", []))
        for n in content
    )
    assert found_weekend
    assert found_exh


@pytest.mark.asyncio
async def test_sync_weekend_page_updates_other_pages(tmp_path: Path, monkeypatch):
    db = Database(str(tmp_path / "db.sqlite"))
    await db.init()

    saturday = date(2025, 7, 12)
    next_sat = saturday + timedelta(days=7)

    edits: list[tuple[str, str]] = []

    class DummyTG:
        def create_page(self, title, content):
            edits.append(("create", "p1"))
            return {"url": "u1", "path": "p1"}

        def edit_page(self, path, title=None, content=None):
            edits.append(("edit", path))

    monkeypatch.setattr("main.get_telegraph_token", lambda: "t")
    monkeypatch.setattr("main.Telegraph", lambda access_token=None: DummyTG())

    async with db.get_session() as session:
        session.add(WeekendPage(start=next_sat.isoformat(), url="u2", path="p2"))
        await session.commit()

    await main.sync_weekend_page(db, saturday.isoformat())

    assert ("edit", "p2") in edits


@pytest.mark.asyncio
async def test_missing_added_at(tmp_path: Path):
    db = Database(str(tmp_path / "db.sqlite"))
    await db.init()

    async with db.get_session() as session:
        session.add(
            Event(
                title="T",
                description="d",
                source_text="s",
                date="2025-07-16",
                time="18:00",
                location_name="Hall",
                is_free=True,
                added_at=None,
            )
        )
        await session.commit()

    title, content = await main.build_month_page_content(db, "2025-07")
    assert any(n.get("tag") == "h4" for n in content)


@pytest.mark.asyncio
async def test_event_title_link(tmp_path: Path):
    db = Database(str(tmp_path / "db.sqlite"))
    await db.init()

    async with db.get_session() as session:
        session.add(
            Event(
                title="Party",
                description="d",
                source_text="s",
                date="2025-07-16",
                time="18:00",
                location_name="Hall",
                source_post_url="https://t.me/chan/1",
                emoji="🎉",
            )
        )
        await session.commit()

    _, content = await main.build_month_page_content(db, "2025-07")
    h4 = next(n for n in content if n.get("tag") == "h4")
    children = h4["children"]
    assert any(isinstance(c, dict) and c.get("tag") == "a" for c in children)
    anchor = next(c for c in children if isinstance(c, dict) and c.get("tag") == "a")
    assert anchor["attrs"]["href"] == "https://t.me/chan/1"
    assert anchor["children"] == ["Party"]


@pytest.mark.asyncio
async def test_emoji_not_duplicated(tmp_path: Path):
    db = Database(str(tmp_path / "db.sqlite"))
    await db.init()

    async with db.get_session() as session:
        session.add(
            Event(
                title="🎉 Party",
                description="d",
                source_text="s",
                date="2025-07-16",
                time="18:00",
                location_name="Hall",
                emoji="🎉",
            )
        )
        await session.commit()

    _, content = await main.build_month_page_content(db, "2025-07")
    h4 = next(n for n in content if n.get("tag") == "h4")
    text = "".join(
        c if isinstance(c, str) else "".join(c.get("children", []))
        for c in h4["children"]
    )
    assert text.count("🎉") == 1


@pytest.mark.asyncio
async def test_spacing_after_headers(tmp_path: Path):
    db = Database(str(tmp_path / "db.sqlite"))
    await db.init()

    async with db.get_session() as session:
        session.add(
            Event(
                title="Weekend",
                description="d",
                source_text="s",
                date="2025-07-12",
                time="18:00",
                location_name="Hall",
            )
        )
        session.add(
            Event(
                title="Expo",
                description="d",
                source_text="s",
                date=date.today().isoformat(),
                time="20:00",
                location_name="Hall",
                end_date=(date.today() + timedelta(days=8)).isoformat(),
                event_type="выставка",
            )
        )
        await session.commit()

    _, content = await main.build_month_page_content(db, "2025-07")
    idx = next(
        i
        for i, n in enumerate(content)
        if n.get("tag") == "h3" and "12 июля" in "".join(n.get("children", []))
    )
    assert content[idx + 1].get("tag") == "br"
    exh_idx = next(
        i
        for i, n in enumerate(content)
        if n.get("tag") == "h3" and "Постоянные" in "".join(n.get("children", []))
    )
    assert content[exh_idx + 1].get("tag") == "br"


@pytest.mark.asyncio
async def test_event_spacing(tmp_path: Path):
    db = Database(str(tmp_path / "db.sqlite"))
    await db.init()

    async with db.get_session() as session:
        session.add(
            Event(
                title="One",
                description="d",
                source_text="s",
                date="2025-07-10",
                time="18:00",
                location_name="Hall",
            )
        )
        session.add(
            Event(
                title="Two",
                description="d",
                source_text="s",
                date="2025-07-10",
                time="19:00",
                location_name="Hall",
            )
        )
        await session.commit()

    _, content = await main.build_month_page_content(db, "2025-07")
    indices = [i for i, n in enumerate(content) if n.get("tag") == "h4"]
    assert content[indices[0] + 1].get("tag") == "p"


def test_registration_link_formatting():
    e = Event(
        title="T",
        description="d",
        source_text="s",
        date="2025-07-10",
        time="18:00",
        location_name="Hall",
        is_free=True,
        ticket_link="https://reg",
    )
    md = main.format_event_md(e)
    assert "Бесплатно [по регистрации](https://reg)" in md


def test_format_event_no_city_dup():
    e = Event(
        title="T",
        description="d",
        source_text="s",
        date="2025-07-10",
        time="18:00",
        location_name="Hall",
        location_address="Addr, Калининград",
        city="Калининград",
    )
    md = main.format_event_md(e)
    assert md.count("Калининград") == 1


@pytest.mark.asyncio
async def test_date_range_parsing(tmp_path: Path, monkeypatch):
    db = Database(str(tmp_path / "db.sqlite"))
    await db.init()
    bot = DummyBot("123:abc")

    async def fake_parse(text: str) -> list[dict]:
        return [
            {
                "title": "Expo",
                "short_description": "desc",
                "date": "2025-07-01..2025-07-17",
                "time": "18:00",
                "location_name": "Hall",
                "event_type": "выставка",
            }
        ]

    async def fake_create(title, text, source, html_text=None, media=None):
        return "url", "p"

    monkeypatch.setattr("main.parse_event_via_4o", fake_parse)
    monkeypatch.setattr("main.create_source_page", fake_create)

    async def fake_sync(*args, **kwargs):
        return None

    monkeypatch.setattr("main.sync_month_page", fake_sync)

    msg = types.Message.model_validate(
        {
            "message_id": 1,
            "date": 0,
            "chat": {"id": 1, "type": "private"},
            "from": {"id": 1, "is_bot": False, "first_name": "A"},
            "text": "/addevent any",
        }
    )

    await handle_add_event(msg, db, bot)

    async with db.get_session() as session:
        ev = (await session.execute(select(Event))).scalars().first()

    assert ev.date == "2025-07-01"
    assert ev.end_date == "2025-07-17"


def test_md_to_html_sanitizes():
    md = "# T\nline\n<tg-emoji emoji-id='1'>R</tg-emoji>"
    html = main.md_to_html(md)
    assert "<h1>" not in html
    assert "tg-emoji" not in html
    assert "<h3>" in html
    assert "<br" in html


@pytest.mark.asyncio
async def test_sync_month_page_error(tmp_path: Path, monkeypatch):
    db = Database(str(tmp_path / "db.sqlite"))
    await db.init()

    async with db.get_session() as session:
        session.add(
            Event(
                title="Party",
                description="desc",
                source_text="t",
                date="2025-07-16",
                time="18:00",
                location_name="Club",
            )
        )
        session.add(main.MonthPage(month="2025-07", url="u", path="p"))
        await session.commit()

    class DummyTG:
        def edit_page(self, *args, **kwargs):
            raise Exception("fail")

    monkeypatch.setattr("main.get_telegraph_token", lambda: "t")
    monkeypatch.setattr("main.Telegraph", lambda access_token=None: DummyTG())

    # Should not raise
    await main.sync_month_page(db, "2025-07")


@pytest.mark.asyncio
async def test_update_source_page_uses_content(monkeypatch):
    events = {}

    class DummyTG:
        def get_page(self, path, return_html=True):
            return {"content": "<p>old</p>"}

        def edit_page(self, path, title, html_content):
            events["html"] = html_content

    monkeypatch.setattr("main.get_telegraph_token", lambda: "t")
    monkeypatch.setattr("main.Telegraph", lambda access_token=None: DummyTG())

    await main.update_source_page("path", "Title", "new")
    html = events.get("html", "")
    assert "<p>old</p>" in html
    assert "new" in html
    assert main.CONTENT_SEPARATOR in html


@pytest.mark.asyncio
async def test_update_source_page_normalizes_hashtags(monkeypatch):
    class DummyTG:
        def get_page(self, path, return_html=True):
            return {"content": ""}

        def edit_page(self, path, title, html_content):
            assert "#1_августа" not in html_content
            assert "1 августа" in html_content

    monkeypatch.setattr("main.get_telegraph_token", lambda: "t")
    monkeypatch.setattr("main.Telegraph", lambda access_token=None: DummyTG())

    await main.update_source_page("p", "T", "#1_августа event")


@pytest.mark.asyncio
async def test_nav_limits_past(tmp_path: Path):
    db = Database(str(tmp_path / "db.sqlite"))
    await db.init()

    today = date.today()
    async with db.get_session() as session:
        session.add(
            Event(
                title="T",
                description="d",
                source_text="t",
                date=today.isoformat(),
                time="10:00",
                location_name="Hall",
            )
        )
        await session.commit()

    text, markup = await main.build_events_message(db, today, timezone.utc)
    row = markup.inline_keyboard[-1]
    assert len(row) == 1
    assert row[0].text == "\u25b6"


@pytest.mark.asyncio
async def test_nav_future_has_prev(tmp_path: Path):
    db = Database(str(tmp_path / "db.sqlite"))
    await db.init()

    today = date.today()
    future = today + timedelta(days=1)
    async with db.get_session() as session:
        session.add(
            Event(
                title="T",
                description="d",
                source_text="t",
                date=future.isoformat(),
                time="10:00",
                location_name="Hall",
            )
        )
        await session.commit()

    text, markup = await main.build_events_message(db, future, timezone.utc)
    row = markup.inline_keyboard[-1]
    assert len(row) == 2
    assert row[0].text == "\u25c0"
    assert row[1].text == "\u25b6"


@pytest.mark.asyncio
async def test_delete_event_updates_month(tmp_path: Path, monkeypatch):
    db = Database(str(tmp_path / "db.sqlite"))
    await db.init()
    bot = DummyBot("123:abc")

    async def fake_create(title, text, source, html_text=None, media=None):
        return "url", "p"

    called = {}

    async def fake_sync(db_obj, month):
        called["month"] = month

    monkeypatch.setattr("main.create_source_page", fake_create)
    monkeypatch.setattr("main.sync_month_page", fake_sync)

    add_msg = types.Message.model_validate(
        {
            "message_id": 1,
            "date": 0,
            "chat": {"id": 1, "type": "private"},
            "from": {"id": 1, "is_bot": False, "first_name": "A"},
            "text": "/addevent_raw Party|2025-07-16|18:00|Club",
        }
    )

    await handle_add_event_raw(add_msg, db, bot)

    async with db.get_session() as session:
        event = (await session.execute(select(Event))).scalars().first()

    cb = types.CallbackQuery.model_validate(
        {
            "id": "c1",
            "from": {"id": 1, "is_bot": False, "first_name": "A"},
            "chat_instance": "1",
            "data": f"del:{event.id}:{event.date}",
            "message": {
                "message_id": 2,
                "date": 0,
                "chat": {"id": 1, "type": "private"},
            },
        }
    ).as_(bot)
    object.__setattr__(cb.message, "_bot", bot)

    async def dummy_edit(*args, **kwargs):
        return None

    object.__setattr__(cb.message, "edit_text", dummy_edit)

    async def dummy_answer(*args, **kwargs):
        return None

    object.__setattr__(cb, "answer", dummy_answer)

    await process_request(cb, db, bot)

    assert called.get("month") == "2025-07"


@pytest.mark.asyncio
async def test_title_duplicate_update(tmp_path: Path, monkeypatch):
    db = Database(str(tmp_path / "db.sqlite"))
    await db.init()
    bot = DummyBot("123:abc")

    async def fake_create(title, text, source, html_text=None, media=None):
        return "url", "p"

    monkeypatch.setattr("main.create_source_page", fake_create)

    msg1 = types.Message.model_validate(
        {
            "message_id": 1,
            "date": 0,
            "chat": {"id": 1, "type": "private"},
            "from": {"id": 1, "is_bot": False, "first_name": "M"},
            "text": "/addevent_raw Movie|2025-07-16|20:00|Hall",
        }
    )
    await handle_add_event_raw(msg1, db, bot)

    msg2 = types.Message.model_validate(
        {
            "message_id": 2,
            "date": 0,
            "chat": {"id": 1, "type": "private"},
            "from": {"id": 1, "is_bot": False, "first_name": "M"},
            "text": "/addevent_raw Movie|2025-07-16|20:00|Another",
        }
    )
    await handle_add_event_raw(msg2, db, bot)

    async with db.get_session() as session:
        events = (await session.execute(select(Event))).scalars().all()

    assert len(events) == 1
    assert events[0].location_name == "Another"


@pytest.mark.asyncio
async def test_llm_duplicate_check(tmp_path: Path, monkeypatch):
    db = Database(str(tmp_path / "db.sqlite"))
    await db.init()
    bot = DummyBot("123:abc")

    async def fake_create(title, text, source, html_text=None, media=None):
        return "url", "p"

    called = {"cnt": 0}

    async def fake_check(ev, new):
        called["cnt"] += 1
        return True, "", ""

    monkeypatch.setattr("main.create_source_page", fake_create)
    monkeypatch.setattr("main.check_duplicate_via_4o", fake_check)

    msg1 = types.Message.model_validate(
        {
            "message_id": 1,
            "date": 0,
            "chat": {"id": 1, "type": "private"},
            "from": {"id": 1, "is_bot": False, "first_name": "M"},
            "text": "/addevent_raw Movie|2025-07-16|20:00|Hall",
        }
    )
    await handle_add_event_raw(msg1, db, bot)

    msg2 = types.Message.model_validate(
        {
            "message_id": 2,
            "date": 0,
            "chat": {"id": 1, "type": "private"},
            "from": {"id": 1, "is_bot": False, "first_name": "M"},
            "text": "/addevent_raw Premiere Movie|2025-07-16|20:00|Other",
        }
    )
    await handle_add_event_raw(msg2, db, bot)

    async with db.get_session() as session:
        events = (await session.execute(select(Event))).scalars().all()

    assert len(events) == 1
    assert called["cnt"] == 1


@pytest.mark.asyncio
async def test_extract_ticket_link(tmp_path: Path, monkeypatch):
    db = Database(str(tmp_path / "db.sqlite"))
    await db.init()
    bot = DummyBot("123:abc")

    async def fake_parse(text: str) -> list[dict]:
        return [
            {
                "title": "T",
                "short_description": "d",
                "date": FUTURE_DATE,
                "time": "18:00",
                "location_name": "Hall",
                "ticket_link": None,
                "event_type": "встреча",
                "emoji": None,
                "is_free": True,
            }
        ]

    async def fake_create(title, text, source, html_text=None, media=None):
        return "url", "p"

    monkeypatch.setattr("main.parse_event_via_4o", fake_parse)
    monkeypatch.setattr("main.create_source_page", fake_create)

    html = "Регистрация <a href='https://reg'>по ссылке</a>"
    results = await main.add_events_from_text(db, "text", None, html, None)
    ev = results[0][0]
    assert ev.ticket_link == "https://reg"


@pytest.mark.asyncio
async def test_extract_ticket_link_near_word(tmp_path: Path, monkeypatch):
    db = Database(str(tmp_path / "db.sqlite"))
    await db.init()
    bot = DummyBot("123:abc")

    async def fake_parse(text: str) -> list[dict]:
        return [
            {
                "title": "T",
                "short_description": "d",
                "date": FUTURE_DATE,
                "time": "18:00",
                "location_name": "Hall",
                "ticket_link": None,
                "event_type": "встреча",
                "emoji": None,
                "is_free": True,
            }
        ]

    async def fake_create(title, text, source, html_text=None, media=None):
        return "url", "p"

    monkeypatch.setattr("main.parse_event_via_4o", fake_parse)
    monkeypatch.setattr("main.create_source_page", fake_create)

    html = "Чтобы поучаствовать, нужна регистрация. <a href='https://reg2'>Жми</a>"
    results = await main.add_events_from_text(db, "text", None, html, None)
    ev = results[0][0]
    assert ev.ticket_link == "https://reg2"


@pytest.mark.asyncio
async def test_ticket_link_overrides_invalid(tmp_path: Path, monkeypatch):
    db = Database(str(tmp_path / "db.sqlite"))
    await db.init()
    bot = DummyBot("123:abc")

    async def fake_parse(text: str) -> list[dict]:
        return [
            {
                "title": "T",
                "short_description": "d",
                "date": FUTURE_DATE,
                "time": "18:00",
                "location_name": "Hall",
                "ticket_link": "Регистрация по ссылке",
                "event_type": "встреча",
                "emoji": None,
                "is_free": True,
            }
        ]

    async def fake_create(title, text, source, html_text=None, media=None):
        return "url", "p"

    monkeypatch.setattr("main.parse_event_via_4o", fake_parse)
    monkeypatch.setattr("main.create_source_page", fake_create)

    html = "Регистрация <a href='https://real'>по ссылке</a>"
    results = await main.add_events_from_text(db, "text", None, html, None)
    ev = results[0][0]
    assert ev.ticket_link == "https://real"


@pytest.mark.asyncio
async def test_multiple_ticket_links(tmp_path: Path, monkeypatch):
    db = Database(str(tmp_path / "db.sqlite"))
    await db.init()
    bot = DummyBot("123:abc")

    async def fake_parse(text: str) -> list[dict]:
        return [
            {
                "title": "A",
                "short_description": "d1",
                "date": FUTURE_DATE,
                "time": "18:00",
                "location_name": "Hall",
                "ticket_link": None,
                "event_type": "концерт",
                "emoji": None,
                "is_free": True,
            },
            {
                "title": "B",
                "short_description": "d2",
                "date": FUTURE_DATE,
                "time": "19:00",
                "location_name": "Hall",
                "ticket_link": None,
                "event_type": "концерт",
                "emoji": None,
                "is_free": True,
            },
        ]

    async def fake_create(title, text, source, html_text=None, media=None):
        return "url", "p"

    monkeypatch.setattr("main.parse_event_via_4o", fake_parse)
    monkeypatch.setattr("main.create_source_page", fake_create)

    html = (
        "Билеты <a href='https://l1'>купить</a>" 
        " и ещё один концерт. Билеты <a href='https://l2'>здесь</a>"
    )

    results = await main.add_events_from_text(db, "text", None, html, None)
    assert results[0][0].ticket_link == "https://l1"
    assert results[1][0].ticket_link == "https://l2"


@pytest.mark.asyncio
<<<<<<< HEAD
=======
async def test_add_event_strips_city_from_address(tmp_path: Path, monkeypatch):
    db = Database(str(tmp_path / "db.sqlite"))
    await db.init()

    async def fake_parse(text: str) -> list[dict]:
        return [
            {
                "title": "Show",
                "short_description": "d",
                "date": FUTURE_DATE,
                "time": "18:00",
                "location_name": "Hall",
                "location_address": "Addr, Калининград",
                "city": "Калининград",
            }
        ]

    async def fake_create(*args, **kwargs):
        return "u", "p"

    monkeypatch.setattr("main.parse_event_via_4o", fake_parse)
    monkeypatch.setattr("main.create_source_page", fake_create)

    results = await main.add_events_from_text(db, "t", None, None, None)
    ev = results[0][0]
    assert ev.location_address == "Addr"
    md = main.format_event_md(ev)
    assert md.count("Калининград") == 1


@pytest.mark.asyncio
>>>>>>> bce29bd2
async def test_festival_expands_dates(tmp_path: Path, monkeypatch):
    db = Database(str(tmp_path / "db.sqlite"))
    await db.init()

    async def fake_parse(text: str) -> list[dict]:
        return [
            {
                "title": "Jazz",
                "short_description": "desc",
                "date": "2025-08-01..2025-08-03",
                "time": "18:00",
                "location_name": "Park",
                "event_type": "концерт",
            }
        ]

    monkeypatch.setattr("main.parse_event_via_4o", fake_parse)

    async def fake_create(*args, **kwargs):
        return "u", "p"

    monkeypatch.setattr("main.create_source_page", fake_create)

    results = await main.add_events_from_text(db, "text", None, None, None)
    assert len(results) == 3
    async with db.get_session() as session:
        dates = sorted(
            (await session.execute(select(Event))).scalars(), key=lambda e: e.date
        )
        assert [e.date for e in dates] == ["2025-08-01", "2025-08-02", "2025-08-03"]


@pytest.mark.asyncio
async def test_exhibition_future_not_listed(tmp_path: Path):
    db = Database(str(tmp_path / "db.sqlite"))
    await db.init()

    future_start = (date.today() + timedelta(days=10)).isoformat()
    future_end = (date.today() + timedelta(days=20)).isoformat()
    async with db.get_session() as session:
        session.add(
            Event(
                title="Expo",
                description="d",
                source_text="s",
                date=future_start,
                end_date=future_end,
                time="10:00",
                location_name="Hall",
                event_type="выставка",
            )
        )
        await session.commit()

    _, content = await main.build_month_page_content(db, future_start[:7])
    found_in_exh = False
    exh_section = False
    for n in content:
        if n.get("tag") == "h3" and "Постоянные" in "".join(n.get("children", [])):
            exh_section = True
        elif exh_section and isinstance(n, dict) and n.get("tag") == "h4":
            if any("Expo" in str(c) for c in n.get("children", [])):
                found_in_exh = True
    assert not found_in_exh


@pytest.mark.asyncio
async def test_past_exhibition_not_listed_in_events(tmp_path: Path):
    db = Database(str(tmp_path / "db.sqlite"))
    await db.init()

    past_start = (date.today() - timedelta(days=6)).isoformat()
    future_end = (date.today() + timedelta(days=6)).isoformat()
    async with db.get_session() as session:
        session.add(
            Event(
                title="PastExpo",
                description="d",
                source_text="s",
                date=past_start,
                end_date=future_end,
                time="10:00",
                location_name="Hall",
                event_type="выставка",
            )
        )
        await session.commit()

    _, content = await main.build_month_page_content(db, past_start[:7])
    before_exh = True
    found = False
    for n in content:
        if n.get("tag") == "h3" and "Постоянные" in "".join(n.get("children", [])):
            before_exh = False
        if before_exh and isinstance(n, dict) and n.get("tag") == "h4":
            if any("PastExpo" in str(c) for c in n.get("children", [])):
                found = True
    assert not found


@pytest.mark.asyncio
async def test_month_links_future(tmp_path: Path, monkeypatch):
    db = Database(str(tmp_path / "db.sqlite"))
    await db.init()

    async with db.get_session() as session:
        session.add(MonthPage(month="2025-07", url="u1", path="p1"))
        session.add(MonthPage(month="2025-08", url="u2", path="p2"))
        session.add(MonthPage(month="2025-09", url="u3", path="p3"))
        await session.commit()

    class FakeDate(date):
        @classmethod
        def today(cls):
            return date(2025, 7, 15)

    monkeypatch.setattr(main, "date", FakeDate)
    title, content = await main.build_month_page_content(db, "2025-07")
    found = False
    for n in content:
        if (
            isinstance(n, dict)
            and n.get("tag") == "h4"
            and any("август" in str(c) for c in n.get("children", []))
        ):
            found = True
    assert found


@pytest.mark.asyncio
async def test_build_daily_posts(tmp_path: Path):
    db = Database(str(tmp_path / "db.sqlite"))
    await db.init()

    today = date.today()
    start = main.next_weekend_start(today)
    async with db.get_session() as session:
        session.add(
            Event(
                title="T",
                description="d",
                source_text="s",
                date=today.isoformat(),
                time="18:00",
                location_name="Hall",
            )
        )
        session.add(
            Event(
                title="S",
                description="d2",
                source_text="s2",
                date=today.isoformat(),
                time="19:00",
                location_name="Hall",
                silent=True,
            )
        )
        session.add(
            Event(
                title="W",
                description="weekend",
                source_text="s3",
                date=start.isoformat(),
                time="12:00",
                location_name="Hall",
                added_at=datetime.utcnow(),
            )
        )
        session.add(MonthPage(month=today.strftime("%Y-%m"), url="m1", path="p1"))
        session.add(
            MonthPage(
                month=main.next_month(today.strftime("%Y-%m")), url="m2", path="p2"
            )
        )
        session.add(WeekendPage(start=start.isoformat(), url="w", path="wp"))
        await session.commit()

    posts = await main.build_daily_posts(db, timezone.utc)
    assert posts
    text, markup = posts[0]
    assert "АНОНС" in text
    assert markup.inline_keyboard[0]
    assert text.count("\U0001f449") == 2
    first_btn = markup.inline_keyboard[0][0].text
    assert first_btn.startswith("(+1)")


@pytest.mark.asyncio
async def test_send_daily_preview_disabled(tmp_path: Path):
    db = Database(str(tmp_path / "db.sqlite"))
    await db.init()
    bot = DummyBot("123:abc")

    async with db.get_session() as session:
        session.add(
            main.Channel(channel_id=1, title="ch", is_admin=True, daily_time="08:00")
        )
        session.add(
            Event(
                title="T",
                description="d",
                source_text="s",
                date=date.today().isoformat(),
                time="18:00",
                location_name="Hall",
            )
        )
        await session.commit()

    await main.send_daily_announcement(db, bot, 1, timezone.utc)
    assert bot.messages
    assert bot.messages[-1][2].get("disable_web_page_preview") is True
    async with db.get_session() as session:
        ch = await session.get(main.Channel, 1)
    assert ch.last_daily == date.today().isoformat()


@pytest.mark.asyncio
async def test_daily_test_send_no_record(tmp_path: Path):
    db = Database(str(tmp_path / "db.sqlite"))
    await db.init()
    bot = DummyBot("123:abc")

    async with db.get_session() as session:
        session.add(
            main.Channel(channel_id=1, title="ch", is_admin=True, daily_time="08:00")
        )
        await session.commit()

    await main.send_daily_announcement(db, bot, 1, timezone.utc, record=False)
    async with db.get_session() as session:
        ch = await session.get(main.Channel, 1)
    assert ch.last_daily is None<|MERGE_RESOLUTION|>--- conflicted
+++ resolved
@@ -2307,8 +2307,6 @@
 
 
 @pytest.mark.asyncio
-<<<<<<< HEAD
-=======
 async def test_add_event_strips_city_from_address(tmp_path: Path, monkeypatch):
     db = Database(str(tmp_path / "db.sqlite"))
     await db.init()
@@ -2340,7 +2338,6 @@
 
 
 @pytest.mark.asyncio
->>>>>>> bce29bd2
 async def test_festival_expands_dates(tmp_path: Path, monkeypatch):
     db = Database(str(tmp_path / "db.sqlite"))
     await db.init()
