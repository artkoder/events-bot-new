import os
import sys

sys.path.append(os.path.dirname(os.path.dirname(__file__)))
from pathlib import Path

import pytest
from aiogram import Bot, types
from sqlmodel import select
from datetime import date, timedelta
import main

from main import (
    Database,
    PendingUser,
    Setting,
    User,
    Event,
    MonthPage,
    create_app,
    handle_register,
    handle_start,
    handle_tz,
    handle_add_event_raw,
    handle_add_event,
    handle_ask_4o,
    handle_events,
    handle_exhibitions,
    handle_edit_message,
    process_request,
    parse_event_via_4o,
    telegraph_test,
    get_telegraph_token,
    editing_sessions,
)

FUTURE_DATE = (date.today() + timedelta(days=10)).isoformat()

class DummyBot(Bot):
    def __init__(self, token: str):
        super().__init__(token)
        self.messages = []
        self.edits = []

    async def send_message(self, chat_id, text, **kwargs):
        self.messages.append((chat_id, text))

    async def edit_message_reply_markup(
        self, chat_id: int | None = None, message_id: int | None = None, **kwargs
    ):
        self.edits.append((chat_id, message_id, kwargs))


class DummyChat:
    def __init__(self, id, title, username=None, type="channel"):
        self.id = id
        self.title = title
        self.username = username
        self.type = type


class DummyMember:
    def __init__(self, status):
        self.status = status


class DummyUpdate:
    def __init__(self, chat_id, title, status="administrator"):
        self.chat = DummyChat(chat_id, title)
        self.new_chat_member = DummyMember(status)


@pytest.mark.asyncio
async def test_registration_limit(tmp_path: Path):
    db = Database(str(tmp_path / "db.sqlite"))
    await db.init()
    bot = DummyBot("123:abc")

    for i in range(1, 11):
        msg = types.Message.model_validate(
            {
                "message_id": i,
                "date": 0,
                "chat": {"id": i, "type": "private"},
                "from": {"id": i, "is_bot": False, "first_name": "U"},
                "text": "/register",
            }
        )
        await handle_register(msg, db, bot)

    msg_over = types.Message.model_validate(
        {
            "message_id": 11,
            "date": 0,
            "chat": {"id": 11, "type": "private"},
            "from": {"id": 11, "is_bot": False, "first_name": "U"},
            "text": "/register",
        }
    )
    await handle_register(msg_over, db, bot)

    async with db.get_session() as session:
        result = await session.execute(select(PendingUser))
        count = len(result.scalars().all())
    assert count == 10


@pytest.mark.asyncio
async def test_tz_setting(tmp_path: Path):
    db = Database(str(tmp_path / "db.sqlite"))
    await db.init()
    bot = DummyBot("123:abc")

    start_msg = types.Message.model_validate(
        {
            "message_id": 1,
            "date": 0,
            "chat": {"id": 1, "type": "private"},
            "from": {"id": 1, "is_bot": False, "first_name": "A"},
            "text": "/start",
        }
    )
    await handle_start(start_msg, db, bot)

    tz_msg = types.Message.model_validate(
        {
            "message_id": 2,
            "date": 0,
            "chat": {"id": 1, "type": "private"},
            "from": {"id": 1, "is_bot": False, "first_name": "A"},
            "text": "/tz +05:00",
        }
    )
    await handle_tz(tz_msg, db, bot)

    async with db.get_session() as session:
        setting = await session.get(Setting, "tz_offset")
    assert setting and setting.value == "+05:00"


@pytest.mark.asyncio
async def test_start_superadmin(tmp_path: Path):
    db = Database(str(tmp_path / "db.sqlite"))
    await db.init()
    bot = DummyBot("123:abc")

    start_msg = types.Message.model_validate(
        {
            "message_id": 1,
            "date": 0,
            "chat": {"id": 1, "type": "private"},
            "from": {"id": 1, "is_bot": False, "first_name": "A"},
            "text": "/start",
        }
    )
    await handle_start(start_msg, db, bot)

    async with db.get_session() as session:
        user = await session.get(User, 1)
    assert user and user.is_superadmin


def test_create_app_requires_webhook_url(monkeypatch):
    monkeypatch.delenv("WEBHOOK_URL", raising=False)
    monkeypatch.setenv("TELEGRAM_BOT_TOKEN", "123:abc")

    with pytest.raises(RuntimeError, match="WEBHOOK_URL is missing"):
        create_app()


@pytest.mark.asyncio
async def test_add_event_raw(tmp_path: Path, monkeypatch):
    db = Database(str(tmp_path / "db.sqlite"))
    await db.init()
    bot = DummyBot("123:abc")

    async def fake_create(title, text, source, html_text=None, media=None):
        return "https://t.me/test", "path"

    monkeypatch.setattr("main.create_source_page", fake_create)

    msg = types.Message.model_validate(
        {
            "message_id": 1,
            "date": 0,
            "chat": {"id": 1, "type": "private"},
            "from": {"id": 1, "is_bot": False, "first_name": "M"},
            "text": f"/addevent_raw Party|{FUTURE_DATE}|18:00|Club",
        }
    )

    await handle_add_event_raw(msg, db, bot)

    async with db.get_session() as session:
        events = (await session.execute(select(Event))).scalars().all()

    assert len(events) == 1
    assert events[0].title == "Party"
    assert events[0].telegraph_url == "https://t.me/test"


@pytest.mark.asyncio
async def test_month_page_sync(tmp_path: Path, monkeypatch):
    db = Database(str(tmp_path / "db.sqlite"))
    await db.init()
    bot = DummyBot("123:abc")

    async def fake_create(title, text, source, html_text=None, media=None):
        return "https://t.me/test", "path"

    called = {}

    async def fake_sync(db_obj, month):
        called["month"] = month

    monkeypatch.setattr("main.create_source_page", fake_create)
    monkeypatch.setattr("main.sync_month_page", fake_sync)

    msg = types.Message.model_validate(
        {
            "message_id": 1,
            "date": 0,
            "chat": {"id": 1, "type": "private"},
            "from": {"id": 1, "is_bot": False, "first_name": "M"},
            "text": "/addevent_raw Party|2025-07-16|18:00|Club",
        }
    )

    await handle_add_event_raw(msg, db, bot)

    assert called.get("month") == "2025-07"


@pytest.mark.asyncio
async def test_add_event_raw_update(tmp_path: Path, monkeypatch):
    db = Database(str(tmp_path / "db.sqlite"))
    await db.init()
    bot = DummyBot("123:abc")

    async def fake_create(title, text, source, html_text=None, media=None):
        return "https://t.me/test", "path"

    monkeypatch.setattr("main.create_source_page", fake_create)

    msg1 = types.Message.model_validate(
        {
            "message_id": 1,
            "date": 0,
            "chat": {"id": 1, "type": "private"},
            "from": {"id": 1, "is_bot": False, "first_name": "M"},
            "text": "/addevent_raw Party|2025-07-16|18:00|Club",
        }
    )
    await handle_add_event_raw(msg1, db, bot)

    msg2 = types.Message.model_validate(
        {
            "message_id": 2,
            "date": 0,
            "chat": {"id": 1, "type": "private"},
            "from": {"id": 1, "is_bot": False, "first_name": "M"},
            "text": "/addevent_raw Party show|2025-07-16|18:00|Club",
        }
    )
    await handle_add_event_raw(msg2, db, bot)

    async with db.get_session() as session:
        events = (await session.execute(select(Event))).scalars().all()

    assert len(events) == 1
    assert events[0].title == "Party show"


@pytest.mark.asyncio
async def test_edit_event(tmp_path: Path, monkeypatch):
    db = Database(str(tmp_path / "db.sqlite"))
    await db.init()
    bot = DummyBot("123:abc")

    async def fake_create(title, text, source, html_text=None, media=None):
        return "https://t.me/test", "path"

    monkeypatch.setattr("main.create_source_page", fake_create)

    msg = types.Message.model_validate(
        {
            "message_id": 1,
            "date": 0,
            "chat": {"id": 1, "type": "private"},
            "from": {"id": 1, "is_bot": False, "first_name": "M"},
            "text": "/addevent_raw Party|2025-07-16|18:00|Club",
        }
    )
    await handle_add_event_raw(msg, db, bot)

    async with db.get_session() as session:
        event = (await session.execute(select(Event))).scalars().first()

    editing_sessions[1] = (event.id, "title")
    edit_msg = types.Message.model_validate(
        {
            "message_id": 2,
            "date": 0,
            "chat": {"id": 1, "type": "private"},
            "from": {"id": 1, "is_bot": False, "first_name": "M"},
            "text": "New Title",
        }
    )
    await handle_edit_message(edit_msg, db, bot)

    async with db.get_session() as session:
        updated = await session.get(Event, event.id)
    assert updated.title == "New Title"


@pytest.mark.asyncio
async def test_events_list(tmp_path: Path, monkeypatch):
    db = Database(str(tmp_path / "db.sqlite"))
    await db.init()
    bot = DummyBot("123:abc")

    async def fake_create(title, text, source, html_text=None, media=None):
        return "https://t.me/test", "path"

    monkeypatch.setattr("main.create_source_page", fake_create)

    start_msg = types.Message.model_validate(
        {
            "message_id": 1,
            "date": 0,
            "chat": {"id": 1, "type": "private"},
            "from": {"id": 1, "is_bot": False, "first_name": "A"},
            "text": "/start",
        }
    )
    await handle_start(start_msg, db, bot)

    add_msg = types.Message.model_validate(
        {
            "message_id": 2,
            "date": 0,
            "chat": {"id": 1, "type": "private"},
            "from": {"id": 1, "is_bot": False, "first_name": "A"},
            "text": "/addevent_raw Party|2025-07-16|18:00|Club",
        }
    )
    await handle_add_event_raw(add_msg, db, bot)

    bot.messages.clear()
    list_msg = types.Message.model_validate(
        {
            "message_id": 3,
            "date": 0,
            "chat": {"id": 1, "type": "private"},
            "from": {"id": 1, "is_bot": False, "first_name": "A"},
            "text": f"/events {FUTURE_DATE}",
        }
    )

    await handle_events(list_msg, db, bot)

    assert bot.messages
    text = bot.messages[-1][1]
    expected_date = date.fromisoformat(FUTURE_DATE).strftime("%d.%m.%Y")
    assert f"Events on {expected_date}" in text
    assert "1. Party" in text
    assert "18:00 Club" in text  # location no city
    assert "исходное: https://t.me/test" in text


@pytest.mark.asyncio
async def test_ask4o_admin(tmp_path: Path, monkeypatch):
    db = Database(str(tmp_path / "db.sqlite"))
    await db.init()
    bot = DummyBot("123:abc")

    start_msg = types.Message.model_validate({
        "message_id": 1,
        "date": 0,
        "chat": {"id": 1, "type": "private"},
        "from": {"id": 1, "is_bot": False, "first_name": "A"},
        "text": "/start",
    })
    await handle_start(start_msg, db, bot)

    called = {}

    async def fake_ask(text: str) -> str:
        called["text"] = text
        return "ok"

    monkeypatch.setattr("main.ask_4o", fake_ask)

    msg = types.Message.model_validate({
        "message_id": 2,
        "date": 0,
        "chat": {"id": 1, "type": "private"},
        "from": {"id": 1, "is_bot": False, "first_name": "A"},
        "text": "/ask4o hello",
    })

    await handle_ask_4o(msg, db, bot)

    assert called.get("text") == "hello"


@pytest.mark.asyncio
async def test_ask4o_not_admin(tmp_path: Path, monkeypatch):
    db = Database(str(tmp_path / "db.sqlite"))
    await db.init()
    bot = DummyBot("123:abc")

    called = False

    async def fake_ask(text: str) -> str:
        nonlocal called
        called = True
        return "ok"

    monkeypatch.setattr("main.ask_4o", fake_ask)

    msg = types.Message.model_validate({
        "message_id": 1,
        "date": 0,
        "chat": {"id": 2, "type": "private"},
        "from": {"id": 2, "is_bot": False, "first_name": "B"},
        "text": "/ask4o hi",
    })

    await handle_ask_4o(msg, db, bot)

    assert called is False


@pytest.mark.asyncio
async def test_parse_event_includes_date(monkeypatch):
    called = {}

    class DummySession:
        async def __aenter__(self):
            return self

        async def __aexit__(self, exc_type, exc, tb):
            pass

        async def post(self, url, json=None, headers=None):
            called["payload"] = json

            class Resp:
                def raise_for_status(self):
                    pass

                async def json(self):
                    return {"choices": [{"message": {"content": "{}"}}]}

            return Resp()

    monkeypatch.setenv("FOUR_O_TOKEN", "x")
    monkeypatch.setattr("main.ClientSession", DummySession)

    await parse_event_via_4o("text")

    assert "Today is" in called["payload"]["messages"][1]["content"]


@pytest.mark.asyncio
async def test_telegraph_test(monkeypatch, capsys):
    class DummyTG:
        def __init__(self, access_token=None):
            self.access_token = access_token
        def create_page(self, title, html_content=None, **_):
            return {"url": "https://telegra.ph/test", "path": "test"}

        def edit_page(self, path, title, html_content):
            pass

    monkeypatch.setenv("TELEGRAPH_TOKEN", "t")
    monkeypatch.setattr("main.Telegraph", lambda access_token=None: DummyTG(access_token))

    await telegraph_test()
    captured = capsys.readouterr()
    assert "Created https://telegra.ph/test" in captured.out
    assert "Edited https://telegra.ph/test" in captured.out


@pytest.mark.asyncio
async def test_create_source_page_photo(monkeypatch):
    class DummyTG:
        def __init__(self, access_token=None):
            self.access_token = access_token
            self.upload_called = False
        def upload_file(self, f):
            self.upload_called = True
        def create_page(self, title, html_content=None, **_):
            assert "<img" not in html_content
            return {"url": "https://telegra.ph/test", "path": "test"}

    monkeypatch.setenv("TELEGRAPH_TOKEN", "t")
    monkeypatch.setattr("main.Telegraph", lambda access_token=None: DummyTG(access_token))

    res = await main.create_source_page("Title", "text", None, media=(b"img", "photo.jpg"))
    assert res == ("https://telegra.ph/test", "test")


def test_get_telegraph_token_creates(tmp_path, monkeypatch):
    class DummyTG:
        def create_account(self, short_name):
            return {"access_token": "abc"}

    monkeypatch.delenv("TELEGRAPH_TOKEN", raising=False)
    monkeypatch.setattr(main, "Telegraph", lambda: DummyTG())
    monkeypatch.setattr(main, "TELEGRAPH_TOKEN_FILE", str(tmp_path / "token.txt"))

    token = get_telegraph_token()
    assert token == "abc"
    assert (tmp_path / "token.txt").read_text() == "abc"


def test_get_telegraph_token_env(monkeypatch):
    monkeypatch.setenv("TELEGRAPH_TOKEN", "zzz")
    token = get_telegraph_token()
    assert token == "zzz"


@pytest.mark.asyncio
async def test_forward_add_event(tmp_path: Path, monkeypatch):
    db = Database(str(tmp_path / "db.sqlite"))
    await db.init()
    bot = DummyBot("123:abc")

    async def fake_parse(text: str) -> list[dict]:
        return [{
            "title": "Forwarded",
            "short_description": "desc",
            "date": "2025-07-16",
            "time": "18:00",
            "location_name": "Club",
        }]

    async def fake_create(title, text, source, html_text=None, media=None):
        return "https://t.me/page", "p"

    monkeypatch.setattr("main.parse_event_via_4o", fake_parse)
    monkeypatch.setattr("main.create_source_page", fake_create)

    start_msg = types.Message.model_validate({
        "message_id": 1,
        "date": 0,
        "chat": {"id": 1, "type": "private"},
        "from": {"id": 1, "is_bot": False, "first_name": "A"},
        "text": "/start",
    })
    await handle_start(start_msg, db, bot)

    upd = DummyUpdate(-100123, "Chan")
    await main.handle_my_chat_member(upd, db)

    async with db.get_session() as session:
        ch = await session.get(main.Channel, -100123)
        ch.is_registered = True
        await session.commit()

    fwd_msg = types.Message.model_validate(
        {
            "message_id": 3,
            "date": 0,
            "forward_date": 0,
            "forward_from_chat": {"id": -100123, "type": "channel", "username": "chan"},
            "forward_from_message_id": 10,
            "chat": {"id": 1, "type": "private"},
            "from": {"id": 1, "is_bot": False, "first_name": "A"},
            "text": "Some text",
        }
    )

    await main.handle_forwarded(fwd_msg, db, bot)

    async with db.get_session() as session:
        ev = (await session.execute(select(Event))).scalars().first()

    assert ev.source_post_url == "https://t.me/chan/10"


@pytest.mark.asyncio
async def test_forward_unregistered(tmp_path: Path, monkeypatch):
    db = Database(str(tmp_path / "db.sqlite"))
    await db.init()
    bot = DummyBot("123:abc")

    async def fake_parse(text: str) -> list[dict]:
        return [{
            "title": "Fwd",
            "short_description": "d",
            "date": "2025-07-16",
            "time": "18:00",
            "location_name": "Club",
        }]

    async def fake_create(title, text, source, html_text=None, media=None):
        return "https://t.me/page", "p"

    monkeypatch.setattr("main.parse_event_via_4o", fake_parse)
    monkeypatch.setattr("main.create_source_page", fake_create)

    start_msg = types.Message.model_validate({
        "message_id": 1,
        "date": 0,
        "chat": {"id": 1, "type": "private"},
        "from": {"id": 1, "is_bot": False, "first_name": "A"},
        "text": "/start",
    })
    await handle_start(start_msg, db, bot)

    upd = DummyUpdate(-100123, "Chan")
    await main.handle_my_chat_member(upd, db)

    fwd_msg = types.Message.model_validate(
        {
            "message_id": 2,
            "date": 0,
            "forward_date": 0,
            "forward_from_chat": {"id": -100123, "type": "channel", "username": "chan"},
            "forward_from_message_id": 10,
            "chat": {"id": 1, "type": "private"},
            "from": {"id": 1, "is_bot": False, "first_name": "A"},
            "text": "Some text",
        }
    )

    await main.handle_forwarded(fwd_msg, db, bot)

    async with db.get_session() as session:
        ev = (await session.execute(select(Event))).scalars().first()

    assert ev.source_post_url is None


@pytest.mark.asyncio
async def test_media_group_caption_first(tmp_path: Path, monkeypatch):
    db = Database(str(tmp_path / "db.sqlite"))
    await db.init()
    bot = DummyBot("123:abc")

    async def fake_parse(text: str) -> list[dict]:
        return [{
            "title": "MG",
            "short_description": "d",
            "date": "2025-07-16",
            "time": "18:00",
            "location_name": "Club",
        }]

    async def fake_create(title, text, source, html_text=None, media=None):
        return "https://t.me/page", "p"

    monkeypatch.setattr("main.parse_event_via_4o", fake_parse)
    monkeypatch.setattr("main.create_source_page", fake_create)

    start_msg = types.Message.model_validate({
        "message_id": 1,
        "date": 0,
        "chat": {"id": 1, "type": "private"},
        "from": {"id": 1, "is_bot": False, "first_name": "A"},
        "text": "/start",
    })
    await handle_start(start_msg, db, bot)

    upd = DummyUpdate(-100123, "Chan")
    await main.handle_my_chat_member(upd, db)

    async with db.get_session() as session:
        ch = await session.get(main.Channel, -100123)
        ch.is_registered = True
        await session.commit()

    msg1 = types.Message.model_validate(
        {
            "message_id": 2,
            "date": 0,
            "forward_date": 0,
            "media_group_id": "g1",
            "forward_from_chat": {"id": -100123, "type": "channel", "username": "chan"},
            "forward_from_message_id": 10,
            "chat": {"id": 1, "type": "private"},
            "from": {"id": 1, "is_bot": False, "first_name": "A"},
            "caption": "Announce",
        }
    )
    await main.handle_forwarded(msg1, db, bot)

    msg2 = types.Message.model_validate(
        {
            "message_id": 3,
            "date": 0,
            "forward_date": 0,
            "media_group_id": "g1",
            "forward_from_chat": {"id": -100123, "type": "channel", "username": "chan"},
            "forward_from_message_id": 11,
            "chat": {"id": 1, "type": "private"},
            "from": {"id": 1, "is_bot": False, "first_name": "A"},
        }
    )
    await main.handle_forwarded(msg2, db, bot)

    async with db.get_session() as session:
        ev = (await session.execute(select(Event))).scalars().first()

    assert ev.title == "MG"
    assert ev.source_post_url == "https://t.me/chan/10"


@pytest.mark.asyncio
async def test_media_group_caption_last(tmp_path: Path, monkeypatch):
    db = Database(str(tmp_path / "db.sqlite"))
    await db.init()
    bot = DummyBot("123:abc")

    async def fake_parse(text: str) -> list[dict]:
        return [{
            "title": "MG",
            "short_description": "d",
            "date": "2025-07-16",
            "time": "18:00",
            "location_name": "Club",
        }]

    async def fake_create(title, text, source, html_text=None, media=None):
        return "https://t.me/page", "p"

    monkeypatch.setattr("main.parse_event_via_4o", fake_parse)
    monkeypatch.setattr("main.create_source_page", fake_create)

    start_msg = types.Message.model_validate({
        "message_id": 1,
        "date": 0,
        "chat": {"id": 1, "type": "private"},
        "from": {"id": 1, "is_bot": False, "first_name": "A"},
        "text": "/start",
    })
    await handle_start(start_msg, db, bot)

    upd = DummyUpdate(-100123, "Chan")
    await main.handle_my_chat_member(upd, db)

    async with db.get_session() as session:
        ch = await session.get(main.Channel, -100123)
        ch.is_registered = True
        await session.commit()

    msg1 = types.Message.model_validate(
        {
            "message_id": 2,
            "date": 0,
            "forward_date": 0,
            "media_group_id": "g2",
            "forward_from_chat": {"id": -100123, "type": "channel", "username": "chan"},
            "forward_from_message_id": 10,
            "chat": {"id": 1, "type": "private"},
            "from": {"id": 1, "is_bot": False, "first_name": "A"},
        }
    )
    await main.handle_forwarded(msg1, db, bot)

    msg2 = types.Message.model_validate(
        {
            "message_id": 3,
            "date": 0,
            "forward_date": 0,
            "media_group_id": "g2",
            "forward_from_chat": {"id": -100123, "type": "channel", "username": "chan"},
            "forward_from_message_id": 11,
            "chat": {"id": 1, "type": "private"},
            "from": {"id": 1, "is_bot": False, "first_name": "A"},
            "caption": "Announce",
        }
    )
    await main.handle_forwarded(msg2, db, bot)

    async with db.get_session() as session:
        evs = (await session.execute(select(Event))).scalars().all()

    assert len(evs) == 1
    assert evs[0].source_post_url == "https://t.me/chan/11"




@pytest.mark.asyncio
async def test_mark_free(tmp_path: Path, monkeypatch):
    db = Database(str(tmp_path / "db.sqlite"))
    await db.init()
    bot = DummyBot("123:abc")

    async def fake_create(title, text, source, html_text=None, media=None):
        return "https://t.me/test", "path"

    monkeypatch.setattr("main.create_source_page", fake_create)

    msg = types.Message.model_validate(
        {
            "message_id": 1,
            "date": 0,
            "chat": {"id": 1, "type": "private"},
            "from": {"id": 1, "is_bot": False, "first_name": "M"},
            "text": "/addevent_raw Party|2025-07-16|18:00|Club",
        }
    )
    await handle_add_event_raw(msg, db, bot)

    async with db.get_session() as session:
        event = (await session.execute(select(Event))).scalars().first()

    cb = types.CallbackQuery.model_validate(
        {
            "id": "c1",
            "from": {"id": 1, "is_bot": False, "first_name": "M"},
            "chat_instance": "1",
            "data": f"markfree:{event.id}",
            "message": {
                "message_id": 2,
                "date": 0,
                "chat": {"id": 1, "type": "private"},
            },
        }
    ).as_(bot)
    async def dummy_answer(*args, **kwargs):
        return None
    object.__setattr__(cb, "answer", dummy_answer)
    await process_request(cb, db, bot)

    async with db.get_session() as session:
        updated = await session.get(Event, event.id)
    assert updated.is_free is True
    assert bot.edits
    btn = bot.edits[-1][2]["reply_markup"].inline_keyboard[0][0]
    assert btn.text == "\u2705 Бесплатное мероприятие"


@pytest.mark.asyncio
async def test_exhibition_listing(tmp_path: Path, monkeypatch):
    db = Database(str(tmp_path / "db.sqlite"))
    await db.init()
    bot = DummyBot("123:abc")

    start_msg = types.Message.model_validate(
        {
            "message_id": 1,
            "date": 0,
            "chat": {"id": 1, "type": "private"},
            "from": {"id": 1, "is_bot": False, "first_name": "A"},
            "text": "/start",
        }
    )
    await handle_start(start_msg, db, bot)

    async def fake_parse(text: str) -> list[dict]:
        return [{
            "title": "Expo",
            "short_description": "desc",
            "festival": "",
            "date": "2025-07-10",
            "end_date": "2025-07-20",
            "time": "",
            "location_name": "Hall",
            "location_address": "Addr",
            "city": "Калининград",
            "ticket_price_min": None,
            "ticket_price_max": None,
            "ticket_link": None,
            "event_type": "выставка",
            "emoji": None,
            "is_free": True,
        }]

    monkeypatch.setattr("main.parse_event_via_4o", fake_parse)

    async def fake_create(title, text, source, html_text=None, media=None):
        return "url", "p"

    monkeypatch.setattr("main.create_source_page", fake_create)

    add_msg = types.Message.model_validate(
        {
            "message_id": 2,
            "date": 0,
            "chat": {"id": 1, "type": "private"},
            "from": {"id": 1, "is_bot": False, "first_name": "A"},
            "text": "/addevent anything",
        }
    )
    await handle_add_event(add_msg, db, bot)

    evt_msg = types.Message.model_validate(
        {
            "message_id": 3,
            "date": 0,
            "chat": {"id": 1, "type": "private"},
            "from": {"id": 1, "is_bot": False, "first_name": "A"},
            "text": "/events 2025-07-10",
        }
    )
    await handle_events(evt_msg, db, bot)
    assert "(Открытие) Expo" in bot.messages[-1][1]

    evt_msg2 = types.Message.model_validate(
        {
            "message_id": 4,
            "date": 0,
            "chat": {"id": 1, "type": "private"},
            "from": {"id": 1, "is_bot": False, "first_name": "A"},
            "text": "/events 2025-07-20",
        }
    )
    await handle_events(evt_msg2, db, bot)
    assert "(Закрытие) Expo" in bot.messages[-1][1]

    exh_msg = types.Message.model_validate(
        {
            "message_id": 5,
            "date": 0,
            "chat": {"id": 1, "type": "private"},
            "from": {"id": 1, "is_bot": False, "first_name": "A"},
            "text": "/exhibitions",
        }
    )
    await handle_exhibitions(exh_msg, db, bot)
    assert "c 10 июля по 20 июля" in bot.messages[-1][1]


@pytest.mark.asyncio
async def test_multiple_events(tmp_path: Path, monkeypatch):
    db = Database(str(tmp_path / "db.sqlite"))
    await db.init()
    bot = DummyBot("123:abc")

    start_msg = types.Message.model_validate(
        {
            "message_id": 1,
            "date": 0,
            "chat": {"id": 1, "type": "private"},
            "from": {"id": 1, "is_bot": False, "first_name": "A"},
            "text": "/start",
        }
    )
    await handle_start(start_msg, db, bot)

    async def fake_parse(text: str) -> list[dict]:
        return [
            {
                "title": "One",
                "short_description": "d1",
                "date": "2025-07-10",
                "time": "18:00",
                "location_name": "Hall",
            },
            {
                "title": "Two",
                "short_description": "d2",
                "date": "2025-07-11",
                "time": "20:00",
                "location_name": "Hall",
            },
        ]

    async def fake_create(title, text, source, html_text=None, media=None):
        return f"url/{title}", title

    monkeypatch.setattr("main.parse_event_via_4o", fake_parse)
    monkeypatch.setattr("main.create_source_page", fake_create)

    add_msg = types.Message.model_validate(
        {
            "message_id": 2,
            "date": 0,
            "chat": {"id": 1, "type": "private"},
            "from": {"id": 1, "is_bot": False, "first_name": "A"},
            "text": "/addevent multi",
        }
    )
    await handle_add_event(add_msg, db, bot)

    async with db.get_session() as session:
        events = (await session.execute(select(Event))).scalars().all()

    assert len(events) == 2
    assert any(e.title == "One" for e in events)
    assert any(e.title == "Two" for e in events)


@pytest.mark.asyncio
async def test_months_command(tmp_path: Path):
    db = Database(str(tmp_path / "db.sqlite"))
    await db.init()
    bot = DummyBot("123:abc")

    async with db.get_session() as session:
        session.add(main.MonthPage(month="2025-07", url="https://t.me/p", path="p"))
        await session.commit()

    start_msg = types.Message.model_validate(
        {
            "message_id": 1,
            "date": 0,
            "chat": {"id": 1, "type": "private"},
            "from": {"id": 1, "is_bot": False, "first_name": "A"},
            "text": "/start",
        }
    )
    await handle_start(start_msg, db, bot)

    msg = types.Message.model_validate(
        {
            "message_id": 2,
            "date": 0,
            "chat": {"id": 1, "type": "private"},
            "from": {"id": 1, "is_bot": False, "first_name": "A"},
            "text": "/months",
        }
    )

    await main.handle_months(msg, db, bot)
<<<<<<< HEAD
    assert "2025-07" in bot.messages[-1][1]
=======
    assert "2025-07" in bot.messages[-1][1]


@pytest.mark.asyncio
async def test_date_range_parsing(tmp_path: Path, monkeypatch):
    db = Database(str(tmp_path / "db.sqlite"))
    await db.init()
    bot = DummyBot("123:abc")

    async def fake_parse(text: str) -> list[dict]:
        return [
            {
                "title": "Expo",
                "short_description": "desc",
                "date": "2025-07-01..2025-07-17",
                "time": "18:00",
                "location_name": "Hall",
                "event_type": "выставка",
            }
        ]

    async def fake_create(title, text, source, html_text=None, media=None):
        return "url", "p"

    monkeypatch.setattr("main.parse_event_via_4o", fake_parse)
    monkeypatch.setattr("main.create_source_page", fake_create)

    async def fake_sync(*args, **kwargs):
        return None

    monkeypatch.setattr("main.sync_month_page", fake_sync)

    msg = types.Message.model_validate(
        {
            "message_id": 1,
            "date": 0,
            "chat": {"id": 1, "type": "private"},
            "from": {"id": 1, "is_bot": False, "first_name": "A"},
            "text": "/addevent any",
        }
    )

    await handle_add_event(msg, db, bot)

    async with db.get_session() as session:
        ev = (await session.execute(select(Event))).scalars().first()

    assert ev.date == "2025-07-01"
    assert ev.end_date == "2025-07-17"
>>>>>>> 3d1cab39
<|MERGE_RESOLUTION|>--- conflicted
+++ resolved
@@ -1019,9 +1019,6 @@
     )
 
     await main.handle_months(msg, db, bot)
-<<<<<<< HEAD
-    assert "2025-07" in bot.messages[-1][1]
-=======
     assert "2025-07" in bot.messages[-1][1]
 
 
@@ -1070,5 +1067,4 @@
         ev = (await session.execute(select(Event))).scalars().first()
 
     assert ev.date == "2025-07-01"
-    assert ev.end_date == "2025-07-17"
->>>>>>> 3d1cab39
+    assert ev.end_date == "2025-07-17"