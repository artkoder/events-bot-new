import os
import sys

sys.path.append(os.path.dirname(os.path.dirname(__file__)))
from pathlib import Path

import pytest
from aiogram import Bot, types
from sqlmodel import select
from datetime import date, timedelta, timezone
from typing import Any
import main

from main import (
    Database,
    PendingUser,
    Setting,
    User,
    Event,
    MonthPage,
    WeekendPage,
    create_app,
    handle_register,
    handle_start,
    handle_tz,
    handle_add_event_raw,
    handle_add_event,
    handle_ask_4o,
    handle_events,
    handle_exhibitions,
    handle_edit_message,
    process_request,
    parse_event_via_4o,
    telegraph_test,
    get_telegraph_token,
    editing_sessions,
)

FUTURE_DATE = (date.today() + timedelta(days=10)).isoformat()


class DummyBot(Bot):
    def __init__(self, token: str):
        super().__init__(token)
        self.messages = []
        self.edits = []

    async def send_message(self, chat_id, text, **kwargs):
        self.messages.append((chat_id, text, kwargs))

    async def edit_message_reply_markup(
        self, chat_id: int | None = None, message_id: int | None = None, **kwargs
    ):
        self.edits.append((chat_id, message_id, kwargs))


class DummyChat:
    def __init__(self, id, title, username=None, type="channel"):
        self.id = id
        self.title = title
        self.username = username
        self.type = type


class DummyMember:
    def __init__(self, status):
        self.status = status


class DummyUpdate:
    def __init__(self, chat_id, title, status="administrator"):
        self.chat = DummyChat(chat_id, title)
        self.new_chat_member = DummyMember(status)


@pytest.mark.asyncio
async def test_registration_limit(tmp_path: Path):
    db = Database(str(tmp_path / "db.sqlite"))
    await db.init()
    bot = DummyBot("123:abc")

    for i in range(1, 11):
        msg = types.Message.model_validate(
            {
                "message_id": i,
                "date": 0,
                "chat": {"id": i, "type": "private"},
                "from": {"id": i, "is_bot": False, "first_name": "U"},
                "text": "/register",
            }
        )
        await handle_register(msg, db, bot)

    msg_over = types.Message.model_validate(
        {
            "message_id": 11,
            "date": 0,
            "chat": {"id": 11, "type": "private"},
            "from": {"id": 11, "is_bot": False, "first_name": "U"},
            "text": "/register",
        }
    )
    await handle_register(msg_over, db, bot)

    async with db.get_session() as session:
        result = await session.execute(select(PendingUser))
        count = len(result.scalars().all())
    assert count == 10


@pytest.mark.asyncio
async def test_tz_setting(tmp_path: Path):
    db = Database(str(tmp_path / "db.sqlite"))
    await db.init()
    bot = DummyBot("123:abc")

    start_msg = types.Message.model_validate(
        {
            "message_id": 1,
            "date": 0,
            "chat": {"id": 1, "type": "private"},
            "from": {"id": 1, "is_bot": False, "first_name": "A"},
            "text": "/start",
        }
    )
    await handle_start(start_msg, db, bot)

    tz_msg = types.Message.model_validate(
        {
            "message_id": 2,
            "date": 0,
            "chat": {"id": 1, "type": "private"},
            "from": {"id": 1, "is_bot": False, "first_name": "A"},
            "text": "/tz +05:00",
        }
    )
    await handle_tz(tz_msg, db, bot)

    async with db.get_session() as session:
        setting = await session.get(Setting, "tz_offset")
    assert setting and setting.value == "+05:00"


@pytest.mark.asyncio
async def test_start_superadmin(tmp_path: Path):
    db = Database(str(tmp_path / "db.sqlite"))
    await db.init()
    bot = DummyBot("123:abc")

    start_msg = types.Message.model_validate(
        {
            "message_id": 1,
            "date": 0,
            "chat": {"id": 1, "type": "private"},
            "from": {"id": 1, "is_bot": False, "first_name": "A"},
            "text": "/start",
        }
    )
    await handle_start(start_msg, db, bot)

    async with db.get_session() as session:
        user = await session.get(User, 1)
    assert user and user.is_superadmin


def test_create_app_requires_webhook_url(monkeypatch):
    monkeypatch.delenv("WEBHOOK_URL", raising=False)
    monkeypatch.setenv("TELEGRAM_BOT_TOKEN", "123:abc")

    with pytest.raises(RuntimeError, match="WEBHOOK_URL is missing"):
        create_app()


@pytest.mark.asyncio
async def test_add_event_raw(tmp_path: Path, monkeypatch):
    db = Database(str(tmp_path / "db.sqlite"))
    await db.init()
    bot = DummyBot("123:abc")

    async def fake_create(title, text, source, html_text=None, media=None):
        return "https://t.me/test", "path"

    monkeypatch.setattr("main.create_source_page", fake_create)

    msg = types.Message.model_validate(
        {
            "message_id": 1,
            "date": 0,
            "chat": {"id": 1, "type": "private"},
            "from": {"id": 1, "is_bot": False, "first_name": "M"},
            "text": f"/addevent_raw Party|{FUTURE_DATE}|18:00|Club",
        }
    )

    await handle_add_event_raw(msg, db, bot)

    async with db.get_session() as session:
        events = (await session.execute(select(Event))).scalars().all()

    assert len(events) == 1
    assert events[0].title == "Party"
    assert events[0].telegraph_url == "https://t.me/test"


@pytest.mark.asyncio
async def test_month_page_sync(tmp_path: Path, monkeypatch):
    db = Database(str(tmp_path / "db.sqlite"))
    await db.init()
    bot = DummyBot("123:abc")

    async def fake_create(title, text, source, html_text=None, media=None):
        return "https://t.me/test", "path"

    called = {}

    async def fake_sync(db_obj, month):
        called["month"] = month

    monkeypatch.setattr("main.create_source_page", fake_create)
    monkeypatch.setattr("main.sync_month_page", fake_sync)

    msg = types.Message.model_validate(
        {
            "message_id": 1,
            "date": 0,
            "chat": {"id": 1, "type": "private"},
            "from": {"id": 1, "is_bot": False, "first_name": "M"},
            "text": "/addevent_raw Party|2025-07-16|18:00|Club",
        }
    )

    await handle_add_event_raw(msg, db, bot)

    assert called.get("month") == "2025-07"


@pytest.mark.asyncio
async def test_weekend_page_sync(tmp_path: Path, monkeypatch):
    db = Database(str(tmp_path / "db.sqlite"))
    await db.init()
    bot = DummyBot("123:abc")

    async def fake_create(title, text, source, html_text=None, media=None):
        return "url", "p"

    called = {}

    async def fake_month(db_obj, month):
        called["month"] = month

    async def fake_weekend(db_obj, start, update_links=True):
        called["weekend"] = start

    monkeypatch.setattr("main.create_source_page", fake_create)
    monkeypatch.setattr("main.sync_month_page", fake_month)
    monkeypatch.setattr("main.sync_weekend_page", fake_weekend)

    msg = types.Message.model_validate(
        {
            "message_id": 1,
            "date": 0,
            "chat": {"id": 1, "type": "private"},
            "from": {"id": 1, "is_bot": False, "first_name": "M"},
            "text": "/addevent_raw Party|2025-07-12|18:00|Club",
        }
    )

    await handle_add_event_raw(msg, db, bot)

    assert called.get("weekend") == "2025-07-12"


@pytest.mark.asyncio
async def test_add_event_raw_update(tmp_path: Path, monkeypatch):
    db = Database(str(tmp_path / "db.sqlite"))
    await db.init()
    bot = DummyBot("123:abc")

    async def fake_create(title, text, source, html_text=None, media=None):
        return "https://t.me/test", "path"

    monkeypatch.setattr("main.create_source_page", fake_create)

    msg1 = types.Message.model_validate(
        {
            "message_id": 1,
            "date": 0,
            "chat": {"id": 1, "type": "private"},
            "from": {"id": 1, "is_bot": False, "first_name": "M"},
            "text": "/addevent_raw Party|2025-07-16|18:00|Club",
        }
    )
    await handle_add_event_raw(msg1, db, bot)

    msg2 = types.Message.model_validate(
        {
            "message_id": 2,
            "date": 0,
            "chat": {"id": 1, "type": "private"},
            "from": {"id": 1, "is_bot": False, "first_name": "M"},
            "text": "/addevent_raw Party show|2025-07-16|18:00|Club",
        }
    )
    await handle_add_event_raw(msg2, db, bot)

    async with db.get_session() as session:
        events = (await session.execute(select(Event))).scalars().all()

    assert len(events) == 1
    assert events[0].title == "Party show"


@pytest.mark.asyncio
async def test_edit_event(tmp_path: Path, monkeypatch):
    db = Database(str(tmp_path / "db.sqlite"))
    await db.init()
    bot = DummyBot("123:abc")

    async def fake_create(title, text, source, html_text=None, media=None):
        return "https://t.me/test", "path"

    monkeypatch.setattr("main.create_source_page", fake_create)

    msg = types.Message.model_validate(
        {
            "message_id": 1,
            "date": 0,
            "chat": {"id": 1, "type": "private"},
            "from": {"id": 1, "is_bot": False, "first_name": "M"},
            "text": "/addevent_raw Party|2025-07-16|18:00|Club",
        }
    )
    await handle_add_event_raw(msg, db, bot)

    async with db.get_session() as session:
        event = (await session.execute(select(Event))).scalars().first()

    editing_sessions[1] = (event.id, "title")
    edit_msg = types.Message.model_validate(
        {
            "message_id": 2,
            "date": 0,
            "chat": {"id": 1, "type": "private"},
            "from": {"id": 1, "is_bot": False, "first_name": "M"},
            "text": "New Title",
        }
    )
    await handle_edit_message(edit_msg, db, bot)

    async with db.get_session() as session:
        updated = await session.get(Event, event.id)
    assert updated.title == "New Title"


@pytest.mark.asyncio
async def test_edit_remove_ticket_link(tmp_path: Path, monkeypatch):
    db = Database(str(tmp_path / "db.sqlite"))
    await db.init()
    bot = DummyBot("123:abc")

    async def fake_create(title, text, source, html_text=None, media=None):
        return "https://t.me/test", "path"

    monkeypatch.setattr("main.create_source_page", fake_create)

    msg = types.Message.model_validate(
        {
            "message_id": 1,
            "date": 0,
            "chat": {"id": 1, "type": "private"},
            "from": {"id": 1, "is_bot": False, "first_name": "M"},
            "text": "/addevent_raw Party|2025-07-16|18:00|Club",
        }
    )
    await handle_add_event_raw(msg, db, bot)

    async with db.get_session() as session:
        event = (await session.execute(select(Event))).scalars().first()
        event.ticket_link = "https://reg"
        await session.commit()

    editing_sessions[1] = (event.id, "ticket_link")
    edit_msg = types.Message.model_validate(
        {
            "message_id": 2,
            "date": 0,
            "chat": {"id": 1, "type": "private"},
            "from": {"id": 1, "is_bot": False, "first_name": "M"},
            "text": "-",
        }
    )
    await handle_edit_message(edit_msg, db, bot)

    async with db.get_session() as session:
        updated = await session.get(Event, event.id)
    assert updated.ticket_link is None


@pytest.mark.asyncio
async def test_edit_event_forwarded(tmp_path: Path, monkeypatch):
    db = Database(str(tmp_path / "db.sqlite"))
    await db.init()
    bot = DummyBot("123:abc")

    async def fake_create(title, text, source, html_text=None, media=None):
        return "https://t.me/test", "path"

    monkeypatch.setattr("main.create_source_page", fake_create)

    msg = types.Message.model_validate(
        {
            "message_id": 1,
            "date": 0,
            "chat": {"id": 1, "type": "private"},
            "from": {"id": 1, "is_bot": False, "first_name": "M"},
            "text": "/addevent_raw Party|2025-07-16|18:00|Club",
        }
    )
    await handle_add_event_raw(msg, db, bot)

    async with db.get_session() as session:
        event = (await session.execute(select(Event))).scalars().first()

    editing_sessions[1] = (event.id, "title")
    edit_msg = types.Message.model_validate(
        {
            "message_id": 2,
            "date": 0,
            "chat": {"id": 1, "type": "private"},
            "from": {"id": 1, "is_bot": False, "first_name": "M"},
            "caption": "Forwarded Title",
            "forward_from_chat": {"id": -100123, "type": "channel"},
            "forward_from_message_id": 5,
        }
    )
    await handle_edit_message(edit_msg, db, bot)

    async with db.get_session() as session:
        updated = await session.get(Event, event.id)
    assert updated.title == "Forwarded Title"


@pytest.mark.asyncio
async def test_events_list(tmp_path: Path, monkeypatch):
    db = Database(str(tmp_path / "db.sqlite"))
    await db.init()
    bot = DummyBot("123:abc")

    async def fake_create(title, text, source, html_text=None, media=None):
        return "https://t.me/test", "path"

    monkeypatch.setattr("main.create_source_page", fake_create)

    start_msg = types.Message.model_validate(
        {
            "message_id": 1,
            "date": 0,
            "chat": {"id": 1, "type": "private"},
            "from": {"id": 1, "is_bot": False, "first_name": "A"},
            "text": "/start",
        }
    )
    await handle_start(start_msg, db, bot)

    add_msg = types.Message.model_validate(
        {
            "message_id": 2,
            "date": 0,
            "chat": {"id": 1, "type": "private"},
            "from": {"id": 1, "is_bot": False, "first_name": "A"},
            "text": f"/addevent_raw Party|{FUTURE_DATE}|18:00|Club",
        }
    )
    await handle_add_event_raw(add_msg, db, bot)

    bot.messages.clear()
    list_msg = types.Message.model_validate(
        {
            "message_id": 3,
            "date": 0,
            "chat": {"id": 1, "type": "private"},
            "from": {"id": 1, "is_bot": False, "first_name": "A"},
            "text": f"/events {FUTURE_DATE}",
        }
    )

    await handle_events(list_msg, db, bot)

    assert bot.messages
    text = bot.messages[-1][1]
    expected_date = date.fromisoformat(FUTURE_DATE).strftime("%d.%m.%Y")
    assert f"Events on {expected_date}" in text
    assert "1. Party" in text
    assert "18:00 Club" in text  # location no city
    assert "исходное: https://t.me/test" in text


@pytest.mark.asyncio
async def test_ask4o_admin(tmp_path: Path, monkeypatch):
    db = Database(str(tmp_path / "db.sqlite"))
    await db.init()
    bot = DummyBot("123:abc")

    start_msg = types.Message.model_validate(
        {
            "message_id": 1,
            "date": 0,
            "chat": {"id": 1, "type": "private"},
            "from": {"id": 1, "is_bot": False, "first_name": "A"},
            "text": "/start",
        }
    )
    await handle_start(start_msg, db, bot)

    called = {}

    async def fake_ask(text: str) -> str:
        called["text"] = text
        return "ok"

    monkeypatch.setattr("main.ask_4o", fake_ask)

    msg = types.Message.model_validate(
        {
            "message_id": 2,
            "date": 0,
            "chat": {"id": 1, "type": "private"},
            "from": {"id": 1, "is_bot": False, "first_name": "A"},
            "text": "/ask4o hello",
        }
    )

    await handle_ask_4o(msg, db, bot)

    assert called.get("text") == "hello"


@pytest.mark.asyncio
async def test_ask4o_not_admin(tmp_path: Path, monkeypatch):
    db = Database(str(tmp_path / "db.sqlite"))
    await db.init()
    bot = DummyBot("123:abc")

    called = False

    async def fake_ask(text: str) -> str:
        nonlocal called
        called = True
        return "ok"

    monkeypatch.setattr("main.ask_4o", fake_ask)

    msg = types.Message.model_validate(
        {
            "message_id": 1,
            "date": 0,
            "chat": {"id": 2, "type": "private"},
            "from": {"id": 2, "is_bot": False, "first_name": "B"},
            "text": "/ask4o hi",
        }
    )

    await handle_ask_4o(msg, db, bot)

    assert called is False


@pytest.mark.asyncio
async def test_parse_event_includes_date(monkeypatch):
    called = {}

    class DummySession:
        async def __aenter__(self):
            return self

        async def __aexit__(self, exc_type, exc, tb):
            pass

        async def post(self, url, json=None, headers=None):
            called["payload"] = json

            class Resp:
                def raise_for_status(self):
                    pass

                async def json(self):
                    return {"choices": [{"message": {"content": "{}"}}]}

            return Resp()

    monkeypatch.setenv("FOUR_O_TOKEN", "x")
    monkeypatch.setattr("main.ClientSession", DummySession)

    await parse_event_via_4o("text")

    assert "Today is" in called["payload"]["messages"][1]["content"]


@pytest.mark.asyncio
async def test_telegraph_test(monkeypatch, capsys):
    class DummyTG:
        def __init__(self, access_token=None):
            self.access_token = access_token

        def create_page(self, title, html_content=None, **_):
            return {"url": "https://telegra.ph/test", "path": "test"}

        def edit_page(self, path, title, html_content):
            pass

    monkeypatch.setenv("TELEGRAPH_TOKEN", "t")
    monkeypatch.setattr(
        "main.Telegraph", lambda access_token=None: DummyTG(access_token)
    )

    await telegraph_test()
    captured = capsys.readouterr()
    assert "Created https://telegra.ph/test" in captured.out
    assert "Edited https://telegra.ph/test" in captured.out


@pytest.mark.asyncio
async def test_create_source_page_photo(monkeypatch):
    class DummyTG:
        def __init__(self, access_token=None):
            self.access_token = access_token
            self.upload_called = False

        def upload_file(self, f):
            self.upload_called = True

        def create_page(self, title, html_content=None, **_):
            assert "<img" not in html_content
            return {"url": "https://telegra.ph/test", "path": "test"}

    monkeypatch.setenv("TELEGRAPH_TOKEN", "t")
    monkeypatch.setattr(
        "main.Telegraph", lambda access_token=None: DummyTG(access_token)
    )

    res = await main.create_source_page(
        "Title", "text", None, media=(b"img", "photo.jpg")
    )
    assert res == ("https://telegra.ph/test", "test")


def test_get_telegraph_token_creates(tmp_path, monkeypatch):
    class DummyTG:
        def create_account(self, short_name):
            return {"access_token": "abc"}

    monkeypatch.delenv("TELEGRAPH_TOKEN", raising=False)
    monkeypatch.setattr(main, "Telegraph", lambda: DummyTG())
    monkeypatch.setattr(main, "TELEGRAPH_TOKEN_FILE", str(tmp_path / "token.txt"))

    token = get_telegraph_token()
    assert token == "abc"
    assert (tmp_path / "token.txt").read_text() == "abc"


def test_get_telegraph_token_env(monkeypatch):
    monkeypatch.setenv("TELEGRAPH_TOKEN", "zzz")
    token = get_telegraph_token()
    assert token == "zzz"


@pytest.mark.asyncio
async def test_forward_add_event(tmp_path: Path, monkeypatch):
    db = Database(str(tmp_path / "db.sqlite"))
    await db.init()
    bot = DummyBot("123:abc")

    async def fake_parse(text: str) -> list[dict]:
        return [
            {
                "title": "Forwarded",
                "short_description": "desc",
                "date": "2025-07-16",
                "time": "18:00",
                "location_name": "Club",
            }
        ]

    async def fake_create(title, text, source, html_text=None, media=None):
        return "https://t.me/page", "p"

    monkeypatch.setattr("main.parse_event_via_4o", fake_parse)
    monkeypatch.setattr("main.create_source_page", fake_create)

    start_msg = types.Message.model_validate(
        {
            "message_id": 1,
            "date": 0,
            "chat": {"id": 1, "type": "private"},
            "from": {"id": 1, "is_bot": False, "first_name": "A"},
            "text": "/start",
        }
    )
    await handle_start(start_msg, db, bot)

    upd = DummyUpdate(-100123, "Chan")
    await main.handle_my_chat_member(upd, db)

    async with db.get_session() as session:
        ch = await session.get(main.Channel, -100123)
        ch.is_registered = True
        await session.commit()

    fwd_msg = types.Message.model_validate(
        {
            "message_id": 3,
            "date": 0,
            "forward_date": 0,
            "forward_from_chat": {"id": -100123, "type": "channel", "username": "chan"},
            "forward_from_message_id": 10,
            "chat": {"id": 1, "type": "private"},
            "from": {"id": 1, "is_bot": False, "first_name": "A"},
            "text": "Some text",
        }
    )

    await main.handle_forwarded(fwd_msg, db, bot)

    async with db.get_session() as session:
        ev = (await session.execute(select(Event))).scalars().first()

    assert ev.source_post_url == "https://t.me/chan/10"


@pytest.mark.asyncio
async def test_forward_unregistered(tmp_path: Path, monkeypatch):
    db = Database(str(tmp_path / "db.sqlite"))
    await db.init()
    bot = DummyBot("123:abc")

    async def fake_parse(text: str) -> list[dict]:
        return [
            {
                "title": "Fwd",
                "short_description": "d",
                "date": "2025-07-16",
                "time": "18:00",
                "location_name": "Club",
            }
        ]

    async def fake_create(title, text, source, html_text=None, media=None):
        return "https://t.me/page", "p"

    monkeypatch.setattr("main.parse_event_via_4o", fake_parse)
    monkeypatch.setattr("main.create_source_page", fake_create)

    start_msg = types.Message.model_validate(
        {
            "message_id": 1,
            "date": 0,
            "chat": {"id": 1, "type": "private"},
            "from": {"id": 1, "is_bot": False, "first_name": "A"},
            "text": "/start",
        }
    )
    await handle_start(start_msg, db, bot)

    upd = DummyUpdate(-100123, "Chan")
    await main.handle_my_chat_member(upd, db)

    fwd_msg = types.Message.model_validate(
        {
            "message_id": 2,
            "date": 0,
            "forward_date": 0,
            "forward_from_chat": {"id": -100123, "type": "channel", "username": "chan"},
            "forward_from_message_id": 10,
            "chat": {"id": 1, "type": "private"},
            "from": {"id": 1, "is_bot": False, "first_name": "A"},
            "text": "Some text",
        }
    )

    await main.handle_forwarded(fwd_msg, db, bot)

    async with db.get_session() as session:
        ev = (await session.execute(select(Event))).scalars().first()

    assert ev.source_post_url is None


@pytest.mark.asyncio
async def test_media_group_caption_first(tmp_path: Path, monkeypatch):
    db = Database(str(tmp_path / "db.sqlite"))
    await db.init()
    bot = DummyBot("123:abc")

    async def fake_parse(text: str) -> list[dict]:
        return [
            {
                "title": "MG",
                "short_description": "d",
                "date": "2025-07-16",
                "time": "18:00",
                "location_name": "Club",
            }
        ]

    async def fake_create(title, text, source, html_text=None, media=None):
        return "https://t.me/page", "p"

    monkeypatch.setattr("main.parse_event_via_4o", fake_parse)
    monkeypatch.setattr("main.create_source_page", fake_create)

    start_msg = types.Message.model_validate(
        {
            "message_id": 1,
            "date": 0,
            "chat": {"id": 1, "type": "private"},
            "from": {"id": 1, "is_bot": False, "first_name": "A"},
            "text": "/start",
        }
    )
    await handle_start(start_msg, db, bot)

    upd = DummyUpdate(-100123, "Chan")
    await main.handle_my_chat_member(upd, db)

    async with db.get_session() as session:
        ch = await session.get(main.Channel, -100123)
        ch.is_registered = True
        await session.commit()

    msg1 = types.Message.model_validate(
        {
            "message_id": 2,
            "date": 0,
            "forward_date": 0,
            "media_group_id": "g1",
            "forward_from_chat": {"id": -100123, "type": "channel", "username": "chan"},
            "forward_from_message_id": 10,
            "chat": {"id": 1, "type": "private"},
            "from": {"id": 1, "is_bot": False, "first_name": "A"},
            "caption": "Announce",
        }
    )
    await main.handle_forwarded(msg1, db, bot)

    msg2 = types.Message.model_validate(
        {
            "message_id": 3,
            "date": 0,
            "forward_date": 0,
            "media_group_id": "g1",
            "forward_from_chat": {"id": -100123, "type": "channel", "username": "chan"},
            "forward_from_message_id": 11,
            "chat": {"id": 1, "type": "private"},
            "from": {"id": 1, "is_bot": False, "first_name": "A"},
        }
    )
    await main.handle_forwarded(msg2, db, bot)

    async with db.get_session() as session:
        ev = (await session.execute(select(Event))).scalars().first()

    assert ev.title == "MG"
    assert ev.source_post_url == "https://t.me/chan/10"


@pytest.mark.asyncio
async def test_media_group_caption_last(tmp_path: Path, monkeypatch):
    db = Database(str(tmp_path / "db.sqlite"))
    await db.init()
    bot = DummyBot("123:abc")

    async def fake_parse(text: str) -> list[dict]:
        return [
            {
                "title": "MG",
                "short_description": "d",
                "date": "2025-07-16",
                "time": "18:00",
                "location_name": "Club",
            }
        ]

    async def fake_create(title, text, source, html_text=None, media=None):
        return "https://t.me/page", "p"

    monkeypatch.setattr("main.parse_event_via_4o", fake_parse)
    monkeypatch.setattr("main.create_source_page", fake_create)

    start_msg = types.Message.model_validate(
        {
            "message_id": 1,
            "date": 0,
            "chat": {"id": 1, "type": "private"},
            "from": {"id": 1, "is_bot": False, "first_name": "A"},
            "text": "/start",
        }
    )
    await handle_start(start_msg, db, bot)

    upd = DummyUpdate(-100123, "Chan")
    await main.handle_my_chat_member(upd, db)

    async with db.get_session() as session:
        ch = await session.get(main.Channel, -100123)
        ch.is_registered = True
        await session.commit()

    msg1 = types.Message.model_validate(
        {
            "message_id": 2,
            "date": 0,
            "forward_date": 0,
            "media_group_id": "g2",
            "forward_from_chat": {"id": -100123, "type": "channel", "username": "chan"},
            "forward_from_message_id": 10,
            "chat": {"id": 1, "type": "private"},
            "from": {"id": 1, "is_bot": False, "first_name": "A"},
        }
    )
    await main.handle_forwarded(msg1, db, bot)

    msg2 = types.Message.model_validate(
        {
            "message_id": 3,
            "date": 0,
            "forward_date": 0,
            "media_group_id": "g2",
            "forward_from_chat": {"id": -100123, "type": "channel", "username": "chan"},
            "forward_from_message_id": 11,
            "chat": {"id": 1, "type": "private"},
            "from": {"id": 1, "is_bot": False, "first_name": "A"},
            "caption": "Announce",
        }
    )
    await main.handle_forwarded(msg2, db, bot)

    async with db.get_session() as session:
        evs = (await session.execute(select(Event))).scalars().all()

    assert len(evs) == 1
    assert evs[0].source_post_url == "https://t.me/chan/11"


@pytest.mark.asyncio
async def test_mark_free(tmp_path: Path, monkeypatch):
    db = Database(str(tmp_path / "db.sqlite"))
    await db.init()
    bot = DummyBot("123:abc")

    async def fake_create(title, text, source, html_text=None, media=None):
        return "https://t.me/test", "path"

    monkeypatch.setattr("main.create_source_page", fake_create)

    msg = types.Message.model_validate(
        {
            "message_id": 1,
            "date": 0,
            "chat": {"id": 1, "type": "private"},
            "from": {"id": 1, "is_bot": False, "first_name": "M"},
            "text": "/addevent_raw Party|2025-07-16|18:00|Club",
        }
    )
    await handle_add_event_raw(msg, db, bot)

    async with db.get_session() as session:
        event = (await session.execute(select(Event))).scalars().first()

    cb = types.CallbackQuery.model_validate(
        {
            "id": "c1",
            "from": {"id": 1, "is_bot": False, "first_name": "M"},
            "chat_instance": "1",
            "data": f"markfree:{event.id}",
            "message": {
                "message_id": 2,
                "date": 0,
                "chat": {"id": 1, "type": "private"},
            },
        }
    ).as_(bot)

    async def dummy_answer(*args, **kwargs):
        return None

    object.__setattr__(cb, "answer", dummy_answer)
    await process_request(cb, db, bot)

    async with db.get_session() as session:
        updated = await session.get(Event, event.id)
    assert updated.is_free is True
    assert bot.edits
    btn = bot.edits[-1][2]["reply_markup"].inline_keyboard[0][0]
    assert btn.text == "\u2705 Бесплатное мероприятие"


@pytest.mark.asyncio
async def test_toggle_silent(tmp_path: Path, monkeypatch):
    db = Database(str(tmp_path / "db.sqlite"))
    await db.init()
    bot = DummyBot("123:abc")

    async def fake_create(title, text, source, html_text=None, media=None):
        return "https://t.me/test", "path"

    monkeypatch.setattr("main.create_source_page", fake_create)

    msg = types.Message.model_validate(
        {
            "message_id": 1,
            "date": 0,
            "chat": {"id": 1, "type": "private"},
            "from": {"id": 1, "is_bot": False, "first_name": "M"},
            "text": "/addevent_raw Party|2025-07-16|18:00|Club",
        }
    )
    await handle_add_event_raw(msg, db, bot)

    async with db.get_session() as session:
        event = (await session.execute(select(Event))).scalars().first()

    cb = types.CallbackQuery.model_validate(
        {
            "id": "c2",
            "from": {"id": 1, "is_bot": False, "first_name": "M"},
            "chat_instance": "1",
            "data": f"togglesilent:{event.id}",
            "message": {
                "message_id": 2,
                "date": 0,
                "chat": {"id": 1, "type": "private"},
            },
        }
    ).as_(bot)

    async def dummy_answer(*args, **kwargs):
        return None

    object.__setattr__(cb, "answer", dummy_answer)
    await process_request(cb, db, bot)

    async with db.get_session() as session:
        updated = await session.get(Event, event.id)
    assert updated.silent is True
    assert bot.edits
    btn = bot.edits[-1][2]["reply_markup"].inline_keyboard[0][0]
    assert "Тихий" in btn.text


@pytest.mark.asyncio
async def test_exhibition_listing(tmp_path: Path, monkeypatch):
    db = Database(str(tmp_path / "db.sqlite"))
    await db.init()
    bot = DummyBot("123:abc")

    start_msg = types.Message.model_validate(
        {
            "message_id": 1,
            "date": 0,
            "chat": {"id": 1, "type": "private"},
            "from": {"id": 1, "is_bot": False, "first_name": "A"},
            "text": "/start",
        }
    )
    await handle_start(start_msg, db, bot)

    async def fake_parse(text: str) -> list[dict]:
        return [
            {
                "title": "Expo",
                "short_description": "desc",
                "festival": "",
                "date": "2025-07-10",
                "end_date": "2025-07-20",
                "time": "",
                "location_name": "Hall",
                "location_address": "Addr",
                "city": "Калининград",
                "ticket_price_min": None,
                "ticket_price_max": None,
                "ticket_link": None,
                "event_type": "выставка",
                "emoji": None,
                "is_free": True,
            }
        ]

    monkeypatch.setattr("main.parse_event_via_4o", fake_parse)

    async def fake_create(title, text, source, html_text=None, media=None):
        return "url", "p"

    monkeypatch.setattr("main.create_source_page", fake_create)

    add_msg = types.Message.model_validate(
        {
            "message_id": 2,
            "date": 0,
            "chat": {"id": 1, "type": "private"},
            "from": {"id": 1, "is_bot": False, "first_name": "A"},
            "text": "/addevent anything",
        }
    )
    await handle_add_event(add_msg, db, bot)

    evt_msg = types.Message.model_validate(
        {
            "message_id": 3,
            "date": 0,
            "chat": {"id": 1, "type": "private"},
            "from": {"id": 1, "is_bot": False, "first_name": "A"},
            "text": "/events 2025-07-10",
        }
    )
    await handle_events(evt_msg, db, bot)
    assert "(Открытие) Expo" in bot.messages[-1][1]

    evt_msg2 = types.Message.model_validate(
        {
            "message_id": 4,
            "date": 0,
            "chat": {"id": 1, "type": "private"},
            "from": {"id": 1, "is_bot": False, "first_name": "A"},
            "text": "/events 2025-07-20",
        }
    )
    await handle_events(evt_msg2, db, bot)
    assert "(Закрытие) Expo" in bot.messages[-1][1]

    exh_msg = types.Message.model_validate(
        {
            "message_id": 5,
            "date": 0,
            "chat": {"id": 1, "type": "private"},
            "from": {"id": 1, "is_bot": False, "first_name": "A"},
            "text": "/exhibitions",
        }
    )
    await handle_exhibitions(exh_msg, db, bot)
    assert "c 10 июля по 20 июля" in bot.messages[-1][1]


@pytest.mark.asyncio
async def test_multiple_events(tmp_path: Path, monkeypatch):
    db = Database(str(tmp_path / "db.sqlite"))
    await db.init()
    bot = DummyBot("123:abc")

    start_msg = types.Message.model_validate(
        {
            "message_id": 1,
            "date": 0,
            "chat": {"id": 1, "type": "private"},
            "from": {"id": 1, "is_bot": False, "first_name": "A"},
            "text": "/start",
        }
    )
    await handle_start(start_msg, db, bot)

    async def fake_parse(text: str) -> list[dict]:
        return [
            {
                "title": "One",
                "short_description": "d1",
                "date": "2025-07-10",
                "time": "18:00",
                "location_name": "Hall",
            },
            {
                "title": "Two",
                "short_description": "d2",
                "date": "2025-07-11",
                "time": "20:00",
                "location_name": "Hall",
            },
        ]

    async def fake_create(title, text, source, html_text=None, media=None):
        return f"url/{title}", title

    monkeypatch.setattr("main.parse_event_via_4o", fake_parse)
    monkeypatch.setattr("main.create_source_page", fake_create)

    add_msg = types.Message.model_validate(
        {
            "message_id": 2,
            "date": 0,
            "chat": {"id": 1, "type": "private"},
            "from": {"id": 1, "is_bot": False, "first_name": "A"},
            "text": "/addevent multi",
        }
    )
    await handle_add_event(add_msg, db, bot)

    async with db.get_session() as session:
        events = (await session.execute(select(Event))).scalars().all()

    assert len(events) == 2
    assert any(e.title == "One" for e in events)
    assert any(e.title == "Two" for e in events)


@pytest.mark.asyncio
async def test_months_command(tmp_path: Path):
    db = Database(str(tmp_path / "db.sqlite"))
    await db.init()
    bot = DummyBot("123:abc")

    async with db.get_session() as session:
        session.add(main.MonthPage(month="2025-07", url="https://t.me/p", path="p"))
        await session.commit()

    start_msg = types.Message.model_validate(
        {
            "message_id": 1,
            "date": 0,
            "chat": {"id": 1, "type": "private"},
            "from": {"id": 1, "is_bot": False, "first_name": "A"},
            "text": "/start",
        }
    )
    await handle_start(start_msg, db, bot)

    msg = types.Message.model_validate(
        {
            "message_id": 2,
            "date": 0,
            "chat": {"id": 1, "type": "private"},
            "from": {"id": 1, "is_bot": False, "first_name": "A"},
            "text": "/pages",
        }
    )

    await main.handle_pages(msg, db, bot)
    assert "2025-07" in bot.messages[-1][1]


@pytest.mark.asyncio
async def test_build_month_page_content(tmp_path: Path):
    db = Database(str(tmp_path / "db.sqlite"))
    await db.init()

    async with db.get_session() as session:
        session.add(
            Event(
                title="T",
                description="d",
                source_text="s",
                date="2025-07-16",
                time="18:00",
                location_name="Hall",
                is_free=True,
            )
        )
        await session.commit()

    title, content = await main.build_month_page_content(db, "2025-07")
    assert "июле 2025" in title
    assert "Полюбить Калининград Анонсы" in title
    assert any(n.get("tag") == "br" for n in content)


@pytest.mark.asyncio
async def test_build_weekend_page_content(tmp_path: Path):
    db = Database(str(tmp_path / "db.sqlite"))
    await db.init()

    saturday = date(2025, 7, 12)
    async with db.get_session() as session:
        session.add(
            Event(
                title="W",
                description="d",
                source_text="s",
                date=saturday.isoformat(),
                time="18:00",
                location_name="Hall",
            )
        )
        await session.commit()

    title, content = await main.build_weekend_page_content(db, saturday.isoformat())
    assert "выходных" in title
    assert any(n.get("tag") == "h4" for n in content)


@pytest.mark.asyncio
async def test_weekend_nav_and_exhibitions(tmp_path: Path):
    db = Database(str(tmp_path / "db.sqlite"))
    await db.init()

    saturday = date(2025, 7, 12)
    next_sat = saturday + timedelta(days=7)
    async with db.get_session() as session:
        session.add(WeekendPage(start=saturday.isoformat(), url="u1", path="p1"))
        session.add(WeekendPage(start=next_sat.isoformat(), url="u2", path="p2"))
        session.add(MonthPage(month="2025-07", url="m1", path="mp1"))
        session.add(MonthPage(month="2025-08", url="m2", path="mp2"))
        session.add(
            Event(
                title="Expo",
                description="d",
                source_text="s",
                date=(saturday - timedelta(days=1)).isoformat(),
                end_date=(saturday + timedelta(days=10)).isoformat(),
                time="10:00",
                location_name="Hall",
                event_type="выставка",
            )
        )
        await session.commit()

    _, content = await main.build_weekend_page_content(db, saturday.isoformat())
    found_weekend = False
    found_exh = False
    for n in content:
        if n.get("tag") == "h4" and any(
<<<<<<< HEAD
            isinstance(c, dict) and c.get("attrs", {}).get("href") == "u2" for c in n.get("children", [])
=======
            isinstance(c, dict) and c.get("attrs", {}).get("href") == "u2"
            for c in n.get("children", [])
>>>>>>> a952e20e
        ):
            found_weekend = True
        if n.get("tag") == "h3" and "Постоянные" in "".join(n.get("children", [])):
            found_exh = True
    assert found_weekend
    assert found_exh


@pytest.mark.asyncio
<<<<<<< HEAD
async def test_sync_weekend_page_first_creation_includes_nav(tmp_path: Path, monkeypatch):
=======
async def test_sync_weekend_page_first_creation_includes_nav(
    tmp_path: Path, monkeypatch
):
>>>>>>> a952e20e
    db = Database(str(tmp_path / "db.sqlite"))
    await db.init()

    saturday = date(2025, 7, 12)
    next_sat = saturday + timedelta(days=7)
<<<<<<< HEAD
    updates: dict[str, Any] = {}

    class DummyTG:
        def create_page(self, title, content):
            updates["create"] = content
            return {"url": "u1", "path": "p1"}

        def edit_page(self, path, title=None, content=None):
            updates["edit"] = content
=======
    updates: list[list[dict]] = []

    class DummyTG:
        def create_page(self, title, content):
            return {"url": "u1", "path": "p1"}

        def edit_page(self, path, title=None, content=None):
            updates.append(content)
>>>>>>> a952e20e

    monkeypatch.setattr("main.get_telegraph_token", lambda: "t")
    monkeypatch.setattr("main.Telegraph", lambda access_token=None: DummyTG())

    async with db.get_session() as session:
        session.add(WeekendPage(start=next_sat.isoformat(), url="u2", path="p2"))
        session.add(MonthPage(month="2025-07", url="m1", path="mp1"))
        session.add(MonthPage(month="2025-08", url="m2", path="mp2"))
        session.add(
            Event(
                title="Expo",
                description="d",
                source_text="s",
                date=(saturday - timedelta(days=1)).isoformat(),
                end_date=(saturday + timedelta(days=10)).isoformat(),
                time="10:00",
                location_name="Hall",
                event_type="выставка",
            )
        )
        await session.commit()

    await main.sync_weekend_page(db, saturday.isoformat())
<<<<<<< HEAD
    content = updates.get("edit")
    assert content is not None
=======
    assert updates
    content = updates[0]
>>>>>>> a952e20e
    found_weekend = any(
        isinstance(n, dict)
        and n.get("tag") == "h4"
        and any(
<<<<<<< HEAD
            isinstance(c, dict) and c.get("attrs", {}).get("href") == "u2" for c in n.get("children", [])
=======
            isinstance(c, dict) and c.get("attrs", {}).get("href") == "u2"
            for c in n.get("children", [])
>>>>>>> a952e20e
        )
        for n in content
    )
    found_exh = any(
        isinstance(n, dict)
        and n.get("tag") == "h3"
        and "Постоянные" in "".join(n.get("children", []))
        for n in content
    )
    assert found_weekend
    assert found_exh


@pytest.mark.asyncio
<<<<<<< HEAD
=======
async def test_sync_weekend_page_updates_other_pages(tmp_path: Path, monkeypatch):
    db = Database(str(tmp_path / "db.sqlite"))
    await db.init()

    saturday = date(2025, 7, 12)
    next_sat = saturday + timedelta(days=7)

    edits: list[tuple[str, str]] = []

    class DummyTG:
        def create_page(self, title, content):
            edits.append(("create", "p1"))
            return {"url": "u1", "path": "p1"}

        def edit_page(self, path, title=None, content=None):
            edits.append(("edit", path))

    monkeypatch.setattr("main.get_telegraph_token", lambda: "t")
    monkeypatch.setattr("main.Telegraph", lambda access_token=None: DummyTG())

    async with db.get_session() as session:
        session.add(WeekendPage(start=next_sat.isoformat(), url="u2", path="p2"))
        await session.commit()

    await main.sync_weekend_page(db, saturday.isoformat())

    assert ("edit", "p2") in edits


@pytest.mark.asyncio
>>>>>>> a952e20e
async def test_missing_added_at(tmp_path: Path):
    db = Database(str(tmp_path / "db.sqlite"))
    await db.init()

    async with db.get_session() as session:
        session.add(
            Event(
                title="T",
                description="d",
                source_text="s",
                date="2025-07-16",
                time="18:00",
                location_name="Hall",
                is_free=True,
                added_at=None,
            )
        )
        await session.commit()

    title, content = await main.build_month_page_content(db, "2025-07")
    assert any(n.get("tag") == "h4" for n in content)


@pytest.mark.asyncio
async def test_event_title_link(tmp_path: Path):
    db = Database(str(tmp_path / "db.sqlite"))
    await db.init()

    async with db.get_session() as session:
        session.add(
            Event(
                title="Party",
                description="d",
                source_text="s",
                date="2025-07-16",
                time="18:00",
                location_name="Hall",
                source_post_url="https://t.me/chan/1",
                emoji="🎉",
            )
        )
        await session.commit()

    _, content = await main.build_month_page_content(db, "2025-07")
    h4 = next(n for n in content if n.get("tag") == "h4")
    children = h4["children"]
    assert any(isinstance(c, dict) and c.get("tag") == "a" for c in children)
    anchor = next(c for c in children if isinstance(c, dict) and c.get("tag") == "a")
    assert anchor["attrs"]["href"] == "https://t.me/chan/1"
    assert anchor["children"] == ["Party"]


@pytest.mark.asyncio
async def test_emoji_not_duplicated(tmp_path: Path):
    db = Database(str(tmp_path / "db.sqlite"))
    await db.init()

    async with db.get_session() as session:
        session.add(
            Event(
                title="🎉 Party",
                description="d",
                source_text="s",
                date="2025-07-16",
                time="18:00",
                location_name="Hall",
                emoji="🎉",
            )
        )
        await session.commit()

    _, content = await main.build_month_page_content(db, "2025-07")
    h4 = next(n for n in content if n.get("tag") == "h4")
    text = "".join(
        c if isinstance(c, str) else "".join(c.get("children", []))
        for c in h4["children"]
    )
    assert text.count("🎉") == 1


@pytest.mark.asyncio
async def test_spacing_after_headers(tmp_path: Path):
    db = Database(str(tmp_path / "db.sqlite"))
    await db.init()

    async with db.get_session() as session:
        session.add(
            Event(
                title="Weekend",
                description="d",
                source_text="s",
                date="2025-07-12",
                time="18:00",
                location_name="Hall",
            )
        )
        session.add(
            Event(
                title="Expo",
                description="d",
                source_text="s",
                date=date.today().isoformat(),
                time="20:00",
                location_name="Hall",
                end_date=(date.today() + timedelta(days=8)).isoformat(),
                event_type="выставка",
            )
        )
        await session.commit()

    _, content = await main.build_month_page_content(db, "2025-07")
    idx = next(
        i
        for i, n in enumerate(content)
        if n.get("tag") == "h3" and "12 июля" in "".join(n.get("children", []))
    )
    assert content[idx + 1].get("tag") == "br"
    exh_idx = next(
        i
        for i, n in enumerate(content)
        if n.get("tag") == "h3" and "Постоянные" in "".join(n.get("children", []))
    )
    assert content[exh_idx + 1].get("tag") == "br"


@pytest.mark.asyncio
async def test_event_spacing(tmp_path: Path):
    db = Database(str(tmp_path / "db.sqlite"))
    await db.init()

    async with db.get_session() as session:
        session.add(
            Event(
                title="One",
                description="d",
                source_text="s",
                date="2025-07-10",
                time="18:00",
                location_name="Hall",
            )
        )
        session.add(
            Event(
                title="Two",
                description="d",
                source_text="s",
                date="2025-07-10",
                time="19:00",
                location_name="Hall",
            )
        )
        await session.commit()

    _, content = await main.build_month_page_content(db, "2025-07")
    indices = [i for i, n in enumerate(content) if n.get("tag") == "h4"]
    assert content[indices[0] + 1].get("tag") == "p"


def test_registration_link_formatting():
    e = Event(
        title="T",
        description="d",
        source_text="s",
        date="2025-07-10",
        time="18:00",
        location_name="Hall",
        is_free=True,
        ticket_link="https://reg",
    )
    md = main.format_event_md(e)
    assert "Бесплатно [по регистрации](https://reg)" in md


@pytest.mark.asyncio
async def test_date_range_parsing(tmp_path: Path, monkeypatch):
    db = Database(str(tmp_path / "db.sqlite"))
    await db.init()
    bot = DummyBot("123:abc")

    async def fake_parse(text: str) -> list[dict]:
        return [
            {
                "title": "Expo",
                "short_description": "desc",
                "date": "2025-07-01..2025-07-17",
                "time": "18:00",
                "location_name": "Hall",
                "event_type": "выставка",
            }
        ]

    async def fake_create(title, text, source, html_text=None, media=None):
        return "url", "p"

    monkeypatch.setattr("main.parse_event_via_4o", fake_parse)
    monkeypatch.setattr("main.create_source_page", fake_create)

    async def fake_sync(*args, **kwargs):
        return None

    monkeypatch.setattr("main.sync_month_page", fake_sync)

    msg = types.Message.model_validate(
        {
            "message_id": 1,
            "date": 0,
            "chat": {"id": 1, "type": "private"},
            "from": {"id": 1, "is_bot": False, "first_name": "A"},
            "text": "/addevent any",
        }
    )

    await handle_add_event(msg, db, bot)

    async with db.get_session() as session:
        ev = (await session.execute(select(Event))).scalars().first()

    assert ev.date == "2025-07-01"
    assert ev.end_date == "2025-07-17"


def test_md_to_html_sanitizes():
    md = "# T\nline\n<tg-emoji emoji-id='1'>R</tg-emoji>"
    html = main.md_to_html(md)
    assert "<h1>" not in html
    assert "tg-emoji" not in html
    assert "<h3>" in html
    assert "<br" in html


@pytest.mark.asyncio
async def test_sync_month_page_error(tmp_path: Path, monkeypatch):
    db = Database(str(tmp_path / "db.sqlite"))
    await db.init()

    async with db.get_session() as session:
        session.add(
            Event(
                title="Party",
                description="desc",
                source_text="t",
                date="2025-07-16",
                time="18:00",
                location_name="Club",
            )
        )
        session.add(main.MonthPage(month="2025-07", url="u", path="p"))
        await session.commit()

    class DummyTG:
        def edit_page(self, *args, **kwargs):
            raise Exception("fail")

    monkeypatch.setattr("main.get_telegraph_token", lambda: "t")
    monkeypatch.setattr("main.Telegraph", lambda access_token=None: DummyTG())

    # Should not raise
    await main.sync_month_page(db, "2025-07")


@pytest.mark.asyncio
async def test_update_source_page_uses_content(monkeypatch):
    events = {}

    class DummyTG:
        def get_page(self, path, return_html=True):
            return {"content": "<p>old</p>"}

        def edit_page(self, path, title, html_content):
            events["html"] = html_content

    monkeypatch.setattr("main.get_telegraph_token", lambda: "t")
    monkeypatch.setattr("main.Telegraph", lambda access_token=None: DummyTG())

    await main.update_source_page("path", "Title", "new")
    html = events.get("html", "")
    assert "<p>old</p>" in html
    assert "new" in html
    assert main.CONTENT_SEPARATOR in html


@pytest.mark.asyncio
async def test_nav_limits_past(tmp_path: Path):
    db = Database(str(tmp_path / "db.sqlite"))
    await db.init()

    today = date.today()
    async with db.get_session() as session:
        session.add(
            Event(
                title="T",
                description="d",
                source_text="t",
                date=today.isoformat(),
                time="10:00",
                location_name="Hall",
            )
        )
        await session.commit()

    text, markup = await main.build_events_message(db, today, timezone.utc)
    row = markup.inline_keyboard[-1]
    assert len(row) == 1
    assert row[0].text == "\u25b6"


@pytest.mark.asyncio
async def test_nav_future_has_prev(tmp_path: Path):
    db = Database(str(tmp_path / "db.sqlite"))
    await db.init()

    today = date.today()
    future = today + timedelta(days=1)
    async with db.get_session() as session:
        session.add(
            Event(
                title="T",
                description="d",
                source_text="t",
                date=future.isoformat(),
                time="10:00",
                location_name="Hall",
            )
        )
        await session.commit()

    text, markup = await main.build_events_message(db, future, timezone.utc)
    row = markup.inline_keyboard[-1]
    assert len(row) == 2
    assert row[0].text == "\u25c0"
    assert row[1].text == "\u25b6"


@pytest.mark.asyncio
async def test_delete_event_updates_month(tmp_path: Path, monkeypatch):
    db = Database(str(tmp_path / "db.sqlite"))
    await db.init()
    bot = DummyBot("123:abc")

    async def fake_create(title, text, source, html_text=None, media=None):
        return "url", "p"

    called = {}

    async def fake_sync(db_obj, month):
        called["month"] = month

    monkeypatch.setattr("main.create_source_page", fake_create)
    monkeypatch.setattr("main.sync_month_page", fake_sync)

    add_msg = types.Message.model_validate(
        {
            "message_id": 1,
            "date": 0,
            "chat": {"id": 1, "type": "private"},
            "from": {"id": 1, "is_bot": False, "first_name": "A"},
            "text": "/addevent_raw Party|2025-07-16|18:00|Club",
        }
    )

    await handle_add_event_raw(add_msg, db, bot)

    async with db.get_session() as session:
        event = (await session.execute(select(Event))).scalars().first()

    cb = types.CallbackQuery.model_validate(
        {
            "id": "c1",
            "from": {"id": 1, "is_bot": False, "first_name": "A"},
            "chat_instance": "1",
            "data": f"del:{event.id}:{event.date}",
            "message": {
                "message_id": 2,
                "date": 0,
                "chat": {"id": 1, "type": "private"},
            },
        }
    ).as_(bot)
    object.__setattr__(cb.message, "_bot", bot)

    async def dummy_edit(*args, **kwargs):
        return None

    object.__setattr__(cb.message, "edit_text", dummy_edit)

    async def dummy_answer(*args, **kwargs):
        return None

    object.__setattr__(cb, "answer", dummy_answer)

    await process_request(cb, db, bot)

    assert called.get("month") == "2025-07"


@pytest.mark.asyncio
async def test_title_duplicate_update(tmp_path: Path, monkeypatch):
    db = Database(str(tmp_path / "db.sqlite"))
    await db.init()
    bot = DummyBot("123:abc")

    async def fake_create(title, text, source, html_text=None, media=None):
        return "url", "p"

    monkeypatch.setattr("main.create_source_page", fake_create)

    msg1 = types.Message.model_validate(
        {
            "message_id": 1,
            "date": 0,
            "chat": {"id": 1, "type": "private"},
            "from": {"id": 1, "is_bot": False, "first_name": "M"},
            "text": "/addevent_raw Movie|2025-07-16|20:00|Hall",
        }
    )
    await handle_add_event_raw(msg1, db, bot)

    msg2 = types.Message.model_validate(
        {
            "message_id": 2,
            "date": 0,
            "chat": {"id": 1, "type": "private"},
            "from": {"id": 1, "is_bot": False, "first_name": "M"},
            "text": "/addevent_raw Movie|2025-07-16|20:00|Another",
        }
    )
    await handle_add_event_raw(msg2, db, bot)

    async with db.get_session() as session:
        events = (await session.execute(select(Event))).scalars().all()

    assert len(events) == 1
    assert events[0].location_name == "Another"


@pytest.mark.asyncio
async def test_llm_duplicate_check(tmp_path: Path, monkeypatch):
    db = Database(str(tmp_path / "db.sqlite"))
    await db.init()
    bot = DummyBot("123:abc")

    async def fake_create(title, text, source, html_text=None, media=None):
        return "url", "p"

    called = {"cnt": 0}

    async def fake_check(ev, new):
        called["cnt"] += 1
        return True, "", ""

    monkeypatch.setattr("main.create_source_page", fake_create)
    monkeypatch.setattr("main.check_duplicate_via_4o", fake_check)

    msg1 = types.Message.model_validate(
        {
            "message_id": 1,
            "date": 0,
            "chat": {"id": 1, "type": "private"},
            "from": {"id": 1, "is_bot": False, "first_name": "M"},
            "text": "/addevent_raw Movie|2025-07-16|20:00|Hall",
        }
    )
    await handle_add_event_raw(msg1, db, bot)

    msg2 = types.Message.model_validate(
        {
            "message_id": 2,
            "date": 0,
            "chat": {"id": 1, "type": "private"},
            "from": {"id": 1, "is_bot": False, "first_name": "M"},
            "text": "/addevent_raw Premiere Movie|2025-07-16|20:00|Other",
        }
    )
    await handle_add_event_raw(msg2, db, bot)

    async with db.get_session() as session:
        events = (await session.execute(select(Event))).scalars().all()

    assert len(events) == 1
    assert called["cnt"] == 1


@pytest.mark.asyncio
async def test_extract_ticket_link(tmp_path: Path, monkeypatch):
    db = Database(str(tmp_path / "db.sqlite"))
    await db.init()
    bot = DummyBot("123:abc")

    async def fake_parse(text: str) -> list[dict]:
        return [
            {
                "title": "T",
                "short_description": "d",
                "date": FUTURE_DATE,
                "time": "18:00",
                "location_name": "Hall",
                "ticket_link": None,
                "event_type": "встреча",
                "emoji": None,
                "is_free": True,
            }
        ]

    async def fake_create(title, text, source, html_text=None, media=None):
        return "url", "p"

    monkeypatch.setattr("main.parse_event_via_4o", fake_parse)
    monkeypatch.setattr("main.create_source_page", fake_create)

    html = "Регистрация <a href='https://reg'>по ссылке</a>"
    results = await main.add_events_from_text(db, "text", None, html, None)
    ev = results[0][0]
    assert ev.ticket_link == "https://reg"


@pytest.mark.asyncio
async def test_extract_ticket_link_near_word(tmp_path: Path, monkeypatch):
    db = Database(str(tmp_path / "db.sqlite"))
    await db.init()
    bot = DummyBot("123:abc")

    async def fake_parse(text: str) -> list[dict]:
        return [
            {
                "title": "T",
                "short_description": "d",
                "date": FUTURE_DATE,
                "time": "18:00",
                "location_name": "Hall",
                "ticket_link": None,
                "event_type": "встреча",
                "emoji": None,
                "is_free": True,
            }
        ]

    async def fake_create(title, text, source, html_text=None, media=None):
        return "url", "p"

    monkeypatch.setattr("main.parse_event_via_4o", fake_parse)
    monkeypatch.setattr("main.create_source_page", fake_create)

    html = "Чтобы поучаствовать, нужна регистрация. <a href='https://reg2'>Жми</a>"
    results = await main.add_events_from_text(db, "text", None, html, None)
    ev = results[0][0]
    assert ev.ticket_link == "https://reg2"


@pytest.mark.asyncio
async def test_ticket_link_overrides_invalid(tmp_path: Path, monkeypatch):
    db = Database(str(tmp_path / "db.sqlite"))
    await db.init()
    bot = DummyBot("123:abc")

    async def fake_parse(text: str) -> list[dict]:
        return [
            {
                "title": "T",
                "short_description": "d",
                "date": FUTURE_DATE,
                "time": "18:00",
                "location_name": "Hall",
                "ticket_link": "Регистрация по ссылке",
                "event_type": "встреча",
                "emoji": None,
                "is_free": True,
            }
        ]

    async def fake_create(title, text, source, html_text=None, media=None):
        return "url", "p"

    monkeypatch.setattr("main.parse_event_via_4o", fake_parse)
    monkeypatch.setattr("main.create_source_page", fake_create)

    html = "Регистрация <a href='https://real'>по ссылке</a>"
    results = await main.add_events_from_text(db, "text", None, html, None)
    ev = results[0][0]
    assert ev.ticket_link == "https://real"


@pytest.mark.asyncio
async def test_festival_expands_dates(tmp_path: Path, monkeypatch):
    db = Database(str(tmp_path / "db.sqlite"))
    await db.init()

    async def fake_parse(text: str) -> list[dict]:
        return [
            {
                "title": "Jazz",
                "short_description": "desc",
                "date": "2025-08-01..2025-08-03",
                "time": "18:00",
                "location_name": "Park",
                "event_type": "концерт",
            }
        ]

    monkeypatch.setattr("main.parse_event_via_4o", fake_parse)

    async def fake_create(*args, **kwargs):
        return "u", "p"

    monkeypatch.setattr("main.create_source_page", fake_create)

    results = await main.add_events_from_text(db, "text", None, None, None)
    assert len(results) == 3
    async with db.get_session() as session:
        dates = sorted(
            (await session.execute(select(Event))).scalars(), key=lambda e: e.date
        )
        assert [e.date for e in dates] == ["2025-08-01", "2025-08-02", "2025-08-03"]


@pytest.mark.asyncio
async def test_exhibition_future_not_listed(tmp_path: Path):
    db = Database(str(tmp_path / "db.sqlite"))
    await db.init()

    future_start = (date.today() + timedelta(days=10)).isoformat()
    future_end = (date.today() + timedelta(days=20)).isoformat()
    async with db.get_session() as session:
        session.add(
            Event(
                title="Expo",
                description="d",
                source_text="s",
                date=future_start,
                end_date=future_end,
                time="10:00",
                location_name="Hall",
                event_type="выставка",
            )
        )
        await session.commit()

    _, content = await main.build_month_page_content(db, future_start[:7])
    found_in_exh = False
    exh_section = False
    for n in content:
        if n.get("tag") == "h3" and "Постоянные" in "".join(n.get("children", [])):
            exh_section = True
        elif exh_section and isinstance(n, dict) and n.get("tag") == "h4":
            if any("Expo" in str(c) for c in n.get("children", [])):
                found_in_exh = True
    assert not found_in_exh


@pytest.mark.asyncio
async def test_past_exhibition_not_listed_in_events(tmp_path: Path):
    db = Database(str(tmp_path / "db.sqlite"))
    await db.init()

    past_start = (date.today() - timedelta(days=6)).isoformat()
    future_end = (date.today() + timedelta(days=6)).isoformat()
    async with db.get_session() as session:
        session.add(
            Event(
                title="PastExpo",
                description="d",
                source_text="s",
                date=past_start,
                end_date=future_end,
                time="10:00",
                location_name="Hall",
                event_type="выставка",
            )
        )
        await session.commit()

    _, content = await main.build_month_page_content(db, past_start[:7])
    before_exh = True
    found = False
    for n in content:
        if n.get("tag") == "h3" and "Постоянные" in "".join(n.get("children", [])):
            before_exh = False
        if before_exh and isinstance(n, dict) and n.get("tag") == "h4":
            if any("PastExpo" in str(c) for c in n.get("children", [])):
                found = True
    assert not found


@pytest.mark.asyncio
async def test_month_links_future(tmp_path: Path, monkeypatch):
    db = Database(str(tmp_path / "db.sqlite"))
    await db.init()

    async with db.get_session() as session:
        session.add(MonthPage(month="2025-07", url="u1", path="p1"))
        session.add(MonthPage(month="2025-08", url="u2", path="p2"))
        session.add(MonthPage(month="2025-09", url="u3", path="p3"))
        await session.commit()

    class FakeDate(date):
        @classmethod
        def today(cls):
            return date(2025, 7, 15)

    monkeypatch.setattr(main, "date", FakeDate)
    title, content = await main.build_month_page_content(db, "2025-07")
    found = False
    for n in content:
        if (
            isinstance(n, dict)
            and n.get("tag") == "h4"
            and any("август" in str(c) for c in n.get("children", []))
        ):
            found = True
    assert found


@pytest.mark.asyncio
async def test_build_daily_posts(tmp_path: Path):
    db = Database(str(tmp_path / "db.sqlite"))
    await db.init()

    today = date.today()
    start = main.next_weekend_start(today)
    async with db.get_session() as session:
        session.add(
            Event(
                title="T",
                description="d",
                source_text="s",
                date=today.isoformat(),
                time="18:00",
                location_name="Hall",
            )
        )
        session.add(
            Event(
                title="S",
                description="d2",
                source_text="s2",
                date=today.isoformat(),
                time="19:00",
                location_name="Hall",
                silent=True,
            )
        )
        session.add(MonthPage(month=today.strftime("%Y-%m"), url="m1", path="p1"))
<<<<<<< HEAD
        session.add(MonthPage(month=main.next_month(today.strftime("%Y-%m")), url="m2", path="p2"))
=======
        session.add(
            MonthPage(
                month=main.next_month(today.strftime("%Y-%m")), url="m2", path="p2"
            )
        )
>>>>>>> a952e20e
        session.add(WeekendPage(start=start.isoformat(), url="w", path="wp"))
        await session.commit()

    posts = await main.build_daily_posts(db, timezone.utc)
    assert posts
    text, markup = posts[0]
    assert "АНОНС" in text
    assert markup.inline_keyboard[0]
<<<<<<< HEAD
    assert text.count("\U0001F449") == 2
=======
    assert text.count("\U0001f449") == 2
>>>>>>> a952e20e


@pytest.mark.asyncio
async def test_send_daily_preview_disabled(tmp_path: Path):
    db = Database(str(tmp_path / "db.sqlite"))
    await db.init()
    bot = DummyBot("123:abc")

    async with db.get_session() as session:
        session.add(
            main.Channel(channel_id=1, title="ch", is_admin=True, daily_time="08:00")
        )
        session.add(
            Event(
                title="T",
                description="d",
                source_text="s",
                date=date.today().isoformat(),
                time="18:00",
                location_name="Hall",
            )
        )
        await session.commit()

    await main.send_daily_announcement(db, bot, 1, timezone.utc)
    assert bot.messages
    assert bot.messages[-1][2].get("disable_web_page_preview") is True
    async with db.get_session() as session:
        ch = await session.get(main.Channel, 1)
    assert ch.last_daily == date.today().isoformat()


@pytest.mark.asyncio
async def test_daily_test_send_no_record(tmp_path: Path):
    db = Database(str(tmp_path / "db.sqlite"))
    await db.init()
    bot = DummyBot("123:abc")

    async with db.get_session() as session:
<<<<<<< HEAD
        session.add(main.Channel(channel_id=1, title="ch", is_admin=True, daily_time="08:00"))
=======
        session.add(
            main.Channel(channel_id=1, title="ch", is_admin=True, daily_time="08:00")
        )
>>>>>>> a952e20e
        await session.commit()

    await main.send_daily_announcement(db, bot, 1, timezone.utc, record=False)
    async with db.get_session() as session:
        ch = await session.get(main.Channel, 1)
    assert ch.last_daily is None<|MERGE_RESOLUTION|>--- conflicted
+++ resolved
@@ -1315,12 +1315,8 @@
     found_exh = False
     for n in content:
         if n.get("tag") == "h4" and any(
-<<<<<<< HEAD
-            isinstance(c, dict) and c.get("attrs", {}).get("href") == "u2" for c in n.get("children", [])
-=======
             isinstance(c, dict) and c.get("attrs", {}).get("href") == "u2"
             for c in n.get("children", [])
->>>>>>> a952e20e
         ):
             found_weekend = True
         if n.get("tag") == "h3" and "Постоянные" in "".join(n.get("children", [])):
@@ -1330,29 +1326,14 @@
 
 
 @pytest.mark.asyncio
-<<<<<<< HEAD
-async def test_sync_weekend_page_first_creation_includes_nav(tmp_path: Path, monkeypatch):
-=======
 async def test_sync_weekend_page_first_creation_includes_nav(
     tmp_path: Path, monkeypatch
 ):
->>>>>>> a952e20e
     db = Database(str(tmp_path / "db.sqlite"))
     await db.init()
 
     saturday = date(2025, 7, 12)
     next_sat = saturday + timedelta(days=7)
-<<<<<<< HEAD
-    updates: dict[str, Any] = {}
-
-    class DummyTG:
-        def create_page(self, title, content):
-            updates["create"] = content
-            return {"url": "u1", "path": "p1"}
-
-        def edit_page(self, path, title=None, content=None):
-            updates["edit"] = content
-=======
     updates: list[list[dict]] = []
 
     class DummyTG:
@@ -1361,7 +1342,6 @@
 
         def edit_page(self, path, title=None, content=None):
             updates.append(content)
->>>>>>> a952e20e
 
     monkeypatch.setattr("main.get_telegraph_token", lambda: "t")
     monkeypatch.setattr("main.Telegraph", lambda access_token=None: DummyTG())
@@ -1385,23 +1365,14 @@
         await session.commit()
 
     await main.sync_weekend_page(db, saturday.isoformat())
-<<<<<<< HEAD
-    content = updates.get("edit")
-    assert content is not None
-=======
     assert updates
     content = updates[0]
->>>>>>> a952e20e
     found_weekend = any(
         isinstance(n, dict)
         and n.get("tag") == "h4"
         and any(
-<<<<<<< HEAD
-            isinstance(c, dict) and c.get("attrs", {}).get("href") == "u2" for c in n.get("children", [])
-=======
             isinstance(c, dict) and c.get("attrs", {}).get("href") == "u2"
             for c in n.get("children", [])
->>>>>>> a952e20e
         )
         for n in content
     )
@@ -1416,8 +1387,6 @@
 
 
 @pytest.mark.asyncio
-<<<<<<< HEAD
-=======
 async def test_sync_weekend_page_updates_other_pages(tmp_path: Path, monkeypatch):
     db = Database(str(tmp_path / "db.sqlite"))
     await db.init()
@@ -1448,7 +1417,6 @@
 
 
 @pytest.mark.asyncio
->>>>>>> a952e20e
 async def test_missing_added_at(tmp_path: Path):
     db = Database(str(tmp_path / "db.sqlite"))
     await db.init()
@@ -2190,15 +2158,11 @@
             )
         )
         session.add(MonthPage(month=today.strftime("%Y-%m"), url="m1", path="p1"))
-<<<<<<< HEAD
-        session.add(MonthPage(month=main.next_month(today.strftime("%Y-%m")), url="m2", path="p2"))
-=======
         session.add(
             MonthPage(
                 month=main.next_month(today.strftime("%Y-%m")), url="m2", path="p2"
             )
         )
->>>>>>> a952e20e
         session.add(WeekendPage(start=start.isoformat(), url="w", path="wp"))
         await session.commit()
 
@@ -2207,11 +2171,7 @@
     text, markup = posts[0]
     assert "АНОНС" in text
     assert markup.inline_keyboard[0]
-<<<<<<< HEAD
-    assert text.count("\U0001F449") == 2
-=======
     assert text.count("\U0001f449") == 2
->>>>>>> a952e20e
 
 
 @pytest.mark.asyncio
@@ -2251,13 +2211,9 @@
     bot = DummyBot("123:abc")
 
     async with db.get_session() as session:
-<<<<<<< HEAD
-        session.add(main.Channel(channel_id=1, title="ch", is_admin=True, daily_time="08:00"))
-=======
         session.add(
             main.Channel(channel_id=1, title="ch", is_admin=True, daily_time="08:00")
         )
->>>>>>> a952e20e
         await session.commit()
 
     await main.send_daily_announcement(db, bot, 1, timezone.utc, record=False)
