import os
import sys

sys.path.append(os.path.dirname(os.path.dirname(__file__)))
from pathlib import Path

import pytest
from aiogram import Bot, types
from sqlmodel import select
from datetime import date, timedelta
import main

from main import (
    Database,
    PendingUser,
    Setting,
    User,
    Event,
    MonthPage,
    create_app,
    handle_register,
    handle_start,
    handle_tz,
    handle_add_event_raw,
    handle_add_event,
    handle_ask_4o,
    handle_events,
    handle_exhibitions,
    handle_edit_message,
    process_request,
    parse_event_via_4o,
    telegraph_test,
    get_telegraph_token,
    editing_sessions,
)

FUTURE_DATE = (date.today() + timedelta(days=10)).isoformat()

class DummyBot(Bot):
    def __init__(self, token: str):
        super().__init__(token)
        self.messages = []
        self.edits = []

    async def send_message(self, chat_id, text, **kwargs):
        self.messages.append((chat_id, text))

    async def edit_message_reply_markup(
        self, chat_id: int | None = None, message_id: int | None = None, **kwargs
    ):
        self.edits.append((chat_id, message_id, kwargs))


class DummyChat:
    def __init__(self, id, title, username=None, type="channel"):
        self.id = id
        self.title = title
        self.username = username
        self.type = type


class DummyMember:
    def __init__(self, status):
        self.status = status


class DummyUpdate:
    def __init__(self, chat_id, title, status="administrator"):
        self.chat = DummyChat(chat_id, title)
        self.new_chat_member = DummyMember(status)


@pytest.mark.asyncio
async def test_registration_limit(tmp_path: Path):
    db = Database(str(tmp_path / "db.sqlite"))
    await db.init()
    bot = DummyBot("123:abc")

    for i in range(1, 11):
        msg = types.Message.model_validate(
            {
                "message_id": i,
                "date": 0,
                "chat": {"id": i, "type": "private"},
                "from": {"id": i, "is_bot": False, "first_name": "U"},
                "text": "/register",
            }
        )
        await handle_register(msg, db, bot)

    msg_over = types.Message.model_validate(
        {
            "message_id": 11,
            "date": 0,
            "chat": {"id": 11, "type": "private"},
            "from": {"id": 11, "is_bot": False, "first_name": "U"},
            "text": "/register",
        }
    )
    await handle_register(msg_over, db, bot)

    async with db.get_session() as session:
        result = await session.execute(select(PendingUser))
        count = len(result.scalars().all())
    assert count == 10


@pytest.mark.asyncio
async def test_tz_setting(tmp_path: Path):
    db = Database(str(tmp_path / "db.sqlite"))
    await db.init()
    bot = DummyBot("123:abc")

    start_msg = types.Message.model_validate(
        {
            "message_id": 1,
            "date": 0,
            "chat": {"id": 1, "type": "private"},
            "from": {"id": 1, "is_bot": False, "first_name": "A"},
            "text": "/start",
        }
    )
    await handle_start(start_msg, db, bot)

    tz_msg = types.Message.model_validate(
        {
            "message_id": 2,
            "date": 0,
            "chat": {"id": 1, "type": "private"},
            "from": {"id": 1, "is_bot": False, "first_name": "A"},
            "text": "/tz +05:00",
        }
    )
    await handle_tz(tz_msg, db, bot)

    async with db.get_session() as session:
        setting = await session.get(Setting, "tz_offset")
    assert setting and setting.value == "+05:00"


@pytest.mark.asyncio
async def test_start_superadmin(tmp_path: Path):
    db = Database(str(tmp_path / "db.sqlite"))
    await db.init()
    bot = DummyBot("123:abc")

    start_msg = types.Message.model_validate(
        {
            "message_id": 1,
            "date": 0,
            "chat": {"id": 1, "type": "private"},
            "from": {"id": 1, "is_bot": False, "first_name": "A"},
            "text": "/start",
        }
    )
    await handle_start(start_msg, db, bot)

    async with db.get_session() as session:
        user = await session.get(User, 1)
    assert user and user.is_superadmin


def test_create_app_requires_webhook_url(monkeypatch):
    monkeypatch.delenv("WEBHOOK_URL", raising=False)
    monkeypatch.setenv("TELEGRAM_BOT_TOKEN", "123:abc")

    with pytest.raises(RuntimeError, match="WEBHOOK_URL is missing"):
        create_app()


@pytest.mark.asyncio
async def test_add_event_raw(tmp_path: Path, monkeypatch):
    db = Database(str(tmp_path / "db.sqlite"))
    await db.init()
    bot = DummyBot("123:abc")

    async def fake_create(title, text, source, html_text=None, media=None):
        return "https://t.me/test", "path"

    monkeypatch.setattr("main.create_source_page", fake_create)

    msg = types.Message.model_validate(
        {
            "message_id": 1,
            "date": 0,
            "chat": {"id": 1, "type": "private"},
            "from": {"id": 1, "is_bot": False, "first_name": "M"},
            "text": f"/addevent_raw Party|{FUTURE_DATE}|18:00|Club",
        }
    )

    await handle_add_event_raw(msg, db, bot)

    async with db.get_session() as session:
        events = (await session.execute(select(Event))).scalars().all()

    assert len(events) == 1
    assert events[0].title == "Party"
    assert events[0].telegraph_url == "https://t.me/test"


@pytest.mark.asyncio
async def test_month_page_sync(tmp_path: Path, monkeypatch):
    db = Database(str(tmp_path / "db.sqlite"))
    await db.init()
    bot = DummyBot("123:abc")

    async def fake_create(title, text, source, html_text=None, media=None):
        return "https://t.me/test", "path"

    called = {}

    async def fake_sync(db_obj, month):
        called["month"] = month

    monkeypatch.setattr("main.create_source_page", fake_create)
    monkeypatch.setattr("main.sync_month_page", fake_sync)

    msg = types.Message.model_validate(
        {
            "message_id": 1,
            "date": 0,
            "chat": {"id": 1, "type": "private"},
            "from": {"id": 1, "is_bot": False, "first_name": "M"},
            "text": "/addevent_raw Party|2025-07-16|18:00|Club",
        }
    )

    await handle_add_event_raw(msg, db, bot)

    assert called.get("month") == "2025-07"


@pytest.mark.asyncio
async def test_add_event_raw_update(tmp_path: Path, monkeypatch):
    db = Database(str(tmp_path / "db.sqlite"))
    await db.init()
    bot = DummyBot("123:abc")

    async def fake_create(title, text, source, html_text=None, media=None):
        return "https://t.me/test", "path"

    monkeypatch.setattr("main.create_source_page", fake_create)

    msg1 = types.Message.model_validate(
        {
            "message_id": 1,
            "date": 0,
            "chat": {"id": 1, "type": "private"},
            "from": {"id": 1, "is_bot": False, "first_name": "M"},
            "text": "/addevent_raw Party|2025-07-16|18:00|Club",
        }
    )
    await handle_add_event_raw(msg1, db, bot)

    msg2 = types.Message.model_validate(
        {
            "message_id": 2,
            "date": 0,
            "chat": {"id": 1, "type": "private"},
            "from": {"id": 1, "is_bot": False, "first_name": "M"},
            "text": "/addevent_raw Party show|2025-07-16|18:00|Club",
        }
    )
    await handle_add_event_raw(msg2, db, bot)

    async with db.get_session() as session:
        events = (await session.execute(select(Event))).scalars().all()

    assert len(events) == 1
    assert events[0].title == "Party show"


@pytest.mark.asyncio
async def test_edit_event(tmp_path: Path, monkeypatch):
    db = Database(str(tmp_path / "db.sqlite"))
    await db.init()
    bot = DummyBot("123:abc")

    async def fake_create(title, text, source, html_text=None, media=None):
        return "https://t.me/test", "path"

    monkeypatch.setattr("main.create_source_page", fake_create)

    msg = types.Message.model_validate(
        {
            "message_id": 1,
            "date": 0,
            "chat": {"id": 1, "type": "private"},
            "from": {"id": 1, "is_bot": False, "first_name": "M"},
            "text": "/addevent_raw Party|2025-07-16|18:00|Club",
        }
    )
    await handle_add_event_raw(msg, db, bot)

    async with db.get_session() as session:
        event = (await session.execute(select(Event))).scalars().first()

    editing_sessions[1] = (event.id, "title")
    edit_msg = types.Message.model_validate(
        {
            "message_id": 2,
            "date": 0,
            "chat": {"id": 1, "type": "private"},
            "from": {"id": 1, "is_bot": False, "first_name": "M"},
            "text": "New Title",
        }
    )
    await handle_edit_message(edit_msg, db, bot)

    async with db.get_session() as session:
        updated = await session.get(Event, event.id)
    assert updated.title == "New Title"


@pytest.mark.asyncio
async def test_events_list(tmp_path: Path, monkeypatch):
    db = Database(str(tmp_path / "db.sqlite"))
    await db.init()
    bot = DummyBot("123:abc")

    async def fake_create(title, text, source, html_text=None, media=None):
        return "https://t.me/test", "path"

    monkeypatch.setattr("main.create_source_page", fake_create)

    start_msg = types.Message.model_validate(
        {
            "message_id": 1,
            "date": 0,
            "chat": {"id": 1, "type": "private"},
            "from": {"id": 1, "is_bot": False, "first_name": "A"},
            "text": "/start",
        }
    )
    await handle_start(start_msg, db, bot)

    add_msg = types.Message.model_validate(
        {
            "message_id": 2,
            "date": 0,
            "chat": {"id": 1, "type": "private"},
            "from": {"id": 1, "is_bot": False, "first_name": "A"},
            "text": "/addevent_raw Party|2025-07-16|18:00|Club",
        }
    )
    await handle_add_event_raw(add_msg, db, bot)

    bot.messages.clear()
    list_msg = types.Message.model_validate(
        {
            "message_id": 3,
            "date": 0,
            "chat": {"id": 1, "type": "private"},
            "from": {"id": 1, "is_bot": False, "first_name": "A"},
            "text": f"/events {FUTURE_DATE}",
        }
    )

    await handle_events(list_msg, db, bot)

    assert bot.messages
    text = bot.messages[-1][1]
    expected_date = date.fromisoformat(FUTURE_DATE).strftime("%d.%m.%Y")
    assert f"Events on {expected_date}" in text
    assert "1. Party" in text
    assert "18:00 Club" in text  # location no city
    assert "исходное: https://t.me/test" in text


@pytest.mark.asyncio
async def test_ask4o_admin(tmp_path: Path, monkeypatch):
    db = Database(str(tmp_path / "db.sqlite"))
    await db.init()
    bot = DummyBot("123:abc")

    start_msg = types.Message.model_validate({
        "message_id": 1,
        "date": 0,
        "chat": {"id": 1, "type": "private"},
        "from": {"id": 1, "is_bot": False, "first_name": "A"},
        "text": "/start",
    })
    await handle_start(start_msg, db, bot)

    called = {}

    async def fake_ask(text: str) -> str:
        called["text"] = text
        return "ok"

    monkeypatch.setattr("main.ask_4o", fake_ask)

    msg = types.Message.model_validate({
        "message_id": 2,
        "date": 0,
        "chat": {"id": 1, "type": "private"},
        "from": {"id": 1, "is_bot": False, "first_name": "A"},
        "text": "/ask4o hello",
    })

    await handle_ask_4o(msg, db, bot)

    assert called.get("text") == "hello"


@pytest.mark.asyncio
async def test_ask4o_not_admin(tmp_path: Path, monkeypatch):
    db = Database(str(tmp_path / "db.sqlite"))
    await db.init()
    bot = DummyBot("123:abc")

    called = False

    async def fake_ask(text: str) -> str:
        nonlocal called
        called = True
        return "ok"

    monkeypatch.setattr("main.ask_4o", fake_ask)

    msg = types.Message.model_validate({
        "message_id": 1,
        "date": 0,
        "chat": {"id": 2, "type": "private"},
        "from": {"id": 2, "is_bot": False, "first_name": "B"},
        "text": "/ask4o hi",
    })

    await handle_ask_4o(msg, db, bot)

    assert called is False


@pytest.mark.asyncio
async def test_parse_event_includes_date(monkeypatch):
    called = {}

    class DummySession:
        async def __aenter__(self):
            return self

        async def __aexit__(self, exc_type, exc, tb):
            pass

        async def post(self, url, json=None, headers=None):
            called["payload"] = json

            class Resp:
                def raise_for_status(self):
                    pass

                async def json(self):
                    return {"choices": [{"message": {"content": "{}"}}]}

            return Resp()

    monkeypatch.setenv("FOUR_O_TOKEN", "x")
    monkeypatch.setattr("main.ClientSession", DummySession)

    await parse_event_via_4o("text")

    assert "Today is" in called["payload"]["messages"][1]["content"]


@pytest.mark.asyncio
async def test_telegraph_test(monkeypatch, capsys):
    class DummyTG:
        def __init__(self, access_token=None):
            self.access_token = access_token
        def create_page(self, title, html_content=None, **_):
            return {"url": "https://telegra.ph/test", "path": "test"}

        def edit_page(self, path, title, html_content):
            pass

    monkeypatch.setenv("TELEGRAPH_TOKEN", "t")
    monkeypatch.setattr("main.Telegraph", lambda access_token=None: DummyTG(access_token))

    await telegraph_test()
    captured = capsys.readouterr()
    assert "Created https://telegra.ph/test" in captured.out
    assert "Edited https://telegra.ph/test" in captured.out


@pytest.mark.asyncio
async def test_create_source_page_photo(monkeypatch):
    class DummyTG:
        def __init__(self, access_token=None):
            self.access_token = access_token
            self.upload_called = False
        def upload_file(self, f):
            self.upload_called = True
        def create_page(self, title, html_content=None, **_):
            assert "<img" not in html_content
            return {"url": "https://telegra.ph/test", "path": "test"}

    monkeypatch.setenv("TELEGRAPH_TOKEN", "t")
    monkeypatch.setattr("main.Telegraph", lambda access_token=None: DummyTG(access_token))

    res = await main.create_source_page("Title", "text", None, media=(b"img", "photo.jpg"))
    assert res == ("https://telegra.ph/test", "test")


def test_get_telegraph_token_creates(tmp_path, monkeypatch):
    class DummyTG:
        def create_account(self, short_name):
            return {"access_token": "abc"}

    monkeypatch.delenv("TELEGRAPH_TOKEN", raising=False)
    monkeypatch.setattr(main, "Telegraph", lambda: DummyTG())
    monkeypatch.setattr(main, "TELEGRAPH_TOKEN_FILE", str(tmp_path / "token.txt"))

    token = get_telegraph_token()
    assert token == "abc"
    assert (tmp_path / "token.txt").read_text() == "abc"


def test_get_telegraph_token_env(monkeypatch):
    monkeypatch.setenv("TELEGRAPH_TOKEN", "zzz")
    token = get_telegraph_token()
    assert token == "zzz"


@pytest.mark.asyncio
async def test_forward_add_event(tmp_path: Path, monkeypatch):
    db = Database(str(tmp_path / "db.sqlite"))
    await db.init()
    bot = DummyBot("123:abc")

    async def fake_parse(text: str) -> list[dict]:
        return [{
            "title": "Forwarded",
            "short_description": "desc",
            "date": "2025-07-16",
            "time": "18:00",
            "location_name": "Club",
        }]

    async def fake_create(title, text, source, html_text=None, media=None):
        return "https://t.me/page", "p"

    monkeypatch.setattr("main.parse_event_via_4o", fake_parse)
    monkeypatch.setattr("main.create_source_page", fake_create)

    start_msg = types.Message.model_validate({
        "message_id": 1,
        "date": 0,
        "chat": {"id": 1, "type": "private"},
        "from": {"id": 1, "is_bot": False, "first_name": "A"},
        "text": "/start",
    })
    await handle_start(start_msg, db, bot)

    upd = DummyUpdate(-100123, "Chan")
    await main.handle_my_chat_member(upd, db)

    async with db.get_session() as session:
        ch = await session.get(main.Channel, -100123)
        ch.is_registered = True
        await session.commit()

    fwd_msg = types.Message.model_validate(
        {
            "message_id": 3,
            "date": 0,
            "forward_date": 0,
            "forward_from_chat": {"id": -100123, "type": "channel", "username": "chan"},
            "forward_from_message_id": 10,
            "chat": {"id": 1, "type": "private"},
            "from": {"id": 1, "is_bot": False, "first_name": "A"},
            "text": "Some text",
        }
    )

    await main.handle_forwarded(fwd_msg, db, bot)

    async with db.get_session() as session:
        ev = (await session.execute(select(Event))).scalars().first()

    assert ev.source_post_url == "https://t.me/chan/10"


@pytest.mark.asyncio
async def test_forward_unregistered(tmp_path: Path, monkeypatch):
    db = Database(str(tmp_path / "db.sqlite"))
    await db.init()
    bot = DummyBot("123:abc")

    async def fake_parse(text: str) -> list[dict]:
        return [{
            "title": "Fwd",
            "short_description": "d",
            "date": "2025-07-16",
            "time": "18:00",
            "location_name": "Club",
        }]

    async def fake_create(title, text, source, html_text=None, media=None):
        return "https://t.me/page", "p"

    monkeypatch.setattr("main.parse_event_via_4o", fake_parse)
    monkeypatch.setattr("main.create_source_page", fake_create)

    start_msg = types.Message.model_validate({
        "message_id": 1,
        "date": 0,
        "chat": {"id": 1, "type": "private"},
        "from": {"id": 1, "is_bot": False, "first_name": "A"},
        "text": "/start",
    })
    await handle_start(start_msg, db, bot)

    upd = DummyUpdate(-100123, "Chan")
    await main.handle_my_chat_member(upd, db)

    fwd_msg = types.Message.model_validate(
        {
            "message_id": 2,
            "date": 0,
            "forward_date": 0,
            "forward_from_chat": {"id": -100123, "type": "channel", "username": "chan"},
            "forward_from_message_id": 10,
            "chat": {"id": 1, "type": "private"},
            "from": {"id": 1, "is_bot": False, "first_name": "A"},
            "text": "Some text",
        }
    )

    await main.handle_forwarded(fwd_msg, db, bot)

    async with db.get_session() as session:
        ev = (await session.execute(select(Event))).scalars().first()

    assert ev.source_post_url is None


@pytest.mark.asyncio
async def test_media_group_caption_first(tmp_path: Path, monkeypatch):
    db = Database(str(tmp_path / "db.sqlite"))
    await db.init()
    bot = DummyBot("123:abc")

    async def fake_parse(text: str) -> list[dict]:
        return [{
            "title": "MG",
            "short_description": "d",
            "date": "2025-07-16",
            "time": "18:00",
            "location_name": "Club",
        }]

    async def fake_create(title, text, source, html_text=None, media=None):
        return "https://t.me/page", "p"

    monkeypatch.setattr("main.parse_event_via_4o", fake_parse)
    monkeypatch.setattr("main.create_source_page", fake_create)

    start_msg = types.Message.model_validate({
        "message_id": 1,
        "date": 0,
        "chat": {"id": 1, "type": "private"},
        "from": {"id": 1, "is_bot": False, "first_name": "A"},
        "text": "/start",
    })
    await handle_start(start_msg, db, bot)

    upd = DummyUpdate(-100123, "Chan")
    await main.handle_my_chat_member(upd, db)

    async with db.get_session() as session:
        ch = await session.get(main.Channel, -100123)
        ch.is_registered = True
        await session.commit()

    msg1 = types.Message.model_validate(
        {
            "message_id": 2,
            "date": 0,
            "forward_date": 0,
            "media_group_id": "g1",
            "forward_from_chat": {"id": -100123, "type": "channel", "username": "chan"},
            "forward_from_message_id": 10,
            "chat": {"id": 1, "type": "private"},
            "from": {"id": 1, "is_bot": False, "first_name": "A"},
            "caption": "Announce",
        }
    )
    await main.handle_forwarded(msg1, db, bot)

    msg2 = types.Message.model_validate(
        {
            "message_id": 3,
            "date": 0,
            "forward_date": 0,
            "media_group_id": "g1",
            "forward_from_chat": {"id": -100123, "type": "channel", "username": "chan"},
            "forward_from_message_id": 11,
            "chat": {"id": 1, "type": "private"},
            "from": {"id": 1, "is_bot": False, "first_name": "A"},
        }
    )
    await main.handle_forwarded(msg2, db, bot)

    async with db.get_session() as session:
        ev = (await session.execute(select(Event))).scalars().first()

    assert ev.title == "MG"
    assert ev.source_post_url == "https://t.me/chan/10"


@pytest.mark.asyncio
async def test_media_group_caption_last(tmp_path: Path, monkeypatch):
    db = Database(str(tmp_path / "db.sqlite"))
    await db.init()
    bot = DummyBot("123:abc")

    async def fake_parse(text: str) -> list[dict]:
        return [{
            "title": "MG",
            "short_description": "d",
            "date": "2025-07-16",
            "time": "18:00",
            "location_name": "Club",
        }]

    async def fake_create(title, text, source, html_text=None, media=None):
        return "https://t.me/page", "p"

    monkeypatch.setattr("main.parse_event_via_4o", fake_parse)
    monkeypatch.setattr("main.create_source_page", fake_create)

    start_msg = types.Message.model_validate({
        "message_id": 1,
        "date": 0,
        "chat": {"id": 1, "type": "private"},
        "from": {"id": 1, "is_bot": False, "first_name": "A"},
        "text": "/start",
    })
    await handle_start(start_msg, db, bot)

    upd = DummyUpdate(-100123, "Chan")
    await main.handle_my_chat_member(upd, db)

    async with db.get_session() as session:
        ch = await session.get(main.Channel, -100123)
        ch.is_registered = True
        await session.commit()

    msg1 = types.Message.model_validate(
        {
            "message_id": 2,
            "date": 0,
            "forward_date": 0,
            "media_group_id": "g2",
            "forward_from_chat": {"id": -100123, "type": "channel", "username": "chan"},
            "forward_from_message_id": 10,
            "chat": {"id": 1, "type": "private"},
            "from": {"id": 1, "is_bot": False, "first_name": "A"},
        }
    )
    await main.handle_forwarded(msg1, db, bot)

    msg2 = types.Message.model_validate(
        {
            "message_id": 3,
            "date": 0,
            "forward_date": 0,
            "media_group_id": "g2",
            "forward_from_chat": {"id": -100123, "type": "channel", "username": "chan"},
            "forward_from_message_id": 11,
            "chat": {"id": 1, "type": "private"},
            "from": {"id": 1, "is_bot": False, "first_name": "A"},
            "caption": "Announce",
        }
    )
    await main.handle_forwarded(msg2, db, bot)

    async with db.get_session() as session:
        evs = (await session.execute(select(Event))).scalars().all()

    assert len(evs) == 1
    assert evs[0].source_post_url == "https://t.me/chan/11"




@pytest.mark.asyncio
async def test_mark_free(tmp_path: Path, monkeypatch):
    db = Database(str(tmp_path / "db.sqlite"))
    await db.init()
    bot = DummyBot("123:abc")

    async def fake_create(title, text, source, html_text=None, media=None):
        return "https://t.me/test", "path"

    monkeypatch.setattr("main.create_source_page", fake_create)

    msg = types.Message.model_validate(
        {
            "message_id": 1,
            "date": 0,
            "chat": {"id": 1, "type": "private"},
            "from": {"id": 1, "is_bot": False, "first_name": "M"},
            "text": "/addevent_raw Party|2025-07-16|18:00|Club",
        }
    )
    await handle_add_event_raw(msg, db, bot)

    async with db.get_session() as session:
        event = (await session.execute(select(Event))).scalars().first()

    cb = types.CallbackQuery.model_validate(
        {
            "id": "c1",
            "from": {"id": 1, "is_bot": False, "first_name": "M"},
            "chat_instance": "1",
            "data": f"markfree:{event.id}",
            "message": {
                "message_id": 2,
                "date": 0,
                "chat": {"id": 1, "type": "private"},
            },
        }
    ).as_(bot)
    async def dummy_answer(*args, **kwargs):
        return None
    object.__setattr__(cb, "answer", dummy_answer)
    await process_request(cb, db, bot)

    async with db.get_session() as session:
        updated = await session.get(Event, event.id)
    assert updated.is_free is True
    assert bot.edits
    btn = bot.edits[-1][2]["reply_markup"].inline_keyboard[0][0]
    assert btn.text == "\u2705 Бесплатное мероприятие"


@pytest.mark.asyncio
async def test_exhibition_listing(tmp_path: Path, monkeypatch):
    db = Database(str(tmp_path / "db.sqlite"))
    await db.init()
    bot = DummyBot("123:abc")

    start_msg = types.Message.model_validate(
        {
            "message_id": 1,
            "date": 0,
            "chat": {"id": 1, "type": "private"},
            "from": {"id": 1, "is_bot": False, "first_name": "A"},
            "text": "/start",
        }
    )
    await handle_start(start_msg, db, bot)

    async def fake_parse(text: str) -> list[dict]:
        return [{
            "title": "Expo",
            "short_description": "desc",
            "festival": "",
            "date": "2025-07-10",
            "end_date": "2025-07-20",
            "time": "",
            "location_name": "Hall",
            "location_address": "Addr",
            "city": "Калининград",
            "ticket_price_min": None,
            "ticket_price_max": None,
            "ticket_link": None,
            "event_type": "выставка",
            "emoji": None,
            "is_free": True,
        }]

    monkeypatch.setattr("main.parse_event_via_4o", fake_parse)

    async def fake_create(title, text, source, html_text=None, media=None):
        return "url", "p"

    monkeypatch.setattr("main.create_source_page", fake_create)

    add_msg = types.Message.model_validate(
        {
            "message_id": 2,
            "date": 0,
            "chat": {"id": 1, "type": "private"},
            "from": {"id": 1, "is_bot": False, "first_name": "A"},
            "text": "/addevent anything",
        }
    )
    await handle_add_event(add_msg, db, bot)

    evt_msg = types.Message.model_validate(
        {
            "message_id": 3,
            "date": 0,
            "chat": {"id": 1, "type": "private"},
            "from": {"id": 1, "is_bot": False, "first_name": "A"},
            "text": "/events 2025-07-10",
        }
    )
    await handle_events(evt_msg, db, bot)
    assert "(Открытие) Expo" in bot.messages[-1][1]

    evt_msg2 = types.Message.model_validate(
        {
            "message_id": 4,
            "date": 0,
            "chat": {"id": 1, "type": "private"},
            "from": {"id": 1, "is_bot": False, "first_name": "A"},
            "text": "/events 2025-07-20",
        }
    )
    await handle_events(evt_msg2, db, bot)
    assert "(Закрытие) Expo" in bot.messages[-1][1]

    exh_msg = types.Message.model_validate(
        {
            "message_id": 5,
            "date": 0,
            "chat": {"id": 1, "type": "private"},
            "from": {"id": 1, "is_bot": False, "first_name": "A"},
            "text": "/exhibitions",
        }
    )
    await handle_exhibitions(exh_msg, db, bot)
    assert "c 10 июля по 20 июля" in bot.messages[-1][1]


@pytest.mark.asyncio
async def test_multiple_events(tmp_path: Path, monkeypatch):
    db = Database(str(tmp_path / "db.sqlite"))
    await db.init()
    bot = DummyBot("123:abc")

    start_msg = types.Message.model_validate(
        {
            "message_id": 1,
            "date": 0,
            "chat": {"id": 1, "type": "private"},
            "from": {"id": 1, "is_bot": False, "first_name": "A"},
            "text": "/start",
        }
    )
    await handle_start(start_msg, db, bot)

    async def fake_parse(text: str) -> list[dict]:
        return [
            {
                "title": "One",
                "short_description": "d1",
                "date": "2025-07-10",
                "time": "18:00",
                "location_name": "Hall",
            },
            {
                "title": "Two",
                "short_description": "d2",
                "date": "2025-07-11",
                "time": "20:00",
                "location_name": "Hall",
            },
        ]

    async def fake_create(title, text, source, html_text=None, media=None):
        return f"url/{title}", title

    monkeypatch.setattr("main.parse_event_via_4o", fake_parse)
    monkeypatch.setattr("main.create_source_page", fake_create)

    add_msg = types.Message.model_validate(
        {
            "message_id": 2,
            "date": 0,
            "chat": {"id": 1, "type": "private"},
            "from": {"id": 1, "is_bot": False, "first_name": "A"},
            "text": "/addevent multi",
        }
    )
    await handle_add_event(add_msg, db, bot)

    async with db.get_session() as session:
        events = (await session.execute(select(Event))).scalars().all()

    assert len(events) == 2
    assert any(e.title == "One" for e in events)
    assert any(e.title == "Two" for e in events)


@pytest.mark.asyncio
async def test_months_command(tmp_path: Path):
    db = Database(str(tmp_path / "db.sqlite"))
    await db.init()
    bot = DummyBot("123:abc")

    async with db.get_session() as session:
        session.add(main.MonthPage(month="2025-07", url="https://t.me/p", path="p"))
        await session.commit()

    start_msg = types.Message.model_validate(
        {
            "message_id": 1,
            "date": 0,
            "chat": {"id": 1, "type": "private"},
            "from": {"id": 1, "is_bot": False, "first_name": "A"},
            "text": "/start",
        }
    )
    await handle_start(start_msg, db, bot)

    msg = types.Message.model_validate(
        {
            "message_id": 2,
            "date": 0,
            "chat": {"id": 1, "type": "private"},
            "from": {"id": 1, "is_bot": False, "first_name": "A"},
            "text": "/months",
        }
    )

    await main.handle_months(msg, db, bot)
    assert "2025-07" in bot.messages[-1][1]


@pytest.mark.asyncio
async def test_date_range_parsing(tmp_path: Path, monkeypatch):
    db = Database(str(tmp_path / "db.sqlite"))
    await db.init()
    bot = DummyBot("123:abc")

    async def fake_parse(text: str) -> list[dict]:
        return [
            {
                "title": "Expo",
                "short_description": "desc",
                "date": "2025-07-01..2025-07-17",
                "time": "18:00",
                "location_name": "Hall",
                "event_type": "выставка",
            }
        ]

    async def fake_create(title, text, source, html_text=None, media=None):
        return "url", "p"

    monkeypatch.setattr("main.parse_event_via_4o", fake_parse)
    monkeypatch.setattr("main.create_source_page", fake_create)

    async def fake_sync(*args, **kwargs):
        return None

    monkeypatch.setattr("main.sync_month_page", fake_sync)

    msg = types.Message.model_validate(
        {
            "message_id": 1,
            "date": 0,
            "chat": {"id": 1, "type": "private"},
            "from": {"id": 1, "is_bot": False, "first_name": "A"},
            "text": "/addevent any",
        }
    )

    await handle_add_event(msg, db, bot)

    async with db.get_session() as session:
        ev = (await session.execute(select(Event))).scalars().first()

    assert ev.date == "2025-07-01"
    assert ev.end_date == "2025-07-17"


def test_md_to_html_sanitizes():
    md = "# T\nline\n<tg-emoji emoji-id='1'>R</tg-emoji>"
    html = main.md_to_html(md)
    assert "<h1>" not in html
    assert "tg-emoji" not in html
    assert "<h3>" in html
<<<<<<< HEAD
    assert "<br" in html
=======
    assert "<br" in html


@pytest.mark.asyncio
async def test_sync_month_page_error(tmp_path: Path, monkeypatch):
    db = Database(str(tmp_path / "db.sqlite"))
    await db.init()

    async with db.get_session() as session:
        session.add(
            Event(
                title="Party",
                description="desc",
                source_text="t",
                date="2025-07-16",
                time="18:00",
                location_name="Club",
            )
        )
        session.add(main.MonthPage(month="2025-07", url="u", path="p"))
        await session.commit()

    class DummyTG:
        def edit_page(self, *args, **kwargs):
            raise Exception("fail")

    monkeypatch.setattr("main.get_telegraph_token", lambda: "t")
    monkeypatch.setattr("main.Telegraph", lambda access_token=None: DummyTG())

    # Should not raise
    await main.sync_month_page(db, "2025-07")
>>>>>>> 5e99e9d1
<|MERGE_RESOLUTION|>--- conflicted
+++ resolved
@@ -1076,9 +1076,6 @@
     assert "<h1>" not in html
     assert "tg-emoji" not in html
     assert "<h3>" in html
-<<<<<<< HEAD
-    assert "<br" in html
-=======
     assert "<br" in html
 
 
@@ -1109,5 +1106,4 @@
     monkeypatch.setattr("main.Telegraph", lambda access_token=None: DummyTG())
 
     # Should not raise
-    await main.sync_month_page(db, "2025-07")
->>>>>>> 5e99e9d1
+    await main.sync_month_page(db, "2025-07")