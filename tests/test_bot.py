import os
import sys

sys.path.append(os.path.dirname(os.path.dirname(__file__)))
from pathlib import Path

import pytest
from aiogram import Bot, types
from sqlmodel import select
from datetime import date, timedelta, timezone, datetime
from typing import Any
import main

from main import (
    Database,
    PendingUser,
    Setting,
    User,
    Event,
    MonthPage,
    WeekendPage,
    create_app,
    handle_register,
    handle_start,
    handle_tz,
    handle_add_event_raw,
    handle_add_event,
    handle_ask_4o,
    handle_events,
    handle_exhibitions,
    handle_edit_message,
    process_request,
    parse_event_via_4o,
    telegraph_test,
    get_telegraph_token,
    editing_sessions,
)

FUTURE_DATE = (date.today() + timedelta(days=10)).isoformat()


class DummyBot(Bot):
    def __init__(self, token: str):
        super().__init__(token)
        self.messages = []
        self.edits = []

    async def send_message(self, chat_id, text, **kwargs):
        self.messages.append((chat_id, text, kwargs))

    async def edit_message_reply_markup(
        self, chat_id: int | None = None, message_id: int | None = None, **kwargs
    ):
        self.edits.append((chat_id, message_id, kwargs))

    async def download(self, file_id, destination):
        destination.write(b"img")


class DummyChat:
    def __init__(self, id, title, username=None, type="channel"):
        self.id = id
        self.title = title
        self.username = username
        self.type = type


class DummyMember:
    def __init__(self, status):
        self.status = status


class DummyUpdate:
    def __init__(self, chat_id, title, status="administrator"):
        self.chat = DummyChat(chat_id, title)
        self.new_chat_member = DummyMember(status)


@pytest.mark.asyncio
async def test_registration_limit(tmp_path: Path):
    db = Database(str(tmp_path / "db.sqlite"))
    await db.init()
    bot = DummyBot("123:abc")

    for i in range(1, 11):
        msg = types.Message.model_validate(
            {
                "message_id": i,
                "date": 0,
                "chat": {"id": i, "type": "private"},
                "from": {"id": i, "is_bot": False, "first_name": "U"},
                "text": "/register",
            }
        )
        await handle_register(msg, db, bot)

    msg_over = types.Message.model_validate(
        {
            "message_id": 11,
            "date": 0,
            "chat": {"id": 11, "type": "private"},
            "from": {"id": 11, "is_bot": False, "first_name": "U"},
            "text": "/register",
        }
    )
    await handle_register(msg_over, db, bot)

    async with db.get_session() as session:
        result = await session.execute(select(PendingUser))
        count = len(result.scalars().all())
    assert count == 10


@pytest.mark.asyncio
async def test_tz_setting(tmp_path: Path):
    db = Database(str(tmp_path / "db.sqlite"))
    await db.init()
    bot = DummyBot("123:abc")

    start_msg = types.Message.model_validate(
        {
            "message_id": 1,
            "date": 0,
            "chat": {"id": 1, "type": "private"},
            "from": {"id": 1, "is_bot": False, "first_name": "A"},
            "text": "/start",
        }
    )
    await handle_start(start_msg, db, bot)

    tz_msg = types.Message.model_validate(
        {
            "message_id": 2,
            "date": 0,
            "chat": {"id": 1, "type": "private"},
            "from": {"id": 1, "is_bot": False, "first_name": "A"},
            "text": "/tz +05:00",
        }
    )
    await handle_tz(tz_msg, db, bot)

    async with db.get_session() as session:
        setting = await session.get(Setting, "tz_offset")
    assert setting and setting.value == "+05:00"


@pytest.mark.asyncio
async def test_start_superadmin(tmp_path: Path):
    db = Database(str(tmp_path / "db.sqlite"))
    await db.init()
    bot = DummyBot("123:abc")

    start_msg = types.Message.model_validate(
        {
            "message_id": 1,
            "date": 0,
            "chat": {"id": 1, "type": "private"},
            "from": {"id": 1, "is_bot": False, "first_name": "A"},
            "text": "/start",
        }
    )
    await handle_start(start_msg, db, bot)

    async with db.get_session() as session:
        user = await session.get(User, 1)
    assert user and user.is_superadmin


def test_create_app_requires_webhook_url(monkeypatch):
    monkeypatch.delenv("WEBHOOK_URL", raising=False)
    monkeypatch.setenv("TELEGRAM_BOT_TOKEN", "123:abc")

    with pytest.raises(RuntimeError, match="WEBHOOK_URL is missing"):
        create_app()


@pytest.mark.asyncio
async def test_add_event_raw(tmp_path: Path, monkeypatch):
    db = Database(str(tmp_path / "db.sqlite"))
    await db.init()
    bot = DummyBot("123:abc")

<<<<<<< HEAD

    async def fake_create(title, text, source, html_text=None, media=None, ics_url=None, db=None):

=======
    async def fake_create(title, text, source, html_text=None, media=None, ics_url=None, db=None):
>>>>>>> 89426dfc
        return "https://t.me/test", "path"

    monkeypatch.setattr("main.create_source_page", fake_create)

    msg = types.Message.model_validate(
        {
            "message_id": 1,
            "date": 0,
            "chat": {"id": 1, "type": "private"},
            "from": {"id": 1, "is_bot": False, "first_name": "M"},
            "text": f"/addevent_raw Party|{FUTURE_DATE}|18:00|Club",
        }
    )

    await handle_add_event_raw(msg, db, bot)

    async with db.get_session() as session:
        events = (await session.execute(select(Event))).scalars().all()

    assert len(events) == 1
    assert events[0].title == "Party"
    assert events[0].telegraph_url == "https://t.me/test"


@pytest.mark.asyncio
async def test_month_page_sync(tmp_path: Path, monkeypatch):
    db = Database(str(tmp_path / "db.sqlite"))
    await db.init()
    bot = DummyBot("123:abc")

<<<<<<< HEAD

    async def fake_create(title, text, source, html_text=None, media=None, ics_url=None, db=None):

=======
    async def fake_create(title, text, source, html_text=None, media=None, ics_url=None, db=None):
>>>>>>> 89426dfc
        return "https://t.me/test", "path"

    called = {}

    async def fake_sync(db_obj, month):
        called["month"] = month

    monkeypatch.setattr("main.create_source_page", fake_create)
    monkeypatch.setattr("main.sync_month_page", fake_sync)

    msg = types.Message.model_validate(
        {
            "message_id": 1,
            "date": 0,
            "chat": {"id": 1, "type": "private"},
            "from": {"id": 1, "is_bot": False, "first_name": "M"},
            "text": "/addevent_raw Party|2025-07-16|18:00|Club",
        }
    )

    await handle_add_event_raw(msg, db, bot)

    assert called.get("month") == "2025-07"


@pytest.mark.asyncio
async def test_weekend_page_sync(tmp_path: Path, monkeypatch):
    db = Database(str(tmp_path / "db.sqlite"))
    await db.init()
    bot = DummyBot("123:abc")

<<<<<<< HEAD

    async def fake_create(title, text, source, html_text=None, media=None, ics_url=None, db=None):

=======
    async def fake_create(title, text, source, html_text=None, media=None, ics_url=None, db=None):
>>>>>>> 89426dfc
        return "url", "p"

    called = {}

    async def fake_month(db_obj, month):
        called["month"] = month

    async def fake_weekend(db_obj, start, update_links=True):
        called["weekend"] = start

    monkeypatch.setattr("main.create_source_page", fake_create)
    monkeypatch.setattr("main.sync_month_page", fake_month)
    monkeypatch.setattr("main.sync_weekend_page", fake_weekend)

    msg = types.Message.model_validate(
        {
            "message_id": 1,
            "date": 0,
            "chat": {"id": 1, "type": "private"},
            "from": {"id": 1, "is_bot": False, "first_name": "M"},
            "text": "/addevent_raw Party|2025-07-12|18:00|Club",
        }
    )

    await handle_add_event_raw(msg, db, bot)

    assert called.get("weekend") == "2025-07-12"


@pytest.mark.asyncio
async def test_add_event_raw_update(tmp_path: Path, monkeypatch):
    db = Database(str(tmp_path / "db.sqlite"))
    await db.init()
    bot = DummyBot("123:abc")

<<<<<<< HEAD

    async def fake_create(title, text, source, html_text=None, media=None, ics_url=None, db=None):

=======
    async def fake_create(title, text, source, html_text=None, media=None, ics_url=None, db=None):
>>>>>>> 89426dfc
        return "https://t.me/test", "path"

    monkeypatch.setattr("main.create_source_page", fake_create)

    msg1 = types.Message.model_validate(
        {
            "message_id": 1,
            "date": 0,
            "chat": {"id": 1, "type": "private"},
            "from": {"id": 1, "is_bot": False, "first_name": "M"},
            "text": "/addevent_raw Party|2025-07-16|18:00|Club",
        }
    )
    await handle_add_event_raw(msg1, db, bot)

    msg2 = types.Message.model_validate(
        {
            "message_id": 2,
            "date": 0,
            "chat": {"id": 1, "type": "private"},
            "from": {"id": 1, "is_bot": False, "first_name": "M"},
            "text": "/addevent_raw Party show|2025-07-16|18:00|Club",
        }
    )
    await handle_add_event_raw(msg2, db, bot)

    async with db.get_session() as session:
        events = (await session.execute(select(Event))).scalars().all()

    assert len(events) == 1
    assert events[0].title == "Party show"


@pytest.mark.asyncio
async def test_edit_event(tmp_path: Path, monkeypatch):
    db = Database(str(tmp_path / "db.sqlite"))
    await db.init()
    bot = DummyBot("123:abc")

<<<<<<< HEAD

    async def fake_create(title, text, source, html_text=None, media=None, ics_url=None, db=None):

=======
    async def fake_create(title, text, source, html_text=None, media=None, ics_url=None, db=None):
>>>>>>> 89426dfc
        return "https://t.me/test", "path"

    monkeypatch.setattr("main.create_source_page", fake_create)

    msg = types.Message.model_validate(
        {
            "message_id": 1,
            "date": 0,
            "chat": {"id": 1, "type": "private"},
            "from": {"id": 1, "is_bot": False, "first_name": "M"},
            "text": "/addevent_raw Party|2025-07-16|18:00|Club",
        }
    )
    await handle_add_event_raw(msg, db, bot)

    async with db.get_session() as session:
        event = (await session.execute(select(Event))).scalars().first()

    editing_sessions[1] = (event.id, "title")
    edit_msg = types.Message.model_validate(
        {
            "message_id": 2,
            "date": 0,
            "chat": {"id": 1, "type": "private"},
            "from": {"id": 1, "is_bot": False, "first_name": "M"},
            "text": "New Title",
        }
    )
    await handle_edit_message(edit_msg, db, bot)

    async with db.get_session() as session:
        updated = await session.get(Event, event.id)
    assert updated.title == "New Title"


@pytest.mark.asyncio
async def test_edit_remove_ticket_link(tmp_path: Path, monkeypatch):
    db = Database(str(tmp_path / "db.sqlite"))
    await db.init()
    bot = DummyBot("123:abc")

<<<<<<< HEAD

    async def fake_create(title, text, source, html_text=None, media=None, ics_url=None, db=None):

=======
    async def fake_create(title, text, source, html_text=None, media=None, ics_url=None, db=None):
>>>>>>> 89426dfc
        return "https://t.me/test", "path"

    monkeypatch.setattr("main.create_source_page", fake_create)

    msg = types.Message.model_validate(
        {
            "message_id": 1,
            "date": 0,
            "chat": {"id": 1, "type": "private"},
            "from": {"id": 1, "is_bot": False, "first_name": "M"},
            "text": "/addevent_raw Party|2025-07-16|18:00|Club",
        }
    )
    await handle_add_event_raw(msg, db, bot)

    async with db.get_session() as session:
        event = (await session.execute(select(Event))).scalars().first()
        event.ticket_link = "https://reg"
        await session.commit()

    editing_sessions[1] = (event.id, "ticket_link")
    edit_msg = types.Message.model_validate(
        {
            "message_id": 2,
            "date": 0,
            "chat": {"id": 1, "type": "private"},
            "from": {"id": 1, "is_bot": False, "first_name": "M"},
            "text": "-",
        }
    )
    await handle_edit_message(edit_msg, db, bot)

    async with db.get_session() as session:
        updated = await session.get(Event, event.id)
    assert updated.ticket_link is None


@pytest.mark.asyncio
async def test_edit_event_forwarded(tmp_path: Path, monkeypatch):
    db = Database(str(tmp_path / "db.sqlite"))
    await db.init()
    bot = DummyBot("123:abc")

<<<<<<< HEAD

    async def fake_create(title, text, source, html_text=None, media=None, ics_url=None, db=None):

=======
    async def fake_create(title, text, source, html_text=None, media=None, ics_url=None, db=None):
>>>>>>> 89426dfc
        return "https://t.me/test", "path"

    monkeypatch.setattr("main.create_source_page", fake_create)

    msg = types.Message.model_validate(
        {
            "message_id": 1,
            "date": 0,
            "chat": {"id": 1, "type": "private"},
            "from": {"id": 1, "is_bot": False, "first_name": "M"},
            "text": "/addevent_raw Party|2025-07-16|18:00|Club",
        }
    )
    await handle_add_event_raw(msg, db, bot)

    async with db.get_session() as session:
        event = (await session.execute(select(Event))).scalars().first()

    editing_sessions[1] = (event.id, "title")
    edit_msg = types.Message.model_validate(
        {
            "message_id": 2,
            "date": 0,
            "chat": {"id": 1, "type": "private"},
            "from": {"id": 1, "is_bot": False, "first_name": "M"},
            "caption": "Forwarded Title",
            "forward_from_chat": {"id": -100123, "type": "channel"},
            "forward_from_message_id": 5,
        }
    )
    await handle_edit_message(edit_msg, db, bot)

    async with db.get_session() as session:
        updated = await session.get(Event, event.id)
    assert updated.title == "Forwarded Title"


@pytest.mark.asyncio
async def test_edit_boolean_fields(tmp_path: Path, monkeypatch):
    db = Database(str(tmp_path / "db.sqlite"))
    await db.init()
    bot = DummyBot("123:abc")

<<<<<<< HEAD

    async def fake_create(title, text, source, html_text=None, media=None, ics_url=None, db=None):

=======
    async def fake_create(title, text, source, html_text=None, media=None, ics_url=None, db=None):
>>>>>>> 89426dfc
        return "https://t.me/test", "path"

    monkeypatch.setattr("main.create_source_page", fake_create)

    msg = types.Message.model_validate(
        {
            "message_id": 1,
            "date": 0,
            "chat": {"id": 1, "type": "private"},
            "from": {"id": 1, "is_bot": False, "first_name": "M"},
            "text": "/addevent_raw Party|2025-07-16|18:00|Club",
        }
    )
    await handle_add_event_raw(msg, db, bot)

    async with db.get_session() as session:
        event = (await session.execute(select(Event))).scalars().first()

    editing_sessions[1] = (event.id, "is_free")
    edit_msg = types.Message.model_validate(
        {
            "message_id": 2,
            "date": 0,
            "chat": {"id": 1, "type": "private"},
            "from": {"id": 1, "is_bot": False, "first_name": "M"},
            "text": "yes",
        }
    )
    await handle_edit_message(edit_msg, db, bot)

    editing_sessions[1] = (event.id, "pushkin_card")
    edit_msg2 = types.Message.model_validate(
        {
            "message_id": 3,
            "date": 0,
            "chat": {"id": 1, "type": "private"},
            "from": {"id": 1, "is_bot": False, "first_name": "M"},
            "text": "true",
        }
    )
    await handle_edit_message(edit_msg2, db, bot)

    async with db.get_session() as session:
        updated = await session.get(Event, event.id)

    assert updated.is_free is True
    assert updated.pushkin_card is True


@pytest.mark.asyncio
async def test_events_list(tmp_path: Path, monkeypatch):
    db = Database(str(tmp_path / "db.sqlite"))
    await db.init()
    bot = DummyBot("123:abc")

<<<<<<< HEAD

    async def fake_create(title, text, source, html_text=None, media=None, ics_url=None, db=None):

=======
    async def fake_create(title, text, source, html_text=None, media=None, ics_url=None, db=None):
>>>>>>> 89426dfc
        return "https://t.me/test", "path"

    monkeypatch.setattr("main.create_source_page", fake_create)

    start_msg = types.Message.model_validate(
        {
            "message_id": 1,
            "date": 0,
            "chat": {"id": 1, "type": "private"},
            "from": {"id": 1, "is_bot": False, "first_name": "A"},
            "text": "/start",
        }
    )
    await handle_start(start_msg, db, bot)

    add_msg = types.Message.model_validate(
        {
            "message_id": 2,
            "date": 0,
            "chat": {"id": 1, "type": "private"},
            "from": {"id": 1, "is_bot": False, "first_name": "A"},
            "text": f"/addevent_raw Party|{FUTURE_DATE}|18:00|Club",
        }
    )
    await handle_add_event_raw(add_msg, db, bot)

    bot.messages.clear()
    list_msg = types.Message.model_validate(
        {
            "message_id": 3,
            "date": 0,
            "chat": {"id": 1, "type": "private"},
            "from": {"id": 1, "is_bot": False, "first_name": "A"},
            "text": f"/events {FUTURE_DATE}",
        }
    )

    await handle_events(list_msg, db, bot)

    assert bot.messages
    text = bot.messages[-1][1]
    expected_date = date.fromisoformat(FUTURE_DATE).strftime("%d.%m.%Y")
    assert f"Events on {expected_date}" in text
    assert "1. Party" in text
    assert "18:00 Club" in text  # location no city
    assert "исходное: https://t.me/test" in text


@pytest.mark.asyncio
async def test_events_russian_date_current_year(tmp_path: Path, monkeypatch):
    db = Database(str(tmp_path / "db.sqlite"))
    await db.init()
    bot = DummyBot("123:abc")

<<<<<<< HEAD

    async def fake_create(title, text, source, html_text=None, media=None, ics_url=None, db=None):

=======
    async def fake_create(title, text, source, html_text=None, media=None, ics_url=None, db=None):
>>>>>>> 89426dfc
        return "u", "p"

    monkeypatch.setattr("main.create_source_page", fake_create)

    start_msg = types.Message.model_validate(
        {
            "message_id": 1,
            "date": 0,
            "chat": {"id": 1, "type": "private"},
            "from": {"id": 1, "is_bot": False, "first_name": "A"},
            "text": "/start",
        }
    )
    await handle_start(start_msg, db, bot)

    add_msg = types.Message.model_validate(
        {
            "message_id": 2,
            "date": 0,
            "chat": {"id": 1, "type": "private"},
            "from": {"id": 1, "is_bot": False, "first_name": "A"},
            "text": "/addevent_raw Party|2025-08-02|18:00|Club",
        }
    )
    await handle_add_event_raw(add_msg, db, bot)

    class FakeDate(date):
        @classmethod
        def today(cls):
            return date(2025, 7, 15)

    class FakeDatetime(datetime):
        @classmethod
        def now(cls, tz=None):
            return datetime(2025, 7, 15, 12, 0, tzinfo=tz)

    monkeypatch.setattr(main, "date", FakeDate)
    monkeypatch.setattr(main, "datetime", FakeDatetime)

    bot.messages.clear()
    list_msg = types.Message.model_validate(
        {
            "message_id": 3,
            "date": 0,
            "chat": {"id": 1, "type": "private"},
            "from": {"id": 1, "is_bot": False, "first_name": "A"},
            "text": "/events 2 августа",
        }
    )

    await handle_events(list_msg, db, bot)

    assert bot.messages
    text = bot.messages[-1][1]
    assert "02.08.2025" in text


@pytest.mark.asyncio
async def test_events_russian_date_next_year(tmp_path: Path, monkeypatch):
    db = Database(str(tmp_path / "db.sqlite"))
    await db.init()
    bot = DummyBot("123:abc")

<<<<<<< HEAD

    async def fake_create(title, text, source, html_text=None, media=None, ics_url=None, db=None):

=======
    async def fake_create(title, text, source, html_text=None, media=None, ics_url=None, db=None):
>>>>>>> 89426dfc
        return "u", "p"

    monkeypatch.setattr("main.create_source_page", fake_create)

    start_msg = types.Message.model_validate(
        {
            "message_id": 1,
            "date": 0,
            "chat": {"id": 1, "type": "private"},
            "from": {"id": 1, "is_bot": False, "first_name": "A"},
            "text": "/start",
        }
    )
    await handle_start(start_msg, db, bot)

    add_msg = types.Message.model_validate(
        {
            "message_id": 2,
            "date": 0,
            "chat": {"id": 1, "type": "private"},
            "from": {"id": 1, "is_bot": False, "first_name": "A"},
            "text": "/addevent_raw Party|2026-09-05|18:00|Club",
        }
    )
    await handle_add_event_raw(add_msg, db, bot)

    class FakeDate(date):
        @classmethod
        def today(cls):
            return date(2025, 10, 10)

    class FakeDatetime(datetime):
        @classmethod
        def now(cls, tz=None):
            return datetime(2025, 10, 10, 12, 0, tzinfo=tz)

    monkeypatch.setattr(main, "date", FakeDate)
    monkeypatch.setattr(main, "datetime", FakeDatetime)

    bot.messages.clear()
    list_msg = types.Message.model_validate(
        {
            "message_id": 3,
            "date": 0,
            "chat": {"id": 1, "type": "private"},
            "from": {"id": 1, "is_bot": False, "first_name": "A"},
            "text": "/events 5 сентября",
        }
    )

    await handle_events(list_msg, db, bot)

    assert bot.messages
    text = bot.messages[-1][1]
    assert "05.09.2026" in text


@pytest.mark.asyncio
async def test_ask4o_admin(tmp_path: Path, monkeypatch):
    db = Database(str(tmp_path / "db.sqlite"))
    await db.init()
    bot = DummyBot("123:abc")

    start_msg = types.Message.model_validate(
        {
            "message_id": 1,
            "date": 0,
            "chat": {"id": 1, "type": "private"},
            "from": {"id": 1, "is_bot": False, "first_name": "A"},
            "text": "/start",
        }
    )
    await handle_start(start_msg, db, bot)

    called = {}

    async def fake_ask(text: str) -> str:
        called["text"] = text
        return "ok"

    monkeypatch.setattr("main.ask_4o", fake_ask)

    msg = types.Message.model_validate(
        {
            "message_id": 2,
            "date": 0,
            "chat": {"id": 1, "type": "private"},
            "from": {"id": 1, "is_bot": False, "first_name": "A"},
            "text": "/ask4o hello",
        }
    )

    await handle_ask_4o(msg, db, bot)

    assert called.get("text") == "hello"


@pytest.mark.asyncio
async def test_ask4o_not_admin(tmp_path: Path, monkeypatch):
    db = Database(str(tmp_path / "db.sqlite"))
    await db.init()
    bot = DummyBot("123:abc")

    called = False

    async def fake_ask(text: str) -> str:
        nonlocal called
        called = True
        return "ok"

    monkeypatch.setattr("main.ask_4o", fake_ask)

    msg = types.Message.model_validate(
        {
            "message_id": 1,
            "date": 0,
            "chat": {"id": 2, "type": "private"},
            "from": {"id": 2, "is_bot": False, "first_name": "B"},
            "text": "/ask4o hi",
        }
    )

    await handle_ask_4o(msg, db, bot)

    assert called is False


@pytest.mark.asyncio
async def test_parse_event_includes_date(monkeypatch):
    called = {}

    class DummySession:
        async def __aenter__(self):
            return self

        async def __aexit__(self, exc_type, exc, tb):
            pass

        async def post(self, url, json=None, headers=None):
            called["payload"] = json

            class Resp:
                def raise_for_status(self):
                    pass

                async def json(self):
                    return {"choices": [{"message": {"content": "{}"}}]}

            return Resp()

    monkeypatch.setenv("FOUR_O_TOKEN", "x")
    monkeypatch.setattr("main.ClientSession", DummySession)

    await parse_event_via_4o("text")

    assert "Today is" in called["payload"]["messages"][1]["content"]


@pytest.mark.asyncio
async def test_telegraph_test(monkeypatch, capsys):
    class DummyTG:
        def __init__(self, access_token=None):
            self.access_token = access_token

        def create_page(self, title, html_content=None, **_):
            return {"url": "https://telegra.ph/test", "path": "test"}

        def edit_page(self, path, title, html_content):
            pass

    monkeypatch.setenv("TELEGRAPH_TOKEN", "t")
    monkeypatch.setattr(
        "main.Telegraph", lambda access_token=None: DummyTG(access_token)
    )

    await telegraph_test()
    captured = capsys.readouterr()
    assert "Created https://telegra.ph/test" in captured.out
    assert "Edited https://telegra.ph/test" in captured.out


@pytest.mark.asyncio
async def test_create_source_page_photo(monkeypatch):
    class DummyTG:
        def __init__(self, access_token=None):
            self.access_token = access_token
            self.upload_called = False

        def upload_file(self, f):
            self.upload_called = True

        def create_page(self, title, html_content=None, **_):
            assert "<img" not in html_content
            return {"url": "https://telegra.ph/test", "path": "test"}

    monkeypatch.setenv("TELEGRAPH_TOKEN", "t")
    monkeypatch.setattr(
        "main.Telegraph", lambda access_token=None: DummyTG(access_token)
    )

    res = await main.create_source_page(
        "Title", "text", None, media=(b"img", "photo.jpg")
    )
    assert res == ("https://telegra.ph/test", "test", "disabled", 0)


@pytest.mark.asyncio
async def test_create_source_page_photo_catbox(monkeypatch):
    class DummyTG:
        def __init__(self, access_token=None):
            self.access_token = access_token

        def create_page(self, title, html_content=None, **_):
            assert "<img" in html_content
            return {"url": "https://telegra.ph/test", "path": "test"}

    class DummyResp:
        status = 200

        async def text(self):
            return "https://files.catbox.moe/img.jpg"

        async def __aenter__(self):
            return self

        async def __aexit__(self, exc_type, exc, tb):
            return False

    class DummySession:
        def __init__(self, *_, **__):
            self.post_called = False

        async def __aenter__(self):
            return self

        async def __aexit__(self, exc_type, exc, tb):
            return False

        def post(self, url, data=None):
            self.post_called = True
            return DummyResp()

    monkeypatch.setenv("TELEGRAPH_TOKEN", "t")
    monkeypatch.setattr(
        "main.Telegraph", lambda access_token=None: DummyTG(access_token)
    )
    monkeypatch.setattr(main, "ClientSession", DummySession)
    monkeypatch.setattr(main, "CATBOX_ENABLED", True)
    monkeypatch.setattr(main, "imghdr", type("X", (), {"what": lambda *a, **k: "jpeg"}))

    res = await main.create_source_page(
        "Title", "text", None, media=(b"img", "photo.jpg")
    )
    assert res == ("https://telegra.ph/test", "test", "ok", 1)


@pytest.mark.asyncio
async def test_create_source_page_normalizes_hashtags(monkeypatch):
    class DummyTG:
        def __init__(self, access_token=None):
            self.access_token = access_token

        def create_page(self, title, html_content=None, **_):
            assert "#1_августа" not in html_content
            assert "1 августа" in html_content
            return {"url": "https://telegra.ph/test", "path": "test"}

    monkeypatch.setenv("TELEGRAPH_TOKEN", "t")
    monkeypatch.setattr(
        "main.Telegraph", lambda access_token=None: DummyTG(access_token)
    )

    res = await main.create_source_page("Title", "#1_августа text", None)
    assert res == ("https://telegra.ph/test", "test", "", 0)


def test_get_telegraph_token_creates(tmp_path, monkeypatch):
    class DummyTG:
        def create_account(self, short_name):
            return {"access_token": "abc"}

    monkeypatch.delenv("TELEGRAPH_TOKEN", raising=False)
    monkeypatch.setattr(main, "Telegraph", lambda: DummyTG())
    monkeypatch.setattr(main, "TELEGRAPH_TOKEN_FILE", str(tmp_path / "token.txt"))

    token = get_telegraph_token()
    assert token == "abc"
    assert (tmp_path / "token.txt").read_text() == "abc"


def test_get_telegraph_token_env(monkeypatch):
    monkeypatch.setenv("TELEGRAPH_TOKEN", "zzz")
    token = get_telegraph_token()
    assert token == "zzz"


@pytest.mark.asyncio
async def test_addevent_caption_photo(tmp_path: Path, monkeypatch):
    db = Database(str(tmp_path / "db.sqlite"))
    await db.init()
    bot = DummyBot("123:abc")

    async def fake_parse(text: str) -> list[dict]:
        return [
            {
                "title": "T",
                "short_description": "d",
                "date": FUTURE_DATE,
                "time": "18:00",
                "location_name": "Hall",
            }
        ]

    captured = {}

<<<<<<< HEAD

    async def fake_create(title, text, source, html_text=None, media=None, ics_url=None, db=None):

=======
    async def fake_create(title, text, source, html_text=None, media=None, ics_url=None, db=None):
>>>>>>> 89426dfc
        captured["media"] = media
        return "u", "p"

    monkeypatch.setattr("main.parse_event_via_4o", fake_parse)
    monkeypatch.setattr("main.create_source_page", fake_create)

    msg = types.Message.model_validate(
        {
            "message_id": 1,
            "date": 0,
            "chat": {"id": 1, "type": "private"},
            "from": {"id": 1, "is_bot": False, "first_name": "A"},
            "caption": "/addevent text",
            "photo": [
                {
                    "file_id": "f1",
                    "file_unique_id": "u1",
                    "width": 100,
                    "height": 100,
                }
            ],
        }
    )

    await handle_add_event(msg, db, bot)

    assert captured["media"] == [(b"img", "photo.jpg")]


@pytest.mark.asyncio
async def test_addevent_strips_command(tmp_path: Path, monkeypatch):
    db = Database(str(tmp_path / "db.sqlite"))
    await db.init()
    bot = DummyBot("123:abc")

    async def fake_parse(text: str) -> list[dict]:
        return [
            {
                "title": "T",
                "short_description": "d",
                "date": FUTURE_DATE,
                "time": "18:00",
                "location_name": "Hall",
            }
        ]

    captured = {}

<<<<<<< HEAD

    async def fake_create(title, text, source, html_text=None, media=None, ics_url=None, db=None):

=======
    async def fake_create(title, text, source, html_text=None, media=None, ics_url=None, db=None):
>>>>>>> 89426dfc
        captured["text"] = text
        captured["html"] = html_text
        return "u", "p"

    monkeypatch.setattr("main.parse_event_via_4o", fake_parse)
    monkeypatch.setattr("main.create_source_page", fake_create)

    msg = types.Message.model_validate(
        {
            "message_id": 1,
            "date": 0,
            "chat": {"id": 1, "type": "private"},
            "from": {"id": 1, "is_bot": False, "first_name": "A"},
            "text": "/addevent\nSome info",
        }
    )

    await handle_add_event(msg, db, bot)

    assert captured["text"] == "Some info"
    assert captured["html"] == "Some info"


@pytest.mark.asyncio
async def test_forward_add_event(tmp_path: Path, monkeypatch):
    db = Database(str(tmp_path / "db.sqlite"))
    await db.init()
    bot = DummyBot("123:abc")

    async def fake_parse(text: str) -> list[dict]:
        return [
            {
                "title": "Forwarded",
                "short_description": "desc",
                "date": "2025-07-16",
                "time": "18:00",
                "location_name": "Club",
            }
        ]

<<<<<<< HEAD

    async def fake_create(title, text, source, html_text=None, media=None, ics_url=None, db=None):

=======
    async def fake_create(title, text, source, html_text=None, media=None, ics_url=None, db=None):
>>>>>>> 89426dfc
        return "https://t.me/page", "p"

    monkeypatch.setattr("main.parse_event_via_4o", fake_parse)
    monkeypatch.setattr("main.create_source_page", fake_create)

    start_msg = types.Message.model_validate(
        {
            "message_id": 1,
            "date": 0,
            "chat": {"id": 1, "type": "private"},
            "from": {"id": 1, "is_bot": False, "first_name": "A"},
            "text": "/start",
        }
    )
    await handle_start(start_msg, db, bot)

    upd = DummyUpdate(-100123, "Chan")
    await main.handle_my_chat_member(upd, db)

    async with db.get_session() as session:
        ch = await session.get(main.Channel, -100123)
        ch.is_registered = True
        await session.commit()

    fwd_msg = types.Message.model_validate(
        {
            "message_id": 3,
            "date": 0,
            "forward_date": 0,
            "forward_from_chat": {"id": -100123, "type": "channel", "username": "chan"},
            "forward_from_message_id": 10,
            "chat": {"id": 1, "type": "private"},
            "from": {"id": 1, "is_bot": False, "first_name": "A"},
            "text": "Some text",
        }
    )

    await main.handle_forwarded(fwd_msg, db, bot)

    async with db.get_session() as session:
        ev = (await session.execute(select(Event))).scalars().first()

    assert ev.source_post_url == "https://t.me/chan/10"


@pytest.mark.asyncio
async def test_forward_add_event_photo(tmp_path: Path, monkeypatch):
    db = Database(str(tmp_path / "db.sqlite"))
    await db.init()
    bot = DummyBot("123:abc")

    async def fake_parse(text: str) -> list[dict]:
        return [
            {
                "title": "Forwarded",
                "short_description": "desc",
                "date": FUTURE_DATE,
                "time": "18:00",
                "location_name": "Club",
            }
        ]

    captured = {}

    async def fake_add(db2, text, source_link, html_text=None, media=None):
        captured["media"] = media
        return []

    monkeypatch.setattr("main.parse_event_via_4o", fake_parse)
    monkeypatch.setattr("main.add_events_from_text", fake_add)

    start_msg = types.Message.model_validate(
        {
            "message_id": 1,
            "date": 0,
            "chat": {"id": 1, "type": "private"},
            "from": {"id": 1, "is_bot": False, "first_name": "A"},
            "text": "/start",
        }
    )
    await handle_start(start_msg, db, bot)

    upd = DummyUpdate(-100123, "Chan")
    await main.handle_my_chat_member(upd, db)

    async with db.get_session() as session:
        ch = await session.get(main.Channel, -100123)
        ch.is_registered = True
        await session.commit()

    fwd_msg = types.Message.model_validate(
        {
            "message_id": 3,
            "date": 0,
            "forward_date": 0,
            "forward_from_chat": {"id": -100123, "type": "channel", "username": "chan"},
            "forward_from_message_id": 10,
            "chat": {"id": 1, "type": "private"},
            "from": {"id": 1, "is_bot": False, "first_name": "A"},
            "text": "Some text",
            "photo": [
                {
                    "file_id": "f2",
                    "file_unique_id": "u2",
                    "width": 50,
                    "height": 50,
                }
            ],
        }
    )

    await main.handle_forwarded(fwd_msg, db, bot)

    assert captured["media"] == [(b"img", "photo.jpg")]


@pytest.mark.asyncio
async def test_forward_unregistered(tmp_path: Path, monkeypatch):
    db = Database(str(tmp_path / "db.sqlite"))
    await db.init()
    bot = DummyBot("123:abc")

    async def fake_parse(text: str) -> list[dict]:
        return [
            {
                "title": "Fwd",
                "short_description": "d",
                "date": "2025-07-16",
                "time": "18:00",
                "location_name": "Club",
            }
        ]

<<<<<<< HEAD

    async def fake_create(title, text, source, html_text=None, media=None, ics_url=None, db=None):

=======
    async def fake_create(title, text, source, html_text=None, media=None, ics_url=None, db=None):
>>>>>>> 89426dfc
        return "https://t.me/page", "p"

    monkeypatch.setattr("main.parse_event_via_4o", fake_parse)
    monkeypatch.setattr("main.create_source_page", fake_create)

    start_msg = types.Message.model_validate(
        {
            "message_id": 1,
            "date": 0,
            "chat": {"id": 1, "type": "private"},
            "from": {"id": 1, "is_bot": False, "first_name": "A"},
            "text": "/start",
        }
    )
    await handle_start(start_msg, db, bot)

    upd = DummyUpdate(-100123, "Chan")
    await main.handle_my_chat_member(upd, db)

    fwd_msg = types.Message.model_validate(
        {
            "message_id": 2,
            "date": 0,
            "forward_date": 0,
            "forward_from_chat": {"id": -100123, "type": "channel", "username": "chan"},
            "forward_from_message_id": 10,
            "chat": {"id": 1, "type": "private"},
            "from": {"id": 1, "is_bot": False, "first_name": "A"},
            "text": "Some text",
        }
    )

    await main.handle_forwarded(fwd_msg, db, bot)

    async with db.get_session() as session:
        ev = (await session.execute(select(Event))).scalars().first()

    assert ev.source_post_url is None


@pytest.mark.asyncio
async def test_media_group_caption_first(tmp_path: Path, monkeypatch):
    db = Database(str(tmp_path / "db.sqlite"))
    await db.init()
    bot = DummyBot("123:abc")

    async def fake_parse(text: str) -> list[dict]:
        return [
            {
                "title": "MG",
                "short_description": "d",
                "date": "2025-07-16",
                "time": "18:00",
                "location_name": "Club",
            }
        ]

<<<<<<< HEAD

    async def fake_create(title, text, source, html_text=None, media=None, ics_url=None, db=None):

=======
    async def fake_create(title, text, source, html_text=None, media=None, ics_url=None, db=None):
>>>>>>> 89426dfc
        return "https://t.me/page", "p"

    monkeypatch.setattr("main.parse_event_via_4o", fake_parse)
    monkeypatch.setattr("main.create_source_page", fake_create)

    start_msg = types.Message.model_validate(
        {
            "message_id": 1,
            "date": 0,
            "chat": {"id": 1, "type": "private"},
            "from": {"id": 1, "is_bot": False, "first_name": "A"},
            "text": "/start",
        }
    )
    await handle_start(start_msg, db, bot)

    upd = DummyUpdate(-100123, "Chan")
    await main.handle_my_chat_member(upd, db)

    async with db.get_session() as session:
        ch = await session.get(main.Channel, -100123)
        ch.is_registered = True
        await session.commit()

    msg1 = types.Message.model_validate(
        {
            "message_id": 2,
            "date": 0,
            "forward_date": 0,
            "media_group_id": "g1",
            "forward_from_chat": {"id": -100123, "type": "channel", "username": "chan"},
            "forward_from_message_id": 10,
            "chat": {"id": 1, "type": "private"},
            "from": {"id": 1, "is_bot": False, "first_name": "A"},
            "caption": "Announce",
        }
    )
    await main.handle_forwarded(msg1, db, bot)

    msg2 = types.Message.model_validate(
        {
            "message_id": 3,
            "date": 0,
            "forward_date": 0,
            "media_group_id": "g1",
            "forward_from_chat": {"id": -100123, "type": "channel", "username": "chan"},
            "forward_from_message_id": 11,
            "chat": {"id": 1, "type": "private"},
            "from": {"id": 1, "is_bot": False, "first_name": "A"},
        }
    )
    await main.handle_forwarded(msg2, db, bot)

    async with db.get_session() as session:
        ev = (await session.execute(select(Event))).scalars().first()

    assert ev.title == "MG"
    assert ev.source_post_url == "https://t.me/chan/10"


@pytest.mark.asyncio
async def test_media_group_caption_last(tmp_path: Path, monkeypatch):
    db = Database(str(tmp_path / "db.sqlite"))
    await db.init()
    bot = DummyBot("123:abc")

    async def fake_parse(text: str) -> list[dict]:
        return [
            {
                "title": "MG",
                "short_description": "d",
                "date": "2025-07-16",
                "time": "18:00",
                "location_name": "Club",
            }
        ]

<<<<<<< HEAD

    async def fake_create(title, text, source, html_text=None, media=None, ics_url=None, db=None):

=======
    async def fake_create(title, text, source, html_text=None, media=None, ics_url=None, db=None):
>>>>>>> 89426dfc
        return "https://t.me/page", "p"

    monkeypatch.setattr("main.parse_event_via_4o", fake_parse)
    monkeypatch.setattr("main.create_source_page", fake_create)

    start_msg = types.Message.model_validate(
        {
            "message_id": 1,
            "date": 0,
            "chat": {"id": 1, "type": "private"},
            "from": {"id": 1, "is_bot": False, "first_name": "A"},
            "text": "/start",
        }
    )
    await handle_start(start_msg, db, bot)

    upd = DummyUpdate(-100123, "Chan")
    await main.handle_my_chat_member(upd, db)

    async with db.get_session() as session:
        ch = await session.get(main.Channel, -100123)
        ch.is_registered = True
        await session.commit()

    msg1 = types.Message.model_validate(
        {
            "message_id": 2,
            "date": 0,
            "forward_date": 0,
            "media_group_id": "g2",
            "forward_from_chat": {"id": -100123, "type": "channel", "username": "chan"},
            "forward_from_message_id": 10,
            "chat": {"id": 1, "type": "private"},
            "from": {"id": 1, "is_bot": False, "first_name": "A"},
        }
    )
    await main.handle_forwarded(msg1, db, bot)

    msg2 = types.Message.model_validate(
        {
            "message_id": 3,
            "date": 0,
            "forward_date": 0,
            "media_group_id": "g2",
            "forward_from_chat": {"id": -100123, "type": "channel", "username": "chan"},
            "forward_from_message_id": 11,
            "chat": {"id": 1, "type": "private"},
            "from": {"id": 1, "is_bot": False, "first_name": "A"},
            "caption": "Announce",
        }
    )
    await main.handle_forwarded(msg2, db, bot)

    async with db.get_session() as session:
        evs = (await session.execute(select(Event))).scalars().all()

    assert len(evs) == 1
    assert evs[0].source_post_url == "https://t.me/chan/11"


@pytest.mark.asyncio
async def test_mark_free(tmp_path: Path, monkeypatch):
    db = Database(str(tmp_path / "db.sqlite"))
    await db.init()
    bot = DummyBot("123:abc")

<<<<<<< HEAD

    async def fake_create(title, text, source, html_text=None, media=None, ics_url=None, db=None):

=======
    async def fake_create(title, text, source, html_text=None, media=None, ics_url=None, db=None):
>>>>>>> 89426dfc
        return "https://t.me/test", "path"

    monkeypatch.setattr("main.create_source_page", fake_create)

    msg = types.Message.model_validate(
        {
            "message_id": 1,
            "date": 0,
            "chat": {"id": 1, "type": "private"},
            "from": {"id": 1, "is_bot": False, "first_name": "M"},
            "text": "/addevent_raw Party|2025-07-16|18:00|Club",
        }
    )
    await handle_add_event_raw(msg, db, bot)

    async with db.get_session() as session:
        event = (await session.execute(select(Event))).scalars().first()

    cb = types.CallbackQuery.model_validate(
        {
            "id": "c1",
            "from": {"id": 1, "is_bot": False, "first_name": "M"},
            "chat_instance": "1",
            "data": f"markfree:{event.id}",
            "message": {
                "message_id": 2,
                "date": 0,
                "chat": {"id": 1, "type": "private"},
            },
        }
    ).as_(bot)

    async def dummy_answer(*args, **kwargs):
        return None

    object.__setattr__(cb, "answer", dummy_answer)
    await process_request(cb, db, bot)

    async with db.get_session() as session:
        updated = await session.get(Event, event.id)
    assert updated.is_free is True
    assert bot.edits
    btn = bot.edits[-1][2]["reply_markup"].inline_keyboard[0][0]
    assert btn.text == "\u2705 Бесплатное мероприятие"


@pytest.mark.asyncio
async def test_toggle_silent(tmp_path: Path, monkeypatch):
    db = Database(str(tmp_path / "db.sqlite"))
    await db.init()
    bot = DummyBot("123:abc")

<<<<<<< HEAD

    async def fake_create(title, text, source, html_text=None, media=None, ics_url=None, db=None):

=======
    async def fake_create(title, text, source, html_text=None, media=None, ics_url=None, db=None):
>>>>>>> 89426dfc
        return "https://t.me/test", "path"

    monkeypatch.setattr("main.create_source_page", fake_create)

    msg = types.Message.model_validate(
        {
            "message_id": 1,
            "date": 0,
            "chat": {"id": 1, "type": "private"},
            "from": {"id": 1, "is_bot": False, "first_name": "M"},
            "text": "/addevent_raw Party|2025-07-16|18:00|Club",
        }
    )
    await handle_add_event_raw(msg, db, bot)

    async with db.get_session() as session:
        event = (await session.execute(select(Event))).scalars().first()

    cb = types.CallbackQuery.model_validate(
        {
            "id": "c2",
            "from": {"id": 1, "is_bot": False, "first_name": "M"},
            "chat_instance": "1",
            "data": f"togglesilent:{event.id}",
            "message": {
                "message_id": 2,
                "date": 0,
                "chat": {"id": 1, "type": "private"},
            },
        }
    ).as_(bot)

    async def dummy_answer(*args, **kwargs):
        return None

    object.__setattr__(cb, "answer", dummy_answer)
    await process_request(cb, db, bot)

    async with db.get_session() as session:
        updated = await session.get(Event, event.id)
    assert updated.silent is True
    assert bot.edits
    btn = bot.edits[-1][2]["reply_markup"].inline_keyboard[0][0]
    assert "Тихий" in btn.text


@pytest.mark.asyncio
async def test_exhibition_listing(tmp_path: Path, monkeypatch):
    db = Database(str(tmp_path / "db.sqlite"))
    await db.init()
    bot = DummyBot("123:abc")

    start_msg = types.Message.model_validate(
        {
            "message_id": 1,
            "date": 0,
            "chat": {"id": 1, "type": "private"},
            "from": {"id": 1, "is_bot": False, "first_name": "A"},
            "text": "/start",
        }
    )
    await handle_start(start_msg, db, bot)

    async def fake_parse(text: str) -> list[dict]:
        return [
            {
                "title": "Expo",
                "short_description": "desc",
                "festival": "",
                "date": "2025-07-10",
                "end_date": "2025-07-20",
                "time": "",
                "location_name": "Hall",
                "location_address": "Addr",
                "city": "Калининград",
                "ticket_price_min": None,
                "ticket_price_max": None,
                "ticket_link": None,
                "event_type": "выставка",
                "emoji": None,
                "is_free": True,
            }
        ]

    monkeypatch.setattr("main.parse_event_via_4o", fake_parse)

<<<<<<< HEAD

    async def fake_create(title, text, source, html_text=None, media=None, ics_url=None, db=None):

=======
    async def fake_create(title, text, source, html_text=None, media=None, ics_url=None, db=None):
>>>>>>> 89426dfc
        return "url", "p"

    monkeypatch.setattr("main.create_source_page", fake_create)

    add_msg = types.Message.model_validate(
        {
            "message_id": 2,
            "date": 0,
            "chat": {"id": 1, "type": "private"},
            "from": {"id": 1, "is_bot": False, "first_name": "A"},
            "text": "/addevent anything",
        }
    )
    await handle_add_event(add_msg, db, bot)

    evt_msg = types.Message.model_validate(
        {
            "message_id": 3,
            "date": 0,
            "chat": {"id": 1, "type": "private"},
            "from": {"id": 1, "is_bot": False, "first_name": "A"},
            "text": "/events 2025-07-10",
        }
    )
    await handle_events(evt_msg, db, bot)
    assert "(Открытие) Expo" in bot.messages[-1][1]

    evt_msg2 = types.Message.model_validate(
        {
            "message_id": 4,
            "date": 0,
            "chat": {"id": 1, "type": "private"},
            "from": {"id": 1, "is_bot": False, "first_name": "A"},
            "text": "/events 2025-07-20",
        }
    )
    await handle_events(evt_msg2, db, bot)
    assert "(Закрытие) Expo" in bot.messages[-1][1]

    exh_msg = types.Message.model_validate(
        {
            "message_id": 5,
            "date": 0,
            "chat": {"id": 1, "type": "private"},
            "from": {"id": 1, "is_bot": False, "first_name": "A"},
            "text": "/exhibitions",
        }
    )
    await handle_exhibitions(exh_msg, db, bot)
    assert "c 10 июля по 20 июля" in bot.messages[-1][1]


@pytest.mark.asyncio
async def test_multiple_events(tmp_path: Path, monkeypatch):
    db = Database(str(tmp_path / "db.sqlite"))
    await db.init()
    bot = DummyBot("123:abc")

    start_msg = types.Message.model_validate(
        {
            "message_id": 1,
            "date": 0,
            "chat": {"id": 1, "type": "private"},
            "from": {"id": 1, "is_bot": False, "first_name": "A"},
            "text": "/start",
        }
    )
    await handle_start(start_msg, db, bot)

    async def fake_parse(text: str) -> list[dict]:
        return [
            {
                "title": "One",
                "short_description": "d1",
                "date": "2025-07-10",
                "time": "18:00",
                "location_name": "Hall",
            },
            {
                "title": "Two",
                "short_description": "d2",
                "date": "2025-07-11",
                "time": "20:00",
                "location_name": "Hall",
            },
        ]

<<<<<<< HEAD

    async def fake_create(title, text, source, html_text=None, media=None, ics_url=None, db=None):

=======
    async def fake_create(title, text, source, html_text=None, media=None, ics_url=None, db=None):
>>>>>>> 89426dfc
        return f"url/{title}", title

    monkeypatch.setattr("main.parse_event_via_4o", fake_parse)
    monkeypatch.setattr("main.create_source_page", fake_create)

    add_msg = types.Message.model_validate(
        {
            "message_id": 2,
            "date": 0,
            "chat": {"id": 1, "type": "private"},
            "from": {"id": 1, "is_bot": False, "first_name": "A"},
            "text": "/addevent multi",
        }
    )
    await handle_add_event(add_msg, db, bot)

    async with db.get_session() as session:
        events = (await session.execute(select(Event))).scalars().all()

    assert len(events) == 2
    assert any(e.title == "One" for e in events)
    assert any(e.title == "Two" for e in events)


@pytest.mark.asyncio
async def test_months_command(tmp_path: Path):
    db = Database(str(tmp_path / "db.sqlite"))
    await db.init()
    bot = DummyBot("123:abc")

    async with db.get_session() as session:
        session.add(main.MonthPage(month="2025-07", url="https://t.me/p", path="p"))
        await session.commit()

    start_msg = types.Message.model_validate(
        {
            "message_id": 1,
            "date": 0,
            "chat": {"id": 1, "type": "private"},
            "from": {"id": 1, "is_bot": False, "first_name": "A"},
            "text": "/start",
        }
    )
    await handle_start(start_msg, db, bot)

    msg = types.Message.model_validate(
        {
            "message_id": 2,
            "date": 0,
            "chat": {"id": 1, "type": "private"},
            "from": {"id": 1, "is_bot": False, "first_name": "A"},
            "text": "/pages",
        }
    )

    await main.handle_pages(msg, db, bot)
    assert "2025-07" in bot.messages[-1][1]


@pytest.mark.asyncio
async def test_build_month_page_content(tmp_path: Path):
    db = Database(str(tmp_path / "db.sqlite"))
    await db.init()

    async with db.get_session() as session:
        session.add(
            Event(
                title="T",
                description="d",
                source_text="s",
                date="2025-07-16",
                time="18:00",
                location_name="Hall",
                is_free=True,
            )
        )
        await session.commit()

    title, content = await main.build_month_page_content(db, "2025-07")
    assert "июле 2025" in title
    assert "Полюбить Калининград Анонсы" in title
    assert any(n.get("tag") == "br" for n in content)


@pytest.mark.asyncio
async def test_build_weekend_page_content(tmp_path: Path):
    db = Database(str(tmp_path / "db.sqlite"))
    await db.init()

    saturday = date(2025, 7, 12)
    async with db.get_session() as session:
        session.add(
            Event(
                title="W",
                description="d",
                source_text="s",
                date=saturday.isoformat(),
                time="18:00",
                location_name="Hall",
            )
        )
        await session.commit()

    title, content = await main.build_weekend_page_content(db, saturday.isoformat())
    assert "выходных" in title
    assert any(n.get("tag") == "h4" for n in content)
    intro = content[0]
    assert intro.get("tag") == "p"
    link = next(
        c
        for c in intro["children"]
        if isinstance(c, dict) and c.get("tag") == "a"
    )
    assert link.get("attrs", {}).get("href") == "https://t.me/kenigevents"
    assert "12\u201313 июля" in title

    cross = date(2025, 1, 31)
    async with db.get_session() as session:
        session.add(
            Event(
                title="C",
                description="d",
                source_text="s",
                date=cross.isoformat(),
                time="18:00",
                location_name="Hall",
            )
        )
        await session.commit()

    title2, _ = await main.build_weekend_page_content(db, cross.isoformat())
    assert "31 января" in title2 and "1 февраля" in title2


@pytest.mark.asyncio
async def test_weekend_nav_and_exhibitions(tmp_path: Path):
    db = Database(str(tmp_path / "db.sqlite"))
    await db.init()

    saturday = date(2025, 7, 12)
    next_sat = saturday + timedelta(days=7)
    async with db.get_session() as session:
        session.add(WeekendPage(start=saturday.isoformat(), url="u1", path="p1"))
        session.add(WeekendPage(start=next_sat.isoformat(), url="u2", path="p2"))
        session.add(MonthPage(month="2025-07", url="m1", path="mp1"))
        session.add(MonthPage(month="2025-08", url="m2", path="mp2"))
        session.add(
            Event(
                title="Expo",
                description="d",
                source_text="s",
                date=(saturday - timedelta(days=1)).isoformat(),
                end_date=(saturday + timedelta(days=10)).isoformat(),
                time="10:00",
                location_name="Hall",
                event_type="выставка",
            )
        )
        await session.commit()

    _, content = await main.build_weekend_page_content(db, saturday.isoformat())
    nav_blocks = [
        n
        for n in content
        if n.get("tag") == "h4"
        and any(
            isinstance(c, dict) and c.get("attrs", {}).get("href") == "u2"
            for c in n.get("children", [])
        )
    ]
    assert len(nav_blocks) == 2
    first_block_children = nav_blocks[0]["children"]
    assert not isinstance(first_block_children[0], dict)

    month_link_present = any(
        n.get("tag") == "h4"
        and any(
            isinstance(c, dict) and c.get("attrs", {}).get("href") == "m1"
            for c in n.get("children", [])
        )
        for n in content
    )
    assert month_link_present

    idx_exh = next(
        i
        for i, n in enumerate(content)
        if n.get("tag") == "h3" and "Постоянные" in "".join(n.get("children", []))
    )
    assert content[idx_exh - 1].get("tag") == "p"
    assert content[idx_exh - 2].get("tag") == "br"


@pytest.mark.asyncio
async def test_sync_weekend_page_first_creation_includes_nav(
    tmp_path: Path, monkeypatch
):
    db = Database(str(tmp_path / "db.sqlite"))
    await db.init()

    saturday = date(2025, 7, 12)
    next_sat = saturday + timedelta(days=7)
    updates: list[list[dict]] = []

    class DummyTG:
        def create_page(self, title, content):
            return {"url": "u1", "path": "p1"}

        def edit_page(self, path, title=None, content=None):
            updates.append(content)

    monkeypatch.setattr("main.get_telegraph_token", lambda: "t")
    monkeypatch.setattr("main.Telegraph", lambda access_token=None: DummyTG())

    async with db.get_session() as session:
        session.add(WeekendPage(start=next_sat.isoformat(), url="u2", path="p2"))
        session.add(MonthPage(month="2025-07", url="m1", path="mp1"))
        session.add(MonthPage(month="2025-08", url="m2", path="mp2"))
        session.add(
            Event(
                title="Expo",
                description="d",
                source_text="s",
                date=(saturday - timedelta(days=1)).isoformat(),
                end_date=(saturday + timedelta(days=10)).isoformat(),
                time="10:00",
                location_name="Hall",
                event_type="выставка",
            )
        )
        await session.commit()

    await main.sync_weekend_page(db, saturday.isoformat())
    assert updates
    content = updates[0]
    found_weekend = any(
        isinstance(n, dict)
        and n.get("tag") == "h4"
        and any(
            isinstance(c, dict) and c.get("attrs", {}).get("href") == "u2"
            for c in n.get("children", [])
        )
        for n in content
    )
    found_exh = any(
        isinstance(n, dict)
        and n.get("tag") == "h3"
        and "Постоянные" in "".join(n.get("children", []))
        for n in content
    )
    assert found_weekend
    assert found_exh


@pytest.mark.asyncio
async def test_sync_weekend_page_updates_other_pages(tmp_path: Path, monkeypatch):
    db = Database(str(tmp_path / "db.sqlite"))
    await db.init()

    saturday = date(2025, 7, 12)
    next_sat = saturday + timedelta(days=7)

    edits: list[tuple[str, str]] = []

    class DummyTG:
        def create_page(self, title, content):
            edits.append(("create", "p1"))
            return {"url": "u1", "path": "p1"}

        def edit_page(self, path, title=None, content=None):
            edits.append(("edit", path))

    monkeypatch.setattr("main.get_telegraph_token", lambda: "t")
    monkeypatch.setattr("main.Telegraph", lambda access_token=None: DummyTG())

    async with db.get_session() as session:
        session.add(WeekendPage(start=next_sat.isoformat(), url="u2", path="p2"))
        await session.commit()

    await main.sync_weekend_page(db, saturday.isoformat())

    assert ("edit", "p2") in edits


@pytest.mark.asyncio
async def test_missing_added_at(tmp_path: Path):
    db = Database(str(tmp_path / "db.sqlite"))
    await db.init()

    async with db.get_session() as session:
        session.add(
            Event(
                title="T",
                description="d",
                source_text="s",
                date="2025-07-16",
                time="18:00",
                location_name="Hall",
                is_free=True,
                added_at=None,
            )
        )
        await session.commit()

    title, content = await main.build_month_page_content(db, "2025-07")
    assert any(n.get("tag") == "h4" for n in content)


@pytest.mark.asyncio
async def test_event_title_link(tmp_path: Path):
    db = Database(str(tmp_path / "db.sqlite"))
    await db.init()

    async with db.get_session() as session:
        session.add(
            Event(
                title="Party",
                description="d",
                source_text="s",
                date="2025-07-16",
                time="18:00",
                location_name="Hall",
                source_post_url="https://t.me/chan/1",
                emoji="🎉",
            )
        )
        await session.commit()

    _, content = await main.build_month_page_content(db, "2025-07")
    h4 = next(n for n in content if n.get("tag") == "h4")
    children = h4["children"]
    assert any(isinstance(c, dict) and c.get("tag") == "a" for c in children)
    anchor = next(c for c in children if isinstance(c, dict) and c.get("tag") == "a")
    assert anchor["attrs"]["href"] == "https://t.me/chan/1"
    assert anchor["children"] == ["Party"]


@pytest.mark.asyncio
async def test_emoji_not_duplicated(tmp_path: Path):
    db = Database(str(tmp_path / "db.sqlite"))
    await db.init()

    async with db.get_session() as session:
        session.add(
            Event(
                title="🎉 Party",
                description="d",
                source_text="s",
                date="2025-07-16",
                time="18:00",
                location_name="Hall",
                emoji="🎉",
            )
        )
        await session.commit()

    _, content = await main.build_month_page_content(db, "2025-07")
    h4 = next(n for n in content if n.get("tag") == "h4")
    text = "".join(
        c if isinstance(c, str) else "".join(c.get("children", []))
        for c in h4["children"]
    )
    assert text.count("🎉") == 1


@pytest.mark.asyncio
async def test_spacing_after_headers(tmp_path: Path):
    db = Database(str(tmp_path / "db.sqlite"))
    await db.init()

    async with db.get_session() as session:
        session.add(
            Event(
                title="Weekend",
                description="d",
                source_text="s",
                date="2025-07-12",
                time="18:00",
                location_name="Hall",
            )
        )
        session.add(
            Event(
                title="Expo",
                description="d",
                source_text="s",
                date=date.today().isoformat(),
                time="20:00",
                location_name="Hall",
                end_date=(date.today() + timedelta(days=8)).isoformat(),
                event_type="выставка",
            )
        )
        await session.commit()

    _, content = await main.build_month_page_content(db, "2025-07")
    idx = next(
        i
        for i, n in enumerate(content)
        if n.get("tag") == "h3" and "12 июля" in "".join(n.get("children", []))
    )
    assert content[idx + 1].get("tag") == "br"
    exh_idx = next(
        i
        for i, n in enumerate(content)
        if n.get("tag") == "h3" and "Постоянные" in "".join(n.get("children", []))
    )
    assert content[exh_idx + 1].get("tag") == "br"


@pytest.mark.asyncio
async def test_event_spacing(tmp_path: Path):
    db = Database(str(tmp_path / "db.sqlite"))
    await db.init()

    async with db.get_session() as session:
        session.add(
            Event(
                title="One",
                description="d",
                source_text="s",
                date="2025-07-10",
                time="18:00",
                location_name="Hall",
            )
        )
        session.add(
            Event(
                title="Two",
                description="d",
                source_text="s",
                date="2025-07-10",
                time="19:00",
                location_name="Hall",
            )
        )
        await session.commit()

    _, content = await main.build_month_page_content(db, "2025-07")
    indices = [i for i, n in enumerate(content) if n.get("tag") == "h4"]
    assert content[indices[0] + 1].get("tag") == "p"


def test_registration_link_formatting():
    e = Event(
        title="T",
        description="d",
        source_text="s",
        date="2025-07-10",
        time="18:00",
        location_name="Hall",
        is_free=True,
        ticket_link="https://reg",
    )
    md = main.format_event_md(e)
    assert "Бесплатно [по регистрации](https://reg)" in md


def test_format_event_no_city_dup():
    e = Event(
        title="T",
        description="d",
        source_text="s",
        date="2025-07-10",
        time="18:00",
        location_name="Hall",
        location_address="Addr, Калининград",
        city="Калининград",
    )
    md = main.format_event_md(e)
    assert md.count("Калининград") == 1


def test_pushkin_card_formatting():
    e = Event(
        title="T",
        description="d",
        source_text="s",
        date="2025-07-10",
        time="18:00",
        location_name="Hall",
        ticket_link="https://reg",
        pushkin_card=True,
    )
    md = main.format_event_md(e)
    lines = md.split("\n")
    assert "\u2705 Пушкинская карта" in lines
    # next line should mention tickets or registration
    assert any("Билеты" in l or "регистра" in l for l in lines[lines.index("\u2705 Пушкинская карта") + 1:])


@pytest.mark.asyncio
async def test_date_range_parsing(tmp_path: Path, monkeypatch):
    db = Database(str(tmp_path / "db.sqlite"))
    await db.init()
    bot = DummyBot("123:abc")

    async def fake_parse(text: str) -> list[dict]:
        return [
            {
                "title": "Expo",
                "short_description": "desc",
                "date": "2025-07-01..2025-07-17",
                "time": "18:00",
                "location_name": "Hall",
                "event_type": "выставка",
            }
        ]

<<<<<<< HEAD

    async def fake_create(title, text, source, html_text=None, media=None, ics_url=None, db=None):

=======
    async def fake_create(title, text, source, html_text=None, media=None, ics_url=None, db=None):
>>>>>>> 89426dfc
        return "url", "p"

    monkeypatch.setattr("main.parse_event_via_4o", fake_parse)
    monkeypatch.setattr("main.create_source_page", fake_create)

    async def fake_sync(*args, **kwargs):
        return None

    monkeypatch.setattr("main.sync_month_page", fake_sync)

    msg = types.Message.model_validate(
        {
            "message_id": 1,
            "date": 0,
            "chat": {"id": 1, "type": "private"},
            "from": {"id": 1, "is_bot": False, "first_name": "A"},
            "text": "/addevent any",
        }
    )

    await handle_add_event(msg, db, bot)

    async with db.get_session() as session:
        ev = (await session.execute(select(Event))).scalars().first()

    assert ev.date == "2025-07-01"
    assert ev.end_date == "2025-07-17"


def test_md_to_html_sanitizes():
    md = "# T\nline\n<tg-emoji emoji-id='1'>R</tg-emoji>"
    html = main.md_to_html(md)
    assert "<h1>" not in html
    assert "tg-emoji" not in html
    assert "<h3>" in html
    assert "<br" in html


@pytest.mark.asyncio
async def test_sync_month_page_error(tmp_path: Path, monkeypatch):
    db = Database(str(tmp_path / "db.sqlite"))
    await db.init()

    async with db.get_session() as session:
        session.add(
            Event(
                title="Party",
                description="desc",
                source_text="t",
                date="2025-07-16",
                time="18:00",
                location_name="Club",
            )
        )
        session.add(main.MonthPage(month="2025-07", url="u", path="p"))
        await session.commit()

    class DummyTG:
        def edit_page(self, *args, **kwargs):
            raise Exception("fail")

    monkeypatch.setattr("main.get_telegraph_token", lambda: "t")
    monkeypatch.setattr("main.Telegraph", lambda access_token=None: DummyTG())

    # Should not raise
    await main.sync_month_page(db, "2025-07")


@pytest.mark.asyncio
async def test_update_source_page_uses_content(monkeypatch):
    events = {}

    class DummyTG:
        def get_page(self, path, return_html=True):
            return {"content": "<p>old</p>"}

        def edit_page(self, path, title, html_content):
            events["html"] = html_content

    monkeypatch.setattr("main.get_telegraph_token", lambda: "t")
    monkeypatch.setattr("main.Telegraph", lambda access_token=None: DummyTG())

    await main.update_source_page("path", "Title", "new")
    html = events.get("html", "")
    assert "<p>old</p>" in html
    assert "new" in html
    assert main.CONTENT_SEPARATOR in html


@pytest.mark.asyncio
async def test_update_source_page_normalizes_hashtags(monkeypatch):
    class DummyTG:
        def get_page(self, path, return_html=True):
            return {"content": ""}

        def edit_page(self, path, title, html_content):
            assert "#1_августа" not in html_content
            assert "1 августа" in html_content

    monkeypatch.setattr("main.get_telegraph_token", lambda: "t")
    monkeypatch.setattr("main.Telegraph", lambda access_token=None: DummyTG())

    await main.update_source_page("p", "T", "#1_августа event")


def test_apply_ics_link_insert_and_remove():
    html = "<p><strong>T</strong></p><p></p><p>body</p>"
    added = main.apply_ics_link(html, "http://x")
    assert "Добавить в календарь" in added
    removed = main.apply_ics_link(added, None)
    assert "Добавить в календарь" not in removed


@pytest.mark.asyncio
async def test_update_source_page_ics(monkeypatch):
    edited = {}

    class DummyTG:
        def get_page(self, path, return_html=True):
            return {"content": "<p>T</p><p></p><p>body</p>"}

        def edit_page(self, path, title, html_content):
            edited["html"] = html_content

    monkeypatch.setattr("main.get_telegraph_token", lambda: "t")
    monkeypatch.setattr("main.Telegraph", lambda access_token=None: DummyTG())

    await main.update_source_page_ics("p", "T", "http://x")
    assert "Добавить в календарь" in edited.get("html", "")
    await main.update_source_page_ics("p", "T", None)
    assert "Добавить в календарь" not in edited.get("html", "")


<<<<<<< HEAD

=======
>>>>>>> 89426dfc
@pytest.mark.asyncio
async def test_create_source_page_adds_nav(tmp_path: Path, monkeypatch):
    captured = {}

    class DummyTG:
        def create_page(self, title, html_content=None, **_):
            captured["html"] = html_content
            return {"url": "https://telegra.ph/test", "path": "p"}

    monkeypatch.setenv("TELEGRAPH_TOKEN", "t")
    monkeypatch.setattr("main.Telegraph", lambda access_token=None: DummyTG())

    db = Database(str(tmp_path / "db.sqlite"))
    await db.init()
    async with db.get_session() as session:
        session.add(MonthPage(month="2025-07", url="u1", path="p1"))
        session.add(MonthPage(month="2025-08", url="u2", path="p2"))
        await session.commit()

    res = await main.create_source_page("T", "text", None, db=db)
    assert "u1" in captured.get("html", "")
    assert res[0] == "https://telegra.ph/test"


<<<<<<< HEAD

=======
>>>>>>> 89426dfc
@pytest.mark.asyncio
async def test_nav_limits_past(tmp_path: Path):
    db = Database(str(tmp_path / "db.sqlite"))
    await db.init()

    today = date.today()
    async with db.get_session() as session:
        session.add(
            Event(
                title="T",
                description="d",
                source_text="t",
                date=today.isoformat(),
                time="10:00",
                location_name="Hall",
            )
        )
        await session.commit()

    text, markup = await main.build_events_message(db, today, timezone.utc)
    row = markup.inline_keyboard[-1]
    assert len(row) == 1
    assert row[0].text == "\u25b6"


@pytest.mark.asyncio
async def test_nav_future_has_prev(tmp_path: Path):
    db = Database(str(tmp_path / "db.sqlite"))
    await db.init()

    today = date.today()
    future = today + timedelta(days=1)
    async with db.get_session() as session:
        session.add(
            Event(
                title="T",
                description="d",
                source_text="t",
                date=future.isoformat(),
                time="10:00",
                location_name="Hall",
            )
        )
        await session.commit()

    text, markup = await main.build_events_message(db, future, timezone.utc)
    row = markup.inline_keyboard[-1]
    assert len(row) == 2
    assert row[0].text == "\u25c0"
    assert row[1].text == "\u25b6"


@pytest.mark.asyncio
async def test_delete_event_updates_month(tmp_path: Path, monkeypatch):
    db = Database(str(tmp_path / "db.sqlite"))
    await db.init()
    bot = DummyBot("123:abc")

<<<<<<< HEAD

    async def fake_create(title, text, source, html_text=None, media=None, ics_url=None, db=None):

=======
    async def fake_create(title, text, source, html_text=None, media=None, ics_url=None, db=None):
>>>>>>> 89426dfc
        return "url", "p"

    called = {}

    async def fake_sync(db_obj, month):
        called["month"] = month

    monkeypatch.setattr("main.create_source_page", fake_create)
    monkeypatch.setattr("main.sync_month_page", fake_sync)

    add_msg = types.Message.model_validate(
        {
            "message_id": 1,
            "date": 0,
            "chat": {"id": 1, "type": "private"},
            "from": {"id": 1, "is_bot": False, "first_name": "A"},
            "text": "/addevent_raw Party|2025-07-16|18:00|Club",
        }
    )

    await handle_add_event_raw(add_msg, db, bot)

    async with db.get_session() as session:
        event = (await session.execute(select(Event))).scalars().first()

    cb = types.CallbackQuery.model_validate(
        {
            "id": "c1",
            "from": {"id": 1, "is_bot": False, "first_name": "A"},
            "chat_instance": "1",
            "data": f"del:{event.id}:{event.date}",
            "message": {
                "message_id": 2,
                "date": 0,
                "chat": {"id": 1, "type": "private"},
            },
        }
    ).as_(bot)
    object.__setattr__(cb.message, "_bot", bot)

    async def dummy_edit(*args, **kwargs):
        return None

    object.__setattr__(cb.message, "edit_text", dummy_edit)

    async def dummy_answer(*args, **kwargs):
        return None

    object.__setattr__(cb, "answer", dummy_answer)

    await process_request(cb, db, bot)

    assert called.get("month") == "2025-07"


@pytest.mark.asyncio
async def test_title_duplicate_update(tmp_path: Path, monkeypatch):
    db = Database(str(tmp_path / "db.sqlite"))
    await db.init()
    bot = DummyBot("123:abc")

<<<<<<< HEAD

    async def fake_create(title, text, source, html_text=None, media=None, ics_url=None, db=None):

=======
    async def fake_create(title, text, source, html_text=None, media=None, ics_url=None, db=None):
>>>>>>> 89426dfc
        return "url", "p"

    monkeypatch.setattr("main.create_source_page", fake_create)

    msg1 = types.Message.model_validate(
        {
            "message_id": 1,
            "date": 0,
            "chat": {"id": 1, "type": "private"},
            "from": {"id": 1, "is_bot": False, "first_name": "M"},
            "text": "/addevent_raw Movie|2025-07-16|20:00|Hall",
        }
    )
    await handle_add_event_raw(msg1, db, bot)

    msg2 = types.Message.model_validate(
        {
            "message_id": 2,
            "date": 0,
            "chat": {"id": 1, "type": "private"},
            "from": {"id": 1, "is_bot": False, "first_name": "M"},
            "text": "/addevent_raw Movie|2025-07-16|20:00|Another",
        }
    )
    await handle_add_event_raw(msg2, db, bot)

    async with db.get_session() as session:
        events = (await session.execute(select(Event))).scalars().all()

    assert len(events) == 1
    assert events[0].location_name == "Another"


@pytest.mark.asyncio
async def test_llm_duplicate_check(tmp_path: Path, monkeypatch):
    db = Database(str(tmp_path / "db.sqlite"))
    await db.init()
    bot = DummyBot("123:abc")

<<<<<<< HEAD

    async def fake_create(title, text, source, html_text=None, media=None, ics_url=None, db=None):

=======
    async def fake_create(title, text, source, html_text=None, media=None, ics_url=None, db=None):
>>>>>>> 89426dfc
        return "url", "p"

    called = {"cnt": 0}

    async def fake_check(ev, new):
        called["cnt"] += 1
        return True, "", ""

    monkeypatch.setattr("main.create_source_page", fake_create)
    monkeypatch.setattr("main.check_duplicate_via_4o", fake_check)

    msg1 = types.Message.model_validate(
        {
            "message_id": 1,
            "date": 0,
            "chat": {"id": 1, "type": "private"},
            "from": {"id": 1, "is_bot": False, "first_name": "M"},
            "text": "/addevent_raw Movie|2025-07-16|20:00|Hall",
        }
    )
    await handle_add_event_raw(msg1, db, bot)

    msg2 = types.Message.model_validate(
        {
            "message_id": 2,
            "date": 0,
            "chat": {"id": 1, "type": "private"},
            "from": {"id": 1, "is_bot": False, "first_name": "M"},
            "text": "/addevent_raw Premiere Movie|2025-07-16|20:00|Other",
        }
    )
    await handle_add_event_raw(msg2, db, bot)

    async with db.get_session() as session:
        events = (await session.execute(select(Event))).scalars().all()

    assert len(events) == 1
    assert called["cnt"] == 1


@pytest.mark.asyncio
async def test_extract_ticket_link(tmp_path: Path, monkeypatch):
    db = Database(str(tmp_path / "db.sqlite"))
    await db.init()
    bot = DummyBot("123:abc")

    async def fake_parse(text: str) -> list[dict]:
        return [
            {
                "title": "T",
                "short_description": "d",
                "date": FUTURE_DATE,
                "time": "18:00",
                "location_name": "Hall",
                "ticket_link": None,
                "event_type": "встреча",
                "emoji": None,
                "is_free": True,
            }
        ]

<<<<<<< HEAD

    async def fake_create(title, text, source, html_text=None, media=None, ics_url=None, db=None):

=======
    async def fake_create(title, text, source, html_text=None, media=None, ics_url=None, db=None):
>>>>>>> 89426dfc
        return "url", "p"

    monkeypatch.setattr("main.parse_event_via_4o", fake_parse)
    monkeypatch.setattr("main.create_source_page", fake_create)

    html = "Регистрация <a href='https://reg'>по ссылке</a>"
    results = await main.add_events_from_text(db, "text", None, html, None)
    ev = results[0][0]
    assert ev.ticket_link == "https://reg"


@pytest.mark.asyncio
async def test_extract_ticket_link_near_word(tmp_path: Path, monkeypatch):
    db = Database(str(tmp_path / "db.sqlite"))
    await db.init()
    bot = DummyBot("123:abc")

    async def fake_parse(text: str) -> list[dict]:
        return [
            {
                "title": "T",
                "short_description": "d",
                "date": FUTURE_DATE,
                "time": "18:00",
                "location_name": "Hall",
                "ticket_link": None,
                "event_type": "встреча",
                "emoji": None,
                "is_free": True,
            }
        ]

<<<<<<< HEAD

    async def fake_create(title, text, source, html_text=None, media=None, ics_url=None, db=None):

=======
    async def fake_create(title, text, source, html_text=None, media=None, ics_url=None, db=None):
>>>>>>> 89426dfc
        return "url", "p"

    monkeypatch.setattr("main.parse_event_via_4o", fake_parse)
    monkeypatch.setattr("main.create_source_page", fake_create)

    html = "Чтобы поучаствовать, нужна регистрация. <a href='https://reg2'>Жми</a>"
    results = await main.add_events_from_text(db, "text", None, html, None)
    ev = results[0][0]
    assert ev.ticket_link == "https://reg2"


@pytest.mark.asyncio
async def test_ticket_link_overrides_invalid(tmp_path: Path, monkeypatch):
    db = Database(str(tmp_path / "db.sqlite"))
    await db.init()
    bot = DummyBot("123:abc")

    async def fake_parse(text: str) -> list[dict]:
        return [
            {
                "title": "T",
                "short_description": "d",
                "date": FUTURE_DATE,
                "time": "18:00",
                "location_name": "Hall",
                "ticket_link": "Регистрация по ссылке",
                "event_type": "встреча",
                "emoji": None,
                "is_free": True,
            }
        ]

<<<<<<< HEAD

    async def fake_create(title, text, source, html_text=None, media=None, ics_url=None, db=None):

=======
    async def fake_create(title, text, source, html_text=None, media=None, ics_url=None, db=None):
>>>>>>> 89426dfc
        return "url", "p"

    monkeypatch.setattr("main.parse_event_via_4o", fake_parse)
    monkeypatch.setattr("main.create_source_page", fake_create)

    html = "Регистрация <a href='https://real'>по ссылке</a>"
    results = await main.add_events_from_text(db, "text", None, html, None)
    ev = results[0][0]
    assert ev.ticket_link == "https://real"


@pytest.mark.asyncio
async def test_multiple_ticket_links(tmp_path: Path, monkeypatch):
    db = Database(str(tmp_path / "db.sqlite"))
    await db.init()
    bot = DummyBot("123:abc")

    async def fake_parse(text: str) -> list[dict]:
        return [
            {
                "title": "A",
                "short_description": "d1",
                "date": FUTURE_DATE,
                "time": "18:00",
                "location_name": "Hall",
                "ticket_link": None,
                "event_type": "концерт",
                "emoji": None,
                "is_free": True,
            },
            {
                "title": "B",
                "short_description": "d2",
                "date": FUTURE_DATE,
                "time": "19:00",
                "location_name": "Hall",
                "ticket_link": None,
                "event_type": "концерт",
                "emoji": None,
                "is_free": True,
            },
        ]

<<<<<<< HEAD

    async def fake_create(title, text, source, html_text=None, media=None, ics_url=None, db=None):

=======
    async def fake_create(title, text, source, html_text=None, media=None, ics_url=None, db=None):
>>>>>>> 89426dfc
        return "url", "p"

    monkeypatch.setattr("main.parse_event_via_4o", fake_parse)
    monkeypatch.setattr("main.create_source_page", fake_create)

    html = (
        "Билеты <a href='https://l1'>купить</a>" 
        " и ещё один концерт. Билеты <a href='https://l2'>здесь</a>"
    )

    results = await main.add_events_from_text(db, "text", None, html, None)
    assert results[0][0].ticket_link == "https://l1"
    assert results[1][0].ticket_link == "https://l2"


@pytest.mark.asyncio
async def test_add_event_strips_city_from_address(tmp_path: Path, monkeypatch):
    db = Database(str(tmp_path / "db.sqlite"))
    await db.init()

    async def fake_parse(text: str) -> list[dict]:
        return [
            {
                "title": "Show",
                "short_description": "d",
                "date": FUTURE_DATE,
                "time": "18:00",
                "location_name": "Hall",
                "location_address": "Addr, Калининград",
                "city": "Калининград",
            }
        ]

    async def fake_create(*args, db=None, **kwargs):
        return "u", "p"

    monkeypatch.setattr("main.parse_event_via_4o", fake_parse)
    monkeypatch.setattr("main.create_source_page", fake_create)

    results = await main.add_events_from_text(db, "t", None, None, None)
    ev = results[0][0]
    assert ev.location_address == "Addr"
    md = main.format_event_md(ev)
    assert md.count("Калининград") == 1


@pytest.mark.asyncio
async def test_festival_expands_dates(tmp_path: Path, monkeypatch):
    db = Database(str(tmp_path / "db.sqlite"))
    await db.init()

    async def fake_parse(text: str) -> list[dict]:
        return [
            {
                "title": "Jazz",
                "short_description": "desc",
                "date": "2025-08-01..2025-08-03",
                "time": "18:00",
                "location_name": "Park",
                "event_type": "концерт",
            }
        ]

    monkeypatch.setattr("main.parse_event_via_4o", fake_parse)

    async def fake_create(*args, db=None, **kwargs):
        return "u", "p"

    monkeypatch.setattr("main.create_source_page", fake_create)

    results = await main.add_events_from_text(db, "text", None, None, None)
    assert len(results) == 3
    async with db.get_session() as session:
        dates = sorted(
            (await session.execute(select(Event))).scalars(), key=lambda e: e.date
        )
        assert [e.date for e in dates] == ["2025-08-01", "2025-08-02", "2025-08-03"]


@pytest.mark.asyncio
async def test_exhibition_future_not_listed(tmp_path: Path):
    db = Database(str(tmp_path / "db.sqlite"))
    await db.init()

    future_start = (date.today() + timedelta(days=10)).isoformat()
    future_end = (date.today() + timedelta(days=20)).isoformat()
    async with db.get_session() as session:
        session.add(
            Event(
                title="Expo",
                description="d",
                source_text="s",
                date=future_start,
                end_date=future_end,
                time="10:00",
                location_name="Hall",
                event_type="выставка",
            )
        )
        await session.commit()

    _, content = await main.build_month_page_content(db, future_start[:7])
    found_in_exh = False
    exh_section = False
    for n in content:
        if n.get("tag") == "h3" and "Постоянные" in "".join(n.get("children", [])):
            exh_section = True
        elif exh_section and isinstance(n, dict) and n.get("tag") == "h4":
            if any("Expo" in str(c) for c in n.get("children", [])):
                found_in_exh = True
    assert not found_in_exh


@pytest.mark.asyncio
async def test_past_exhibition_not_listed_in_events(tmp_path: Path):
    db = Database(str(tmp_path / "db.sqlite"))
    await db.init()

    past_start = (date.today() - timedelta(days=6)).isoformat()
    future_end = (date.today() + timedelta(days=6)).isoformat()
    async with db.get_session() as session:
        session.add(
            Event(
                title="PastExpo",
                description="d",
                source_text="s",
                date=past_start,
                end_date=future_end,
                time="10:00",
                location_name="Hall",
                event_type="выставка",
            )
        )
        await session.commit()

    _, content = await main.build_month_page_content(db, past_start[:7])
    before_exh = True
    found = False
    for n in content:
        if n.get("tag") == "h3" and "Постоянные" in "".join(n.get("children", [])):
            before_exh = False
        if before_exh and isinstance(n, dict) and n.get("tag") == "h4":
            if any("PastExpo" in str(c) for c in n.get("children", [])):
                found = True
    assert not found


@pytest.mark.asyncio
async def test_exhibition_auto_year_end(tmp_path: Path, monkeypatch):
    db = Database(str(tmp_path / "db.sqlite"))
    await db.init()

    async def fake_parse(text: str) -> list[dict]:
        return [
            {
                "title": "AutoExpo",
                "short_description": "d",
                "location_name": "Hall",
                "event_type": "выставка",
            }
        ]

    async def fake_create(*args, db=None, **kwargs):
        return "u", "p"

    monkeypatch.setattr("main.parse_event_via_4o", fake_parse)
    monkeypatch.setattr("main.create_source_page", fake_create)

    results = await main.add_events_from_text(db, "text", None, None, None)
    assert results
    ev = results[0][0]
    today = date.today()
    assert ev.date == today.isoformat()
    assert ev.end_date == date(today.year, 12, 31).isoformat()

    _, content = await main.build_month_page_content(db, today.strftime("%Y-%m"))
    found = False
    exh_section = False
    for n in content:
        if n.get("tag") == "h3" and "Постоянные" in "".join(n.get("children", [])):
            exh_section = True
        elif exh_section and isinstance(n, dict) and n.get("tag") == "h4":
            if any("AutoExpo" in str(c) for c in n.get("children", [])):
                found = True
    assert found


@pytest.mark.asyncio
async def test_month_links_future(tmp_path: Path, monkeypatch):
    db = Database(str(tmp_path / "db.sqlite"))
    await db.init()

    async with db.get_session() as session:
        session.add(MonthPage(month="2025-07", url="u1", path="p1"))
        session.add(MonthPage(month="2025-08", url="u2", path="p2"))
        session.add(MonthPage(month="2025-09", url="u3", path="p3"))
        await session.commit()

    class FakeDate(date):
        @classmethod
        def today(cls):
            return date(2025, 7, 15)

    monkeypatch.setattr(main, "date", FakeDate)
    title, content = await main.build_month_page_content(db, "2025-07")
    found = False
    for n in content:
        if (
            isinstance(n, dict)
            and n.get("tag") == "h4"
            and any("август" in str(c) for c in n.get("children", []))
        ):
            found = True
    assert found


@pytest.mark.asyncio
async def test_build_daily_posts(tmp_path: Path):
    db = Database(str(tmp_path / "db.sqlite"))
    await db.init()

    today = date.today()
    start = main.next_weekend_start(today)
    async with db.get_session() as session:
        session.add(
            Event(
                title="T",
                description="d",
                source_text="s",
                date=today.isoformat(),
                time="18:00",
                location_name="Hall",
            )
        )
        session.add(
            Event(
                title="S",
                description="d2",
                source_text="s2",
                date=today.isoformat(),
                time="19:00",
                location_name="Hall",
                silent=True,
            )
        )
        session.add(
            Event(
                title="W",
                description="weekend",
                source_text="s3",
                date=start.isoformat(),
                time="12:00",
                location_name="Hall",
                added_at=datetime.utcnow(),
            )
        )
        session.add(MonthPage(month=today.strftime("%Y-%m"), url="m1", path="p1"))
        session.add(
            MonthPage(
                month=main.next_month(today.strftime("%Y-%m")), url="m2", path="p2"
            )
        )
        session.add(WeekendPage(start=start.isoformat(), url="w", path="wp"))
        await session.commit()

    posts = await main.build_daily_posts(db, timezone.utc)
    assert posts
    text, markup = posts[0]
    assert "АНОНС" in text
    assert markup.inline_keyboard[0]
    assert text.count("\U0001f449") == 2
    first_btn = markup.inline_keyboard[0][0].text
    assert first_btn.startswith("(+1)")



@pytest.mark.asyncio
async def test_daily_weekend_date_link(tmp_path: Path):
    db = Database(str(tmp_path / "db.sqlite"))
    await db.init()

    today = date.today()
    saturday = main.next_weekend_start(today)
    async with db.get_session() as session:
        session.add(
            Event(
                title="W",
                description="weekend",
                source_text="s",
                date=saturday.isoformat(),
                time="12:00",
                location_name="Hall",
                added_at=datetime.utcnow(),
            )
        )
        session.add(WeekendPage(start=saturday.isoformat(), url="w", path="wp"))
        await session.commit()

    posts = await main.build_daily_posts(db, timezone.utc)
    text = posts[0][0]
    assert f'<a href="w">' in text



@pytest.mark.asyncio
async def test_send_daily_preview_disabled(tmp_path: Path):
    db = Database(str(tmp_path / "db.sqlite"))
    await db.init()
    bot = DummyBot("123:abc")

    async with db.get_session() as session:
        session.add(
            main.Channel(channel_id=1, title="ch", is_admin=True, daily_time="08:00")
        )
        session.add(
            Event(
                title="T",
                description="d",
                source_text="s",
                date=date.today().isoformat(),
                time="18:00",
                location_name="Hall",
            )
        )
        await session.commit()

    await main.send_daily_announcement(db, bot, 1, timezone.utc)
    assert bot.messages
    assert bot.messages[-1][2].get("disable_web_page_preview") is True
    async with db.get_session() as session:
        ch = await session.get(main.Channel, 1)
    assert ch.last_daily == date.today().isoformat()


@pytest.mark.asyncio
async def test_daily_test_send_no_record(tmp_path: Path):
    db = Database(str(tmp_path / "db.sqlite"))
    await db.init()
    bot = DummyBot("123:abc")

    async with db.get_session() as session:
        session.add(
            main.Channel(channel_id=1, title="ch", is_admin=True, daily_time="08:00")
        )
        await session.commit()

    await main.send_daily_announcement(db, bot, 1, timezone.utc, record=False)
    async with db.get_session() as session:
        ch = await session.get(main.Channel, 1)
    assert ch.last_daily is None<|MERGE_RESOLUTION|>--- conflicted
+++ resolved
@@ -180,13 +180,7 @@
     await db.init()
     bot = DummyBot("123:abc")
 
-<<<<<<< HEAD
-
     async def fake_create(title, text, source, html_text=None, media=None, ics_url=None, db=None):
-
-=======
-    async def fake_create(title, text, source, html_text=None, media=None, ics_url=None, db=None):
->>>>>>> 89426dfc
         return "https://t.me/test", "path"
 
     monkeypatch.setattr("main.create_source_page", fake_create)
@@ -217,13 +211,7 @@
     await db.init()
     bot = DummyBot("123:abc")
 
-<<<<<<< HEAD
-
     async def fake_create(title, text, source, html_text=None, media=None, ics_url=None, db=None):
-
-=======
-    async def fake_create(title, text, source, html_text=None, media=None, ics_url=None, db=None):
->>>>>>> 89426dfc
         return "https://t.me/test", "path"
 
     called = {}
@@ -255,13 +243,7 @@
     await db.init()
     bot = DummyBot("123:abc")
 
-<<<<<<< HEAD
-
     async def fake_create(title, text, source, html_text=None, media=None, ics_url=None, db=None):
-
-=======
-    async def fake_create(title, text, source, html_text=None, media=None, ics_url=None, db=None):
->>>>>>> 89426dfc
         return "url", "p"
 
     called = {}
@@ -297,13 +279,7 @@
     await db.init()
     bot = DummyBot("123:abc")
 
-<<<<<<< HEAD
-
     async def fake_create(title, text, source, html_text=None, media=None, ics_url=None, db=None):
-
-=======
-    async def fake_create(title, text, source, html_text=None, media=None, ics_url=None, db=None):
->>>>>>> 89426dfc
         return "https://t.me/test", "path"
 
     monkeypatch.setattr("main.create_source_page", fake_create)
@@ -343,13 +319,7 @@
     await db.init()
     bot = DummyBot("123:abc")
 
-<<<<<<< HEAD
-
     async def fake_create(title, text, source, html_text=None, media=None, ics_url=None, db=None):
-
-=======
-    async def fake_create(title, text, source, html_text=None, media=None, ics_url=None, db=None):
->>>>>>> 89426dfc
         return "https://t.me/test", "path"
 
     monkeypatch.setattr("main.create_source_page", fake_create)
@@ -391,13 +361,7 @@
     await db.init()
     bot = DummyBot("123:abc")
 
-<<<<<<< HEAD
-
     async def fake_create(title, text, source, html_text=None, media=None, ics_url=None, db=None):
-
-=======
-    async def fake_create(title, text, source, html_text=None, media=None, ics_url=None, db=None):
->>>>>>> 89426dfc
         return "https://t.me/test", "path"
 
     monkeypatch.setattr("main.create_source_page", fake_create)
@@ -441,13 +405,7 @@
     await db.init()
     bot = DummyBot("123:abc")
 
-<<<<<<< HEAD
-
     async def fake_create(title, text, source, html_text=None, media=None, ics_url=None, db=None):
-
-=======
-    async def fake_create(title, text, source, html_text=None, media=None, ics_url=None, db=None):
->>>>>>> 89426dfc
         return "https://t.me/test", "path"
 
     monkeypatch.setattr("main.create_source_page", fake_create)
@@ -491,13 +449,7 @@
     await db.init()
     bot = DummyBot("123:abc")
 
-<<<<<<< HEAD
-
     async def fake_create(title, text, source, html_text=None, media=None, ics_url=None, db=None):
-
-=======
-    async def fake_create(title, text, source, html_text=None, media=None, ics_url=None, db=None):
->>>>>>> 89426dfc
         return "https://t.me/test", "path"
 
     monkeypatch.setattr("main.create_source_page", fake_create)
@@ -553,13 +505,7 @@
     await db.init()
     bot = DummyBot("123:abc")
 
-<<<<<<< HEAD
-
     async def fake_create(title, text, source, html_text=None, media=None, ics_url=None, db=None):
-
-=======
-    async def fake_create(title, text, source, html_text=None, media=None, ics_url=None, db=None):
->>>>>>> 89426dfc
         return "https://t.me/test", "path"
 
     monkeypatch.setattr("main.create_source_page", fake_create)
@@ -614,13 +560,7 @@
     await db.init()
     bot = DummyBot("123:abc")
 
-<<<<<<< HEAD
-
     async def fake_create(title, text, source, html_text=None, media=None, ics_url=None, db=None):
-
-=======
-    async def fake_create(title, text, source, html_text=None, media=None, ics_url=None, db=None):
->>>>>>> 89426dfc
         return "u", "p"
 
     monkeypatch.setattr("main.create_source_page", fake_create)
@@ -684,13 +624,7 @@
     await db.init()
     bot = DummyBot("123:abc")
 
-<<<<<<< HEAD
-
     async def fake_create(title, text, source, html_text=None, media=None, ics_url=None, db=None):
-
-=======
-    async def fake_create(title, text, source, html_text=None, media=None, ics_url=None, db=None):
->>>>>>> 89426dfc
         return "u", "p"
 
     monkeypatch.setattr("main.create_source_page", fake_create)
@@ -1006,13 +940,7 @@
 
     captured = {}
 
-<<<<<<< HEAD
-
     async def fake_create(title, text, source, html_text=None, media=None, ics_url=None, db=None):
-
-=======
-    async def fake_create(title, text, source, html_text=None, media=None, ics_url=None, db=None):
->>>>>>> 89426dfc
         captured["media"] = media
         return "u", "p"
 
@@ -1061,13 +989,7 @@
 
     captured = {}
 
-<<<<<<< HEAD
-
     async def fake_create(title, text, source, html_text=None, media=None, ics_url=None, db=None):
-
-=======
-    async def fake_create(title, text, source, html_text=None, media=None, ics_url=None, db=None):
->>>>>>> 89426dfc
         captured["text"] = text
         captured["html"] = html_text
         return "u", "p"
@@ -1108,13 +1030,7 @@
             }
         ]
 
-<<<<<<< HEAD
-
     async def fake_create(title, text, source, html_text=None, media=None, ics_url=None, db=None):
-
-=======
-    async def fake_create(title, text, source, html_text=None, media=None, ics_url=None, db=None):
->>>>>>> 89426dfc
         return "https://t.me/page", "p"
 
     monkeypatch.setattr("main.parse_event_via_4o", fake_parse)
@@ -1248,13 +1164,7 @@
             }
         ]
 
-<<<<<<< HEAD
-
     async def fake_create(title, text, source, html_text=None, media=None, ics_url=None, db=None):
-
-=======
-    async def fake_create(title, text, source, html_text=None, media=None, ics_url=None, db=None):
->>>>>>> 89426dfc
         return "https://t.me/page", "p"
 
     monkeypatch.setattr("main.parse_event_via_4o", fake_parse)
@@ -1312,13 +1222,7 @@
             }
         ]
 
-<<<<<<< HEAD
-
     async def fake_create(title, text, source, html_text=None, media=None, ics_url=None, db=None):
-
-=======
-    async def fake_create(title, text, source, html_text=None, media=None, ics_url=None, db=None):
->>>>>>> 89426dfc
         return "https://t.me/page", "p"
 
     monkeypatch.setattr("main.parse_event_via_4o", fake_parse)
@@ -1396,13 +1300,7 @@
             }
         ]
 
-<<<<<<< HEAD
-
     async def fake_create(title, text, source, html_text=None, media=None, ics_url=None, db=None):
-
-=======
-    async def fake_create(title, text, source, html_text=None, media=None, ics_url=None, db=None):
->>>>>>> 89426dfc
         return "https://t.me/page", "p"
 
     monkeypatch.setattr("main.parse_event_via_4o", fake_parse)
@@ -1469,13 +1367,7 @@
     await db.init()
     bot = DummyBot("123:abc")
 
-<<<<<<< HEAD
-
     async def fake_create(title, text, source, html_text=None, media=None, ics_url=None, db=None):
-
-=======
-    async def fake_create(title, text, source, html_text=None, media=None, ics_url=None, db=None):
->>>>>>> 89426dfc
         return "https://t.me/test", "path"
 
     monkeypatch.setattr("main.create_source_page", fake_create)
@@ -1528,13 +1420,7 @@
     await db.init()
     bot = DummyBot("123:abc")
 
-<<<<<<< HEAD
-
     async def fake_create(title, text, source, html_text=None, media=None, ics_url=None, db=None):
-
-=======
-    async def fake_create(title, text, source, html_text=None, media=None, ics_url=None, db=None):
->>>>>>> 89426dfc
         return "https://t.me/test", "path"
 
     monkeypatch.setattr("main.create_source_page", fake_create)
@@ -1621,13 +1507,7 @@
 
     monkeypatch.setattr("main.parse_event_via_4o", fake_parse)
 
-<<<<<<< HEAD
-
     async def fake_create(title, text, source, html_text=None, media=None, ics_url=None, db=None):
-
-=======
-    async def fake_create(title, text, source, html_text=None, media=None, ics_url=None, db=None):
->>>>>>> 89426dfc
         return "url", "p"
 
     monkeypatch.setattr("main.create_source_page", fake_create)
@@ -1715,13 +1595,7 @@
             },
         ]
 
-<<<<<<< HEAD
-
     async def fake_create(title, text, source, html_text=None, media=None, ics_url=None, db=None):
-
-=======
-    async def fake_create(title, text, source, html_text=None, media=None, ics_url=None, db=None):
->>>>>>> 89426dfc
         return f"url/{title}", title
 
     monkeypatch.setattr("main.parse_event_via_4o", fake_parse)
@@ -2231,13 +2105,7 @@
             }
         ]
 
-<<<<<<< HEAD
-
     async def fake_create(title, text, source, html_text=None, media=None, ics_url=None, db=None):
-
-=======
-    async def fake_create(title, text, source, html_text=None, media=None, ics_url=None, db=None):
->>>>>>> 89426dfc
         return "url", "p"
 
     monkeypatch.setattr("main.parse_event_via_4o", fake_parse)
@@ -2371,10 +2239,6 @@
     assert "Добавить в календарь" not in edited.get("html", "")
 
 
-<<<<<<< HEAD
-
-=======
->>>>>>> 89426dfc
 @pytest.mark.asyncio
 async def test_create_source_page_adds_nav(tmp_path: Path, monkeypatch):
     captured = {}
@@ -2399,10 +2263,6 @@
     assert res[0] == "https://telegra.ph/test"
 
 
-<<<<<<< HEAD
-
-=======
->>>>>>> 89426dfc
 @pytest.mark.asyncio
 async def test_nav_limits_past(tmp_path: Path):
     db = Database(str(tmp_path / "db.sqlite"))
@@ -2461,13 +2321,7 @@
     await db.init()
     bot = DummyBot("123:abc")
 
-<<<<<<< HEAD
-
     async def fake_create(title, text, source, html_text=None, media=None, ics_url=None, db=None):
-
-=======
-    async def fake_create(title, text, source, html_text=None, media=None, ics_url=None, db=None):
->>>>>>> 89426dfc
         return "url", "p"
 
     called = {}
@@ -2529,13 +2383,7 @@
     await db.init()
     bot = DummyBot("123:abc")
 
-<<<<<<< HEAD
-
     async def fake_create(title, text, source, html_text=None, media=None, ics_url=None, db=None):
-
-=======
-    async def fake_create(title, text, source, html_text=None, media=None, ics_url=None, db=None):
->>>>>>> 89426dfc
         return "url", "p"
 
     monkeypatch.setattr("main.create_source_page", fake_create)
@@ -2575,13 +2423,7 @@
     await db.init()
     bot = DummyBot("123:abc")
 
-<<<<<<< HEAD
-
     async def fake_create(title, text, source, html_text=None, media=None, ics_url=None, db=None):
-
-=======
-    async def fake_create(title, text, source, html_text=None, media=None, ics_url=None, db=None):
->>>>>>> 89426dfc
         return "url", "p"
 
     called = {"cnt": 0}
@@ -2643,13 +2485,7 @@
             }
         ]
 
-<<<<<<< HEAD
-
     async def fake_create(title, text, source, html_text=None, media=None, ics_url=None, db=None):
-
-=======
-    async def fake_create(title, text, source, html_text=None, media=None, ics_url=None, db=None):
->>>>>>> 89426dfc
         return "url", "p"
 
     monkeypatch.setattr("main.parse_event_via_4o", fake_parse)
@@ -2682,13 +2518,7 @@
             }
         ]
 
-<<<<<<< HEAD
-
     async def fake_create(title, text, source, html_text=None, media=None, ics_url=None, db=None):
-
-=======
-    async def fake_create(title, text, source, html_text=None, media=None, ics_url=None, db=None):
->>>>>>> 89426dfc
         return "url", "p"
 
     monkeypatch.setattr("main.parse_event_via_4o", fake_parse)
@@ -2721,13 +2551,7 @@
             }
         ]
 
-<<<<<<< HEAD
-
     async def fake_create(title, text, source, html_text=None, media=None, ics_url=None, db=None):
-
-=======
-    async def fake_create(title, text, source, html_text=None, media=None, ics_url=None, db=None):
->>>>>>> 89426dfc
         return "url", "p"
 
     monkeypatch.setattr("main.parse_event_via_4o", fake_parse)
@@ -2771,13 +2595,7 @@
             },
         ]
 
-<<<<<<< HEAD
-
     async def fake_create(title, text, source, html_text=None, media=None, ics_url=None, db=None):
-
-=======
-    async def fake_create(title, text, source, html_text=None, media=None, ics_url=None, db=None):
->>>>>>> 89426dfc
         return "url", "p"
 
     monkeypatch.setattr("main.parse_event_via_4o", fake_parse)
