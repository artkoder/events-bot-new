--- conflicted
+++ resolved
@@ -1071,17 +1071,9 @@
 
 
 def test_md_to_html_sanitizes():
-<<<<<<< HEAD
-    md = "# T\n<tg-emoji emoji-id='1'>R</tg-emoji>"
-    html = main.md_to_html(md)
-    assert "<h1>" not in html
-    assert "tg-emoji" not in html
-    assert "<h3>" in html
-=======
     md = "# T\nline\n<tg-emoji emoji-id='1'>R</tg-emoji>"
     html = main.md_to_html(md)
     assert "<h1>" not in html
     assert "tg-emoji" not in html
     assert "<h3>" in html
-    assert "<br" in html
->>>>>>> 49a92987
+    assert "<br" in html