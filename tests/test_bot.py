import os
import sys

sys.path.append(os.path.dirname(os.path.dirname(__file__)))
from pathlib import Path

import pytest
from aiogram import Bot, types
from sqlmodel import select
from datetime import date, timedelta, timezone, datetime, time
from typing import Any
import asyncio
import main
from telegraph.api import json_dumps
from telegraph import TelegraphException


from main import (
    Database,
    PendingUser,
    Setting,
    User,
    Event,
    MonthPage,
    WeekendPage,
    create_app,
    handle_register,
    handle_start,
    handle_tz,
    handle_requests,
    handle_partner_info_message,
    handle_add_event_raw,
    handle_add_event,
    handle_ask_4o,
    handle_events,
    handle_exhibitions,
    handle_stats,
    handle_edit_message,
    process_request,
    parse_event_via_4o,
    telegraph_test,
    get_telegraph_token,
    editing_sessions,
    festival_edit_sessions,
)

FUTURE_DATE = (date.today() + timedelta(days=10)).isoformat()


class DummyBot(Bot):
    def __init__(self, token: str):
        super().__init__(token)
        self.messages = []
        self.edits = []

    async def send_message(self, chat_id, text, **kwargs):
        self.messages.append((chat_id, text, kwargs))

    async def edit_message_reply_markup(
        self, chat_id: int | None = None, message_id: int | None = None, **kwargs
    ):
        self.edits.append((chat_id, message_id, kwargs))

    async def download(self, file_id, destination):
        destination.write(b"img")


class DummyChat:
    def __init__(self, id, title, username=None, type="channel"):
        self.id = id
        self.title = title
        self.username = username
        self.type = type


class DummyMember:
    def __init__(self, status):
        self.status = status


class DummyUpdate:
    def __init__(self, chat_id, title, status="administrator"):
        self.chat = DummyChat(chat_id, title)
        self.new_chat_member = DummyMember(status)


@pytest.mark.asyncio
async def test_registration_limit(tmp_path: Path):
    db = Database(str(tmp_path / "db.sqlite"))
    await db.init()
    bot = DummyBot("123:abc")

    for i in range(1, 11):
        msg = types.Message.model_validate(
            {
                "message_id": i,
                "date": 0,
                "chat": {"id": i, "type": "private"},
                "from": {"id": i, "is_bot": False, "first_name": "U"},
                "text": "/register",
            }
        )
        await handle_register(msg, db, bot)

    msg_over = types.Message.model_validate(
        {
            "message_id": 11,
            "date": 0,
            "chat": {"id": 11, "type": "private"},
            "from": {"id": 11, "is_bot": False, "first_name": "U"},
            "text": "/register",
        }
    )
    await handle_register(msg_over, db, bot)

    async with db.get_session() as session:
        result = await session.execute(select(PendingUser))
        count = len(result.scalars().all())
    assert count == 10


@pytest.mark.asyncio
async def test_tz_setting(tmp_path: Path):
    db = Database(str(tmp_path / "db.sqlite"))
    await db.init()
    bot = DummyBot("123:abc")

    start_msg = types.Message.model_validate(
        {
            "message_id": 1,
            "date": 0,
            "chat": {"id": 1, "type": "private"},
            "from": {"id": 1, "is_bot": False, "first_name": "A"},
            "text": "/start",
        }
    )
    await handle_start(start_msg, db, bot)

    tz_msg = types.Message.model_validate(
        {
            "message_id": 2,
            "date": 0,
            "chat": {"id": 1, "type": "private"},
            "from": {"id": 1, "is_bot": False, "first_name": "A"},
            "text": "/tz +05:00",
        }
    )
    await handle_tz(tz_msg, db, bot)

    async with db.get_session() as session:
        setting = await session.get(Setting, "tz_offset")
    assert setting and setting.value == "+05:00"


@pytest.mark.asyncio
async def test_start_superadmin(tmp_path: Path):
    db = Database(str(tmp_path / "db.sqlite"))
    await db.init()
    bot = DummyBot("123:abc")

    start_msg = types.Message.model_validate(
        {
            "message_id": 1,
            "date": 0,
            "chat": {"id": 1, "type": "private"},
            "from": {"id": 1, "is_bot": False, "first_name": "A"},
            "text": "/start",
        }
    )
    await handle_start(start_msg, db, bot)

    async with db.get_session() as session:
        user = await session.get(User, 1)
    assert user and user.is_superadmin


@pytest.mark.asyncio
async def test_partner_registration(tmp_path: Path):
    db = Database(str(tmp_path / "db.sqlite"))
    await db.init()
    bot = DummyBot("123:abc")

    # superadmin becomes user 1
    start_msg = types.Message.model_validate(
        {
            "message_id": 1,
            "date": 0,
            "chat": {"id": 1, "type": "private"},
            "from": {"id": 1, "is_bot": False, "first_name": "S"},
            "text": "/start",
        }
    )
    await handle_start(start_msg, db, bot)

    # user 2 registers
    reg_msg = types.Message.model_validate(
        {
            "message_id": 2,
            "date": 0,
            "chat": {"id": 2, "type": "private"},
            "from": {"id": 2, "is_bot": False, "first_name": "U"},
            "text": "/register",
        }
    )
    await handle_register(reg_msg, db, bot)

    # superadmin requests and selects partner
    req_msg = types.Message.model_validate(
        {
            "message_id": 3,
            "date": 0,
            "chat": {"id": 1, "type": "private"},
            "from": {"id": 1, "is_bot": False, "first_name": "S"},
            "text": "/requests",
        }
    )
    await handle_requests(req_msg, db, bot)

    cb = types.CallbackQuery.model_validate(
        {
            "id": "c1",
            "from": {"id": 1, "is_bot": False, "first_name": "S"},
            "chat_instance": "1",
            "data": "partner:2",
            "message": {"message_id": 3, "date": 0, "chat": {"id": 1, "type": "private"}},
        }
    ).as_(bot)
    async def dummy_answer(*args, **kwargs):
        return None

    object.__setattr__(cb, "answer", dummy_answer)
    object.__setattr__(cb.message, "answer", dummy_answer)
    await process_request(cb, db, bot)

    info_msg = types.Message.model_validate(
        {
            "message_id": 4,
            "date": 0,
            "chat": {"id": 1, "type": "private"},
            "from": {"id": 1, "is_bot": False, "first_name": "S"},
            "text": "Org, Loc",
        }
    )
    await handle_partner_info_message(info_msg, db, bot)

    async with db.get_session() as session:
        user2 = await session.get(User, 2)
    assert user2 and user2.is_partner
    assert user2.organization == "Org"
    assert user2.location == "Loc"
    # check messages to user and admin
    assert any("approved" in m[1] for m in bot.messages if m[0] == 2)
    assert any("approved" in m[1] for m in bot.messages if m[0] == 1)


def test_create_app_requires_webhook_url(monkeypatch):
    monkeypatch.delenv("WEBHOOK_URL", raising=False)
    monkeypatch.setenv("TELEGRAM_BOT_TOKEN", "123:abc")

    with pytest.raises(RuntimeError, match="WEBHOOK_URL is missing"):
        create_app()


@pytest.mark.asyncio
async def test_add_event_raw(tmp_path: Path, monkeypatch):
    db = Database(str(tmp_path / "db.sqlite"))
    await db.init()
    bot = DummyBot("123:abc")

    async def fake_create(title, text, source, html_text=None, media=None, ics_url=None, db=None, **kwargs):
        return "https://t.me/test", "path"

    monkeypatch.setattr("main.create_source_page", fake_create)

    msg = types.Message.model_validate(
        {
            "message_id": 1,
            "date": 0,
            "chat": {"id": 1, "type": "private"},
            "from": {"id": 1, "is_bot": False, "first_name": "M"},
            "text": f"/addevent_raw Party|{FUTURE_DATE}|18:00|Club",
        }
    )

    await handle_add_event_raw(msg, db, bot)

    async with db.get_session() as session:
        events = (await session.execute(select(Event))).scalars().all()

    assert len(events) == 1
    assert events[0].title == "Party"
    assert events[0].telegraph_url == "https://t.me/test"


@pytest.mark.asyncio
async def test_month_page_sync(tmp_path: Path, monkeypatch):
    db = Database(str(tmp_path / "db.sqlite"))
    await db.init()
    bot = DummyBot("123:abc")

    async def fake_create(title, text, source, html_text=None, media=None, ics_url=None, db=None, **kwargs):
        return "https://t.me/test", "path"

    called = {}

    async def fake_sync(db_obj, month):
        called["month"] = month

    monkeypatch.setattr("main.create_source_page", fake_create)
    monkeypatch.setattr("main.sync_month_page", fake_sync)

    msg = types.Message.model_validate(
        {
            "message_id": 1,
            "date": 0,
            "chat": {"id": 1, "type": "private"},
            "from": {"id": 1, "is_bot": False, "first_name": "M"},
            "text": "/addevent_raw Party|2025-07-16|18:00|Club",
        }
    )

    await handle_add_event_raw(msg, db, bot)

    assert called.get("month") == "2025-07"


@pytest.mark.asyncio
async def test_weekend_page_sync(tmp_path: Path, monkeypatch):
    db = Database(str(tmp_path / "db.sqlite"))
    await db.init()
    bot = DummyBot("123:abc")

    async def fake_create(title, text, source, html_text=None, media=None, ics_url=None, db=None, **kwargs):
        return "url", "p"

    called = {}

    async def fake_month(db_obj, month):
        called["month"] = month

    async def fake_weekend(db_obj, start, update_links=True):
        called["weekend"] = start

    monkeypatch.setattr("main.create_source_page", fake_create)
    monkeypatch.setattr("main.sync_month_page", fake_month)
    monkeypatch.setattr("main.sync_weekend_page", fake_weekend)

    msg = types.Message.model_validate(
        {
            "message_id": 1,
            "date": 0,
            "chat": {"id": 1, "type": "private"},
            "from": {"id": 1, "is_bot": False, "first_name": "M"},
            "text": "/addevent_raw Party|2025-07-12|18:00|Club",
        }
    )

    await handle_add_event_raw(msg, db, bot)

    assert called.get("weekend") == "2025-07-12"


@pytest.mark.asyncio
async def test_add_event_raw_update(tmp_path: Path, monkeypatch):
    db = Database(str(tmp_path / "db.sqlite"))
    await db.init()
    bot = DummyBot("123:abc")

    async def fake_create(title, text, source, html_text=None, media=None, ics_url=None, db=None, **kwargs):
        return "https://t.me/test", "path"

    monkeypatch.setattr("main.create_source_page", fake_create)

    msg1 = types.Message.model_validate(
        {
            "message_id": 1,
            "date": 0,
            "chat": {"id": 1, "type": "private"},
            "from": {"id": 1, "is_bot": False, "first_name": "M"},
            "text": "/addevent_raw Party|2025-07-16|18:00|Club",
        }
    )
    await handle_add_event_raw(msg1, db, bot)

    msg2 = types.Message.model_validate(
        {
            "message_id": 2,
            "date": 0,
            "chat": {"id": 1, "type": "private"},
            "from": {"id": 1, "is_bot": False, "first_name": "M"},
            "text": "/addevent_raw Party show|2025-07-16|18:00|Club",
        }
    )
    await handle_add_event_raw(msg2, db, bot)

    async with db.get_session() as session:
        events = (await session.execute(select(Event))).scalars().all()

    assert len(events) == 1
    assert events[0].title == "Party show"


@pytest.mark.asyncio
async def test_edit_event(tmp_path: Path, monkeypatch):
    db = Database(str(tmp_path / "db.sqlite"))
    await db.init()
    bot = DummyBot("123:abc")

    async def fake_create(title, text, source, html_text=None, media=None, ics_url=None, db=None, **kwargs):
        return "https://t.me/test", "path"

    monkeypatch.setattr("main.create_source_page", fake_create)

    msg = types.Message.model_validate(
        {
            "message_id": 1,
            "date": 0,
            "chat": {"id": 1, "type": "private"},
            "from": {"id": 1, "is_bot": False, "first_name": "M"},
            "text": "/addevent_raw Party|2025-07-16|18:00|Club",
        }
    )
    await handle_add_event_raw(msg, db, bot)

    async with db.get_session() as session:
        event = (await session.execute(select(Event))).scalars().first()

    editing_sessions[1] = (event.id, "title")
    edit_msg = types.Message.model_validate(
        {
            "message_id": 2,
            "date": 0,
            "chat": {"id": 1, "type": "private"},
            "from": {"id": 1, "is_bot": False, "first_name": "M"},
            "text": "New Title",
        }
    )
    await handle_edit_message(edit_msg, db, bot)

    async with db.get_session() as session:
        updated = await session.get(Event, event.id)
    assert updated.title == "New Title"


@pytest.mark.asyncio
async def test_edit_remove_ticket_link(tmp_path: Path, monkeypatch):
    db = Database(str(tmp_path / "db.sqlite"))
    await db.init()
    bot = DummyBot("123:abc")

    async def fake_create(title, text, source, html_text=None, media=None, ics_url=None, db=None, **kwargs):
        return "https://t.me/test", "path"

    monkeypatch.setattr("main.create_source_page", fake_create)

    msg = types.Message.model_validate(
        {
            "message_id": 1,
            "date": 0,
            "chat": {"id": 1, "type": "private"},
            "from": {"id": 1, "is_bot": False, "first_name": "M"},
            "text": "/addevent_raw Party|2025-07-16|18:00|Club",
        }
    )
    await handle_add_event_raw(msg, db, bot)

    async with db.get_session() as session:
        event = (await session.execute(select(Event))).scalars().first()
        event.ticket_link = "https://reg"
        await session.commit()

    editing_sessions[1] = (event.id, "ticket_link")
    edit_msg = types.Message.model_validate(
        {
            "message_id": 2,
            "date": 0,
            "chat": {"id": 1, "type": "private"},
            "from": {"id": 1, "is_bot": False, "first_name": "M"},
            "text": "-",
        }
    )
    await handle_edit_message(edit_msg, db, bot)

    async with db.get_session() as session:
        updated = await session.get(Event, event.id)
    assert updated.ticket_link is None


@pytest.mark.asyncio
async def test_edit_event_forwarded(tmp_path: Path, monkeypatch):
    db = Database(str(tmp_path / "db.sqlite"))
    await db.init()
    bot = DummyBot("123:abc")

    async def fake_create(title, text, source, html_text=None, media=None, ics_url=None, db=None, **kwargs):
        return "https://t.me/test", "path"

    monkeypatch.setattr("main.create_source_page", fake_create)

    msg = types.Message.model_validate(
        {
            "message_id": 1,
            "date": 0,
            "chat": {"id": 1, "type": "private"},
            "from": {"id": 1, "is_bot": False, "first_name": "M"},
            "text": "/addevent_raw Party|2025-07-16|18:00|Club",
        }
    )
    await handle_add_event_raw(msg, db, bot)

    async with db.get_session() as session:
        event = (await session.execute(select(Event))).scalars().first()

    editing_sessions[1] = (event.id, "title")
    edit_msg = types.Message.model_validate(
        {
            "message_id": 2,
            "date": 0,
            "chat": {"id": 1, "type": "private"},
            "from": {"id": 1, "is_bot": False, "first_name": "M"},
            "caption": "Forwarded Title",
            "forward_from_chat": {"id": -100123, "type": "channel"},
            "forward_from_message_id": 5,
        }
    )
    await handle_edit_message(edit_msg, db, bot)

    async with db.get_session() as session:
        updated = await session.get(Event, event.id)
    assert updated.title == "Forwarded Title"


@pytest.mark.asyncio
async def test_edit_boolean_fields(tmp_path: Path, monkeypatch):
    db = Database(str(tmp_path / "db.sqlite"))
    await db.init()
    bot = DummyBot("123:abc")

    async def fake_create(title, text, source, html_text=None, media=None, ics_url=None, db=None, **kwargs):
        return "https://t.me/test", "path"

    monkeypatch.setattr("main.create_source_page", fake_create)

    msg = types.Message.model_validate(
        {
            "message_id": 1,
            "date": 0,
            "chat": {"id": 1, "type": "private"},
            "from": {"id": 1, "is_bot": False, "first_name": "M"},
            "text": "/addevent_raw Party|2025-07-16|18:00|Club",
        }
    )
    await handle_add_event_raw(msg, db, bot)

    async with db.get_session() as session:
        event = (await session.execute(select(Event))).scalars().first()

    editing_sessions[1] = (event.id, "is_free")
    edit_msg = types.Message.model_validate(
        {
            "message_id": 2,
            "date": 0,
            "chat": {"id": 1, "type": "private"},
            "from": {"id": 1, "is_bot": False, "first_name": "M"},
            "text": "yes",
        }
    )
    await handle_edit_message(edit_msg, db, bot)

    editing_sessions[1] = (event.id, "pushkin_card")
    edit_msg2 = types.Message.model_validate(
        {
            "message_id": 3,
            "date": 0,
            "chat": {"id": 1, "type": "private"},
            "from": {"id": 1, "is_bot": False, "first_name": "M"},
            "text": "true",
        }
    )
    await handle_edit_message(edit_msg2, db, bot)

    async with db.get_session() as session:
        updated = await session.get(Event, event.id)

    assert updated.is_free is True
    assert updated.pushkin_card is True


@pytest.mark.asyncio
async def test_events_list(tmp_path: Path, monkeypatch):
    db = Database(str(tmp_path / "db.sqlite"))
    await db.init()
    bot = DummyBot("123:abc")

    async def fake_create(title, text, source, html_text=None, media=None, ics_url=None, db=None, **kwargs):
        return "https://t.me/test", "path"

    monkeypatch.setattr("main.create_source_page", fake_create)

    start_msg = types.Message.model_validate(
        {
            "message_id": 1,
            "date": 0,
            "chat": {"id": 1, "type": "private"},
            "from": {"id": 1, "is_bot": False, "first_name": "A"},
            "text": "/start",
        }
    )
    await handle_start(start_msg, db, bot)

    add_msg = types.Message.model_validate(
        {
            "message_id": 2,
            "date": 0,
            "chat": {"id": 1, "type": "private"},
            "from": {"id": 1, "is_bot": False, "first_name": "A"},
            "text": f"/addevent_raw Party|{FUTURE_DATE}|18:00|Club",
        }
    )
    await handle_add_event_raw(add_msg, db, bot)

    bot.messages.clear()
    list_msg = types.Message.model_validate(
        {
            "message_id": 3,
            "date": 0,
            "chat": {"id": 1, "type": "private"},
            "from": {"id": 1, "is_bot": False, "first_name": "A"},
            "text": f"/events {FUTURE_DATE}",
        }
    )

    await handle_events(list_msg, db, bot)

    assert bot.messages
    text = bot.messages[-1][1]
    expected_date = date.fromisoformat(FUTURE_DATE).strftime("%d.%m.%Y")
    assert f"Events on {expected_date}" in text
    assert "1. Party" in text
    assert "18:00 Club" in text  # location no city
    assert "исходное: https://t.me/test" in text


@pytest.mark.asyncio
async def test_events_russian_date_current_year(tmp_path: Path, monkeypatch):
    db = Database(str(tmp_path / "db.sqlite"))
    await db.init()
    bot = DummyBot("123:abc")

    async def fake_create(title, text, source, html_text=None, media=None, ics_url=None, db=None, **kwargs):
        return "u", "p"

    monkeypatch.setattr("main.create_source_page", fake_create)

    start_msg = types.Message.model_validate(
        {
            "message_id": 1,
            "date": 0,
            "chat": {"id": 1, "type": "private"},
            "from": {"id": 1, "is_bot": False, "first_name": "A"},
            "text": "/start",
        }
    )
    await handle_start(start_msg, db, bot)

    add_msg = types.Message.model_validate(
        {
            "message_id": 2,
            "date": 0,
            "chat": {"id": 1, "type": "private"},
            "from": {"id": 1, "is_bot": False, "first_name": "A"},
            "text": "/addevent_raw Party|2025-08-02|18:00|Club",
        }
    )
    await handle_add_event_raw(add_msg, db, bot)

    class FakeDate(date):
        @classmethod
        def today(cls):
            return date(2025, 7, 15)

    class FakeDatetime(datetime):
        @classmethod
        def now(cls, tz=None):
            return datetime(2025, 7, 15, 12, 0, tzinfo=tz)

    monkeypatch.setattr(main, "date", FakeDate)
    monkeypatch.setattr(main, "datetime", FakeDatetime)

    bot.messages.clear()
    list_msg = types.Message.model_validate(
        {
            "message_id": 3,
            "date": 0,
            "chat": {"id": 1, "type": "private"},
            "from": {"id": 1, "is_bot": False, "first_name": "A"},
            "text": "/events 2 августа",
        }
    )

    await handle_events(list_msg, db, bot)

    assert bot.messages
    text = bot.messages[-1][1]
    assert "02.08.2025" in text


@pytest.mark.asyncio
async def test_events_russian_date_next_year(tmp_path: Path, monkeypatch):
    db = Database(str(tmp_path / "db.sqlite"))
    await db.init()
    bot = DummyBot("123:abc")

    async def fake_create(title, text, source, html_text=None, media=None, ics_url=None, db=None, **kwargs):
        return "u", "p"

    monkeypatch.setattr("main.create_source_page", fake_create)

    start_msg = types.Message.model_validate(
        {
            "message_id": 1,
            "date": 0,
            "chat": {"id": 1, "type": "private"},
            "from": {"id": 1, "is_bot": False, "first_name": "A"},
            "text": "/start",
        }
    )
    await handle_start(start_msg, db, bot)

    add_msg = types.Message.model_validate(
        {
            "message_id": 2,
            "date": 0,
            "chat": {"id": 1, "type": "private"},
            "from": {"id": 1, "is_bot": False, "first_name": "A"},
            "text": "/addevent_raw Party|2026-09-05|18:00|Club",
        }
    )
    await handle_add_event_raw(add_msg, db, bot)

    class FakeDate(date):
        @classmethod
        def today(cls):
            return date(2025, 10, 10)

    class FakeDatetime(datetime):
        @classmethod
        def now(cls, tz=None):
            return datetime(2025, 10, 10, 12, 0, tzinfo=tz)

    monkeypatch.setattr(main, "date", FakeDate)
    monkeypatch.setattr(main, "datetime", FakeDatetime)

    bot.messages.clear()
    list_msg = types.Message.model_validate(
        {
            "message_id": 3,
            "date": 0,
            "chat": {"id": 1, "type": "private"},
            "from": {"id": 1, "is_bot": False, "first_name": "A"},
            "text": "/events 5 сентября",
        }
    )

    await handle_events(list_msg, db, bot)

    assert bot.messages
    text = bot.messages[-1][1]
    assert "05.09.2026" in text


@pytest.mark.asyncio
async def test_ask4o_admin(tmp_path: Path, monkeypatch):
    db = Database(str(tmp_path / "db.sqlite"))
    await db.init()
    bot = DummyBot("123:abc")

    start_msg = types.Message.model_validate(
        {
            "message_id": 1,
            "date": 0,
            "chat": {"id": 1, "type": "private"},
            "from": {"id": 1, "is_bot": False, "first_name": "A"},
            "text": "/start",
        }
    )
    await handle_start(start_msg, db, bot)

    called = {}

    async def fake_ask(text: str) -> str:
        called["text"] = text
        return "ok"

    monkeypatch.setattr("main.ask_4o", fake_ask)

    msg = types.Message.model_validate(
        {
            "message_id": 2,
            "date": 0,
            "chat": {"id": 1, "type": "private"},
            "from": {"id": 1, "is_bot": False, "first_name": "A"},
            "text": "/ask4o hello",
        }
    )

    await handle_ask_4o(msg, db, bot)

    assert called.get("text") == "hello"


@pytest.mark.asyncio
async def test_ask4o_not_admin(tmp_path: Path, monkeypatch):
    db = Database(str(tmp_path / "db.sqlite"))
    await db.init()
    bot = DummyBot("123:abc")

    called = False

    async def fake_ask(text: str) -> str:
        nonlocal called
        called = True
        return "ok"

    monkeypatch.setattr("main.ask_4o", fake_ask)

    msg = types.Message.model_validate(
        {
            "message_id": 1,
            "date": 0,
            "chat": {"id": 2, "type": "private"},
            "from": {"id": 2, "is_bot": False, "first_name": "B"},
            "text": "/ask4o hi",
        }
    )

    await handle_ask_4o(msg, db, bot)

    assert called is False


@pytest.mark.asyncio
async def test_parse_event_includes_date(monkeypatch):
    called = {}

    class DummySession:
        async def __aenter__(self):
            return self

        async def __aexit__(self, exc_type, exc, tb):
            pass

        async def post(self, url, json=None, headers=None):
            called["payload"] = json

            class Resp:
                def raise_for_status(self):
                    pass

                async def json(self):
                    return {"choices": [{"message": {"content": "{}"}}]}

            return Resp()

    monkeypatch.setenv("FOUR_O_TOKEN", "x")
    monkeypatch.setattr("main.ClientSession", DummySession)

    await parse_event_via_4o("text")

    assert "Today is" in called["payload"]["messages"][1]["content"]


@pytest.mark.asyncio
async def test_add_events_from_text_channel_title(tmp_path: Path, monkeypatch):
    db = Database(str(tmp_path / "db.sqlite"))
    await db.init()

    captured = {}

    async def fake_parse(text: str):
        captured["text"] = text
        return [
            {
                "title": "T",
                "short_description": "d",
                "date": FUTURE_DATE,
                "time": "18:00",
                "location_name": "Hall",
            }
        ]

    async def fake_create(title, text, source, html_text=None, media=None, ics_url=None, db=None, **kwargs):
        return "u", "p"

    monkeypatch.setattr("main.parse_event_via_4o", fake_parse)
    monkeypatch.setattr("main.create_source_page", fake_create)

    await main.add_events_from_text(db, "info", None, None, None, channel_title="Chan")

    assert "Chan" in captured["text"]


@pytest.mark.asyncio
async def test_telegraph_test(monkeypatch, capsys):
    class DummyTG:
        def __init__(self, access_token=None):
            self.access_token = access_token

        def create_page(self, title, html_content=None, **_):
            return {"url": "https://telegra.ph/test", "path": "test"}

        def edit_page(self, path, title, html_content):
            pass

    monkeypatch.setenv("TELEGRAPH_TOKEN", "t")
    monkeypatch.setattr(
        "main.Telegraph",
        lambda access_token=None, domain=None: DummyTG(access_token),
    )

    await telegraph_test()
    captured = capsys.readouterr()
    assert "Created https://telegra.ph/test" in captured.out
    assert "Edited https://telegra.ph/test" in captured.out


@pytest.mark.asyncio
async def test_create_source_page_photo(monkeypatch):
    class DummyTG:
        def __init__(self, access_token=None):
            self.access_token = access_token
            self.upload_called = False

        def upload_file(self, f):
            self.upload_called = True

        def create_page(self, title, html_content=None, **_):
            assert "<img" not in html_content
            return {"url": "https://telegra.ph/test", "path": "test"}

    monkeypatch.setenv("TELEGRAPH_TOKEN", "t")
    monkeypatch.setattr(
        "main.Telegraph", lambda access_token=None, domain=None: DummyTG(access_token)
    )

    res = await main.create_source_page(
        "Title", "text", None, media=(b"img", "photo.jpg")
    )
    assert res == ("https://telegra.ph/test", "test", "disabled", 0)


@pytest.mark.asyncio
async def test_create_source_page_photo_catbox(monkeypatch):
    class DummyTG:
        def __init__(self, access_token=None):
            self.access_token = access_token

        def create_page(self, title, html_content=None, **_):
            assert "<img" in html_content
            return {"url": "https://telegra.ph/test", "path": "test"}

    class DummyResp:
        status = 200

        async def text(self):
            return "https://files.catbox.moe/img.jpg"

        async def __aenter__(self):
            return self

        async def __aexit__(self, exc_type, exc, tb):
            return False

    class DummySession:
        def __init__(self, *_, **__):
            self.post_called = False

        async def __aenter__(self):
            return self

        async def __aexit__(self, exc_type, exc, tb):
            return False

        def post(self, url, data=None):
            self.post_called = True
            return DummyResp()

    monkeypatch.setenv("TELEGRAPH_TOKEN", "t")
    monkeypatch.setattr(
        "main.Telegraph", lambda access_token=None, domain=None: DummyTG(access_token)
    )
    monkeypatch.setattr(main, "ClientSession", DummySession)
    monkeypatch.setattr(main, "CATBOX_ENABLED", True)
    monkeypatch.setattr(main, "imghdr", type("X", (), {"what": lambda *a, **k: "jpeg"}))

    res = await main.create_source_page(
        "Title", "text", None, media=(b"img", "photo.jpg")
    )
    assert res == ("https://telegra.ph/test", "test", "ok", 1)


@pytest.mark.asyncio
async def test_create_source_page_reuse_urls(monkeypatch):
    class DummyTG:
        def create_page(self, title, html_content=None, **_):
            assert "https://files.catbox.moe/img.jpg" in html_content
            return {"url": "https://telegra.ph/test", "path": "test"}

    class DummySession:
        def __init__(self, *_, **__):
            raise AssertionError("should not be called")

    monkeypatch.setenv("TELEGRAPH_TOKEN", "t")
    monkeypatch.setattr(
        "main.Telegraph", lambda access_token=None, domain=None: DummyTG()
    )
    monkeypatch.setattr(main, "ClientSession", DummySession)
    monkeypatch.setattr(main, "CATBOX_ENABLED", True)

    res = await main.create_source_page(
        "Title",
        "text",
        None,
        media=(b"img", "photo.jpg"),
        catbox_urls=["https://files.catbox.moe/img.jpg"],
    )
    assert res == ("https://telegra.ph/test", "test", "", 1)


@pytest.mark.asyncio
async def test_create_source_page_normalizes_hashtags(monkeypatch):
    class DummyTG:
        def __init__(self, access_token=None):
            self.access_token = access_token

        def create_page(self, title, html_content=None, **_):
            assert "#1_августа" not in html_content
            assert "1 августа" in html_content
            return {"url": "https://telegra.ph/test", "path": "test"}

    monkeypatch.setenv("TELEGRAPH_TOKEN", "t")
    monkeypatch.setattr(
        "main.Telegraph", lambda access_token=None, domain=None: DummyTG(access_token)
    )

    res = await main.create_source_page("Title", "#1_августа text", None)
    assert res == ("https://telegra.ph/test", "test", "", 0)


def test_get_telegraph_token_creates(tmp_path, monkeypatch):
    class DummyTG:
        def create_account(self, short_name):
            return {"access_token": "abc"}

    monkeypatch.delenv("TELEGRAPH_TOKEN", raising=False)
    monkeypatch.setattr(main, "Telegraph", lambda: DummyTG())
    monkeypatch.setattr(main, "TELEGRAPH_TOKEN_FILE", str(tmp_path / "token.txt"))

    token = get_telegraph_token()
    assert token == "abc"
    assert (tmp_path / "token.txt").read_text() == "abc"


def test_get_telegraph_token_env(monkeypatch):
    monkeypatch.setenv("TELEGRAPH_TOKEN", "zzz")
    token = get_telegraph_token()
    assert token == "zzz"


@pytest.mark.asyncio
async def test_addevent_caption_photo(tmp_path: Path, monkeypatch):
    db = Database(str(tmp_path / "db.sqlite"))
    await db.init()
    bot = DummyBot("123:abc")

    async def fake_parse(text: str, source_channel: str | None = None) -> list[dict]:
        return [
            {
                "title": "T",
                "short_description": "d",
                "date": FUTURE_DATE,
                "time": "18:00",
                "location_name": "Hall",
            }
        ]

    captured = {}

    async def fake_create(title, text, source, html_text=None, media=None, ics_url=None, db=None, **kwargs):
        captured["media"] = media
        captured["urls"] = kwargs.get("catbox_urls")
        return "u", "p"

    monkeypatch.setattr("main.parse_event_via_4o", fake_parse)
    monkeypatch.setattr("main.create_source_page", fake_create)

    msg = types.Message.model_validate(
        {
            "message_id": 1,
            "date": 0,
            "chat": {"id": 1, "type": "private"},
            "from": {"id": 1, "is_bot": False, "first_name": "A"},
            "caption": "/addevent text",
            "photo": [
                {
                    "file_id": "f1",
                    "file_unique_id": "u1",
                    "width": 100,
                    "height": 100,
                }
            ],
        }
    )

    await handle_add_event(msg, db, bot)

    assert captured["media"] is None
    assert captured["urls"] == []


@pytest.mark.asyncio
async def test_addevent_strips_command(tmp_path: Path, monkeypatch):
    db = Database(str(tmp_path / "db.sqlite"))
    await db.init()
    bot = DummyBot("123:abc")

    async def fake_parse(text: str, source_channel: str | None = None) -> list[dict]:
        return [
            {
                "title": "T",
                "short_description": "d",
                "date": FUTURE_DATE,
                "time": "18:00",
                "location_name": "Hall",
            }
        ]

    captured = {}

    async def fake_create(title, text, source, html_text=None, media=None, ics_url=None, db=None, **kwargs):
        captured["text"] = text
        captured["html"] = html_text
        return "u", "p"

    monkeypatch.setattr("main.parse_event_via_4o", fake_parse)
    monkeypatch.setattr("main.create_source_page", fake_create)

    msg = types.Message.model_validate(
        {
            "message_id": 1,
            "date": 0,
            "chat": {"id": 1, "type": "private"},
            "from": {"id": 1, "is_bot": False, "first_name": "A"},
            "text": "/addevent\nSome info",
        }
    )

    await handle_add_event(msg, db, bot)

    assert captured["text"] == "Some info"
    assert captured["html"] == "Some info"


@pytest.mark.asyncio
async def test_addevent_vk_wall_link(tmp_path: Path, monkeypatch):
    db = Database(str(tmp_path / "db.sqlite"))
    await db.init()
    bot = DummyBot("123:abc")

    captured = {}

    async def fake_parse(text: str) -> list[dict]:
        captured["text"] = text
        return [
            {
                "title": "T",
                "short_description": "d",
                "date": FUTURE_DATE,
                "time": "18:00",
                "location_name": "Hall",
            }
        ]

    async def fake_create(title, text, source, html_text=None, media=None, ics_url=None, db=None, **kwargs):
        captured["source"] = source
        captured["display"] = kwargs.get("display_link")
        return "u", "p"

    monkeypatch.setattr("main.parse_event_via_4o", fake_parse)
    monkeypatch.setattr("main.create_source_page", fake_create)

    msg = types.Message.model_validate(
        {
            "message_id": 1,
            "date": 0,
            "chat": {"id": 1, "type": "private"},
            "from": {"id": 1, "is_bot": False, "first_name": "A"},
            "text": "/addevent https://vk.com/wall-1_2\nSome info",
        }
    )

    await handle_add_event(msg, db, bot)

    async with db.get_session() as session:
        ev = (await session.execute(select(Event))).scalars().first()

    assert ev.source_post_url == "https://vk.com/wall-1_2"
    assert captured["text"] == "Some info"
    assert captured["source"] == "https://vk.com/wall-1_2"
    assert captured.get("display") is False


@pytest.mark.asyncio
async def test_forward_add_event(tmp_path: Path, monkeypatch):
    db = Database(str(tmp_path / "db.sqlite"))
    await db.init()
    bot = DummyBot("123:abc")

    async def fake_parse(text: str, source_channel: str | None = None) -> list[dict]:
        return [
            {
                "title": "Forwarded",
                "short_description": "desc",
                "date": "2025-07-16",
                "time": "18:00",
                "location_name": "Club",
            }
        ]

    async def fake_create(title, text, source, html_text=None, media=None, ics_url=None, db=None, **kwargs):
        return "https://t.me/page", "p"

    monkeypatch.setattr("main.parse_event_via_4o", fake_parse)
    monkeypatch.setattr("main.create_source_page", fake_create)

    start_msg = types.Message.model_validate(
        {
            "message_id": 1,
            "date": 0,
            "chat": {"id": 1, "type": "private"},
            "from": {"id": 1, "is_bot": False, "first_name": "A"},
            "text": "/start",
        }
    )
    await handle_start(start_msg, db, bot)

    upd = DummyUpdate(-100123, "Chan")
    await main.handle_my_chat_member(upd, db)

    async with db.get_session() as session:
        ch = await session.get(main.Channel, -100123)
        ch.is_registered = True
        await session.commit()

    fwd_msg = types.Message.model_validate(
        {
            "message_id": 3,
            "date": 0,
            "forward_date": 0,
            "forward_from_chat": {"id": -100123, "type": "channel", "username": "chan"},
            "forward_from_message_id": 10,
            "chat": {"id": 1, "type": "private"},
            "from": {"id": 1, "is_bot": False, "first_name": "A"},
            "text": "Some text",
        }
    )

    await main.handle_forwarded(fwd_msg, db, bot)

    async with db.get_session() as session:
        ev = (await session.execute(select(Event))).scalars().first()

    assert ev.source_post_url == "https://t.me/chan/10"


@pytest.mark.asyncio
async def test_forward_passes_channel_name(tmp_path: Path, monkeypatch):
    db = Database(str(tmp_path / "db.sqlite"))
    await db.init()
    bot = DummyBot("123:abc")

    captured = {}

    async def fake_parse(text: str, source_channel: str | None = None) -> list[dict]:
        captured["chan"] = source_channel
        return [
            {
                "title": "Forwarded",
                "short_description": "desc",
                "date": FUTURE_DATE,
                "time": "18:00",
                "location_name": "Club",
            }
        ]

    monkeypatch.setattr("main.parse_event_via_4o", fake_parse)

    async def fake_create(*args, **kwargs):
        return "u", "p"

    monkeypatch.setattr("main.create_source_page", fake_create)

    start_msg = types.Message.model_validate(
        {
            "message_id": 1,
            "date": 0,
            "chat": {"id": 1, "type": "private"},
            "from": {"id": 1, "is_bot": False, "first_name": "A"},
            "text": "/start",
        }
    )
    await handle_start(start_msg, db, bot)

    upd = DummyUpdate(-100123, "Chan")
    await main.handle_my_chat_member(upd, db)

    async with db.get_session() as session:
        ch = await session.get(main.Channel, -100123)
        ch.is_registered = True
        await session.commit()

    fwd_msg = types.Message.model_validate(
        {
            "message_id": 3,
            "date": 0,
            "forward_date": 0,
            "forward_from_chat": {"id": -100123, "type": "channel", "title": "Chan"},
            "forward_from_message_id": 10,
            "chat": {"id": 1, "type": "private"},
            "from": {"id": 1, "is_bot": False, "first_name": "A"},
            "text": "Some text",
        }
    )

    await main.handle_forwarded(fwd_msg, db, bot)

    assert captured["chan"] == "Chan"


@pytest.mark.asyncio
async def test_parse_event_alias_channel_title(monkeypatch):
    seen = {}

    class DummySession:
        async def __aenter__(self):
            return self

        async def __aexit__(self, exc_type, exc, tb):
            pass

        async def post(self, url, json=None, headers=None):
            seen["payload"] = json

            class Resp:
                def raise_for_status(self):
                    pass

                async def json(self):
                    return {"choices": [{"message": {"content": "{}"}}]}

            return Resp()

    monkeypatch.setenv("FOUR_O_TOKEN", "x")
    monkeypatch.setattr("main.ClientSession", DummySession)

    await main.parse_event_via_4o("t", channel_title="Name")

    assert "Name" in seen["payload"]["messages"][1]["content"]


@pytest.mark.asyncio
async def test_forward_add_event_origin(tmp_path: Path, monkeypatch):
    db = Database(str(tmp_path / "db.sqlite"))
    await db.init()
    bot = DummyBot("123:abc")

    async def fake_parse(text: str, source_channel: str | None = None) -> list[dict]:
        return [
            {
                "title": "Forwarded",
                "short_description": "desc",
                "date": "2025-07-16",
                "time": "18:00",
                "location_name": "Club",
            }
        ]

    async def fake_create(title, text, source, html_text=None, media=None, ics_url=None, db=None, **kwargs):
        return "https://t.me/page", "p"

    monkeypatch.setattr("main.parse_event_via_4o", fake_parse)
    monkeypatch.setattr("main.create_source_page", fake_create)

    start_msg = types.Message.model_validate(
        {
            "message_id": 1,
            "date": 0,
            "chat": {"id": 1, "type": "private"},
            "from": {"id": 1, "is_bot": False, "first_name": "A"},
            "text": "/start",
        }
    )
    await handle_start(start_msg, db, bot)

    upd = DummyUpdate(-100123, "Chan")
    await main.handle_my_chat_member(upd, db)

    async with db.get_session() as session:
        ch = await session.get(main.Channel, -100123)
        ch.is_registered = True
        await session.commit()

    fwd_msg = types.Message.model_validate(
        {
            "message_id": 3,
            "date": 0,
            "forward_origin": {
                "type": "channel",
                "chat": {"id": -100123, "type": "channel", "username": "chan"},
                "message_id": 10,
                "date": 0,
            },
            "chat": {"id": 1, "type": "private"},
            "from": {"id": 1, "is_bot": False, "first_name": "A"},
            "text": "Some text",
        }
    )

    await main.handle_forwarded(fwd_msg, db, bot)

    async with db.get_session() as session:
        ev = (await session.execute(select(Event))).scalars().first()

    assert ev.source_post_url == "https://t.me/chan/10"


@pytest.mark.asyncio
async def test_forward_add_event_photo(tmp_path: Path, monkeypatch):
    db = Database(str(tmp_path / "db.sqlite"))
    await db.init()
    bot = DummyBot("123:abc")

    async def fake_parse(text: str, source_channel: str | None = None) -> list[dict]:
        return [
            {
                "title": "Forwarded",
                "short_description": "desc",
                "date": FUTURE_DATE,
                "time": "18:00",
                "location_name": "Club",
            }
        ]

    captured = {}

    async def fake_add(db2, text, source_link, html_text=None, media=None, **kwargs):
        captured["media"] = media
        return []

    monkeypatch.setattr("main.parse_event_via_4o", fake_parse)
    monkeypatch.setattr("main.add_events_from_text", fake_add)

    start_msg = types.Message.model_validate(
        {
            "message_id": 1,
            "date": 0,
            "chat": {"id": 1, "type": "private"},
            "from": {"id": 1, "is_bot": False, "first_name": "A"},
            "text": "/start",
        }
    )
    await handle_start(start_msg, db, bot)

    upd = DummyUpdate(-100123, "Chan")
    await main.handle_my_chat_member(upd, db)

    async with db.get_session() as session:
        ch = await session.get(main.Channel, -100123)
        ch.is_registered = True
        await session.commit()

    fwd_msg = types.Message.model_validate(
        {
            "message_id": 3,
            "date": 0,
            "forward_date": 0,
            "forward_from_chat": {"id": -100123, "type": "channel", "username": "chan"},
            "forward_from_message_id": 10,
            "chat": {"id": 1, "type": "private"},
            "from": {"id": 1, "is_bot": False, "first_name": "A"},
            "text": "Some text",
            "photo": [
                {
                    "file_id": "f2",
                    "file_unique_id": "u2",
                    "width": 50,
                    "height": 50,
                }
            ],
        }
    )

    await main.handle_forwarded(fwd_msg, db, bot)

    assert captured["media"] == [(b"img", "photo.jpg")]


@pytest.mark.asyncio
async def test_forward_unregistered(tmp_path: Path, monkeypatch):
    db = Database(str(tmp_path / "db.sqlite"))
    await db.init()
    bot = DummyBot("123:abc")

    async def fake_parse(text: str, source_channel: str | None = None) -> list[dict]:
        return [
            {
                "title": "Fwd",
                "short_description": "d",
                "date": "2025-07-16",
                "time": "18:00",
                "location_name": "Club",
            }
        ]

    async def fake_create(title, text, source, html_text=None, media=None, ics_url=None, db=None, **kwargs):
        return "https://t.me/page", "p"

    monkeypatch.setattr("main.parse_event_via_4o", fake_parse)
    monkeypatch.setattr("main.create_source_page", fake_create)

    start_msg = types.Message.model_validate(
        {
            "message_id": 1,
            "date": 0,
            "chat": {"id": 1, "type": "private"},
            "from": {"id": 1, "is_bot": False, "first_name": "A"},
            "text": "/start",
        }
    )
    await handle_start(start_msg, db, bot)

    upd = DummyUpdate(-100123, "Chan")
    await main.handle_my_chat_member(upd, db)

    fwd_msg = types.Message.model_validate(
        {
            "message_id": 2,
            "date": 0,
            "forward_date": 0,
            "forward_from_chat": {"id": -100123, "type": "channel", "username": "chan"},
            "forward_from_message_id": 10,
            "chat": {"id": 1, "type": "private"},
            "from": {"id": 1, "is_bot": False, "first_name": "A"},
            "text": "Some text",
        }
    )

    await main.handle_forwarded(fwd_msg, db, bot)

    async with db.get_session() as session:
        ev = (await session.execute(select(Event))).scalars().first()

    assert ev.source_post_url is None


@pytest.mark.asyncio
async def test_media_group_caption_first(tmp_path: Path, monkeypatch):
    db = Database(str(tmp_path / "db.sqlite"))
    await db.init()
    bot = DummyBot("123:abc")

    async def fake_parse(text: str, source_channel: str | None = None) -> list[dict]:
        return [
            {
                "title": "MG",
                "short_description": "d",
                "date": "2025-07-16",
                "time": "18:00",
                "location_name": "Club",
            }
        ]

    async def fake_create(title, text, source, html_text=None, media=None, ics_url=None, db=None, **kwargs):
        return "https://t.me/page", "p"

    monkeypatch.setattr("main.parse_event_via_4o", fake_parse)
    monkeypatch.setattr("main.create_source_page", fake_create)

    start_msg = types.Message.model_validate(
        {
            "message_id": 1,
            "date": 0,
            "chat": {"id": 1, "type": "private"},
            "from": {"id": 1, "is_bot": False, "first_name": "A"},
            "text": "/start",
        }
    )
    await handle_start(start_msg, db, bot)

    upd = DummyUpdate(-100123, "Chan")
    await main.handle_my_chat_member(upd, db)

    async with db.get_session() as session:
        ch = await session.get(main.Channel, -100123)
        ch.is_registered = True
        await session.commit()

    msg1 = types.Message.model_validate(
        {
            "message_id": 2,
            "date": 0,
            "forward_date": 0,
            "media_group_id": "g1",
            "forward_from_chat": {"id": -100123, "type": "channel", "username": "chan"},
            "forward_from_message_id": 10,
            "chat": {"id": 1, "type": "private"},
            "from": {"id": 1, "is_bot": False, "first_name": "A"},
            "caption": "Announce",
        }
    )
    await main.handle_forwarded(msg1, db, bot)

    msg2 = types.Message.model_validate(
        {
            "message_id": 3,
            "date": 0,
            "forward_date": 0,
            "media_group_id": "g1",
            "forward_from_chat": {"id": -100123, "type": "channel", "username": "chan"},
            "forward_from_message_id": 11,
            "chat": {"id": 1, "type": "private"},
            "from": {"id": 1, "is_bot": False, "first_name": "A"},
        }
    )
    await main.handle_forwarded(msg2, db, bot)

    async with db.get_session() as session:
        ev = (await session.execute(select(Event))).scalars().first()

    assert ev.title == "MG"
    assert ev.source_post_url == "https://t.me/chan/10"


@pytest.mark.asyncio
async def test_media_group_caption_last(tmp_path: Path, monkeypatch):
    db = Database(str(tmp_path / "db.sqlite"))
    await db.init()
    bot = DummyBot("123:abc")

    async def fake_parse(text: str, source_channel: str | None = None) -> list[dict]:
        return [
            {
                "title": "MG",
                "short_description": "d",
                "date": "2025-07-16",
                "time": "18:00",
                "location_name": "Club",
            }
        ]

    async def fake_create(title, text, source, html_text=None, media=None, ics_url=None, db=None, **kwargs):
        return "https://t.me/page", "p"

    monkeypatch.setattr("main.parse_event_via_4o", fake_parse)
    monkeypatch.setattr("main.create_source_page", fake_create)

    start_msg = types.Message.model_validate(
        {
            "message_id": 1,
            "date": 0,
            "chat": {"id": 1, "type": "private"},
            "from": {"id": 1, "is_bot": False, "first_name": "A"},
            "text": "/start",
        }
    )
    await handle_start(start_msg, db, bot)

    upd = DummyUpdate(-100123, "Chan")
    await main.handle_my_chat_member(upd, db)

    async with db.get_session() as session:
        ch = await session.get(main.Channel, -100123)
        ch.is_registered = True
        await session.commit()

    msg1 = types.Message.model_validate(
        {
            "message_id": 2,
            "date": 0,
            "forward_date": 0,
            "media_group_id": "g2",
            "forward_from_chat": {"id": -100123, "type": "channel", "username": "chan"},
            "forward_from_message_id": 10,
            "chat": {"id": 1, "type": "private"},
            "from": {"id": 1, "is_bot": False, "first_name": "A"},
        }
    )
    await main.handle_forwarded(msg1, db, bot)

    msg2 = types.Message.model_validate(
        {
            "message_id": 3,
            "date": 0,
            "forward_date": 0,
            "media_group_id": "g2",
            "forward_from_chat": {"id": -100123, "type": "channel", "username": "chan"},
            "forward_from_message_id": 11,
            "chat": {"id": 1, "type": "private"},
            "from": {"id": 1, "is_bot": False, "first_name": "A"},
            "caption": "Announce",
        }
    )
    await main.handle_forwarded(msg2, db, bot)

    async with db.get_session() as session:
        evs = (await session.execute(select(Event))).scalars().all()

    assert len(evs) == 1
    assert evs[0].source_post_url == "https://t.me/chan/11"


@pytest.mark.asyncio
async def test_mark_free(tmp_path: Path, monkeypatch):
    db = Database(str(tmp_path / "db.sqlite"))
    await db.init()
    bot = DummyBot("123:abc")

    async def fake_create(title, text, source, html_text=None, media=None, ics_url=None, db=None, **kwargs):
        return "https://t.me/test", "path"

    monkeypatch.setattr("main.create_source_page", fake_create)

    msg = types.Message.model_validate(
        {
            "message_id": 1,
            "date": 0,
            "chat": {"id": 1, "type": "private"},
            "from": {"id": 1, "is_bot": False, "first_name": "M"},
            "text": "/addevent_raw Party|2025-07-16|18:00|Club",
        }
    )
    await handle_add_event_raw(msg, db, bot)

    async with db.get_session() as session:
        event = (await session.execute(select(Event))).scalars().first()

    cb = types.CallbackQuery.model_validate(
        {
            "id": "c1",
            "from": {"id": 1, "is_bot": False, "first_name": "M"},
            "chat_instance": "1",
            "data": f"markfree:{event.id}",
            "message": {
                "message_id": 2,
                "date": 0,
                "chat": {"id": 1, "type": "private"},
            },
        }
    ).as_(bot)

    async def dummy_answer(*args, **kwargs):
        return None

    object.__setattr__(cb, "answer", dummy_answer)
    await process_request(cb, db, bot)

    async with db.get_session() as session:
        updated = await session.get(Event, event.id)
    assert updated.is_free is True
    assert bot.edits
    btn = bot.edits[-1][2]["reply_markup"].inline_keyboard[0][0]
    assert btn.text == "\u2705 Бесплатное мероприятие"


@pytest.mark.asyncio
async def test_toggle_silent(tmp_path: Path, monkeypatch):
    db = Database(str(tmp_path / "db.sqlite"))
    await db.init()
    bot = DummyBot("123:abc")

    async def fake_create(title, text, source, html_text=None, media=None, ics_url=None, db=None, **kwargs):
        return "https://t.me/test", "path"

    monkeypatch.setattr("main.create_source_page", fake_create)

    msg = types.Message.model_validate(
        {
            "message_id": 1,
            "date": 0,
            "chat": {"id": 1, "type": "private"},
            "from": {"id": 1, "is_bot": False, "first_name": "M"},
            "text": "/addevent_raw Party|2025-07-16|18:00|Club",
        }
    )
    await handle_add_event_raw(msg, db, bot)

    async with db.get_session() as session:
        event = (await session.execute(select(Event))).scalars().first()

    cb = types.CallbackQuery.model_validate(
        {
            "id": "c2",
            "from": {"id": 1, "is_bot": False, "first_name": "M"},
            "chat_instance": "1",
            "data": f"togglesilent:{event.id}",
            "message": {
                "message_id": 2,
                "date": 0,
                "chat": {"id": 1, "type": "private"},
            },
        }
    ).as_(bot)

    async def dummy_answer(*args, **kwargs):
        return None

    object.__setattr__(cb, "answer", dummy_answer)
    await process_request(cb, db, bot)

    async with db.get_session() as session:
        updated = await session.get(Event, event.id)
    assert updated.silent is True
    assert bot.edits
    btn = bot.edits[-1][2]["reply_markup"].inline_keyboard[0][0]
    assert "Тихий" in btn.text


@pytest.mark.asyncio
async def test_exhibition_listing(tmp_path: Path, monkeypatch):
    db = Database(str(tmp_path / "db.sqlite"))
    await db.init()
    bot = DummyBot("123:abc")

    start_msg = types.Message.model_validate(
        {
            "message_id": 1,
            "date": 0,
            "chat": {"id": 1, "type": "private"},
            "from": {"id": 1, "is_bot": False, "first_name": "A"},
            "text": "/start",
        }
    )
    await handle_start(start_msg, db, bot)

    async def fake_parse(text: str, source_channel: str | None = None) -> list[dict]:
        return [
            {
                "title": "Expo",
                "short_description": "desc",
                "festival": "",
                "date": "2025-07-10",
                "end_date": "2025-07-20",
                "time": "",
                "location_name": "Hall",
                "location_address": "Addr",
                "city": "Калининград",
                "ticket_price_min": None,
                "ticket_price_max": None,
                "ticket_link": None,
                "event_type": "выставка",
                "emoji": None,
                "is_free": True,
            }
        ]

    monkeypatch.setattr("main.parse_event_via_4o", fake_parse)

    async def fake_create(title, text, source, html_text=None, media=None, ics_url=None, db=None, **kwargs):
        return "url", "p"

    monkeypatch.setattr("main.create_source_page", fake_create)

    add_msg = types.Message.model_validate(
        {
            "message_id": 2,
            "date": 0,
            "chat": {"id": 1, "type": "private"},
            "from": {"id": 1, "is_bot": False, "first_name": "A"},
            "text": "/addevent anything",
        }
    )
    await handle_add_event(add_msg, db, bot)

    evt_msg = types.Message.model_validate(
        {
            "message_id": 3,
            "date": 0,
            "chat": {"id": 1, "type": "private"},
            "from": {"id": 1, "is_bot": False, "first_name": "A"},
            "text": "/events 2025-07-10",
        }
    )
    await handle_events(evt_msg, db, bot)
    assert "(Открытие) Expo" in bot.messages[-1][1]

    evt_msg2 = types.Message.model_validate(
        {
            "message_id": 4,
            "date": 0,
            "chat": {"id": 1, "type": "private"},
            "from": {"id": 1, "is_bot": False, "first_name": "A"},
            "text": "/events 2025-07-20",
        }
    )
    await handle_events(evt_msg2, db, bot)
    assert "(Закрытие) Expo" in bot.messages[-1][1]

    exh_msg = types.Message.model_validate(
        {
            "message_id": 5,
            "date": 0,
            "chat": {"id": 1, "type": "private"},
            "from": {"id": 1, "is_bot": False, "first_name": "A"},
            "text": "/exhibitions",
        }
    )
    await handle_exhibitions(exh_msg, db, bot)
    assert "c 10 июля по 20 июля" in bot.messages[-1][1]


@pytest.mark.asyncio
async def test_multiple_events(tmp_path: Path, monkeypatch):
    db = Database(str(tmp_path / "db.sqlite"))
    await db.init()
    bot = DummyBot("123:abc")

    start_msg = types.Message.model_validate(
        {
            "message_id": 1,
            "date": 0,
            "chat": {"id": 1, "type": "private"},
            "from": {"id": 1, "is_bot": False, "first_name": "A"},
            "text": "/start",
        }
    )
    await handle_start(start_msg, db, bot)

    async def fake_parse(text: str, source_channel: str | None = None) -> list[dict]:
        return [
            {
                "title": "One",
                "short_description": "d1",
                "date": "2025-07-10",
                "time": "18:00",
                "location_name": "Hall",
            },
            {
                "title": "Two",
                "short_description": "d2",
                "date": "2025-07-11",
                "time": "20:00",
                "location_name": "Hall",
            },
        ]

    async def fake_create(title, text, source, html_text=None, media=None, ics_url=None, db=None, **kwargs):
        return f"url/{title}", title

    monkeypatch.setattr("main.parse_event_via_4o", fake_parse)
    monkeypatch.setattr("main.create_source_page", fake_create)

    add_msg = types.Message.model_validate(
        {
            "message_id": 2,
            "date": 0,
            "chat": {"id": 1, "type": "private"},
            "from": {"id": 1, "is_bot": False, "first_name": "A"},
            "text": "/addevent multi",
        }
    )
    await handle_add_event(add_msg, db, bot)

    async with db.get_session() as session:
        events = (await session.execute(select(Event))).scalars().all()

    assert len(events) == 2
    assert any(e.title == "One" for e in events)
    assert any(e.title == "Two" for e in events)


@pytest.mark.asyncio
async def test_months_command(tmp_path: Path):
    db = Database(str(tmp_path / "db.sqlite"))
    await db.init()
    bot = DummyBot("123:abc")

    async with db.get_session() as session:
        session.add(main.MonthPage(month="2025-07", url="https://t.me/p", path="p"))
        await session.commit()

    start_msg = types.Message.model_validate(
        {
            "message_id": 1,
            "date": 0,
            "chat": {"id": 1, "type": "private"},
            "from": {"id": 1, "is_bot": False, "first_name": "A"},
            "text": "/start",
        }
    )
    await handle_start(start_msg, db, bot)

    msg = types.Message.model_validate(
        {
            "message_id": 2,
            "date": 0,
            "chat": {"id": 1, "type": "private"},
            "from": {"id": 1, "is_bot": False, "first_name": "A"},
            "text": "/pages",
        }
    )

    await main.handle_pages(msg, db, bot)
    assert "2025-07" in bot.messages[-1][1]


@pytest.mark.asyncio
async def test_stats_pages(tmp_path: Path, monkeypatch):
    db = Database(str(tmp_path / "db.sqlite"))
    await db.init()
    bot = DummyBot("123:abc")

    prev_month = (date.today().replace(day=1) - timedelta(days=1)).strftime("%Y-%m")
    prev_weekend = main.next_weekend_start(date.today() - timedelta(days=7))

    cur_month = date.today().strftime("%Y-%m")
    next_month = main.next_month(cur_month)
    cur_weekend = main.next_weekend_start(date.today())
    next_weekend = main.next_weekend_start(cur_weekend + timedelta(days=1))

    async with db.get_session() as session:
        session.add(main.MonthPage(month=prev_month, url="u", path="mp_prev"))
        session.add(main.MonthPage(month=cur_month, url="u2", path="mp_cur"))
        session.add(main.MonthPage(month=next_month, url="u3", path="mp_next"))
        session.add(main.WeekendPage(start=prev_weekend.isoformat(), url="w1", path="wp_prev"))
        session.add(main.WeekendPage(start=cur_weekend.isoformat(), url="w2", path="wp_cur"))
        session.add(main.WeekendPage(start=next_weekend.isoformat(), url="w3", path="wp_next"))

        await session.commit()

    class DummyTG:
        def __init__(self, access_token=None):
            self.access_token = access_token

        def get_views(self, path, **_):

            views = {
                "mp_prev": {"views": 100},
                "mp_cur": {"views": 200},
                "mp_next": {"views": 300},
                "wp_prev": {"views": 10},
                "wp_cur": {"views": 20},
                "wp_next": {"views": 30},
            }
            return views[path]


    monkeypatch.setenv("TELEGRAPH_TOKEN", "t")
    monkeypatch.setattr(
        "main.Telegraph", lambda access_token=None, domain=None: DummyTG(access_token)
    )


    start_msg = types.Message.model_validate({
        "message_id": 1,
        "date": 0,
        "chat": {"id": 1, "type": "private"},
        "from": {"id": 1, "is_bot": False, "first_name": "A"},
        "text": "/start",
    })
    await handle_start(start_msg, db, bot)

    msg = types.Message.model_validate({
        "message_id": 2,
        "date": 0,
        "chat": {"id": 1, "type": "private"},
        "from": {"id": 1, "is_bot": False, "first_name": "A"},
        "text": "/stats",
    })
    await handle_stats(msg, db, bot)


    lines = bot.messages[-1][1].splitlines()
    assert any("100" in l for l in lines)  # previous month
    assert any("10" in l for l in lines)   # previous weekend
    assert any("20" in l for l in lines)   # current weekend
    assert any("300" in l for l in lines)  # future month



@pytest.mark.asyncio
async def test_stats_events(tmp_path: Path, monkeypatch):
    db = Database(str(tmp_path / "db.sqlite"))
    await db.init()
    bot = DummyBot("123:abc")

    prev_month_start = (date.today().replace(day=1) - timedelta(days=1)).replace(day=1)
    event_date = prev_month_start + timedelta(days=1)

    async with db.get_session() as session:
        session.add(
            Event(
                title="A",
                description="d",
                source_text="s",
                date=event_date.isoformat(),
                time="10:00",
                location_name="Hall",
                telegraph_url="http://a",
                telegraph_path="pa",
            )
        )
        session.add(
            Event(
                title="B",
                description="d",
                source_text="s",
                date=event_date.isoformat(),
                time="11:00",
                location_name="Hall",
                telegraph_url="http://b",
                telegraph_path="pb",
            )
        )
        await session.commit()

    class DummyTG:
        def __init__(self, access_token=None):
            pass

        def get_views(self, path, **_):
            return {"pa": {"views": 5}, "pb": {"views": 10}}[path]

    monkeypatch.setenv("TELEGRAPH_TOKEN", "t")

    monkeypatch.setattr(
        "main.Telegraph", lambda access_token=None, domain=None: DummyTG(access_token)
    )


    start_msg = types.Message.model_validate({
        "message_id": 1,
        "date": 0,
        "chat": {"id": 1, "type": "private"},
        "from": {"id": 1, "is_bot": False, "first_name": "A"},
        "text": "/start",
    })
    await handle_start(start_msg, db, bot)

    msg = types.Message.model_validate({
        "message_id": 2,
        "date": 0,
        "chat": {"id": 1, "type": "private"},
        "from": {"id": 1, "is_bot": False, "first_name": "A"},
        "text": "/stats events",
    })
    await handle_stats(msg, db, bot)

    lines = bot.messages[-1][1].splitlines()
    assert lines[0].startswith("http://b")
    assert "10" in lines[0]
    assert "5" in lines[1]


@pytest.mark.asyncio
async def test_build_month_page_content(tmp_path: Path, monkeypatch):
    db = Database(str(tmp_path / "db.sqlite"))
    await db.init()

    async with db.get_session() as session:
        session.add(
            Event(
                title="T",
                description="d",
                source_text="s",
                date="2025-07-16",
                time="18:00",
                location_name="Hall",
                is_free=True,
            )
        )
        await session.commit()

    class FakeDate(date):
        @classmethod
        def today(cls):
            return date(2025, 7, 10)


    class FakeDatetime(datetime):
        @classmethod
        def now(cls, tz=None):
            return datetime(2025, 7, 10, 12, 0, tzinfo=tz)

    monkeypatch.setattr(main, "date", FakeDate)
    monkeypatch.setattr(main, "datetime", FakeDatetime)


    title, content = await main.build_month_page_content(db, "2025-07")
    assert "июле 2025" in title
    assert "Полюбить Калининград Анонсы" in title
    assert any(n.get("tag") == "br" for n in content)


@pytest.mark.asyncio
async def test_build_weekend_page_content(tmp_path: Path):
    db = Database(str(tmp_path / "db.sqlite"))
    await db.init()

    saturday = main.next_weekend_start(date.today())
    async with db.get_session() as session:
        session.add(
            Event(
                title="W",
                description="d",
                source_text="s",
                date=saturday.isoformat(),
                time="18:00",
                location_name="Hall",
            )
        )
        await session.commit()

    title, content = await main.build_weekend_page_content(db, saturday.isoformat())
    assert "выходных" in title
    assert any(n.get("tag") == "h4" for n in content)
    intro = content[0]
    assert intro.get("tag") == "p"
    link = next(
        c
        for c in intro["children"]
        if isinstance(c, dict) and c.get("tag") == "a"
    )
    assert link.get("attrs", {}).get("href") == "https://t.me/kenigevents"
    assert str(saturday.day) in title

    cross = date(2025, 1, 31)
    async with db.get_session() as session:
        session.add(
            Event(
                title="C",
                description="d",
                source_text="s",
                date=cross.isoformat(),
                time="18:00",
                location_name="Hall",
            )
        )
        await session.commit()

    title2, _ = await main.build_weekend_page_content(db, cross.isoformat())
    assert "31 января" in title2 and "1 февраля" in title2


@pytest.mark.asyncio
async def test_weekend_nav_and_exhibitions(tmp_path: Path):
    db = Database(str(tmp_path / "db.sqlite"))
    await db.init()

    saturday = date(2025, 7, 12)
    next_sat = saturday + timedelta(days=7)
    async with db.get_session() as session:
        session.add(WeekendPage(start=saturday.isoformat(), url="u1", path="p1"))
        session.add(WeekendPage(start=next_sat.isoformat(), url="u2", path="p2"))
        session.add(MonthPage(month="2025-07", url="m1", path="mp1"))
        session.add(MonthPage(month="2025-08", url="m2", path="mp2"))
        session.add(
            Event(
                title="Expo",
                description="d",
                source_text="s",
                date=(saturday - timedelta(days=1)).isoformat(),
                end_date=(saturday + timedelta(days=10)).isoformat(),
                time="10:00",
                location_name="Hall",
                event_type="выставка",
            )
        )
        await session.commit()

    _, content = await main.build_weekend_page_content(db, saturday.isoformat())
    nav_blocks = [
        n
        for n in content
        if n.get("tag") == "h4"
        and any(
            isinstance(c, dict) and c.get("attrs", {}).get("href") == "u2"
            for c in n.get("children", [])
        )
    ]
    assert len(nav_blocks) == 2
    first_block_children = nav_blocks[0]["children"]
    assert not isinstance(first_block_children[0], dict)

    month_link_present = any(
        n.get("tag") == "h4"
        and any(
            isinstance(c, dict) and c.get("attrs", {}).get("href") == "m1"
            for c in n.get("children", [])
        )
        for n in content
    )
    assert month_link_present

    idx_exh = next(
        i
        for i, n in enumerate(content)
        if n.get("tag") == "h3" and "Постоянные" in "".join(n.get("children", []))
    )
    assert content[idx_exh - 1].get("tag") == "p"
    assert content[idx_exh - 2].get("tag") == "br"


@pytest.mark.asyncio
async def test_month_nav_and_exhibitions(tmp_path: Path):
    db = Database(str(tmp_path / "db.sqlite"))
    await db.init()

    async with db.get_session() as session:
        session.add(MonthPage(month="2025-07", url="m1", path="p1"))
        session.add(MonthPage(month="2025-08", url="m2", path="p2"))
        session.add(
            Event(
                title="Expo",
                description="d",
                source_text="s",
                date="2025-07-05",
                end_date="2025-07-20",
                time="10:00",
                location_name="Hall",
                event_type="выставка",
            )
        )
        await session.commit()

    _, content = await main.build_month_page_content(db, "2025-07")
    nav_blocks = [
        n
        for n in content
        if n.get("tag") == "h4"
        and any(
            isinstance(c, dict) and c.get("attrs", {}).get("href") == "m2"
            for c in n.get("children", [])
        )
    ]
    assert len(nav_blocks) == 2
    first_block_children = nav_blocks[0]["children"]
    assert not isinstance(first_block_children[0], dict)

    idx_exh = next(
        i
        for i, n in enumerate(content)
        if n.get("tag") == "h3" and "Постоянные" in "".join(n.get("children", []))
    )
    assert content[idx_exh - 1].get("tag") == "p"
    assert content[idx_exh - 2].get("tag") == "br"


@pytest.mark.asyncio
async def test_sync_weekend_page_first_creation_includes_nav(
    tmp_path: Path, monkeypatch
):
    db = Database(str(tmp_path / "db.sqlite"))
    await db.init()

    saturday = date(2025, 7, 12)
    next_sat = saturday + timedelta(days=7)
    updates: list[list[dict]] = []

    class DummyTG:
        def create_page(self, title, content):
            return {"url": "u1", "path": "p1"}

        def edit_page(self, path, title=None, content=None):
            updates.append(content)

    monkeypatch.setattr("main.get_telegraph_token", lambda: "t")
    monkeypatch.setattr(
        "main.Telegraph", lambda access_token=None, domain=None: DummyTG()
    )

    async with db.get_session() as session:
        session.add(WeekendPage(start=next_sat.isoformat(), url="u2", path="p2"))
        session.add(MonthPage(month="2025-07", url="m1", path="mp1"))
        session.add(MonthPage(month="2025-08", url="m2", path="mp2"))
        session.add(
            Event(
                title="Expo",
                description="d",
                source_text="s",
                date=(saturday - timedelta(days=1)).isoformat(),
                end_date=(saturday + timedelta(days=10)).isoformat(),
                time="10:00",
                location_name="Hall",
                event_type="выставка",
            )
        )
        await session.commit()

    await main.sync_weekend_page(db, saturday.isoformat())
    assert updates
    content = updates[0]
    found_weekend = any(
        isinstance(n, dict)
        and n.get("tag") == "h4"
        and any(
            isinstance(c, dict) and c.get("attrs", {}).get("href") == "u2"
            for c in n.get("children", [])
        )
        for n in content
    )
    found_exh = any(
        isinstance(n, dict)
        and n.get("tag") == "h3"
        and "Постоянные" in "".join(n.get("children", []))
        for n in content
    )
    assert found_weekend
    assert found_exh


@pytest.mark.asyncio
async def test_sync_weekend_page_updates_other_pages(tmp_path: Path, monkeypatch):
    db = Database(str(tmp_path / "db.sqlite"))
    await db.init()

    saturday = date(2025, 7, 12)
    next_sat = saturday + timedelta(days=7)

    edits: list[tuple[str, str]] = []

    class DummyTG:
        def create_page(self, title, content):
            edits.append(("create", "p1"))
            return {"url": "u1", "path": "p1"}

        def edit_page(self, path, title=None, content=None):
            edits.append(("edit", path))

    monkeypatch.setattr("main.get_telegraph_token", lambda: "t")
    monkeypatch.setattr(
        "main.Telegraph", lambda access_token=None, domain=None: DummyTG()
    )

    async with db.get_session() as session:
        session.add(WeekendPage(start=next_sat.isoformat(), url="u2", path="p2"))
        await session.commit()

    await main.sync_weekend_page(db, saturday.isoformat())

    assert ("edit", "p2") in edits


@pytest.mark.asyncio
async def test_missing_added_at(tmp_path: Path, monkeypatch):
    db = Database(str(tmp_path / "db.sqlite"))
    await db.init()

    async with db.get_session() as session:
        session.add(
            Event(
                title="T",
                description="d",
                source_text="s",
                date="2025-07-16",
                time="18:00",
                location_name="Hall",
                is_free=True,
                added_at=None,
            )
        )
        await session.commit()

    class FakeDate(date):
        @classmethod
        def today(cls):
            return date(2025, 7, 10)


    class FakeDatetime(datetime):
        @classmethod
        def now(cls, tz=None):
            return datetime(2025, 7, 10, 12, 0, tzinfo=tz)

    monkeypatch.setattr(main, "date", FakeDate)
    monkeypatch.setattr(main, "datetime", FakeDatetime)


    title, content = await main.build_month_page_content(db, "2025-07")
    assert any(n.get("tag") == "h4" for n in content)


@pytest.mark.asyncio
async def test_event_title_link(tmp_path: Path, monkeypatch):
    db = Database(str(tmp_path / "db.sqlite"))
    await db.init()

    async with db.get_session() as session:
        session.add(
            Event(
                title="Party",
                description="d",
                source_text="s",
                date="2025-07-16",
                time="18:00",
                location_name="Hall",
                source_post_url="https://t.me/chan/1",
                emoji="🎉",
            )
        )
        await session.commit()

    class FakeDate(date):
        @classmethod
        def today(cls):
            return date(2025, 7, 10)


    class FakeDatetime(datetime):
        @classmethod
        def now(cls, tz=None):
            return datetime(2025, 7, 10, 12, 0, tzinfo=tz)

    monkeypatch.setattr(main, "date", FakeDate)
    monkeypatch.setattr(main, "datetime", FakeDatetime)


    _, content = await main.build_month_page_content(db, FUTURE_DATE[:7])
    h4 = next(n for n in content if n.get("tag") == "h4")
    children = h4["children"]
    assert any(isinstance(c, dict) and c.get("tag") == "a" for c in children)
    anchor = next(c for c in children if isinstance(c, dict) and c.get("tag") == "a")
    assert anchor["attrs"]["href"] == "https://t.me/chan/1"
    assert anchor["children"] == ["Party"]


@pytest.mark.asyncio
async def test_emoji_not_duplicated(tmp_path: Path, monkeypatch):
    db = Database(str(tmp_path / "db.sqlite"))
    await db.init()

    async with db.get_session() as session:
        session.add(
            Event(
                title="🎉 Party",
                description="d",
                source_text="s",
                date="2025-07-16",
                time="18:00",
                location_name="Hall",
                emoji="🎉",
            )
        )
        await session.commit()

    class FakeDate(date):
        @classmethod
        def today(cls):
            return date(2025, 7, 10)


    class FakeDatetime(datetime):
        @classmethod
        def now(cls, tz=None):
            return datetime(2025, 7, 10, 12, 0, tzinfo=tz)

    monkeypatch.setattr(main, "date", FakeDate)
    monkeypatch.setattr(main, "datetime", FakeDatetime)


    _, content = await main.build_month_page_content(db, FUTURE_DATE[:7])
    h4 = next(n for n in content if n.get("tag") == "h4")
    text = "".join(
        c if isinstance(c, str) else "".join(c.get("children", []))
        for c in h4["children"]
    )
    assert text.count("🎉") == 1


@pytest.mark.asyncio
async def test_spacing_after_headers(tmp_path: Path):
    db = Database(str(tmp_path / "db.sqlite"))
    await db.init()

    async with db.get_session() as session:
        session.add(
            Event(
                title="Weekend",
                description="d",
                source_text="s",
                date=FUTURE_DATE,
                time="18:00",
                location_name="Hall",
            )
        )
        session.add(
            Event(
                title="Expo",
                description="d",
                source_text="s",
                date=date.today().isoformat(),
                time="20:00",
                location_name="Hall",
                end_date=(date.today() + timedelta(days=8)).isoformat(),
                event_type="выставка",
            )
        )
        await session.commit()

    _, content = await main.build_month_page_content(db, FUTURE_DATE[:7])
    idx = next(
        i
        for i, n in enumerate(content)
        if n.get("tag") == "h3" and str(date.fromisoformat(FUTURE_DATE).day) in "".join(n.get("children", []))
    )
    assert content[idx + 1].get("tag") == "br"
    exh_idx = next(
        i
        for i, n in enumerate(content)
        if n.get("tag") == "h3" and "Постоянные" in "".join(n.get("children", []))
    )
    assert content[exh_idx + 1].get("tag") == "br"


@pytest.mark.asyncio
async def test_event_spacing(tmp_path: Path):
    db = Database(str(tmp_path / "db.sqlite"))
    await db.init()

    async with db.get_session() as session:
        session.add(
            Event(
                title="One",
                description="d",
                source_text="s",
                date=FUTURE_DATE,
                time="18:00",
                location_name="Hall",
            )
        )
        session.add(
            Event(
                title="Two",
                description="d",
                source_text="s",
                date=FUTURE_DATE,
                time="19:00",
                location_name="Hall",
            )
        )
        await session.commit()

    _, content = await main.build_month_page_content(db, FUTURE_DATE[:7])
    indices = [i for i, n in enumerate(content) if n.get("tag") == "h4"]
    assert content[indices[0] + 1].get("tag") == "p"


def test_registration_link_formatting():
    e = Event(
        title="T",
        description="d",
        source_text="s",
        date="2025-07-10",
        time="18:00",
        location_name="Hall",
        is_free=True,
        ticket_link="https://reg",
    )
    md = main.format_event_md(e)
    assert "Бесплатно [по регистрации](https://reg)" in md


def test_format_event_no_city_dup():
    e = Event(
        title="T",
        description="d",
        source_text="s",
        date="2025-07-10",
        time="18:00",
        location_name="Hall",
        location_address="Addr, Калининград",
        city="Калининград",
    )
    md = main.format_event_md(e)
    assert md.count("Калининград") == 1


def test_pushkin_card_formatting():
    e = Event(
        title="T",
        description="d",
        source_text="s",
        date="2025-07-10",
        time="18:00",
        location_name="Hall",
        ticket_link="https://reg",
        pushkin_card=True,
    )
    md = main.format_event_md(e)
    lines = md.split("\n")
    assert "\u2705 Пушкинская карта" in lines
    # next line should mention tickets or registration
    assert any("Билеты" in l or "регистра" in l for l in lines[lines.index("\u2705 Пушкинская карта") + 1:])


@pytest.mark.asyncio
async def test_date_range_parsing(tmp_path: Path, monkeypatch):
    db = Database(str(tmp_path / "db.sqlite"))
    await db.init()
    bot = DummyBot("123:abc")

    async def fake_parse(text: str, source_channel: str | None = None) -> list[dict]:
        return [
            {
                "title": "Expo",
                "short_description": "desc",
                "date": "2025-07-01..2025-07-17",
                "time": "18:00",
                "location_name": "Hall",
                "event_type": "выставка",
            }
        ]

    async def fake_create(title, text, source, html_text=None, media=None, ics_url=None, db=None, **kwargs):
        return "url", "p"

    monkeypatch.setattr("main.parse_event_via_4o", fake_parse)
    monkeypatch.setattr("main.create_source_page", fake_create)

    async def fake_sync(*args, **kwargs):
        return None

    monkeypatch.setattr("main.sync_month_page", fake_sync)

    msg = types.Message.model_validate(
        {
            "message_id": 1,
            "date": 0,
            "chat": {"id": 1, "type": "private"},
            "from": {"id": 1, "is_bot": False, "first_name": "A"},
            "text": "/addevent any",
        }
    )

    await handle_add_event(msg, db, bot)

    async with db.get_session() as session:
        ev = (await session.execute(select(Event))).scalars().first()

    assert ev.date == "2025-07-01"
    assert ev.end_date == "2025-07-17"


def test_md_to_html_sanitizes():
    md = "# T\nline\n<tg-emoji emoji-id='1'>R</tg-emoji>"
    html = main.md_to_html(md)
    assert "<h1>" not in html
    assert "tg-emoji" not in html
    assert "<h3>" in html
    assert "<br" in html


@pytest.mark.asyncio
async def test_sync_month_page_error(tmp_path: Path, monkeypatch):
    db = Database(str(tmp_path / "db.sqlite"))
    await db.init()

    async with db.get_session() as session:
        session.add(
            Event(
                title="Party",
                description="desc",
                source_text="t",
                date="2025-07-16",
                time="18:00",
                location_name="Club",
            )
        )
        session.add(main.MonthPage(month="2025-07", url="u", path="p"))
        await session.commit()

    class DummyTG:
        def edit_page(self, *args, **kwargs):
            raise Exception("fail")

    monkeypatch.setattr("main.get_telegraph_token", lambda: "t")
    monkeypatch.setattr(
        "main.Telegraph", lambda access_token=None, domain=None: DummyTG()
    )

    # Should not raise
    await main.sync_month_page(db, "2025-07")


@pytest.mark.asyncio
async def test_sync_month_page_split(tmp_path: Path, monkeypatch):
    db = Database(str(tmp_path / "db.sqlite"))
    await db.init()

    async with db.get_session() as session:
        for day in range(1, 4):
            session.add(
                Event(
                    title=f"E{day}",
                    description="d",
                    source_text="s",
                    date=f"2025-07-{day:02d}",
                    time="10:00",
                    location_name="L",
                )
            )
        await session.commit()

    calls = {"created": []}

    class DummyTG:
        def __init__(self, access_token=None):
            pass

        def create_page(self, title, content=None, **_):
            calls["created"].append(json_dumps(content))
            idx = len(calls["created"])
            return {"url": f"u{idx}", "path": f"p{idx}"}

        def edit_page(self, path, title=None, content=None):
            pass

    monkeypatch.setattr("main.get_telegraph_token", lambda: "t")
    monkeypatch.setattr("main.Telegraph", lambda access_token=None, domain=None: DummyTG())
    monkeypatch.setattr("main.TELEGRAPH_PAGE_LIMIT", 10)

    await main.sync_month_page(db, "2025-07")

    async with db.get_session() as session:
        page = await session.get(MonthPage, "2025-07")
    assert page.url2 is not None
    assert len(calls["created"]) == 2


@pytest.mark.asyncio
async def test_sync_month_page_split_on_error(tmp_path: Path, monkeypatch):
    db = Database(str(tmp_path / "db.sqlite"))
    await db.init()

    async with db.get_session() as session:
        for day in range(1, 4):
            session.add(
                Event(
                    title=f"E{day}",
                    description="d",
                    source_text="s",
                    date=f"2025-07-{day:02d}",
                    time="10:00",
                    location_name="L",
                )
            )
        session.add(MonthPage(month="2025-07", url="u1", path="p1"))
        await session.commit()

    calls = {"created": [], "edited": 0}

    class DummyTG:
        def __init__(self, access_token=None):
            pass

        def create_page(self, title, content=None, **_):
            calls["created"].append(json_dumps(content))
            idx = len(calls["created"]) + 1
            return {"url": f"u{idx}", "path": f"p{idx}"}

        def edit_page(self, path, title=None, content=None):
            calls["edited"] += 1
            if path == "p1" and calls["edited"] == 1:
                raise TelegraphException("CONTENT_TOO_BIG")

    monkeypatch.setattr("main.get_telegraph_token", lambda: "t")
    monkeypatch.setattr("main.Telegraph", lambda access_token=None, domain=None: DummyTG())

    await main.sync_month_page(db, "2025-07")

    async with db.get_session() as session:
        page = await session.get(MonthPage, "2025-07")
    assert page.url == "u1"
    assert page.url2 is not None
    assert len(calls["created"]) == 1


@pytest.mark.asyncio

async def test_current_month_omits_past_events(tmp_path: Path, monkeypatch):
    db = Database(str(tmp_path / "db.sqlite"))
    await db.init()

    async with db.get_session() as session:
        session.add(
            Event(
                title="Past",
                description="d",
                source_text="s",
                date="2025-07-10",
                time="10:00",
                location_name="Hall",
            )
        )
        session.add(
            Event(
                title="Future",
                description="d",
                source_text="s",
                date="2025-07-20",
                time="10:00",
                location_name="Hall",
            )
        )
        await session.commit()

    class FakeDate(date):
        @classmethod
        def today(cls):
            return date(2025, 7, 15)


    class FakeDatetime(datetime):
        @classmethod
        def now(cls, tz=None):
            return datetime(2025, 7, 15, 12, 0, tzinfo=tz)

    monkeypatch.setattr(main, "date", FakeDate)
    monkeypatch.setattr(main, "datetime", FakeDatetime)


    _, content = await main.build_month_page_content(db, "2025-07")
    titles = [
        c
        for n in content
        if n.get("tag") == "h4"
        for c in n.get("children", [])
        if isinstance(c, str)
    ]
    assert any("Future" in t for t in titles)
    assert not any("Past" in t for t in titles)


@pytest.mark.asyncio

async def test_month_page_split_filters_past_events(tmp_path: Path, monkeypatch):
    db = Database(str(tmp_path / "db.sqlite"))
    await db.init()

    async with db.get_session() as session:
        for day in range(5, 8):
            session.add(
                Event(
                    title=f"P{day}",
                    description="d",
                    source_text="s",
                    date=f"2025-07-{day:02d}",
                    time="10:00",
                    location_name="L",
                )
            )
        for day in range(19, 23):
            session.add(
                Event(
                    title=f"F{day}",
                    description="d",
                    source_text="s",
                    date=f"2025-07-{day:02d}",
                    time="10:00",
                    location_name="L",
                )
            )
        await session.commit()

    class FakeDate(date):
        @classmethod
        def today(cls):
            return date(2025, 7, 19)


    class FakeDatetime(datetime):
        @classmethod
        def now(cls, tz=None):
            return datetime(2025, 7, 19, 12, 0, tzinfo=tz)


    created: list[list] = []

    class DummyTG:
        def __init__(self, access_token=None):
            pass

        def create_page(self, title, content=None, **_):
            created.append(content)
            idx = len(created)
            return {"url": f"u{idx}", "path": f"p{idx}"}

        def edit_page(self, path, title=None, content=None):
            created.append(content)

    monkeypatch.setattr(main, "date", FakeDate)

    monkeypatch.setattr(main, "datetime", FakeDatetime)

    monkeypatch.setattr(main, "get_telegraph_token", lambda: "t")
    monkeypatch.setattr(
        "main.Telegraph", lambda access_token=None, domain=None: DummyTG()
    )
    monkeypatch.setattr(main, "TELEGRAPH_PAGE_LIMIT", 10)

    await main.sync_month_page(db, "2025-07")

    assert len(created) == 2
    titles = [
        c
        for n in created[0]
        if n.get("tag") == "h4"
        for c in n.get("children", [])
        if isinstance(c, str)
    ]
    assert not any(t.startswith("P") for t in titles)


@pytest.mark.asyncio

async def test_update_source_page_uses_content(monkeypatch):
    events = {}

    class DummyTG:
        def get_page(self, path, return_html=True):
            return {"content": "<p>old</p>"}

        def edit_page(self, path, title, html_content):
            events["html"] = html_content

    monkeypatch.setattr("main.get_telegraph_token", lambda: "t")
    monkeypatch.setattr(
        "main.Telegraph", lambda access_token=None, domain=None: DummyTG()
    )

    await main.update_source_page("path", "Title", "new")
    html = events.get("html", "")
    assert "<p>old</p>" in html
    assert "new" in html
    assert main.CONTENT_SEPARATOR in html


@pytest.mark.asyncio
async def test_update_source_page_footer(monkeypatch):
    edited = {}

    class DummyTG:
        def get_page(self, path, return_html=True):
            return {"content": "<p>old</p>"}

        def edit_page(self, path, title, html_content):
            edited["html"] = html_content

    monkeypatch.setattr("main.get_telegraph_token", lambda: "t")
    monkeypatch.setattr(
        "main.Telegraph", lambda access_token=None, domain=None: DummyTG()
    )

    await main.update_source_page("p", "T", "text")
    html = edited.get("html", "")
    assert "Полюбить Калининград Анонсы" in html
    assert "&nbsp;" in html


@pytest.mark.asyncio
async def test_update_source_page_normalizes_hashtags(monkeypatch):
    class DummyTG:
        def get_page(self, path, return_html=True):
            return {"content": ""}

        def edit_page(self, path, title, html_content):
            assert "#1_августа" not in html_content
            assert "1 августа" in html_content

    monkeypatch.setattr("main.get_telegraph_token", lambda: "t")
    monkeypatch.setattr(
        "main.Telegraph", lambda access_token=None, domain=None: DummyTG()
    )

    await main.update_source_page("p", "T", "#1_августа event")


def test_apply_ics_link_insert_and_remove():
    html = "<p><strong>T</strong></p><p></p><p>body</p>"
    added = main.apply_ics_link(html, "http://x")
    assert "Добавить в календарь" in added
    removed = main.apply_ics_link(added, None)
    assert "Добавить в календарь" not in removed


@pytest.mark.asyncio
async def test_update_source_page_ics(monkeypatch):
    edited = {}

    class DummyTG:
        def get_page(self, path, return_html=True):
            return {"content": "<p>T</p><p></p><p>body</p>"}

        def edit_page(self, path, title, html_content):
            edited["html"] = html_content

    monkeypatch.setattr("main.get_telegraph_token", lambda: "t")
    monkeypatch.setattr(
        "main.Telegraph", lambda access_token=None, domain=None: DummyTG()
    )

    await main.update_source_page_ics("p", "T", "http://x")
    assert "Добавить в календарь" in edited.get("html", "")
    await main.update_source_page_ics("p", "T", None)
    assert "Добавить в календарь" not in edited.get("html", "")


@pytest.mark.asyncio
async def test_create_source_page_adds_nav(tmp_path: Path, monkeypatch):
    captured = {}

    class DummyTG:
        def create_page(self, title, html_content=None, **_):
            captured["html"] = html_content
            return {"url": "https://telegra.ph/test", "path": "p"}

    monkeypatch.setenv("TELEGRAPH_TOKEN", "t")
    monkeypatch.setattr(
        "main.Telegraph", lambda access_token=None, domain=None: DummyTG()
    )

    db = Database(str(tmp_path / "db.sqlite"))
    await db.init()
    async with db.get_session() as session:
        session.add(MonthPage(month="2025-07", url="u1", path="p1"))
        session.add(MonthPage(month="2025-08", url="u2", path="p2"))
        await session.commit()

    res = await main.create_source_page("T", "text", None, db=db)
    assert "u1" in captured.get("html", "")
    assert res[0] == "https://telegra.ph/test"


@pytest.mark.asyncio
async def test_create_source_page_footer(monkeypatch):
    captured = {}

    class DummyTG:
        def create_page(self, title, html_content=None, **_):
            captured["html"] = html_content
            return {"url": "https://telegra.ph/test", "path": "p"}

    monkeypatch.setenv("TELEGRAPH_TOKEN", "t")
    monkeypatch.setattr(
        "main.Telegraph", lambda access_token=None, domain=None: DummyTG()
    )

    await main.create_source_page("T", "text", None)
    html = captured.get("html", "")
    assert "Полюбить Калининград Анонсы" in html
    assert "&nbsp;" in html


@pytest.mark.asyncio
async def test_update_event_description_from_telegraph(tmp_path: Path, monkeypatch):
    db = Database(str(tmp_path / "db.sqlite"))
    await db.init()

    class DummyTG:
        def get_page(self, path, return_html=True):
            return {"content": f"<p>first</p><p>{main.CONTENT_SEPARATOR}</p><p>second</p>"}

    monkeypatch.setattr("main.get_telegraph_token", lambda: "t")
    monkeypatch.setattr("main.Telegraph", lambda access_token=None, domain=None: DummyTG())

    event = Event(
        title="T",
        description="old",
        source_text="s",
        date=FUTURE_DATE,
        time="18:00",
        location_name="Hall",
        telegraph_path="p",
    )
    async with db.get_session() as session:
        session.add(event)
        await session.commit()

    async def fake_parse(text: str, source_channel: str | None = None) -> list[dict]:
        assert "first" in text and "second" in text
        return [
            {
                "title": "T",
                "short_description": "combined",
                "date": FUTURE_DATE,
                "time": "18:00",
                "location_name": "Hall",
            }
        ]

    monkeypatch.setattr("main.parse_event_via_4o", fake_parse)

    await main.update_event_description(event, db)

    async with db.get_session() as session:
        updated = await session.get(Event, event.id)

    assert updated.description == "combined"


@pytest.mark.asyncio
async def test_nav_limits_past(tmp_path: Path, monkeypatch):
    db = Database(str(tmp_path / "db.sqlite"))
    await db.init()

    class FakeDate(date):
        @classmethod
        def today(cls):
            return date(2025, 7, 15)

    class FakeDatetime(datetime):
        @classmethod
        def now(cls, tz=None):
            return datetime(2025, 7, 15, 12, 0, tzinfo=tz)

    monkeypatch.setattr(main, "date", FakeDate)
    monkeypatch.setattr(main, "datetime", FakeDatetime)

    today = FakeDate.today()
    async with db.get_session() as session:
        session.add(
            Event(
                title="T",
                description="d",
                source_text="t",
                date=today.isoformat(),
                time="10:00",
                location_name="Hall",
            )
        )
        await session.commit()

    text, markup = await main.build_events_message(db, today, timezone.utc)
    row = markup.inline_keyboard[-1]
    assert len(row) == 1
    assert row[0].text == "\u25b6"


@pytest.mark.asyncio
async def test_nav_future_has_prev(tmp_path: Path, monkeypatch):
    db = Database(str(tmp_path / "db.sqlite"))
    await db.init()

    class FakeDate(date):
        @classmethod
        def today(cls):
            return date(2025, 7, 15)

    class FakeDatetime(datetime):
        @classmethod
        def now(cls, tz=None):
            return datetime(2025, 7, 15, 12, 0, tzinfo=tz)

    monkeypatch.setattr(main, "date", FakeDate)
    monkeypatch.setattr(main, "datetime", FakeDatetime)

    today = FakeDate.today()
    future = today + timedelta(days=1)
    async with db.get_session() as session:
        session.add(
            Event(
                title="T",
                description="d",
                source_text="t",
                date=future.isoformat(),
                time="10:00",
                location_name="Hall",
            )
        )
        await session.commit()

    text, markup = await main.build_events_message(db, future, timezone.utc)
    row = markup.inline_keyboard[-1]
    assert len(row) == 2
    assert row[0].text == "\u25c0"
    assert row[1].text == "\u25b6"


@pytest.mark.asyncio
async def test_delete_event_updates_month(tmp_path: Path, monkeypatch):
    db = Database(str(tmp_path / "db.sqlite"))
    await db.init()
    bot = DummyBot("123:abc")

    async def fake_create(title, text, source, html_text=None, media=None, ics_url=None, db=None, **kwargs):
        return "url", "p"

    called = {}

    async def fake_sync(db_obj, month):
        called["month"] = month

    monkeypatch.setattr("main.create_source_page", fake_create)
    monkeypatch.setattr("main.sync_month_page", fake_sync)

    add_msg = types.Message.model_validate(
        {
            "message_id": 1,
            "date": 0,
            "chat": {"id": 1, "type": "private"},
            "from": {"id": 1, "is_bot": False, "first_name": "A"},
            "text": "/addevent_raw Party|2025-07-16|18:00|Club",
        }
    )

    await handle_add_event_raw(add_msg, db, bot)

    async with db.get_session() as session:
        event = (await session.execute(select(Event))).scalars().first()

    cb = types.CallbackQuery.model_validate(
        {
            "id": "c1",
            "from": {"id": 1, "is_bot": False, "first_name": "A"},
            "chat_instance": "1",
            "data": f"del:{event.id}:{event.date}",
            "message": {
                "message_id": 2,
                "date": 0,
                "chat": {"id": 1, "type": "private"},
            },
        }
    ).as_(bot)
    object.__setattr__(cb.message, "_bot", bot)

    async def dummy_edit(*args, **kwargs):
        return None

    object.__setattr__(cb.message, "edit_text", dummy_edit)

    async def dummy_answer(*args, **kwargs):
        return None

    object.__setattr__(cb, "answer", dummy_answer)

    await process_request(cb, db, bot)

    assert called.get("month") == "2025-07"


@pytest.mark.asyncio
async def test_title_duplicate_update(tmp_path: Path, monkeypatch):
    db = Database(str(tmp_path / "db.sqlite"))
    await db.init()
    bot = DummyBot("123:abc")

    async def fake_create(title, text, source, html_text=None, media=None, ics_url=None, db=None, **kwargs):
        return "url", "p"

    monkeypatch.setattr("main.create_source_page", fake_create)

    msg1 = types.Message.model_validate(
        {
            "message_id": 1,
            "date": 0,
            "chat": {"id": 1, "type": "private"},
            "from": {"id": 1, "is_bot": False, "first_name": "M"},
            "text": "/addevent_raw Movie|2025-07-16|20:00|Hall",
        }
    )
    await handle_add_event_raw(msg1, db, bot)

    msg2 = types.Message.model_validate(
        {
            "message_id": 2,
            "date": 0,
            "chat": {"id": 1, "type": "private"},
            "from": {"id": 1, "is_bot": False, "first_name": "M"},
            "text": "/addevent_raw Movie|2025-07-16|20:00|Another",
        }
    )
    await handle_add_event_raw(msg2, db, bot)

    async with db.get_session() as session:
        events = (await session.execute(select(Event))).scalars().all()

    assert len(events) == 1
    assert events[0].location_name == "Another"


@pytest.mark.asyncio
async def test_llm_duplicate_check(tmp_path: Path, monkeypatch):
    db = Database(str(tmp_path / "db.sqlite"))
    await db.init()
    bot = DummyBot("123:abc")

    async def fake_create(title, text, source, html_text=None, media=None, ics_url=None, db=None, **kwargs):
        return "url", "p"

    called = {"cnt": 0}

    async def fake_check(ev, new):
        called["cnt"] += 1
        return True, "", ""

    monkeypatch.setattr("main.create_source_page", fake_create)
    monkeypatch.setattr("main.check_duplicate_via_4o", fake_check)

    msg1 = types.Message.model_validate(
        {
            "message_id": 1,
            "date": 0,
            "chat": {"id": 1, "type": "private"},
            "from": {"id": 1, "is_bot": False, "first_name": "M"},
            "text": "/addevent_raw Movie|2025-07-16|20:00|Hall",
        }
    )
    await handle_add_event_raw(msg1, db, bot)

    msg2 = types.Message.model_validate(
        {
            "message_id": 2,
            "date": 0,
            "chat": {"id": 1, "type": "private"},
            "from": {"id": 1, "is_bot": False, "first_name": "M"},
            "text": "/addevent_raw Premiere Movie|2025-07-16|20:00|Other",
        }
    )
    await handle_add_event_raw(msg2, db, bot)

    async with db.get_session() as session:
        events = (await session.execute(select(Event))).scalars().all()

    assert len(events) == 1
    assert called["cnt"] == 1


@pytest.mark.asyncio
async def test_extract_ticket_link(tmp_path: Path, monkeypatch):
    db = Database(str(tmp_path / "db.sqlite"))
    await db.init()
    bot = DummyBot("123:abc")

    async def fake_parse(text: str, source_channel: str | None = None) -> list[dict]:
        return [
            {
                "title": "T",
                "short_description": "d",
                "date": FUTURE_DATE,
                "time": "18:00",
                "location_name": "Hall",
                "ticket_link": None,
                "event_type": "встреча",
                "emoji": None,
                "is_free": True,
            }
        ]

    async def fake_create(title, text, source, html_text=None, media=None, ics_url=None, db=None, **kwargs):
        return "url", "p"

    monkeypatch.setattr("main.parse_event_via_4o", fake_parse)
    monkeypatch.setattr("main.create_source_page", fake_create)

    html = "Регистрация <a href='https://reg'>по ссылке</a>"
    results = await main.add_events_from_text(db, "text", None, html, None)
    ev = results[0][0]
    assert ev.ticket_link == "https://reg"


@pytest.mark.asyncio
async def test_extract_ticket_link_near_word(tmp_path: Path, monkeypatch):
    db = Database(str(tmp_path / "db.sqlite"))
    await db.init()
    bot = DummyBot("123:abc")

    async def fake_parse(text: str, source_channel: str | None = None) -> list[dict]:
        return [
            {
                "title": "T",
                "short_description": "d",
                "date": FUTURE_DATE,
                "time": "18:00",
                "location_name": "Hall",
                "ticket_link": None,
                "event_type": "встреча",
                "emoji": None,
                "is_free": True,
            }
        ]

    async def fake_create(title, text, source, html_text=None, media=None, ics_url=None, db=None, **kwargs):
        return "url", "p"

    monkeypatch.setattr("main.parse_event_via_4o", fake_parse)
    monkeypatch.setattr("main.create_source_page", fake_create)

    html = "Чтобы поучаствовать, нужна регистрация. <a href='https://reg2'>Жми</a>"
    results = await main.add_events_from_text(db, "text", None, html, None)
    ev = results[0][0]
    assert ev.ticket_link == "https://reg2"


@pytest.mark.asyncio
async def test_ticket_link_overrides_invalid(tmp_path: Path, monkeypatch):
    db = Database(str(tmp_path / "db.sqlite"))
    await db.init()
    bot = DummyBot("123:abc")

    async def fake_parse(text: str, source_channel: str | None = None) -> list[dict]:
        return [
            {
                "title": "T",
                "short_description": "d",
                "date": FUTURE_DATE,
                "time": "18:00",
                "location_name": "Hall",
                "ticket_link": "Регистрация по ссылке",
                "event_type": "встреча",
                "emoji": None,
                "is_free": True,
            }
        ]

    async def fake_create(title, text, source, html_text=None, media=None, ics_url=None, db=None, **kwargs):
        return "url", "p"

    monkeypatch.setattr("main.parse_event_via_4o", fake_parse)
    monkeypatch.setattr("main.create_source_page", fake_create)

    html = "Регистрация <a href='https://real'>по ссылке</a>"
    results = await main.add_events_from_text(db, "text", None, html, None)
    ev = results[0][0]
    assert ev.ticket_link == "https://real"


@pytest.mark.asyncio
async def test_multiple_ticket_links(tmp_path: Path, monkeypatch):
    db = Database(str(tmp_path / "db.sqlite"))
    await db.init()
    bot = DummyBot("123:abc")

    async def fake_parse(text: str, source_channel: str | None = None) -> list[dict]:
        return [
            {
                "title": "A",
                "short_description": "d1",
                "date": FUTURE_DATE,
                "time": "18:00",
                "location_name": "Hall",
                "ticket_link": None,
                "event_type": "концерт",
                "emoji": None,
                "is_free": True,
            },
            {
                "title": "B",
                "short_description": "d2",
                "date": FUTURE_DATE,
                "time": "19:00",
                "location_name": "Hall",
                "ticket_link": None,
                "event_type": "концерт",
                "emoji": None,
                "is_free": True,
            },
        ]

    async def fake_create(title, text, source, html_text=None, media=None, ics_url=None, db=None, **kwargs):
        return "url", "p"

    monkeypatch.setattr("main.parse_event_via_4o", fake_parse)
    monkeypatch.setattr("main.create_source_page", fake_create)

    html = (
        "Билеты <a href='https://l1'>купить</a>" 
        " и ещё один концерт. Билеты <a href='https://l2'>здесь</a>"
    )

    results = await main.add_events_from_text(db, "text", None, html, None)
    assert results[0][0].ticket_link == "https://l1"
    assert results[1][0].ticket_link == "https://l2"


@pytest.mark.asyncio
async def test_add_event_lines_include_vk_link(tmp_path: Path, monkeypatch):
    db = Database(str(tmp_path / "db.sqlite"))
    await db.init()

    async def fake_parse(text: str) -> list[dict]:
        return [
            {
                "title": "T",
                "short_description": "d",
                "date": FUTURE_DATE,
                "time": "18:00",
                "location_name": "Hall",
            }
        ]

    async def fake_create(title, text, source, html_text=None, media=None, ics_url=None, db=None, **kwargs):
        return "https://t.me/page", "p"

    monkeypatch.setattr("main.parse_event_via_4o", fake_parse)
    monkeypatch.setattr("main.create_source_page", fake_create)

    results = await main.add_events_from_text(
        db, "text", "https://vk.com/wall-1_1", None, None
    )
    assert results
    lines = results[0][2]
    assert "telegraph: https://t.me/page" in lines
    idx = lines.index("telegraph: https://t.me/page")
    assert lines[idx + 1] == "Vk: https://vk.com/wall-1_1"


@pytest.mark.asyncio
async def test_add_event_strips_city_from_address(tmp_path: Path, monkeypatch):
    db = Database(str(tmp_path / "db.sqlite"))
    await db.init()

    async def fake_parse(text: str, source_channel: str | None = None) -> list[dict]:
        return [
            {
                "title": "Show",
                "short_description": "d",
                "date": FUTURE_DATE,
                "time": "18:00",
                "location_name": "Hall",
                "location_address": "Addr, Калининград",
                "city": "Калининград",
            }
        ]

    async def fake_create(*args, db=None, **kwargs):
        return "u", "p"

    monkeypatch.setattr("main.parse_event_via_4o", fake_parse)
    monkeypatch.setattr("main.create_source_page", fake_create)

    results = await main.add_events_from_text(db, "t", None, None, None)
    ev = results[0][0]
    assert ev.location_address == "Addr"
    md = main.format_event_md(ev)
    assert md.count("Калининград") == 1


@pytest.mark.asyncio
async def test_festival_expands_dates(tmp_path: Path, monkeypatch):
    db = Database(str(tmp_path / "db.sqlite"))
    await db.init()

    async def fake_parse(text: str, source_channel: str | None = None) -> list[dict]:
        return [
            {
                "title": "Jazz",
                "short_description": "desc",
                "date": "2025-08-01..2025-08-03",
                "time": "18:00",
                "location_name": "Park",
                "event_type": "концерт",
            }
        ]

    monkeypatch.setattr("main.parse_event_via_4o", fake_parse)

    async def fake_create(*args, db=None, **kwargs):
        return "u", "p"

    monkeypatch.setattr("main.create_source_page", fake_create)

    results = await main.add_events_from_text(db, "text", None, None, None)
    assert len(results) == 3
    async with db.get_session() as session:
        dates = sorted(
            (await session.execute(select(Event))).scalars(), key=lambda e: e.date
        )
        assert [e.date for e in dates] == ["2025-08-01", "2025-08-02", "2025-08-03"]


@pytest.mark.asyncio
async def test_exhibition_future_not_listed(tmp_path: Path):
    db = Database(str(tmp_path / "db.sqlite"))
    await db.init()

    future_start = (date.today() + timedelta(days=10)).isoformat()
    future_end = (date.today() + timedelta(days=20)).isoformat()
    async with db.get_session() as session:
        session.add(
            Event(
                title="Expo",
                description="d",
                source_text="s",
                date=future_start,
                end_date=future_end,
                time="10:00",
                location_name="Hall",
                event_type="выставка",
            )
        )
        await session.commit()

    _, content = await main.build_month_page_content(db, future_start[:7])
    found_in_exh = False
    exh_section = False
    for n in content:
        if n.get("tag") == "h3" and "Постоянные" in "".join(n.get("children", [])):
            exh_section = True
        elif exh_section and isinstance(n, dict) and n.get("tag") == "h4":
            if any("Expo" in str(c) for c in n.get("children", [])):
                found_in_exh = True
    assert not found_in_exh


@pytest.mark.asyncio
async def test_past_exhibition_not_listed_in_events(tmp_path: Path):
    db = Database(str(tmp_path / "db.sqlite"))
    await db.init()

    past_start = (date.today() - timedelta(days=6)).isoformat()
    future_end = (date.today() + timedelta(days=6)).isoformat()
    async with db.get_session() as session:
        session.add(
            Event(
                title="PastExpo",
                description="d",
                source_text="s",
                date=past_start,
                end_date=future_end,
                time="10:00",
                location_name="Hall",
                event_type="выставка",
            )
        )
        await session.commit()

    _, content = await main.build_month_page_content(db, past_start[:7])
    before_exh = True
    found = False
    for n in content:
        if n.get("tag") == "h3" and "Постоянные" in "".join(n.get("children", [])):
            before_exh = False
        if before_exh and isinstance(n, dict) and n.get("tag") == "h4":
            if any("PastExpo" in str(c) for c in n.get("children", [])):
                found = True
    assert not found


@pytest.mark.asyncio
async def test_exhibition_auto_year_end(tmp_path: Path, monkeypatch):
    db = Database(str(tmp_path / "db.sqlite"))
    await db.init()

    async def fake_parse(text: str, source_channel: str | None = None) -> list[dict]:
        return [
            {
                "title": "AutoExpo",
                "short_description": "d",
                "location_name": "Hall",
                "event_type": "выставка",
            }
        ]

    async def fake_create(*args, db=None, **kwargs):
        return "u", "p"

    monkeypatch.setattr("main.parse_event_via_4o", fake_parse)
    monkeypatch.setattr("main.create_source_page", fake_create)

    class FakeDate(date):
        @classmethod
        def today(cls):
            return date(2025, 7, 15)

    class FakeDatetime(datetime):
        @classmethod
        def now(cls, tz=None):
            return datetime(2025, 7, 15, 12, 0, tzinfo=tz)

    monkeypatch.setattr(main, "date", FakeDate)
    monkeypatch.setattr(main, "datetime", FakeDatetime)

    results = await main.add_events_from_text(db, "text", None, None, None)
    assert results
    ev = results[0][0]
    today = FakeDate.today()
    assert ev.date == today.isoformat()
    assert ev.end_date == date(today.year, 12, 31).isoformat()

    _, content = await main.build_month_page_content(db, today.strftime("%Y-%m"))
    found = False
    exh_section = False
    for n in content:
        if n.get("tag") == "h3" and "Постоянные" in "".join(n.get("children", [])):
            exh_section = True
        elif exh_section and isinstance(n, dict) and n.get("tag") == "h4":
            if any("AutoExpo" in str(c) for c in n.get("children", [])):
                found = True
    assert found


@pytest.mark.asyncio
async def test_month_links_future(tmp_path: Path, monkeypatch):
    db = Database(str(tmp_path / "db.sqlite"))
    await db.init()

    async with db.get_session() as session:
        session.add(MonthPage(month="2025-07", url="u1", path="p1"))
        session.add(MonthPage(month="2025-08", url="u2", path="p2"))
        session.add(MonthPage(month="2025-09", url="u3", path="p3"))
        await session.commit()

    class FakeDate(date):
        @classmethod
        def today(cls):
            return date(2025, 7, 15)

    class FakeDatetime(datetime):
        @classmethod
        def now(cls, tz=None):
            return datetime(2025, 7, 15, 12, 0, tzinfo=tz)

    monkeypatch.setattr(main, "date", FakeDate)
    monkeypatch.setattr(main, "datetime", FakeDatetime)
    title, content = await main.build_month_page_content(db, "2025-07")
    found = False
    for n in content:
        if (
            isinstance(n, dict)
            and n.get("tag") == "h4"
            and any("август" in str(c) for c in n.get("children", []))
        ):
            found = True
    assert found


@pytest.mark.asyncio
async def test_build_daily_posts(tmp_path: Path, monkeypatch):
    db = Database(str(tmp_path / "db.sqlite"))
    await db.init()

    class FakeDate(date):
        @classmethod
        def today(cls):
            return date(2025, 7, 15)

    class FakeDatetime(datetime):
        @classmethod
        def now(cls, tz=None):
            return datetime(2025, 7, 15, 12, 0, tzinfo=tz)

    monkeypatch.setattr(main, "date", FakeDate)
    monkeypatch.setattr(main, "datetime", FakeDatetime)

    today = FakeDate.today()
    start = main.next_weekend_start(today)
    async with db.get_session() as session:
        session.add(
            Event(
                title="T",
                description="d",
                source_text="s",
                date=today.isoformat(),
                time="18:00",
                location_name="Hall",
            )
        )
        session.add(
            Event(
                title="S",
                description="d2",
                source_text="s2",
                date=today.isoformat(),
                time="19:00",
                location_name="Hall",
                silent=True,
            )
        )
        session.add(
            Event(
                title="W",
                description="weekend",
                source_text="s3",
                date=start.isoformat(),
                time="12:00",
                location_name="Hall",
                added_at=datetime.utcnow(),
            )
        )
        session.add(MonthPage(month=today.strftime("%Y-%m"), url="m1", path="p1"))
        session.add(
            MonthPage(
                month=main.next_month(today.strftime("%Y-%m")), url="m2", path="p2"
            )
        )
        session.add(WeekendPage(start=start.isoformat(), url="w", path="wp"))
        await session.commit()

    posts = await main.build_daily_posts(db, timezone.utc)
    assert posts
    text, markup = posts[0]
    assert "АНОНС" in text
    assert markup.inline_keyboard[0]
    assert text.count("\U0001f449") == 2
    first_btn = markup.inline_keyboard[0][0].text
    assert first_btn.startswith("(+1)")


@pytest.mark.asyncio
async def test_build_daily_posts_tomorrow(tmp_path: Path, monkeypatch):
    db = Database(str(tmp_path / "db.sqlite"))
    await db.init()

    class FakeDate(date):
        @classmethod
        def today(cls):
            return date(2025, 7, 15)

    class FakeDatetime(datetime):
        @classmethod
        def now(cls, tz=None):
            return datetime(2025, 7, 15, 12, 0, tzinfo=tz)

    monkeypatch.setattr(main, "date", FakeDate)
    monkeypatch.setattr(main, "datetime", FakeDatetime)

    today = FakeDate.today()
    tomorrow = today + timedelta(days=1)
    async with db.get_session() as session:
        session.add(
            Event(
                title="T",
                description="d",
                source_text="s",
                date=tomorrow.isoformat(),
                time="18:00",
                location_name="Hall",
            )
        )
        await session.commit()

    now = FakeDatetime.now(timezone.utc) + timedelta(days=1)
    posts = await main.build_daily_posts(db, timezone.utc, now)
    assert posts and tomorrow.strftime("%d") in posts[0][0]



@pytest.mark.asyncio
async def test_daily_weekend_date_link(tmp_path: Path):
    db = Database(str(tmp_path / "db.sqlite"))
    await db.init()

    today = date.today()
    saturday = main.next_weekend_start(today)
    async with db.get_session() as session:
        session.add(
            Event(
                title="W",
                description="weekend",
                source_text="s",
                date=saturday.isoformat(),
                time="12:00",
                location_name="Hall",
                added_at=datetime.utcnow(),
            )
        )
        session.add(WeekendPage(start=saturday.isoformat(), url="w", path="wp"))
        await session.commit()

    posts = await main.build_daily_posts(db, timezone.utc)
    text = posts[0][0]
    assert f'<a href="w">' in text



@pytest.mark.asyncio
async def test_send_daily_preview_disabled(tmp_path: Path):
    db = Database(str(tmp_path / "db.sqlite"))
    await db.init()
    bot = DummyBot("123:abc")

    async with db.get_session() as session:
        session.add(
            main.Channel(channel_id=1, title="ch", is_admin=True, daily_time="08:00")
        )
        session.add(
            Event(
                title="T",
                description="d",
                source_text="s",
                date=date.today().isoformat(),
                time="18:00",
                location_name="Hall",
            )
        )
        await session.commit()

    await main.send_daily_announcement(db, bot, 1, timezone.utc)
    assert bot.messages
    assert bot.messages[-1][2].get("disable_web_page_preview") is True
    async with db.get_session() as session:
        ch = await session.get(main.Channel, 1)
    assert ch.last_daily == date.today().isoformat()


@pytest.mark.asyncio
async def test_daily_test_send_no_record(tmp_path: Path):
    db = Database(str(tmp_path / "db.sqlite"))
    await db.init()
    bot = DummyBot("123:abc")

    async with db.get_session() as session:
        session.add(
            main.Channel(channel_id=1, title="ch", is_admin=True, daily_time="08:00")
        )
        await session.commit()

    await main.send_daily_announcement(db, bot, 1, timezone.utc, record=False)
    async with db.get_session() as session:
        ch = await session.get(main.Channel, 1)
    assert ch.last_daily is None


@pytest.mark.asyncio
async def test_build_daily_posts_split(tmp_path: Path):
    db = Database(str(tmp_path / "db.sqlite"))
    await db.init()

    today = date.today()
    long_desc = "d" * 200
    async with db.get_session() as session:
        for i in range(50):
            session.add(
                Event(
                    title=f"T{i}",
                    description=long_desc,
                    source_text="s",
                    date=today.isoformat(),
                    time="18:00",
                    location_name="Hall",
                )
            )
        await session.commit()

    posts = await main.build_daily_posts(db, timezone.utc)
    assert len(posts) > 1
    for text, _ in posts:
        assert len(text) <= 4096


@pytest.mark.asyncio
async def test_daily_no_more_link(tmp_path: Path, monkeypatch):
    db = Database(str(tmp_path / "db.sqlite"))
    await db.init()

    class FakeDate(date):
        @classmethod
        def today(cls):
            return date(2025, 7, 15)

    class FakeDatetime(datetime):
        @classmethod
        def now(cls, tz=None):
            return datetime(2025, 7, 15, 12, 0, tzinfo=tz)

    monkeypatch.setattr(main, "date", FakeDate)
    monkeypatch.setattr(main, "datetime", FakeDatetime)

    async with db.get_session() as session:
        session.add(
            Event(
                title="T",
                description="d, подробнее (https://t.me/test)",
                source_text="s",
                date=FakeDate.today().isoformat(),
                time="18:00",
                location_name="Hall",
            )
        )
        await session.commit()

    posts = await main.build_daily_posts(db, timezone.utc)
    text = posts[0][0]
    assert "подробнее" not in text


def test_format_event_vk_with_vk_link():
    e = Event(
        title="T",
        description="d",
        source_text="s",
        date="2025-07-10",
        time="18:00",
        location_name="Hall",
        source_post_url="https://vk.com/wall-1_1",
        telegraph_url="https://t.me/page",
    )
    text = main.format_event_vk(e)
    assert "[подробнее|https://vk.com/wall-1_1]" in text
    assert "t.me/page" not in text


def test_format_event_vk_fallback_link():
    e = Event(
        title="T",
        description="d",
        source_text="s",
        date="2025-07-10",
        time="18:00",
        location_name="Hall",
        source_post_url="https://vk.cc/abc",
        telegraph_url="https://t.me/page",
    )
    text = main.format_event_vk(e)
    assert "[подробнее|https://t.me/page]" in text


@pytest.mark.asyncio
async def test_daily_posts_festival_link(tmp_path: Path):
    db = Database(str(tmp_path / "db.sqlite"))
    await db.init()

    today = date.today()
    async with db.get_session() as session:
        session.add(
            main.Festival(name="Jazz", telegraph_url="http://tg", vk_post_url="http://vk")
        )
        session.add(
            Event(
                title="T",
                description="d",
                source_text="s",
                date=today.isoformat(),
                time="18:00",
                location_name="Hall",
                festival="Jazz",
            )
        )
        await session.commit()

    posts = await main.build_daily_posts(db, timezone.utc)
    assert "http://tg" in posts[0][0]
    sec1, _ = await main.build_daily_sections_vk(db, timezone.utc)
    assert sec1


@pytest.mark.asyncio
async def test_handle_fest_list(tmp_path: Path):
    db = Database(str(tmp_path / "db.sqlite"))
    await db.init()
    bot = DummyBot("123:abc")

    async with db.get_session() as session:
        session.add(User(user_id=1))
        session.add(main.Festival(name="Jazz"))
        await session.commit()

    msg = types.Message.model_validate(
        {
            "message_id": 1,
            "date": 0,
            "chat": {"id": 1, "type": "private"},
            "from": {"id": 1, "is_bot": False, "first_name": "A"},
            "text": "/fest",
        }
    )
    await main.handle_fest(msg, db, bot)
    assert "Jazz" in bot.messages[-1][1]


def test_event_to_nodes_festival_link():
    e = Event(
        title="T",
        description="d",
        source_text="s",
        date="2025-07-10",
        time="18:00",
        location_name="Hall",
        festival="Jazz",
    )
    fest = main.Festival(name="Jazz", telegraph_url="http://tg")
    nodes = main.event_to_nodes(e, fest)
    assert nodes[1]["children"][0]["attrs"]["href"] == "http://tg"
    assert sum(
        1
        for n in nodes
        if isinstance(n, dict)
        and any(
            isinstance(c, dict)
            and c.get("attrs", {}).get("href") == "http://tg"
            for c in n.get("children", [])
        )
    ) == 1


def test_event_to_nodes_festival_icon():
    e = Event(
        title="T",
        description="d",
        source_text="s",
        date="2025-07-10",
        time="18:00",
        location_name="Hall",
        festival="Jazz",
    )
    fest = main.Festival(name="Jazz", telegraph_url="http://tg")
    nodes = main.event_to_nodes(e, fest, fest_icon=True)
    assert nodes[1]["children"][0] == "✨ "



@pytest.mark.asyncio
async def test_daily_posts_festival_link(tmp_path: Path):
    db = Database(str(tmp_path / "db.sqlite"))
    await db.init()

    today = date.today()
    async with db.get_session() as session:
        session.add(
            main.Festival(name="Jazz", telegraph_url="http://tg", vk_post_url="http://vk")
        )
        session.add(
            Event(
                title="T",
                description="d",
                source_text="s",
                date=today.isoformat(),
                time="18:00",
                location_name="Hall",
                festival="Jazz",
            )
        )
        await session.commit()

    posts = await main.build_daily_posts(db, timezone.utc)
    assert "http://tg" in posts[0][0]
    sec1, _ = await main.build_daily_sections_vk(db, timezone.utc)
    assert sec1


@pytest.mark.asyncio
async def test_festival_auto_page_creation(tmp_path: Path, monkeypatch):
    db = Database(str(tmp_path / "db.sqlite"))
    await db.init()

    async def fake_parse(*args, **kwargs):
        return [
            {
                "title": "Jazz Day",
                "short_description": "desc",
                "date": FUTURE_DATE,
                "time": "18:00",
                "location_name": "Hall",
                "festival": "Jazz",
            }
        ]

    class DummyTG:
        def __init__(self, access_token=None):
            pass

        def create_page(self, title, content=None):
            return {"url": "http://tg", "path": "p"}

        def edit_page(self, path, title=None, content=None):
            pass

    monkeypatch.setenv("TELEGRAPH_TOKEN", "t")
    monkeypatch.setattr("main.Telegraph", lambda access_token=None: DummyTG())
    monkeypatch.setattr("main.parse_event_via_4o", fake_parse)

    async def fake_ask(text):
        return "Desc"

    monkeypatch.setattr("main.ask_4o", fake_ask)
    async def fake_create(*args, **kwargs):
        return "u", "p"

    monkeypatch.setattr("main.create_source_page", fake_create)

    await main.add_events_from_text(db, "t", None, None, None)

    async with db.get_session() as session:
        fest = (await session.execute(select(main.Festival))).scalars().first()
    assert fest and fest.telegraph_url == "http://tg"
    assert fest.description == "Desc"


@pytest.mark.asyncio
async def test_handle_fest_list(tmp_path: Path):
    db = Database(str(tmp_path / "db.sqlite"))
    await db.init()
    bot = DummyBot("123:abc")

    async with db.get_session() as session:
        session.add(User(user_id=1))
        session.add(main.Festival(name="Jazz"))
        await session.commit()

    msg = types.Message.model_validate(
        {
            "message_id": 1,
            "date": 0,
            "chat": {"id": 1, "type": "private"},
            "from": {"id": 1, "is_bot": False, "first_name": "A"},
            "text": "/fest",
        }
    )
    await main.handle_fest(msg, db, bot)
    assert "Jazz" in bot.messages[-1][1]


@pytest.mark.asyncio
async def test_month_page_festival_link(tmp_path: Path):
    db = Database(str(tmp_path / "db.sqlite"))
    await db.init()

    m = FUTURE_DATE[:7]
    async with db.get_session() as session:
        session.add(main.Festival(name="Jazz", telegraph_url="http://tg"))
        session.add(
            Event(
                title="T",
                description="d",
                source_text="s",
                date=FUTURE_DATE,
                time="18:00",
                location_name="Hall",
                festival="Jazz",
            )
        )
        await session.commit()

    title, content = await main.build_month_page_content(db, m)
    assert "http://tg" in json_dumps(content)


@pytest.mark.asyncio
async def test_daily_posts_festival_link(tmp_path: Path):
    db = Database(str(tmp_path / "db.sqlite"))
    await db.init()

    today = date.today()
    async with db.get_session() as session:
        session.add(
            main.Festival(name="Jazz", telegraph_url="http://tg", vk_post_url="http://vk")
        )
        session.add(
            Event(
                title="T",
                description="d",
                source_text="s",
                date=today.isoformat(),
                time="18:00",
                location_name="Hall",
                festival="Jazz",
            )
        )
        await session.commit()

    posts = await main.build_daily_posts(db, timezone.utc)
    assert "http://tg" in posts[0][0]
    sec1, _ = await main.build_daily_sections_vk(db, timezone.utc)
    assert sec1


@pytest.mark.asyncio
async def test_festival_auto_page_creation(tmp_path: Path, monkeypatch):
    db = Database(str(tmp_path / "db.sqlite"))
    await db.init()

    async def fake_parse(*args, **kwargs):
        return [
            {
                "title": "Jazz Day",
                "short_description": "desc",
                "date": FUTURE_DATE,
                "time": "18:00",
                "location_name": "Hall",
                "festival": "Jazz",
            }
        ]

    class DummyTG:
        def __init__(self, access_token=None):
            pass

        def create_page(self, title, content=None):
            return {"url": "http://tg", "path": "p"}

        def edit_page(self, path, title=None, content=None):
            pass

    monkeypatch.setenv("TELEGRAPH_TOKEN", "t")
    monkeypatch.setattr("main.Telegraph", lambda access_token=None: DummyTG())
    monkeypatch.setattr("main.parse_event_via_4o", fake_parse)

    async def fake_ask(text):
        return "Desc"

    monkeypatch.setattr("main.ask_4o", fake_ask)
    async def fake_create(*args, **kwargs):
        return "u", "p"

    monkeypatch.setattr("main.create_source_page", fake_create)

    await main.add_events_from_text(db, "t", None, None, None)

    async with db.get_session() as session:
        fest = (await session.execute(select(main.Festival))).scalars().first()
    assert fest and fest.telegraph_url == "http://tg"
    assert fest.description == "Desc"


@pytest.mark.asyncio
async def test_handle_fest_list(tmp_path: Path):
    db = Database(str(tmp_path / "db.sqlite"))
    await db.init()
    bot = DummyBot("123:abc")

    async with db.get_session() as session:
        session.add(User(user_id=1))
        session.add(main.Festival(name="Jazz"))
        await session.commit()

    msg = types.Message.model_validate(
        {
            "message_id": 1,
            "date": 0,
            "chat": {"id": 1, "type": "private"},
            "from": {"id": 1, "is_bot": False, "first_name": "A"},
            "text": "/fest",
        }
    )
    await main.handle_fest(msg, db, bot)
    assert "Jazz" in bot.messages[-1][1]


@pytest.mark.asyncio
async def test_month_page_festival_link(tmp_path: Path):
    db = Database(str(tmp_path / "db.sqlite"))
    await db.init()

    m = FUTURE_DATE[:7]
    async with db.get_session() as session:
        session.add(main.Festival(name="Jazz", telegraph_url="http://tg"))
        session.add(
            Event(
                title="T",
                description="d",
                source_text="s",
                date=FUTURE_DATE,
                time="18:00",
                location_name="Hall",
                festival="Jazz",
            )
        )
        await session.commit()

    title, content = await main.build_month_page_content(db, m)
    assert "http://tg" in json_dumps(content)


@pytest.mark.asyncio
async def test_daily_posts_festival_link(tmp_path: Path):
    db = Database(str(tmp_path / "db.sqlite"))
    await db.init()

    today = date.today()
    async with db.get_session() as session:
        session.add(
            main.Festival(name="Jazz", telegraph_url="http://tg", vk_post_url="http://vk")
        )
        session.add(
            Event(
                title="T",
                description="d",
                source_text="s",
                date=today.isoformat(),
                time="18:00",
                location_name="Hall",
                festival="Jazz",
            )
        )
        await session.commit()

    posts = await main.build_daily_posts(db, timezone.utc)
    assert "http://tg" in posts[0][0]
    sec1, _ = await main.build_daily_sections_vk(db, timezone.utc)
    assert sec1


@pytest.mark.asyncio
async def test_festival_auto_page_creation(tmp_path: Path, monkeypatch):
    db = Database(str(tmp_path / "db.sqlite"))
    await db.init()

    async def fake_parse(*args, **kwargs):
        return [
            {
                "title": "Jazz Day",
                "short_description": "desc",
                "date": FUTURE_DATE,
                "time": "18:00",
                "location_name": "Hall",
                "festival": "Jazz",
            }
        ]

    class DummyTG:
        def __init__(self, access_token=None):
            pass

        def create_page(self, title, content=None):
            return {"url": "http://tg", "path": "p"}

        def edit_page(self, path, title=None, content=None):
            pass

    monkeypatch.setenv("TELEGRAPH_TOKEN", "t")
    monkeypatch.setattr("main.Telegraph", lambda access_token=None: DummyTG())
    monkeypatch.setattr("main.parse_event_via_4o", fake_parse)

    async def fake_ask(text):
        return "Desc"

    monkeypatch.setattr("main.ask_4o", fake_ask)
    async def fake_create(*args, **kwargs):
        return "u", "p"

    monkeypatch.setattr("main.create_source_page", fake_create)

    await main.add_events_from_text(db, "t", None, None, None)

    async with db.get_session() as session:
        fest = (await session.execute(select(main.Festival))).scalars().first()
    assert fest and fest.telegraph_url == "http://tg"
    assert fest.description == "Desc"


@pytest.mark.asyncio
async def test_handle_fest_list(tmp_path: Path):
    db = Database(str(tmp_path / "db.sqlite"))
    await db.init()
    bot = DummyBot("123:abc")

    async with db.get_session() as session:
        session.add(User(user_id=1))
        session.add(main.Festival(name="Jazz"))
        await session.commit()

    msg = types.Message.model_validate(
        {
            "message_id": 1,
            "date": 0,
            "chat": {"id": 1, "type": "private"},
            "from": {"id": 1, "is_bot": False, "first_name": "A"},
            "text": "/fest",
        }
    )
    await main.handle_fest(msg, db, bot)
    assert "Jazz" in bot.messages[-1][1]


@pytest.mark.asyncio
async def test_month_page_festival_link(tmp_path: Path):
    db = Database(str(tmp_path / "db.sqlite"))
    await db.init()

    m = FUTURE_DATE[:7]
    async with db.get_session() as session:
        session.add(main.Festival(name="Jazz", telegraph_url="http://tg"))
        session.add(
            Event(
                title="T",
                description="d",
                source_text="s",
                date=FUTURE_DATE,
                time="18:00",
                location_name="Hall",
                festival="Jazz",
            )
        )
        await session.commit()

    title, content = await main.build_month_page_content(db, m)
    assert "http://tg" in json_dumps(content)


@pytest.mark.asyncio
async def test_upload_ics_content_type(tmp_path: Path, monkeypatch):
    db = Database(str(tmp_path / "db.sqlite"))
    await db.init()

    event = Event(
        id=1,
        title="T",
        description="d",
        source_text="s",
        date=date.today().isoformat(),
        time="10:00",
        location_name="Hall",
    )

    class DummyBucket:
        def __init__(self):
            self.upload_args = None

        def upload(self, path, data, options):
            self.upload_args = (path, data, options)

        def get_public_url(self, path):
            return f"https://test/{path}"

        def remove(self, paths):
            pass

    class DummyStorage:
        def __init__(self):
            self.bucket = DummyBucket()

        def from_(self, bucket):
            return self.bucket

    class DummyClient:
        def __init__(self):
            self.storage = DummyStorage()

    dummy = DummyClient()
    monkeypatch.setattr(main, "get_supabase_client", lambda: dummy)

    url = await main.upload_ics(event, db)
    assert url.endswith(".ics")
    opts = dummy.storage.bucket.upload_args[2]
    assert opts["content-type"] == main.ICS_CONTENT_TYPE
    assert opts["content-disposition"].startswith("inline;")
    assert "filename=\"" in opts["content-disposition"]


@pytest.mark.asyncio
async def test_build_ics_content_headers(tmp_path: Path):
    db = Database(str(tmp_path / "db.sqlite"))
    await db.init()
    event = Event(
        id=1,
        title="T",
        description="d",
        source_text="s",
        date=date.today().isoformat(),
        time="10:00",
        location_name="Hall",
    )

    content = await main.build_ics_content(db, event)
    assert content.endswith("\r\n")
    lines = content.split("\r\n")
    assert lines[0] == "BEGIN:VCALENDAR"
    assert lines[1] == "VERSION:2.0"
    assert lines[2].startswith("PRODID:")
    assert lines[3] == "CALSCALE:GREGORIAN"
    assert lines[4] == "METHOD:PUBLISH"
    assert lines[5].startswith("X-WR-CALNAME:")
    assert any(l.startswith("DTSTAMP:") for l in lines)
    assert lines.count("END:VCALENDAR") == 1


@pytest.mark.asyncio
async def test_build_ics_location_escape(tmp_path: Path):
    db = Database(str(tmp_path / "db.sqlite"))
    await db.init()
    event = Event(
        id=1,
        title="T",
        description="d",
        source_text="s",
        date=date.today().isoformat(),
        time="10:00",
        location_address="Serg, 14",
        city="Kaliningrad",
    )
    content = await main.build_ics_content(db, event)
    assert "LOCATION:Serg\\,\\ 14\\,Kaliningrad" in content



def test_parse_time_range_dots():
    result = main.parse_time_range("10:30..18:00")
    assert result == (time(10, 30), time(18, 0))



@pytest.mark.asyncio
async def test_post_ics_asset_caption(tmp_path: Path, monkeypatch):
    db = Database(str(tmp_path / "db.sqlite"))
    await db.init()
    bot = DummyBot("123:abc")

    ch = main.Channel(channel_id=-1002, title="Asset", is_admin=True, is_asset=True)
    async with db.get_session() as session:
        session.add(ch)
        await session.commit()

    event = Event(
        id=1,
        title="Concert",
        description="desc",
        source_text="s",
        date="2025-07-18",
        time="19:00",
        location_name="Сигнал",
        location_address="Леонова 22",
        city="Калининград",
    )

    async def fake_build(db2, ev):
        return "ICS"

    monkeypatch.setattr(main, "build_ics_content", fake_build)

    async def fake_send_document(self, chat_id, document, caption=None, parse_mode=None):
        self.messages.append((chat_id, caption))
        class Msg:
            message_id = 42
        return Msg()

    monkeypatch.setattr(DummyBot, "send_document", fake_send_document, raising=False)

    url, msg_id = await main.post_ics_asset(event, db, bot)
    assert msg_id == 42
    caption = bot.messages[0][1]
    day = main.format_day_pretty(date(2025, 7, 18))
    assert f"<b>Concert</b>" in caption
    assert f"<i>{day} 19:00 Сигнал, Леонова 22, #Калининград</i>" in caption


@pytest.mark.asyncio
async def test_forward_adds_calendar_button(tmp_path: Path, monkeypatch):
    db = Database(str(tmp_path / "db.sqlite"))
    await db.init()
    bot = DummyBot("123:abc")

    start_msg = types.Message.model_validate(
        {
            "message_id": 1,
            "date": 0,
            "chat": {"id": 1, "type": "private"},
            "from": {"id": 1, "is_bot": False, "first_name": "A"},
            "text": "/start",
        }
    )
    await handle_start(start_msg, db, bot)

    ch_ann = main.Channel(channel_id=-1001, title="Ann", is_admin=True, is_registered=True)
    ch_asset = main.Channel(channel_id=-1002, title="Asset", is_admin=True, is_asset=True)
    async with db.get_session() as session:
        session.add(ch_ann)
        session.add(ch_asset)
        session.add(
            main.MonthPage(month="2025-07", url="m1", path="p1")
        )
        session.add(
            main.MonthPage(month="2025-08", url="m2", path="p2")
        )
        session.add(
            main.MonthPage(month="2025-10", url="m3", path="p3")
        )
        await session.commit()

    class FakeDate(date):
        @classmethod
        def today(cls):
            return date(2025, 7, 27)

    class FakeDatetime(datetime):
        @classmethod
        def now(cls, tz=None):
            return datetime(2025, 7, 27, 12, 0, tzinfo=tz)

    monkeypatch.setattr(main, "date", FakeDate)
    monkeypatch.setattr(main, "datetime", FakeDatetime)

    async def fake_build(db2, ev):
        return "ICS"

    monkeypatch.setattr(main, "build_ics_content", fake_build)
    async def fake_upload(ev, db2):
        return "https://x/ics"

    async def fake_create(*a, **k):
        return ("u", "p", "", 0)

    monkeypatch.setattr(main, "upload_ics", fake_upload)
    monkeypatch.setattr(main, "create_source_page", fake_create)
    monkeypatch.setattr(main, "update_source_page_ics", lambda *a, **k: None)

    async def fake_sync(*a, **k):
        return None

    monkeypatch.setattr(main, "sync_month_page", fake_sync)
    monkeypatch.setattr(main, "sync_weekend_page", fake_sync)

    async def fake_post(event, db2, b):
        return ("https://t.me/a/1", 55)

    monkeypatch.setattr(main, "post_ics_asset", fake_post)

    async def fake_send_document(self, chat_id, document, caption=None, parse_mode=None):
        class Msg:
            message_id = 77
        return Msg()

    monkeypatch.setattr(DummyBot, "send_document", fake_send_document, raising=False)

    async def fake_parse(text, source_channel=None):
        return [
            {
                "title": "T",
                "short_description": "d",
                "date": FUTURE_DATE,
                "time": "18:00",
                "location_name": "Club",
            }
        ]

    monkeypatch.setattr(main, "parse_event_via_4o", fake_parse)
    monkeypatch.setattr(main, "bot", bot, raising=False)

    fwd_msg = types.Message.model_validate(
        {
            "message_id": 2,
            "date": 0,
            "forward_date": 0,
            "forward_from_chat": {"id": -1001, "type": "channel", "username": "ann"},
            "forward_from_message_id": 10,
            "chat": {"id": 1, "type": "private"},
            "from": {"id": 1, "is_bot": False, "first_name": "A"},
            "text": "text",
        }
    )

    await main.handle_forwarded(fwd_msg, db, bot)

    assert bot.edits
    chat_id, msg_id, kwargs = bot.edits[0]
    assert chat_id == -1001
    assert msg_id == 10
    keyboard = kwargs["reply_markup"].inline_keyboard
    assert keyboard[0][0].text == "Добавить в календарь"
    row2 = keyboard[1]
    texts = [b.text for b in row2]
    assert texts == ["\U0001f4c5 июль", "\U0001f4c5 август", "\U0001f4c5 октябрь"]


@pytest.mark.asyncio
async def test_cleanup_old_events(tmp_path: Path, monkeypatch):
    db = Database(str(tmp_path / "db.sqlite"))
    await db.init()
    bot = DummyBot("123:abc")

    async def nop(*args, **kwargs):
        pass

    monkeypatch.setattr(main, "delete_ics", nop)
    monkeypatch.setattr(main, "delete_asset_post", nop)
    monkeypatch.setattr(main, "remove_calendar_button", nop)

    old_date = (date.today() - timedelta(days=8)).isoformat()
    new_date = (date.today() + timedelta(days=1)).isoformat()

    async with db.get_session() as session:
        old = Event(
            title="Old",
            description="",
            date=old_date,
            time="18:00",
            location_name="P",
            source_text="",
        )
        new = Event(
            title="New",
            description="",
            date=new_date,
            time="18:00",
            location_name="P",
            source_text="",
        )
        session.add(old)
        session.add(new)
        await session.commit()
        old_id = old.id
        new_id = new.id

    await main.cleanup_old_events(db, bot)

    async with db.get_session() as session:
        old_ev = await session.get(Event, old_id)
        new_ev = await session.get(Event, new_id)

    assert old_ev is None
    assert new_ev is not None


@pytest.mark.asyncio
async def test_cleanup_scheduler_notifies_superadmin(tmp_path: Path, monkeypatch):
    db = Database(str(tmp_path / "db.sqlite"))
    await db.init()
    bot = DummyBot("123:abc")

    start_msg = types.Message.model_validate(
        {
            "message_id": 1,
            "date": 0,
            "chat": {"id": 1, "type": "private"},
            "from": {"id": 1, "is_bot": False, "first_name": "A"},
            "text": "/start",
        }
    )
    await handle_start(start_msg, db, bot)

    async def nop(*args, **kwargs):
        pass

    monkeypatch.setattr(main, "delete_ics", nop)
    monkeypatch.setattr(main, "delete_asset_post", nop)
    monkeypatch.setattr(main, "remove_calendar_button", nop)

    old_date = (date.today() - timedelta(days=8)).isoformat()
    async with db.get_session() as session:
        session.add(
            Event(
                title="Old",
                description="",
                date=old_date,
                time="18:00",
                location_name="P",
                source_text="",
            )
        )
        await session.commit()

    class FakeDatetime(datetime):
        @classmethod
        def now(cls, tz=None):
            return datetime.combine(date.today(), time(3, 5), tzinfo=tz)

    monkeypatch.setattr(main, "datetime", FakeDatetime)

    async def fake_sleep(*args, **kwargs):
        raise asyncio.CancelledError

    monkeypatch.setattr(asyncio, "sleep", fake_sleep)

    with pytest.raises(asyncio.CancelledError):
        await main.cleanup_scheduler(db, bot)

    assert any("Cleanup completed" in m[1] for m in bot.messages)


@pytest.mark.asyncio
async def test_page_update_scheduler(tmp_path: Path, monkeypatch):
    db = Database(str(tmp_path / "db.sqlite"))
    await db.init()

    called = {}

    async def fake_month(db_obj, month):
        called["month"] = month

    async def fake_weekend(db_obj, start, update_links=True):
        called["weekend"] = start

    monkeypatch.setattr(main, "sync_month_page", fake_month)
    monkeypatch.setattr(main, "sync_weekend_page", fake_weekend)

    class FakeDate(date):
        @classmethod
        def today(cls):
            return date(2025, 7, 6)  # Sunday

    class FakeDatetime(datetime):
        @classmethod
        def now(cls, tz=None):
            return datetime(2025, 7, 6, 1, 5, tzinfo=tz)

    monkeypatch.setattr(main, "date", FakeDate)
    monkeypatch.setattr(main, "datetime", FakeDatetime)

    async def fake_sleep(*args, **kwargs):
        raise asyncio.CancelledError

    monkeypatch.setattr(asyncio, "sleep", fake_sleep)

    with pytest.raises(asyncio.CancelledError):
        await main.page_update_scheduler(db)

    assert called.get("month") == "2025-07"
    assert called.get("weekend") == "2025-07-05"


@pytest.mark.asyncio
async def test_dumpdb(tmp_path: Path, monkeypatch):
    db = Database(str(tmp_path / "db.sqlite"))
    await db.init()
    bot = DummyBot("123:abc")

    async def fake_send_document(self, chat_id, document, caption=None, parse_mode=None):
        self.sent = document
        self.messages.append((chat_id, caption))

    monkeypatch.setattr(DummyBot, "send_document", fake_send_document, raising=False)

    start_msg = types.Message.model_validate(
        {
            "message_id": 1,
            "date": 0,
            "chat": {"id": 1, "type": "private"},
            "from": {"id": 1, "is_bot": False, "first_name": "A"},
            "text": "/start",
        }
    )
    await handle_start(start_msg, db, bot)

    async with db.get_session() as session:
        session.add(main.Channel(channel_id=-100, title="Chan", is_registered=True))
        await session.commit()

    dump_msg = types.Message.model_validate(
        {
            "message_id": 2,
            "date": 0,
            "chat": {"id": 1, "type": "private"},
            "from": {"id": 1, "is_bot": False, "first_name": "A"},
            "text": "/dumpdb",
        }
    )

    await main.handle_dumpdb(dump_msg, db, bot)

    assert hasattr(bot, "sent")
    assert "Chan" in bot.messages[-1][1]
    assert "/restore" in bot.messages[-1][1]


@pytest.mark.asyncio
async def test_event_add_notifies_superadmin(tmp_path: Path, monkeypatch):
    db = Database(str(tmp_path / "db.sqlite"))
    await db.init()
    bot = DummyBot("123:abc")

    async def fake_create(*args, **kwargs):
        return "u", "p"

    monkeypatch.setattr("main.create_source_page", fake_create)

    start_msg = types.Message.model_validate(
        {
            "message_id": 1,
            "date": 0,
            "chat": {"id": 1, "type": "private"},
            "from": {"id": 1, "is_bot": False, "first_name": "S"},
            "text": "/start",
        }
    )
    await handle_start(start_msg, db, bot)

    async with db.get_session() as session:
        session.add(User(user_id=2, username="u2"))
        await session.commit()

    add_msg = types.Message.model_validate(
        {
            "message_id": 2,
            "date": 0,
            "chat": {"id": 2, "type": "private"},
            "from": {"id": 2, "is_bot": False, "first_name": "U"},
            "text": f"/addevent_raw Party|{FUTURE_DATE}|18:00|Club",
        }
    )

    await handle_add_event_raw(add_msg, db, bot)

    assert any(
        "added event" in m[1] and "u2" in m[1] for m in bot.messages if m[0] == 1
    )


@pytest.mark.asyncio
async def test_partner_event_add_notifies_superadmin(tmp_path: Path, monkeypatch):
    db = Database(str(tmp_path / "db.sqlite"))
    await db.init()
    bot = DummyBot("123:abc")

    async def fake_create(*args, **kwargs):
        return "u", "p"

    monkeypatch.setattr("main.create_source_page", fake_create)

    start_msg = types.Message.model_validate(
        {
            "message_id": 1,
            "date": 0,
            "chat": {"id": 1, "type": "private"},
            "from": {"id": 1, "is_bot": False, "first_name": "S"},
            "text": "/start",
        }
    )
    await handle_start(start_msg, db, bot)

    async with db.get_session() as session:
        session.add(User(user_id=3, username="p", is_partner=True))
        await session.commit()

    add_msg = types.Message.model_validate(
        {
            "message_id": 2,
            "date": 0,
            "chat": {"id": 3, "type": "private"},
            "from": {"id": 3, "is_bot": False, "first_name": "P"},
            "text": f"/addevent_raw Party|{FUTURE_DATE}|18:00|Club",
        }
    )

    await handle_add_event_raw(add_msg, db, bot)

    assert any(
        "partner" in m[1] and "added event" in m[1] for m in bot.messages if m[0] == 1
    )


@pytest.mark.asyncio
async def test_festival_description_dash(tmp_path: Path, monkeypatch):
    db = Database(str(tmp_path / "db.sqlite"))
    await db.init()

    async def fake_parse(*args, **kwargs):
        return [
            {
                "title": "Jazz Day",
                "short_description": "desc",
                "date": FUTURE_DATE,
                "time": "18:00",
                "location_name": "Hall",
                "festival": "Jazz",
            }
        ]

    class DummyTG:
        def __init__(self, access_token=None):
            pass

        def create_page(self, title, content=None):
            return {"url": "http://tg", "path": "p"}

        def edit_page(self, path, title=None, content=None):
            pass

    monkeypatch.setenv("TELEGRAPH_TOKEN", "t")
    monkeypatch.setattr("main.Telegraph", lambda access_token=None: DummyTG())
    monkeypatch.setattr("main.parse_event_via_4o", fake_parse)

    async def fake_ask(text):
        return "Desc"

    monkeypatch.setattr("main.ask_4o", fake_ask)

    async def fake_create(*args, **kwargs):
        return "u", "p"

    monkeypatch.setattr("main.create_source_page", fake_create)

    async with db.get_session() as session:
        session.add(main.Festival(name="Jazz", description="-"))
        await session.commit()

    await main.add_events_from_text(db, "t", None, None, None)
    await main.sync_festival_page(db, "Jazz")

    async with db.get_session() as session:
        fest = (await session.execute(select(main.Festival))).scalars().first()

    assert fest and fest.description == "Desc"


@pytest.mark.asyncio
async def test_fest_list_includes_links(tmp_path: Path):
    db = Database(str(tmp_path / "db.sqlite"))
    await db.init()
    bot = DummyBot("123:abc")

    async with db.get_session() as session:
        session.add(User(user_id=1))
        session.add(
            main.Festival(
                name="Jazz",
                telegraph_url="http://tg",
                website_url="https://jazz.ru",
                vk_url="https://vk.com/jazz",
                tg_url="https://t.me/jazz",
            )
        )
        await session.commit()

    msg = types.Message.model_validate(
        {
            "message_id": 1,
            "date": 0,
            "chat": {"id": 1, "type": "private"},
            "from": {"id": 1, "is_bot": False, "first_name": "A"},
            "text": "/fest",
        }
    )
    await main.handle_fest(msg, db, bot)
    text = bot.messages[-1][1]
    assert "http://tg" in text
    assert "https://jazz.ru" in text
    assert "https://vk.com/jazz" in text
    assert "https://t.me/jazz" in text


@pytest.mark.asyncio
async def test_edit_festival_contacts(tmp_path: Path):
    db = Database(str(tmp_path / "db.sqlite"))
    await db.init()
    bot = DummyBot("123:abc")

    async with db.get_session() as session:
        session.add(User(user_id=1))
        fest = main.Festival(name="Jazz")
        session.add(fest)
        await session.commit()
        fid = fest.id

    festival_edit_sessions[1] = (fid, "site")

    msg = types.Message.model_validate(
        {
            "message_id": 2,
            "date": 0,
            "chat": {"id": 1, "type": "private"},
            "from": {"id": 1, "is_bot": False, "first_name": "A"},
            "text": "https://example.com",

        }
    )
    await main.handle_festival_edit_message(msg, db, bot)

    async with db.get_session() as session:
        fest = await session.get(main.Festival, fid)
        assert fest.website_url == "https://example.com"

    festival_edit_sessions[1] = (fid, "vk")

    msg2 = types.Message.model_validate(
        {
            "message_id": 3,
            "date": 0,
            "chat": {"id": 1, "type": "private"},
            "from": {"id": 1, "is_bot": False, "first_name": "A"},
            "text": "-",

        }
    )
    await main.handle_festival_edit_message(msg2, db, bot)

    async with db.get_session() as session:
        fest = await session.get(main.Festival, fid)
        assert fest.vk_url is None


@pytest.mark.asyncio
async def test_festival_page_contacts_and_dates(tmp_path: Path):
    db = Database(str(tmp_path / "db.sqlite"))
    await db.init()

    async with db.get_session() as session:
        fest = main.Festival(
            name="Jazz",
            website_url="https://jazz.ru",
            vk_url="https://vk.com/jazz",
            tg_url="https://t.me/jazz",
            photo_url="http://img",
        )
        session.add(fest)
        session.add(
            Event(
                title="A",
                description="d",
                source_text="s",
                date="2025-07-10",
                time="18:00",
                location_name="Hall",
                city="Калининград",
                festival="Jazz",
            )
        )
        session.add(
            Event(
                title="B",
                description="d",
                source_text="s",
                date="2025-07-12",
                time="19:00",
                location_name="Hall",
                city="Калининград",
                festival="Jazz",
            )
        )
        await session.commit()

    title, content = await main.build_festival_page_content(db, fest)
    dump = json_dumps(content)
    assert "Контакты фестиваля" in dump
    assert "Мероприятия фестиваля" in dump
    assert "\ud83d\udcc5" in dump or "📅" in dump
    assert "\ud83d\xdccd" in dump or "📍" in dump
    idx_contacts = next(
        i
        for i, n in enumerate(content)
        if n.get("tag") == "h3" and "Контакты" in "".join(n.get("children", []))
    )
    assert content[idx_contacts - 1].get("tag") == "p"
    assert content[idx_contacts - 2].get("tag") == "br"
    idx_events = next(
        i
        for i, n in enumerate(content)
        if n.get("tag") == "h3" and "Мероприятия" in "".join(n.get("children", []))
    )
    assert content[idx_events - 1].get("tag") == "p"
    assert content[idx_events - 2].get("tag") == "br"


@pytest.mark.asyncio
async def test_month_page_festival_star(tmp_path: Path):
    db = Database(str(tmp_path / "db.sqlite"))
    await db.init()

    m = FUTURE_DATE[:7]
    async with db.get_session() as session:
        session.add(main.Festival(name="Jazz", telegraph_url="http://tg"))
        session.add(
            Event(
                title="T",
                description="d",
                source_text="s",
                date=FUTURE_DATE,
                time="18:00",
                location_name="Hall",
                festival="Jazz",
            )
        )
        await session.commit()

    _, content = await main.build_month_page_content(db, m)
    fest_line = next(
        n
        for n in content
        if isinstance(n, dict)
        and any(
            isinstance(c, dict) and c.get("attrs", {}).get("href") == "http://tg"
            for c in n.get("children", [])
        )
    )
    assert fest_line["children"][0] == "✨ "


@pytest.mark.asyncio
async def test_festival_vk_message_period_location(tmp_path: Path):
    db = Database(str(tmp_path / "db.sqlite"))
    await db.init()

    async with db.get_session() as session:
        fest = main.Festival(name="Jazz")
        session.add(fest)
        session.add(
            Event(
                title="A",
                description="d",
                source_text="s",
                date="2025-07-10",
                time="18:00",
                location_name="Hall",
                city="Калининград",
                festival="Jazz",
            )
        )
        session.add(
            Event(
                title="B",
                description="d",
                source_text="s",
                date="2025-07-12",
                time="19:00",
                location_name="Hall",
                city="Калининград",
                festival="Jazz",
            )
        )
        await session.commit()

    text = await main.build_festival_vk_message(db, fest)
    assert "\U0001f4c5" in text or "📅" in text
    assert "\U0001f4cd" in text or "📍" in text
<<<<<<< HEAD
=======


@pytest.mark.asyncio
async def test_festival_dates_from_description(tmp_path: Path):
    db = Database(str(tmp_path / "db.sqlite"))
    await db.init()

    desc = (
        "XXII фестиваль искусств \u00abБалтийские сезоны\u00bb пройдет с 27 августа по 6 "
        "сентября 2025 года в Калининграде."
    )
    async with db.get_session() as session:
        fest = main.Festival(name="Seasons", description=desc)
        session.add(fest)
        session.add(
            Event(
                title="A",
                description="d",
                source_text="s",
                date="2025-08-29",
                time="18:00",
                location_name="Hall",
                festival="Seasons",
            )
        )
        session.add(
            Event(
                title="B",
                description="d",
                source_text="s",
                date="2025-09-02",
                time="19:00",
                location_name="Hall",
                festival="Seasons",
            )
        )
        await session.commit()

    _, content = await main.build_festival_page_content(db, fest)
    dump = json_dumps(content)
    assert "27 августа" in dump
    assert "6 сентября" in dump

    text = await main.build_festival_vk_message(db, fest)
    assert "27 августа" in text
    assert "6 сентября" in text


@pytest.mark.asyncio
async def test_festival_location_list(tmp_path: Path):
    db = Database(str(tmp_path / "db.sqlite"))
    await db.init()

    async with db.get_session() as session:
        fest = main.Festival(name="Venues")
        session.add(fest)
        session.add(
            Event(
                title="A",
                description="d",
                source_text="s",
                date="2025-07-10",
                time="18:00",
                location_name="Hall1",
                city="Калининград",
                festival="Venues",
            )
        )
        session.add(
            Event(
                title="B",
                description="d",
                source_text="s",
                date="2025-07-12",
                time="19:00",
                location_name="Hall2",
                city="Калининград",
                festival="Venues",
            )
        )
        await session.commit()

    async with db.get_session() as session:
        events = (await session.execute(select(Event))).scalars().all()
    loc = main.festival_location(events)
    assert "Hall1" in loc and "Hall2" in loc
>>>>>>> ab2965aa
<|MERGE_RESOLUTION|>--- conflicted
+++ resolved
@@ -5399,92 +5399,5 @@
     text = await main.build_festival_vk_message(db, fest)
     assert "\U0001f4c5" in text or "📅" in text
     assert "\U0001f4cd" in text or "📍" in text
-<<<<<<< HEAD
-=======
-
-
-@pytest.mark.asyncio
-async def test_festival_dates_from_description(tmp_path: Path):
-    db = Database(str(tmp_path / "db.sqlite"))
-    await db.init()
-
-    desc = (
-        "XXII фестиваль искусств \u00abБалтийские сезоны\u00bb пройдет с 27 августа по 6 "
-        "сентября 2025 года в Калининграде."
-    )
-    async with db.get_session() as session:
-        fest = main.Festival(name="Seasons", description=desc)
-        session.add(fest)
-        session.add(
-            Event(
-                title="A",
-                description="d",
-                source_text="s",
-                date="2025-08-29",
-                time="18:00",
-                location_name="Hall",
-                festival="Seasons",
-            )
-        )
-        session.add(
-            Event(
-                title="B",
-                description="d",
-                source_text="s",
-                date="2025-09-02",
-                time="19:00",
-                location_name="Hall",
-                festival="Seasons",
-            )
-        )
-        await session.commit()
-
-    _, content = await main.build_festival_page_content(db, fest)
-    dump = json_dumps(content)
-    assert "27 августа" in dump
-    assert "6 сентября" in dump
-
-    text = await main.build_festival_vk_message(db, fest)
-    assert "27 августа" in text
-    assert "6 сентября" in text
-
-
-@pytest.mark.asyncio
-async def test_festival_location_list(tmp_path: Path):
-    db = Database(str(tmp_path / "db.sqlite"))
-    await db.init()
-
-    async with db.get_session() as session:
-        fest = main.Festival(name="Venues")
-        session.add(fest)
-        session.add(
-            Event(
-                title="A",
-                description="d",
-                source_text="s",
-                date="2025-07-10",
-                time="18:00",
-                location_name="Hall1",
-                city="Калининград",
-                festival="Venues",
-            )
-        )
-        session.add(
-            Event(
-                title="B",
-                description="d",
-                source_text="s",
-                date="2025-07-12",
-                time="19:00",
-                location_name="Hall2",
-                city="Калининград",
-                festival="Venues",
-            )
-        )
-        await session.commit()
-
-    async with db.get_session() as session:
-        events = (await session.execute(select(Event))).scalars().all()
-    loc = main.festival_location(events)
-    assert "Hall1" in loc and "Hall2" in loc
->>>>>>> ab2965aa
+
+
