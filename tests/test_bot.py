import os
import sys

sys.path.append(os.path.dirname(os.path.dirname(__file__)))
from pathlib import Path

import pytest
from aiogram import Bot, types
from sqlmodel import select
from datetime import date, timedelta, timezone, datetime, time
from typing import Any
import asyncio
import main
from telegraph.api import json_dumps
from telegraph import TelegraphException


from main import (
    Database,
    PendingUser,
    Setting,
    User,
    Event,
    MonthPage,
    WeekendPage,
    create_app,
    handle_register,
    handle_start,
    handle_tz,
    handle_requests,
    handle_partner_info_message,
    handle_add_event_raw,
    handle_add_event,
    handle_ask_4o,
    handle_events,
    handle_exhibitions,
    handle_stats,
    handle_edit_message,
    process_request,
    parse_event_via_4o,
    telegraph_test,
    get_telegraph_token,
    editing_sessions,
    festival_edit_sessions,
)

FUTURE_DATE = (date.today() + timedelta(days=10)).isoformat()


class DummyBot(Bot):
    def __init__(self, token: str):
        super().__init__(token)
        self.messages = []
        self.edits = []

    async def send_message(self, chat_id, text, **kwargs):
        self.messages.append((chat_id, text, kwargs))

    async def edit_message_reply_markup(
        self, chat_id: int | None = None, message_id: int | None = None, **kwargs
    ):
        self.edits.append((chat_id, message_id, kwargs))

    async def download(self, file_id, destination):
        destination.write(b"img")


class DummyChat:
    def __init__(self, id, title, username=None, type="channel"):
        self.id = id
        self.title = title
        self.username = username
        self.type = type


class DummyMember:
    def __init__(self, status):
        self.status = status


class DummyUpdate:
    def __init__(self, chat_id, title, status="administrator"):
        self.chat = DummyChat(chat_id, title)
        self.new_chat_member = DummyMember(status)


@pytest.mark.asyncio
async def test_registration_limit(tmp_path: Path):
    db = Database(str(tmp_path / "db.sqlite"))
    await db.init()
    bot = DummyBot("123:abc")

    for i in range(1, 11):
        msg = types.Message.model_validate(
            {
                "message_id": i,
                "date": 0,
                "chat": {"id": i, "type": "private"},
                "from": {"id": i, "is_bot": False, "first_name": "U"},
                "text": "/register",
            }
        )
        await handle_register(msg, db, bot)

    msg_over = types.Message.model_validate(
        {
            "message_id": 11,
            "date": 0,
            "chat": {"id": 11, "type": "private"},
            "from": {"id": 11, "is_bot": False, "first_name": "U"},
            "text": "/register",
        }
    )
    await handle_register(msg_over, db, bot)

    async with db.get_session() as session:
        result = await session.execute(select(PendingUser))
        count = len(result.scalars().all())
    assert count == 10


@pytest.mark.asyncio
async def test_tz_setting(tmp_path: Path):
    db = Database(str(tmp_path / "db.sqlite"))
    await db.init()
    bot = DummyBot("123:abc")

    start_msg = types.Message.model_validate(
        {
            "message_id": 1,
            "date": 0,
            "chat": {"id": 1, "type": "private"},
            "from": {"id": 1, "is_bot": False, "first_name": "A"},
            "text": "/start",
        }
    )
    await handle_start(start_msg, db, bot)

    tz_msg = types.Message.model_validate(
        {
            "message_id": 2,
            "date": 0,
            "chat": {"id": 1, "type": "private"},
            "from": {"id": 1, "is_bot": False, "first_name": "A"},
            "text": "/tz +05:00",
        }
    )
    await handle_tz(tz_msg, db, bot)

    async with db.get_session() as session:
        setting = await session.get(Setting, "tz_offset")
    assert setting and setting.value == "+05:00"


@pytest.mark.asyncio
async def test_start_superadmin(tmp_path: Path):
    db = Database(str(tmp_path / "db.sqlite"))
    await db.init()
    bot = DummyBot("123:abc")

    start_msg = types.Message.model_validate(
        {
            "message_id": 1,
            "date": 0,
            "chat": {"id": 1, "type": "private"},
            "from": {"id": 1, "is_bot": False, "first_name": "A"},
            "text": "/start",
        }
    )
    await handle_start(start_msg, db, bot)

    async with db.get_session() as session:
        user = await session.get(User, 1)
    assert user and user.is_superadmin


@pytest.mark.asyncio
async def test_partner_registration(tmp_path: Path):
    db = Database(str(tmp_path / "db.sqlite"))
    await db.init()
    bot = DummyBot("123:abc")

    # superadmin becomes user 1
    start_msg = types.Message.model_validate(
        {
            "message_id": 1,
            "date": 0,
            "chat": {"id": 1, "type": "private"},
            "from": {"id": 1, "is_bot": False, "first_name": "S"},
            "text": "/start",
        }
    )
    await handle_start(start_msg, db, bot)

    # user 2 registers
    reg_msg = types.Message.model_validate(
        {
            "message_id": 2,
            "date": 0,
            "chat": {"id": 2, "type": "private"},
            "from": {"id": 2, "is_bot": False, "first_name": "U"},
            "text": "/register",
        }
    )
    await handle_register(reg_msg, db, bot)

    # superadmin requests and selects partner
    req_msg = types.Message.model_validate(
        {
            "message_id": 3,
            "date": 0,
            "chat": {"id": 1, "type": "private"},
            "from": {"id": 1, "is_bot": False, "first_name": "S"},
            "text": "/requests",
        }
    )
    await handle_requests(req_msg, db, bot)

    cb = types.CallbackQuery.model_validate(
        {
            "id": "c1",
            "from": {"id": 1, "is_bot": False, "first_name": "S"},
            "chat_instance": "1",
            "data": "partner:2",
            "message": {"message_id": 3, "date": 0, "chat": {"id": 1, "type": "private"}},
        }
    ).as_(bot)
    async def dummy_answer(*args, **kwargs):
        return None

    object.__setattr__(cb, "answer", dummy_answer)
    object.__setattr__(cb.message, "answer", dummy_answer)
    await process_request(cb, db, bot)

    info_msg = types.Message.model_validate(
        {
            "message_id": 4,
            "date": 0,
            "chat": {"id": 1, "type": "private"},
            "from": {"id": 1, "is_bot": False, "first_name": "S"},
            "text": "Org, Loc",
        }
    )
    await handle_partner_info_message(info_msg, db, bot)

    async with db.get_session() as session:
        user2 = await session.get(User, 2)
    assert user2 and user2.is_partner
    assert user2.organization == "Org"
    assert user2.location == "Loc"
    # check messages to user and admin
    assert any("approved" in m[1] for m in bot.messages if m[0] == 2)
    assert any("approved" in m[1] for m in bot.messages if m[0] == 1)


def test_create_app_requires_webhook_url(monkeypatch):
    monkeypatch.delenv("WEBHOOK_URL", raising=False)
    monkeypatch.setenv("TELEGRAM_BOT_TOKEN", "123:abc")

    with pytest.raises(RuntimeError, match="WEBHOOK_URL is missing"):
        create_app()


@pytest.mark.asyncio
async def test_add_event_raw(tmp_path: Path, monkeypatch):
    db = Database(str(tmp_path / "db.sqlite"))
    await db.init()
    bot = DummyBot("123:abc")

    async def fake_create(title, text, source, html_text=None, media=None, ics_url=None, db=None, **kwargs):
        return "https://t.me/test", "path"

    monkeypatch.setattr("main.create_source_page", fake_create)

    msg = types.Message.model_validate(
        {
            "message_id": 1,
            "date": 0,
            "chat": {"id": 1, "type": "private"},
            "from": {"id": 1, "is_bot": False, "first_name": "M"},
            "text": f"/addevent_raw Party|{FUTURE_DATE}|18:00|Club",
        }
    )

    await handle_add_event_raw(msg, db, bot)

    async with db.get_session() as session:
        events = (await session.execute(select(Event))).scalars().all()

    assert len(events) == 1
    assert events[0].title == "Party"
    assert events[0].telegraph_url == "https://t.me/test"


@pytest.mark.asyncio
async def test_month_page_sync(tmp_path: Path, monkeypatch):
    db = Database(str(tmp_path / "db.sqlite"))
    await db.init()
    bot = DummyBot("123:abc")

    async def fake_create(title, text, source, html_text=None, media=None, ics_url=None, db=None, **kwargs):
        return "https://t.me/test", "path"

    called = {}

    async def fake_sync(db_obj, month):
        called["month"] = month

    monkeypatch.setattr("main.create_source_page", fake_create)
    monkeypatch.setattr("main.sync_month_page", fake_sync)

    msg = types.Message.model_validate(
        {
            "message_id": 1,
            "date": 0,
            "chat": {"id": 1, "type": "private"},
            "from": {"id": 1, "is_bot": False, "first_name": "M"},
            "text": "/addevent_raw Party|2025-07-16|18:00|Club",
        }
    )

    await handle_add_event_raw(msg, db, bot)

    assert called.get("month") == "2025-07"


@pytest.mark.asyncio
async def test_weekend_page_sync(tmp_path: Path, monkeypatch):
    db = Database(str(tmp_path / "db.sqlite"))
    await db.init()
    bot = DummyBot("123:abc")

    async def fake_create(title, text, source, html_text=None, media=None, ics_url=None, db=None, **kwargs):
        return "url", "p"

    called = {}

    async def fake_month(db_obj, month):
        called["month"] = month

    async def fake_weekend(db_obj, start, update_links=True):
        called["weekend"] = start

    monkeypatch.setattr("main.create_source_page", fake_create)
    monkeypatch.setattr("main.sync_month_page", fake_month)
    monkeypatch.setattr("main.sync_weekend_page", fake_weekend)

    msg = types.Message.model_validate(
        {
            "message_id": 1,
            "date": 0,
            "chat": {"id": 1, "type": "private"},
            "from": {"id": 1, "is_bot": False, "first_name": "M"},
            "text": "/addevent_raw Party|2025-07-12|18:00|Club",
        }
    )

    await handle_add_event_raw(msg, db, bot)

    assert called.get("weekend") == "2025-07-12"


@pytest.mark.asyncio
async def test_add_event_raw_update(tmp_path: Path, monkeypatch):
    db = Database(str(tmp_path / "db.sqlite"))
    await db.init()
    bot = DummyBot("123:abc")

    async def fake_create(title, text, source, html_text=None, media=None, ics_url=None, db=None, **kwargs):
        return "https://t.me/test", "path"

    monkeypatch.setattr("main.create_source_page", fake_create)

    msg1 = types.Message.model_validate(
        {
            "message_id": 1,
            "date": 0,
            "chat": {"id": 1, "type": "private"},
            "from": {"id": 1, "is_bot": False, "first_name": "M"},
            "text": "/addevent_raw Party|2025-07-16|18:00|Club",
        }
    )
    await handle_add_event_raw(msg1, db, bot)

    msg2 = types.Message.model_validate(
        {
            "message_id": 2,
            "date": 0,
            "chat": {"id": 1, "type": "private"},
            "from": {"id": 1, "is_bot": False, "first_name": "M"},
            "text": "/addevent_raw Party show|2025-07-16|18:00|Club",
        }
    )
    await handle_add_event_raw(msg2, db, bot)

    async with db.get_session() as session:
        events = (await session.execute(select(Event))).scalars().all()

    assert len(events) == 1
    assert events[0].title == "Party show"


@pytest.mark.asyncio
async def test_edit_event(tmp_path: Path, monkeypatch):
    db = Database(str(tmp_path / "db.sqlite"))
    await db.init()
    bot = DummyBot("123:abc")

    async def fake_create(title, text, source, html_text=None, media=None, ics_url=None, db=None, **kwargs):
        return "https://t.me/test", "path"

    monkeypatch.setattr("main.create_source_page", fake_create)

    msg = types.Message.model_validate(
        {
            "message_id": 1,
            "date": 0,
            "chat": {"id": 1, "type": "private"},
            "from": {"id": 1, "is_bot": False, "first_name": "M"},
            "text": "/addevent_raw Party|2025-07-16|18:00|Club",
        }
    )
    await handle_add_event_raw(msg, db, bot)

    async with db.get_session() as session:
        event = (await session.execute(select(Event))).scalars().first()

    editing_sessions[1] = (event.id, "title")
    edit_msg = types.Message.model_validate(
        {
            "message_id": 2,
            "date": 0,
            "chat": {"id": 1, "type": "private"},
            "from": {"id": 1, "is_bot": False, "first_name": "M"},
            "text": "New Title",
        }
    )
    await handle_edit_message(edit_msg, db, bot)

    async with db.get_session() as session:
        updated = await session.get(Event, event.id)
    assert updated.title == "New Title"


@pytest.mark.asyncio
async def test_edit_remove_ticket_link(tmp_path: Path, monkeypatch):
    db = Database(str(tmp_path / "db.sqlite"))
    await db.init()
    bot = DummyBot("123:abc")

    async def fake_create(title, text, source, html_text=None, media=None, ics_url=None, db=None, **kwargs):
        return "https://t.me/test", "path"

    monkeypatch.setattr("main.create_source_page", fake_create)

    msg = types.Message.model_validate(
        {
            "message_id": 1,
            "date": 0,
            "chat": {"id": 1, "type": "private"},
            "from": {"id": 1, "is_bot": False, "first_name": "M"},
            "text": "/addevent_raw Party|2025-07-16|18:00|Club",
        }
    )
    await handle_add_event_raw(msg, db, bot)

    async with db.get_session() as session:
        event = (await session.execute(select(Event))).scalars().first()
        event.ticket_link = "https://reg"
        await session.commit()

    editing_sessions[1] = (event.id, "ticket_link")
    edit_msg = types.Message.model_validate(
        {
            "message_id": 2,
            "date": 0,
            "chat": {"id": 1, "type": "private"},
            "from": {"id": 1, "is_bot": False, "first_name": "M"},
            "text": "-",
        }
    )
    await handle_edit_message(edit_msg, db, bot)

    async with db.get_session() as session:
        updated = await session.get(Event, event.id)
    assert updated.ticket_link is None


@pytest.mark.asyncio
async def test_edit_event_forwarded(tmp_path: Path, monkeypatch):
    db = Database(str(tmp_path / "db.sqlite"))
    await db.init()
    bot = DummyBot("123:abc")

    async def fake_create(title, text, source, html_text=None, media=None, ics_url=None, db=None, **kwargs):
        return "https://t.me/test", "path"

    monkeypatch.setattr("main.create_source_page", fake_create)

    msg = types.Message.model_validate(
        {
            "message_id": 1,
            "date": 0,
            "chat": {"id": 1, "type": "private"},
            "from": {"id": 1, "is_bot": False, "first_name": "M"},
            "text": "/addevent_raw Party|2025-07-16|18:00|Club",
        }
    )
    await handle_add_event_raw(msg, db, bot)

    async with db.get_session() as session:
        event = (await session.execute(select(Event))).scalars().first()

    editing_sessions[1] = (event.id, "title")
    edit_msg = types.Message.model_validate(
        {
            "message_id": 2,
            "date": 0,
            "chat": {"id": 1, "type": "private"},
            "from": {"id": 1, "is_bot": False, "first_name": "M"},
            "caption": "Forwarded Title",
            "forward_from_chat": {"id": -100123, "type": "channel"},
            "forward_from_message_id": 5,
        }
    )
    await handle_edit_message(edit_msg, db, bot)

    async with db.get_session() as session:
        updated = await session.get(Event, event.id)
    assert updated.title == "Forwarded Title"


@pytest.mark.asyncio
async def test_edit_boolean_fields(tmp_path: Path, monkeypatch):
    db = Database(str(tmp_path / "db.sqlite"))
    await db.init()
    bot = DummyBot("123:abc")

    async def fake_create(title, text, source, html_text=None, media=None, ics_url=None, db=None, **kwargs):
        return "https://t.me/test", "path"

    monkeypatch.setattr("main.create_source_page", fake_create)

    msg = types.Message.model_validate(
        {
            "message_id": 1,
            "date": 0,
            "chat": {"id": 1, "type": "private"},
            "from": {"id": 1, "is_bot": False, "first_name": "M"},
            "text": "/addevent_raw Party|2025-07-16|18:00|Club",
        }
    )
    await handle_add_event_raw(msg, db, bot)

    async with db.get_session() as session:
        event = (await session.execute(select(Event))).scalars().first()

    editing_sessions[1] = (event.id, "is_free")
    edit_msg = types.Message.model_validate(
        {
            "message_id": 2,
            "date": 0,
            "chat": {"id": 1, "type": "private"},
            "from": {"id": 1, "is_bot": False, "first_name": "M"},
            "text": "yes",
        }
    )
    await handle_edit_message(edit_msg, db, bot)

    editing_sessions[1] = (event.id, "pushkin_card")
    edit_msg2 = types.Message.model_validate(
        {
            "message_id": 3,
            "date": 0,
            "chat": {"id": 1, "type": "private"},
            "from": {"id": 1, "is_bot": False, "first_name": "M"},
            "text": "true",
        }
    )
    await handle_edit_message(edit_msg2, db, bot)

    async with db.get_session() as session:
        updated = await session.get(Event, event.id)

    assert updated.is_free is True
    assert updated.pushkin_card is True


@pytest.mark.asyncio
async def test_events_list(tmp_path: Path, monkeypatch):
    db = Database(str(tmp_path / "db.sqlite"))
    await db.init()
    bot = DummyBot("123:abc")

    async def fake_create(title, text, source, html_text=None, media=None, ics_url=None, db=None, **kwargs):
        return "https://t.me/test", "path"

    monkeypatch.setattr("main.create_source_page", fake_create)

    start_msg = types.Message.model_validate(
        {
            "message_id": 1,
            "date": 0,
            "chat": {"id": 1, "type": "private"},
            "from": {"id": 1, "is_bot": False, "first_name": "A"},
            "text": "/start",
        }
    )
    await handle_start(start_msg, db, bot)

    add_msg = types.Message.model_validate(
        {
            "message_id": 2,
            "date": 0,
            "chat": {"id": 1, "type": "private"},
            "from": {"id": 1, "is_bot": False, "first_name": "A"},
            "text": f"/addevent_raw Party|{FUTURE_DATE}|18:00|Club",
        }
    )
    await handle_add_event_raw(add_msg, db, bot)

    bot.messages.clear()
    list_msg = types.Message.model_validate(
        {
            "message_id": 3,
            "date": 0,
            "chat": {"id": 1, "type": "private"},
            "from": {"id": 1, "is_bot": False, "first_name": "A"},
            "text": f"/events {FUTURE_DATE}",
        }
    )

    await handle_events(list_msg, db, bot)

    assert bot.messages
    text = bot.messages[-1][1]
    expected_date = date.fromisoformat(FUTURE_DATE).strftime("%d.%m.%Y")
    assert f"Events on {expected_date}" in text
    assert "1. Party" in text
    assert "18:00 Club" in text  # location no city
    assert "исходное: https://t.me/test" in text


@pytest.mark.asyncio
async def test_events_russian_date_current_year(tmp_path: Path, monkeypatch):
    db = Database(str(tmp_path / "db.sqlite"))
    await db.init()
    bot = DummyBot("123:abc")

    async def fake_create(title, text, source, html_text=None, media=None, ics_url=None, db=None, **kwargs):
        return "u", "p"

    monkeypatch.setattr("main.create_source_page", fake_create)

    start_msg = types.Message.model_validate(
        {
            "message_id": 1,
            "date": 0,
            "chat": {"id": 1, "type": "private"},
            "from": {"id": 1, "is_bot": False, "first_name": "A"},
            "text": "/start",
        }
    )
    await handle_start(start_msg, db, bot)

    add_msg = types.Message.model_validate(
        {
            "message_id": 2,
            "date": 0,
            "chat": {"id": 1, "type": "private"},
            "from": {"id": 1, "is_bot": False, "first_name": "A"},
            "text": "/addevent_raw Party|2025-08-02|18:00|Club",
        }
    )
    await handle_add_event_raw(add_msg, db, bot)

    class FakeDate(date):
        @classmethod
        def today(cls):
            return date(2025, 7, 15)

    class FakeDatetime(datetime):
        @classmethod
        def now(cls, tz=None):
            return datetime(2025, 7, 15, 12, 0, tzinfo=tz)

    monkeypatch.setattr(main, "date", FakeDate)
    monkeypatch.setattr(main, "datetime", FakeDatetime)

    bot.messages.clear()
    list_msg = types.Message.model_validate(
        {
            "message_id": 3,
            "date": 0,
            "chat": {"id": 1, "type": "private"},
            "from": {"id": 1, "is_bot": False, "first_name": "A"},
            "text": "/events 2 августа",
        }
    )

    await handle_events(list_msg, db, bot)

    assert bot.messages
    text = bot.messages[-1][1]
    assert "02.08.2025" in text


@pytest.mark.asyncio
async def test_events_russian_date_next_year(tmp_path: Path, monkeypatch):
    db = Database(str(tmp_path / "db.sqlite"))
    await db.init()
    bot = DummyBot("123:abc")

    async def fake_create(title, text, source, html_text=None, media=None, ics_url=None, db=None, **kwargs):
        return "u", "p"

    monkeypatch.setattr("main.create_source_page", fake_create)

    start_msg = types.Message.model_validate(
        {
            "message_id": 1,
            "date": 0,
            "chat": {"id": 1, "type": "private"},
            "from": {"id": 1, "is_bot": False, "first_name": "A"},
            "text": "/start",
        }
    )
    await handle_start(start_msg, db, bot)

    add_msg = types.Message.model_validate(
        {
            "message_id": 2,
            "date": 0,
            "chat": {"id": 1, "type": "private"},
            "from": {"id": 1, "is_bot": False, "first_name": "A"},
            "text": "/addevent_raw Party|2026-09-05|18:00|Club",
        }
    )
    await handle_add_event_raw(add_msg, db, bot)

    class FakeDate(date):
        @classmethod
        def today(cls):
            return date(2025, 10, 10)

    class FakeDatetime(datetime):
        @classmethod
        def now(cls, tz=None):
            return datetime(2025, 10, 10, 12, 0, tzinfo=tz)

    monkeypatch.setattr(main, "date", FakeDate)
    monkeypatch.setattr(main, "datetime", FakeDatetime)

    bot.messages.clear()
    list_msg = types.Message.model_validate(
        {
            "message_id": 3,
            "date": 0,
            "chat": {"id": 1, "type": "private"},
            "from": {"id": 1, "is_bot": False, "first_name": "A"},
            "text": "/events 5 сентября",
        }
    )

    await handle_events(list_msg, db, bot)

    assert bot.messages
    text = bot.messages[-1][1]
    assert "05.09.2026" in text


@pytest.mark.asyncio
async def test_ask4o_admin(tmp_path: Path, monkeypatch):
    db = Database(str(tmp_path / "db.sqlite"))
    await db.init()
    bot = DummyBot("123:abc")

    start_msg = types.Message.model_validate(
        {
            "message_id": 1,
            "date": 0,
            "chat": {"id": 1, "type": "private"},
            "from": {"id": 1, "is_bot": False, "first_name": "A"},
            "text": "/start",
        }
    )
    await handle_start(start_msg, db, bot)

    called = {}

    async def fake_ask(text: str) -> str:
        called["text"] = text
        return "ok"

    monkeypatch.setattr("main.ask_4o", fake_ask)

    msg = types.Message.model_validate(
        {
            "message_id": 2,
            "date": 0,
            "chat": {"id": 1, "type": "private"},
            "from": {"id": 1, "is_bot": False, "first_name": "A"},
            "text": "/ask4o hello",
        }
    )

    await handle_ask_4o(msg, db, bot)

    assert called.get("text") == "hello"


@pytest.mark.asyncio
async def test_ask4o_not_admin(tmp_path: Path, monkeypatch):
    db = Database(str(tmp_path / "db.sqlite"))
    await db.init()
    bot = DummyBot("123:abc")

    called = False

    async def fake_ask(text: str) -> str:
        nonlocal called
        called = True
        return "ok"

    monkeypatch.setattr("main.ask_4o", fake_ask)

    msg = types.Message.model_validate(
        {
            "message_id": 1,
            "date": 0,
            "chat": {"id": 2, "type": "private"},
            "from": {"id": 2, "is_bot": False, "first_name": "B"},
            "text": "/ask4o hi",
        }
    )

    await handle_ask_4o(msg, db, bot)

    assert called is False


@pytest.mark.asyncio
async def test_parse_event_includes_date(monkeypatch):
    called = {}

    class DummySession:
        async def __aenter__(self):
            return self

        async def __aexit__(self, exc_type, exc, tb):
            pass

        async def post(self, url, json=None, headers=None):
            called["payload"] = json

            class Resp:
                def raise_for_status(self):
                    pass

                async def json(self):
                    return {"choices": [{"message": {"content": "{}"}}]}

            return Resp()

    monkeypatch.setenv("FOUR_O_TOKEN", "x")
    monkeypatch.setattr("main.ClientSession", DummySession)

    await parse_event_via_4o("text")

    assert "Today is" in called["payload"]["messages"][1]["content"]


@pytest.mark.asyncio
async def test_add_events_from_text_channel_title(tmp_path: Path, monkeypatch):
    db = Database(str(tmp_path / "db.sqlite"))
    await db.init()

    captured = {}

    async def fake_parse(text: str):
        captured["text"] = text
        return [
            {
                "title": "T",
                "short_description": "d",
                "date": FUTURE_DATE,
                "time": "18:00",
                "location_name": "Hall",
            }
        ]

    async def fake_create(title, text, source, html_text=None, media=None, ics_url=None, db=None, **kwargs):
        return "u", "p"

    monkeypatch.setattr("main.parse_event_via_4o", fake_parse)
    monkeypatch.setattr("main.create_source_page", fake_create)

    await main.add_events_from_text(db, "info", None, None, None, channel_title="Chan")

    assert "Chan" in captured["text"]


@pytest.mark.asyncio
async def test_telegraph_test(monkeypatch, capsys):
    class DummyTG:
        def __init__(self, access_token=None):
            self.access_token = access_token

        def create_page(self, title, html_content=None, **_):
            return {"url": "https://telegra.ph/test", "path": "test"}

        def edit_page(self, path, title, html_content):
            pass

    monkeypatch.setenv("TELEGRAPH_TOKEN", "t")
    monkeypatch.setattr(
        "main.Telegraph",
        lambda access_token=None, domain=None: DummyTG(access_token),
    )

    await telegraph_test()
    captured = capsys.readouterr()
    assert "Created https://telegra.ph/test" in captured.out
    assert "Edited https://telegra.ph/test" in captured.out


@pytest.mark.asyncio
async def test_create_source_page_photo(monkeypatch):
    class DummyTG:
        def __init__(self, access_token=None):
            self.access_token = access_token
            self.upload_called = False

        def upload_file(self, f):
            self.upload_called = True

        def create_page(self, title, html_content=None, **_):
            assert "<img" not in html_content
            return {"url": "https://telegra.ph/test", "path": "test"}

    monkeypatch.setenv("TELEGRAPH_TOKEN", "t")
    monkeypatch.setattr(
        "main.Telegraph", lambda access_token=None, domain=None: DummyTG(access_token)
    )

    res = await main.create_source_page(
        "Title", "text", None, media=(b"img", "photo.jpg")
    )
    assert res == ("https://telegra.ph/test", "test", "disabled", 0)


@pytest.mark.asyncio
async def test_create_source_page_photo_catbox(monkeypatch):
    class DummyTG:
        def __init__(self, access_token=None):
            self.access_token = access_token

        def create_page(self, title, html_content=None, **_):
            assert "<img" in html_content
            return {"url": "https://telegra.ph/test", "path": "test"}

    class DummyResp:
        status = 200

        async def text(self):
            return "https://files.catbox.moe/img.jpg"

        async def __aenter__(self):
            return self

        async def __aexit__(self, exc_type, exc, tb):
            return False

    class DummySession:
        def __init__(self, *_, **__):
            self.post_called = False

        async def __aenter__(self):
            return self

        async def __aexit__(self, exc_type, exc, tb):
            return False

        def post(self, url, data=None):
            self.post_called = True
            return DummyResp()

    monkeypatch.setenv("TELEGRAPH_TOKEN", "t")
    monkeypatch.setattr(
        "main.Telegraph", lambda access_token=None, domain=None: DummyTG(access_token)
    )
    monkeypatch.setattr(main, "ClientSession", DummySession)
    monkeypatch.setattr(main, "CATBOX_ENABLED", True)
    monkeypatch.setattr(main, "imghdr", type("X", (), {"what": lambda *a, **k: "jpeg"}))

    res = await main.create_source_page(
        "Title", "text", None, media=(b"img", "photo.jpg")
    )
    assert res == ("https://telegra.ph/test", "test", "ok", 1)


@pytest.mark.asyncio
async def test_create_source_page_reuse_urls(monkeypatch):
    class DummyTG:
        def create_page(self, title, html_content=None, **_):
            assert "https://files.catbox.moe/img.jpg" in html_content
            return {"url": "https://telegra.ph/test", "path": "test"}

    class DummySession:
        def __init__(self, *_, **__):
            raise AssertionError("should not be called")

    monkeypatch.setenv("TELEGRAPH_TOKEN", "t")
    monkeypatch.setattr(
        "main.Telegraph", lambda access_token=None, domain=None: DummyTG()
    )
    monkeypatch.setattr(main, "ClientSession", DummySession)
    monkeypatch.setattr(main, "CATBOX_ENABLED", True)

    res = await main.create_source_page(
        "Title",
        "text",
        None,
        media=(b"img", "photo.jpg"),
        catbox_urls=["https://files.catbox.moe/img.jpg"],
    )
    assert res == ("https://telegra.ph/test", "test", "", 1)


@pytest.mark.asyncio
async def test_create_source_page_normalizes_hashtags(monkeypatch):
    class DummyTG:
        def __init__(self, access_token=None):
            self.access_token = access_token

        def create_page(self, title, html_content=None, **_):
            assert "#1_августа" not in html_content
            assert "1 августа" in html_content
            return {"url": "https://telegra.ph/test", "path": "test"}

    monkeypatch.setenv("TELEGRAPH_TOKEN", "t")
    monkeypatch.setattr(
        "main.Telegraph", lambda access_token=None, domain=None: DummyTG(access_token)
    )

    res = await main.create_source_page("Title", "#1_августа text", None)
    assert res == ("https://telegra.ph/test", "test", "", 0)


def test_get_telegraph_token_creates(tmp_path, monkeypatch):
    class DummyTG:
        def create_account(self, short_name):
            return {"access_token": "abc"}

    monkeypatch.delenv("TELEGRAPH_TOKEN", raising=False)
    monkeypatch.setattr(main, "Telegraph", lambda: DummyTG())
    monkeypatch.setattr(main, "TELEGRAPH_TOKEN_FILE", str(tmp_path / "token.txt"))

    token = get_telegraph_token()
    assert token == "abc"
    assert (tmp_path / "token.txt").read_text() == "abc"


def test_get_telegraph_token_env(monkeypatch):
    monkeypatch.setenv("TELEGRAPH_TOKEN", "zzz")
    token = get_telegraph_token()
    assert token == "zzz"


@pytest.mark.asyncio
async def test_addevent_caption_photo(tmp_path: Path, monkeypatch):
    db = Database(str(tmp_path / "db.sqlite"))
    await db.init()
    bot = DummyBot("123:abc")

    async def fake_parse(text: str, source_channel: str | None = None) -> list[dict]:
        return [
            {
                "title": "T",
                "short_description": "d",
                "date": FUTURE_DATE,
                "time": "18:00",
                "location_name": "Hall",
            }
        ]

    captured = {}

    async def fake_create(title, text, source, html_text=None, media=None, ics_url=None, db=None, **kwargs):
        captured["media"] = media
        captured["urls"] = kwargs.get("catbox_urls")
        return "u", "p"

    monkeypatch.setattr("main.parse_event_via_4o", fake_parse)
    monkeypatch.setattr("main.create_source_page", fake_create)

    msg = types.Message.model_validate(
        {
            "message_id": 1,
            "date": 0,
            "chat": {"id": 1, "type": "private"},
            "from": {"id": 1, "is_bot": False, "first_name": "A"},
            "caption": "/addevent text",
            "photo": [
                {
                    "file_id": "f1",
                    "file_unique_id": "u1",
                    "width": 100,
                    "height": 100,
                }
            ],
        }
    )

    await handle_add_event(msg, db, bot)

    assert captured["media"] is None
    assert captured["urls"] == []


@pytest.mark.asyncio
async def test_addevent_strips_command(tmp_path: Path, monkeypatch):
    db = Database(str(tmp_path / "db.sqlite"))
    await db.init()
    bot = DummyBot("123:abc")

    async def fake_parse(text: str, source_channel: str | None = None) -> list[dict]:
        return [
            {
                "title": "T",
                "short_description": "d",
                "date": FUTURE_DATE,
                "time": "18:00",
                "location_name": "Hall",
            }
        ]

    captured = {}

    async def fake_create(title, text, source, html_text=None, media=None, ics_url=None, db=None, **kwargs):
        captured["text"] = text
        captured["html"] = html_text
        return "u", "p"

    monkeypatch.setattr("main.parse_event_via_4o", fake_parse)
    monkeypatch.setattr("main.create_source_page", fake_create)

    msg = types.Message.model_validate(
        {
            "message_id": 1,
            "date": 0,
            "chat": {"id": 1, "type": "private"},
            "from": {"id": 1, "is_bot": False, "first_name": "A"},
            "text": "/addevent\nSome info",
        }
    )

    await handle_add_event(msg, db, bot)

    assert captured["text"] == "Some info"
    assert captured["html"] == "Some info"


@pytest.mark.asyncio
async def test_addevent_vk_wall_link(tmp_path: Path, monkeypatch):
    db = Database(str(tmp_path / "db.sqlite"))
    await db.init()
    bot = DummyBot("123:abc")

    captured = {}

    async def fake_parse(text: str) -> list[dict]:
        captured["text"] = text
        return [
            {
                "title": "T",
                "short_description": "d",
                "date": FUTURE_DATE,
                "time": "18:00",
                "location_name": "Hall",
            }
        ]

    async def fake_create(title, text, source, html_text=None, media=None, ics_url=None, db=None, **kwargs):
        captured["source"] = source
        captured["display"] = kwargs.get("display_link")
        return "u", "p"

    monkeypatch.setattr("main.parse_event_via_4o", fake_parse)
    monkeypatch.setattr("main.create_source_page", fake_create)

    msg = types.Message.model_validate(
        {
            "message_id": 1,
            "date": 0,
            "chat": {"id": 1, "type": "private"},
            "from": {"id": 1, "is_bot": False, "first_name": "A"},
            "text": "/addevent https://vk.com/wall-1_2\nSome info",
        }
    )

    await handle_add_event(msg, db, bot)

    async with db.get_session() as session:
        ev = (await session.execute(select(Event))).scalars().first()

    assert ev.source_post_url == "https://vk.com/wall-1_2"
    assert captured["text"] == "Some info"
    assert captured["source"] == "https://vk.com/wall-1_2"
    assert captured.get("display") is False


@pytest.mark.asyncio
async def test_forward_add_event(tmp_path: Path, monkeypatch):
    db = Database(str(tmp_path / "db.sqlite"))
    await db.init()
    bot = DummyBot("123:abc")

    async def fake_parse(text: str, source_channel: str | None = None) -> list[dict]:
        return [
            {
                "title": "Forwarded",
                "short_description": "desc",
                "date": "2025-07-16",
                "time": "18:00",
                "location_name": "Club",
            }
        ]

    async def fake_create(title, text, source, html_text=None, media=None, ics_url=None, db=None, **kwargs):
        return "https://t.me/page", "p"

    monkeypatch.setattr("main.parse_event_via_4o", fake_parse)
    monkeypatch.setattr("main.create_source_page", fake_create)

    start_msg = types.Message.model_validate(
        {
            "message_id": 1,
            "date": 0,
            "chat": {"id": 1, "type": "private"},
            "from": {"id": 1, "is_bot": False, "first_name": "A"},
            "text": "/start",
        }
    )
    await handle_start(start_msg, db, bot)

    upd = DummyUpdate(-100123, "Chan")
    await main.handle_my_chat_member(upd, db)

    async with db.get_session() as session:
        ch = await session.get(main.Channel, -100123)
        ch.is_registered = True
        await session.commit()

    fwd_msg = types.Message.model_validate(
        {
            "message_id": 3,
            "date": 0,
            "forward_date": 0,
            "forward_from_chat": {"id": -100123, "type": "channel", "username": "chan"},
            "forward_from_message_id": 10,
            "chat": {"id": 1, "type": "private"},
            "from": {"id": 1, "is_bot": False, "first_name": "A"},
            "text": "Some text",
        }
    )

    await main.handle_forwarded(fwd_msg, db, bot)

    async with db.get_session() as session:
        ev = (await session.execute(select(Event))).scalars().first()

    assert ev.source_post_url == "https://t.me/chan/10"


@pytest.mark.asyncio
async def test_forward_passes_channel_name(tmp_path: Path, monkeypatch):
    db = Database(str(tmp_path / "db.sqlite"))
    await db.init()
    bot = DummyBot("123:abc")

    captured = {}

    async def fake_parse(text: str, source_channel: str | None = None) -> list[dict]:
        captured["chan"] = source_channel
        return [
            {
                "title": "Forwarded",
                "short_description": "desc",
                "date": FUTURE_DATE,
                "time": "18:00",
                "location_name": "Club",
            }
        ]

    monkeypatch.setattr("main.parse_event_via_4o", fake_parse)

    async def fake_create(*args, **kwargs):
        return "u", "p"

    monkeypatch.setattr("main.create_source_page", fake_create)

    start_msg = types.Message.model_validate(
        {
            "message_id": 1,
            "date": 0,
            "chat": {"id": 1, "type": "private"},
            "from": {"id": 1, "is_bot": False, "first_name": "A"},
            "text": "/start",
        }
    )
    await handle_start(start_msg, db, bot)

    upd = DummyUpdate(-100123, "Chan")
    await main.handle_my_chat_member(upd, db)

    async with db.get_session() as session:
        ch = await session.get(main.Channel, -100123)
        ch.is_registered = True
        await session.commit()

    fwd_msg = types.Message.model_validate(
        {
            "message_id": 3,
            "date": 0,
            "forward_date": 0,
            "forward_from_chat": {"id": -100123, "type": "channel", "title": "Chan"},
            "forward_from_message_id": 10,
            "chat": {"id": 1, "type": "private"},
            "from": {"id": 1, "is_bot": False, "first_name": "A"},
            "text": "Some text",
        }
    )

    await main.handle_forwarded(fwd_msg, db, bot)

    assert captured["chan"] == "Chan"


@pytest.mark.asyncio
async def test_parse_event_alias_channel_title(monkeypatch):
    seen = {}

    class DummySession:
        async def __aenter__(self):
            return self

        async def __aexit__(self, exc_type, exc, tb):
            pass

        async def post(self, url, json=None, headers=None):
            seen["payload"] = json

            class Resp:
                def raise_for_status(self):
                    pass

                async def json(self):
                    return {"choices": [{"message": {"content": "{}"}}]}

            return Resp()

    monkeypatch.setenv("FOUR_O_TOKEN", "x")
    monkeypatch.setattr("main.ClientSession", DummySession)

    await main.parse_event_via_4o("t", channel_title="Name")

    assert "Name" in seen["payload"]["messages"][1]["content"]


@pytest.mark.asyncio
async def test_forward_add_event_origin(tmp_path: Path, monkeypatch):
    db = Database(str(tmp_path / "db.sqlite"))
    await db.init()
    bot = DummyBot("123:abc")

    async def fake_parse(text: str, source_channel: str | None = None) -> list[dict]:
        return [
            {
                "title": "Forwarded",
                "short_description": "desc",
                "date": "2025-07-16",
                "time": "18:00",
                "location_name": "Club",
            }
        ]

    async def fake_create(title, text, source, html_text=None, media=None, ics_url=None, db=None, **kwargs):
        return "https://t.me/page", "p"

    monkeypatch.setattr("main.parse_event_via_4o", fake_parse)
    monkeypatch.setattr("main.create_source_page", fake_create)

    start_msg = types.Message.model_validate(
        {
            "message_id": 1,
            "date": 0,
            "chat": {"id": 1, "type": "private"},
            "from": {"id": 1, "is_bot": False, "first_name": "A"},
            "text": "/start",
        }
    )
    await handle_start(start_msg, db, bot)

    upd = DummyUpdate(-100123, "Chan")
    await main.handle_my_chat_member(upd, db)

    async with db.get_session() as session:
        ch = await session.get(main.Channel, -100123)
        ch.is_registered = True
        await session.commit()

    fwd_msg = types.Message.model_validate(
        {
            "message_id": 3,
            "date": 0,
            "forward_origin": {
                "type": "channel",
                "chat": {"id": -100123, "type": "channel", "username": "chan"},
                "message_id": 10,
                "date": 0,
            },
            "chat": {"id": 1, "type": "private"},
            "from": {"id": 1, "is_bot": False, "first_name": "A"},
            "text": "Some text",
        }
    )

    await main.handle_forwarded(fwd_msg, db, bot)

    async with db.get_session() as session:
        ev = (await session.execute(select(Event))).scalars().first()

    assert ev.source_post_url == "https://t.me/chan/10"


@pytest.mark.asyncio
async def test_forward_add_event_photo(tmp_path: Path, monkeypatch):
    db = Database(str(tmp_path / "db.sqlite"))
    await db.init()
    bot = DummyBot("123:abc")

    async def fake_parse(text: str, source_channel: str | None = None) -> list[dict]:
        return [
            {
                "title": "Forwarded",
                "short_description": "desc",
                "date": FUTURE_DATE,
                "time": "18:00",
                "location_name": "Club",
            }
        ]

    captured = {}

    async def fake_add(db2, text, source_link, html_text=None, media=None, **kwargs):
        captured["media"] = media
        return []

    monkeypatch.setattr("main.parse_event_via_4o", fake_parse)
    monkeypatch.setattr("main.add_events_from_text", fake_add)

    start_msg = types.Message.model_validate(
        {
            "message_id": 1,
            "date": 0,
            "chat": {"id": 1, "type": "private"},
            "from": {"id": 1, "is_bot": False, "first_name": "A"},
            "text": "/start",
        }
    )
    await handle_start(start_msg, db, bot)

    upd = DummyUpdate(-100123, "Chan")
    await main.handle_my_chat_member(upd, db)

    async with db.get_session() as session:
        ch = await session.get(main.Channel, -100123)
        ch.is_registered = True
        await session.commit()

    fwd_msg = types.Message.model_validate(
        {
            "message_id": 3,
            "date": 0,
            "forward_date": 0,
            "forward_from_chat": {"id": -100123, "type": "channel", "username": "chan"},
            "forward_from_message_id": 10,
            "chat": {"id": 1, "type": "private"},
            "from": {"id": 1, "is_bot": False, "first_name": "A"},
            "text": "Some text",
            "photo": [
                {
                    "file_id": "f2",
                    "file_unique_id": "u2",
                    "width": 50,
                    "height": 50,
                }
            ],
        }
    )

    await main.handle_forwarded(fwd_msg, db, bot)

    assert captured["media"] == [(b"img", "photo.jpg")]


@pytest.mark.asyncio
async def test_forward_unregistered(tmp_path: Path, monkeypatch):
    db = Database(str(tmp_path / "db.sqlite"))
    await db.init()
    bot = DummyBot("123:abc")

    async def fake_parse(text: str, source_channel: str | None = None) -> list[dict]:
        return [
            {
                "title": "Fwd",
                "short_description": "d",
                "date": "2025-07-16",
                "time": "18:00",
                "location_name": "Club",
            }
        ]

    async def fake_create(title, text, source, html_text=None, media=None, ics_url=None, db=None, **kwargs):
        return "https://t.me/page", "p"

    monkeypatch.setattr("main.parse_event_via_4o", fake_parse)
    monkeypatch.setattr("main.create_source_page", fake_create)

    start_msg = types.Message.model_validate(
        {
            "message_id": 1,
            "date": 0,
            "chat": {"id": 1, "type": "private"},
            "from": {"id": 1, "is_bot": False, "first_name": "A"},
            "text": "/start",
        }
    )
    await handle_start(start_msg, db, bot)

    upd = DummyUpdate(-100123, "Chan")
    await main.handle_my_chat_member(upd, db)

    fwd_msg = types.Message.model_validate(
        {
            "message_id": 2,
            "date": 0,
            "forward_date": 0,
            "forward_from_chat": {"id": -100123, "type": "channel", "username": "chan"},
            "forward_from_message_id": 10,
            "chat": {"id": 1, "type": "private"},
            "from": {"id": 1, "is_bot": False, "first_name": "A"},
            "text": "Some text",
        }
    )

    await main.handle_forwarded(fwd_msg, db, bot)

    async with db.get_session() as session:
        ev = (await session.execute(select(Event))).scalars().first()

    assert ev.source_post_url is None


@pytest.mark.asyncio
async def test_media_group_caption_first(tmp_path: Path, monkeypatch):
    db = Database(str(tmp_path / "db.sqlite"))
    await db.init()
    bot = DummyBot("123:abc")

    async def fake_parse(text: str, source_channel: str | None = None) -> list[dict]:
        return [
            {
                "title": "MG",
                "short_description": "d",
                "date": "2025-07-16",
                "time": "18:00",
                "location_name": "Club",
            }
        ]

    async def fake_create(title, text, source, html_text=None, media=None, ics_url=None, db=None, **kwargs):
        return "https://t.me/page", "p"

    monkeypatch.setattr("main.parse_event_via_4o", fake_parse)
    monkeypatch.setattr("main.create_source_page", fake_create)

    start_msg = types.Message.model_validate(
        {
            "message_id": 1,
            "date": 0,
            "chat": {"id": 1, "type": "private"},
            "from": {"id": 1, "is_bot": False, "first_name": "A"},
            "text": "/start",
        }
    )
    await handle_start(start_msg, db, bot)

    upd = DummyUpdate(-100123, "Chan")
    await main.handle_my_chat_member(upd, db)

    async with db.get_session() as session:
        ch = await session.get(main.Channel, -100123)
        ch.is_registered = True
        await session.commit()

    msg1 = types.Message.model_validate(
        {
            "message_id": 2,
            "date": 0,
            "forward_date": 0,
            "media_group_id": "g1",
            "forward_from_chat": {"id": -100123, "type": "channel", "username": "chan"},
            "forward_from_message_id": 10,
            "chat": {"id": 1, "type": "private"},
            "from": {"id": 1, "is_bot": False, "first_name": "A"},
            "caption": "Announce",
        }
    )
    await main.handle_forwarded(msg1, db, bot)

    msg2 = types.Message.model_validate(
        {
            "message_id": 3,
            "date": 0,
            "forward_date": 0,
            "media_group_id": "g1",
            "forward_from_chat": {"id": -100123, "type": "channel", "username": "chan"},
            "forward_from_message_id": 11,
            "chat": {"id": 1, "type": "private"},
            "from": {"id": 1, "is_bot": False, "first_name": "A"},
        }
    )
    await main.handle_forwarded(msg2, db, bot)

    async with db.get_session() as session:
        ev = (await session.execute(select(Event))).scalars().first()

    assert ev.title == "MG"
    assert ev.source_post_url == "https://t.me/chan/10"


@pytest.mark.asyncio
async def test_media_group_caption_last(tmp_path: Path, monkeypatch):
    db = Database(str(tmp_path / "db.sqlite"))
    await db.init()
    bot = DummyBot("123:abc")

    async def fake_parse(text: str, source_channel: str | None = None) -> list[dict]:
        return [
            {
                "title": "MG",
                "short_description": "d",
                "date": "2025-07-16",
                "time": "18:00",
                "location_name": "Club",
            }
        ]

    async def fake_create(title, text, source, html_text=None, media=None, ics_url=None, db=None, **kwargs):
        return "https://t.me/page", "p"

    monkeypatch.setattr("main.parse_event_via_4o", fake_parse)
    monkeypatch.setattr("main.create_source_page", fake_create)

    start_msg = types.Message.model_validate(
        {
            "message_id": 1,
            "date": 0,
            "chat": {"id": 1, "type": "private"},
            "from": {"id": 1, "is_bot": False, "first_name": "A"},
            "text": "/start",
        }
    )
    await handle_start(start_msg, db, bot)

    upd = DummyUpdate(-100123, "Chan")
    await main.handle_my_chat_member(upd, db)

    async with db.get_session() as session:
        ch = await session.get(main.Channel, -100123)
        ch.is_registered = True
        await session.commit()

    msg1 = types.Message.model_validate(
        {
            "message_id": 2,
            "date": 0,
            "forward_date": 0,
            "media_group_id": "g2",
            "forward_from_chat": {"id": -100123, "type": "channel", "username": "chan"},
            "forward_from_message_id": 10,
            "chat": {"id": 1, "type": "private"},
            "from": {"id": 1, "is_bot": False, "first_name": "A"},
        }
    )
    await main.handle_forwarded(msg1, db, bot)

    msg2 = types.Message.model_validate(
        {
            "message_id": 3,
            "date": 0,
            "forward_date": 0,
            "media_group_id": "g2",
            "forward_from_chat": {"id": -100123, "type": "channel", "username": "chan"},
            "forward_from_message_id": 11,
            "chat": {"id": 1, "type": "private"},
            "from": {"id": 1, "is_bot": False, "first_name": "A"},
            "caption": "Announce",
        }
    )
    await main.handle_forwarded(msg2, db, bot)

    async with db.get_session() as session:
        evs = (await session.execute(select(Event))).scalars().all()

    assert len(evs) == 1
    assert evs[0].source_post_url == "https://t.me/chan/11"


@pytest.mark.asyncio
async def test_mark_free(tmp_path: Path, monkeypatch):
    db = Database(str(tmp_path / "db.sqlite"))
    await db.init()
    bot = DummyBot("123:abc")

    async def fake_create(title, text, source, html_text=None, media=None, ics_url=None, db=None, **kwargs):
        return "https://t.me/test", "path"

    monkeypatch.setattr("main.create_source_page", fake_create)

    msg = types.Message.model_validate(
        {
            "message_id": 1,
            "date": 0,
            "chat": {"id": 1, "type": "private"},
            "from": {"id": 1, "is_bot": False, "first_name": "M"},
            "text": "/addevent_raw Party|2025-07-16|18:00|Club",
        }
    )
    await handle_add_event_raw(msg, db, bot)

    async with db.get_session() as session:
        event = (await session.execute(select(Event))).scalars().first()

    cb = types.CallbackQuery.model_validate(
        {
            "id": "c1",
            "from": {"id": 1, "is_bot": False, "first_name": "M"},
            "chat_instance": "1",
            "data": f"markfree:{event.id}",
            "message": {
                "message_id": 2,
                "date": 0,
                "chat": {"id": 1, "type": "private"},
            },
        }
    ).as_(bot)

    async def dummy_answer(*args, **kwargs):
        return None

    object.__setattr__(cb, "answer", dummy_answer)
    await process_request(cb, db, bot)

    async with db.get_session() as session:
        updated = await session.get(Event, event.id)
    assert updated.is_free is True
    assert bot.edits
    btn = bot.edits[-1][2]["reply_markup"].inline_keyboard[0][0]
    assert btn.text == "\u2705 Бесплатное мероприятие"


@pytest.mark.asyncio
async def test_toggle_silent(tmp_path: Path, monkeypatch):
    db = Database(str(tmp_path / "db.sqlite"))
    await db.init()
    bot = DummyBot("123:abc")

    async def fake_create(title, text, source, html_text=None, media=None, ics_url=None, db=None, **kwargs):
        return "https://t.me/test", "path"

    monkeypatch.setattr("main.create_source_page", fake_create)

    msg = types.Message.model_validate(
        {
            "message_id": 1,
            "date": 0,
            "chat": {"id": 1, "type": "private"},
            "from": {"id": 1, "is_bot": False, "first_name": "M"},
            "text": "/addevent_raw Party|2025-07-16|18:00|Club",
        }
    )
    await handle_add_event_raw(msg, db, bot)

    async with db.get_session() as session:
        event = (await session.execute(select(Event))).scalars().first()

    cb = types.CallbackQuery.model_validate(
        {
            "id": "c2",
            "from": {"id": 1, "is_bot": False, "first_name": "M"},
            "chat_instance": "1",
            "data": f"togglesilent:{event.id}",
            "message": {
                "message_id": 2,
                "date": 0,
                "chat": {"id": 1, "type": "private"},
            },
        }
    ).as_(bot)

    async def dummy_answer(*args, **kwargs):
        return None

    object.__setattr__(cb, "answer", dummy_answer)
    await process_request(cb, db, bot)

    async with db.get_session() as session:
        updated = await session.get(Event, event.id)
    assert updated.silent is True
    assert bot.edits
    btn = bot.edits[-1][2]["reply_markup"].inline_keyboard[0][0]
    assert "Тихий" in btn.text


@pytest.mark.asyncio
async def test_exhibition_listing(tmp_path: Path, monkeypatch):
    db = Database(str(tmp_path / "db.sqlite"))
    await db.init()
    bot = DummyBot("123:abc")

    start_msg = types.Message.model_validate(
        {
            "message_id": 1,
            "date": 0,
            "chat": {"id": 1, "type": "private"},
            "from": {"id": 1, "is_bot": False, "first_name": "A"},
            "text": "/start",
        }
    )
    await handle_start(start_msg, db, bot)

    async def fake_parse(text: str, source_channel: str | None = None) -> list[dict]:
        return [
            {
                "title": "Expo",
                "short_description": "desc",
                "festival": "",
                "date": "2025-07-10",
                "end_date": "2025-07-20",
                "time": "",
                "location_name": "Hall",
                "location_address": "Addr",
                "city": "Калининград",
                "ticket_price_min": None,
                "ticket_price_max": None,
                "ticket_link": None,
                "event_type": "выставка",
                "emoji": None,
                "is_free": True,
            }
        ]

    monkeypatch.setattr("main.parse_event_via_4o", fake_parse)

    async def fake_create(title, text, source, html_text=None, media=None, ics_url=None, db=None, **kwargs):
        return "url", "p"

    monkeypatch.setattr("main.create_source_page", fake_create)

    add_msg = types.Message.model_validate(
        {
            "message_id": 2,
            "date": 0,
            "chat": {"id": 1, "type": "private"},
            "from": {"id": 1, "is_bot": False, "first_name": "A"},
            "text": "/addevent anything",
        }
    )
    await handle_add_event(add_msg, db, bot)

    evt_msg = types.Message.model_validate(
        {
            "message_id": 3,
            "date": 0,
            "chat": {"id": 1, "type": "private"},
            "from": {"id": 1, "is_bot": False, "first_name": "A"},
            "text": "/events 2025-07-10",
        }
    )
    await handle_events(evt_msg, db, bot)
    assert "(Открытие) Expo" in bot.messages[-1][1]

    evt_msg2 = types.Message.model_validate(
        {
            "message_id": 4,
            "date": 0,
            "chat": {"id": 1, "type": "private"},
            "from": {"id": 1, "is_bot": False, "first_name": "A"},
            "text": "/events 2025-07-20",
        }
    )
    await handle_events(evt_msg2, db, bot)
    assert "(Закрытие) Expo" in bot.messages[-1][1]

    exh_msg = types.Message.model_validate(
        {
            "message_id": 5,
            "date": 0,
            "chat": {"id": 1, "type": "private"},
            "from": {"id": 1, "is_bot": False, "first_name": "A"},
            "text": "/exhibitions",
        }
    )
    await handle_exhibitions(exh_msg, db, bot)
    assert "c 10 июля по 20 июля" in bot.messages[-1][1]


@pytest.mark.asyncio
async def test_multiple_events(tmp_path: Path, monkeypatch):
    db = Database(str(tmp_path / "db.sqlite"))
    await db.init()
    bot = DummyBot("123:abc")

    start_msg = types.Message.model_validate(
        {
            "message_id": 1,
            "date": 0,
            "chat": {"id": 1, "type": "private"},
            "from": {"id": 1, "is_bot": False, "first_name": "A"},
            "text": "/start",
        }
    )
    await handle_start(start_msg, db, bot)

    async def fake_parse(text: str, source_channel: str | None = None) -> list[dict]:
        return [
            {
                "title": "One",
                "short_description": "d1",
                "date": "2025-07-10",
                "time": "18:00",
                "location_name": "Hall",
            },
            {
                "title": "Two",
                "short_description": "d2",
                "date": "2025-07-11",
                "time": "20:00",
                "location_name": "Hall",
            },
        ]

    async def fake_create(title, text, source, html_text=None, media=None, ics_url=None, db=None, **kwargs):
        return f"url/{title}", title

    monkeypatch.setattr("main.parse_event_via_4o", fake_parse)
    monkeypatch.setattr("main.create_source_page", fake_create)

    add_msg = types.Message.model_validate(
        {
            "message_id": 2,
            "date": 0,
            "chat": {"id": 1, "type": "private"},
            "from": {"id": 1, "is_bot": False, "first_name": "A"},
            "text": "/addevent multi",
        }
    )
    await handle_add_event(add_msg, db, bot)

    async with db.get_session() as session:
        events = (await session.execute(select(Event))).scalars().all()

    assert len(events) == 2
    assert any(e.title == "One" for e in events)
    assert any(e.title == "Two" for e in events)


@pytest.mark.asyncio
async def test_months_command(tmp_path: Path):
    db = Database(str(tmp_path / "db.sqlite"))
    await db.init()
    bot = DummyBot("123:abc")

    async with db.get_session() as session:
        session.add(main.MonthPage(month="2025-07", url="https://t.me/p", path="p"))
        await session.commit()

    start_msg = types.Message.model_validate(
        {
            "message_id": 1,
            "date": 0,
            "chat": {"id": 1, "type": "private"},
            "from": {"id": 1, "is_bot": False, "first_name": "A"},
            "text": "/start",
        }
    )
    await handle_start(start_msg, db, bot)

    msg = types.Message.model_validate(
        {
            "message_id": 2,
            "date": 0,
            "chat": {"id": 1, "type": "private"},
            "from": {"id": 1, "is_bot": False, "first_name": "A"},
            "text": "/pages",
        }
    )

    await main.handle_pages(msg, db, bot)
    assert "2025-07" in bot.messages[-1][1]


@pytest.mark.asyncio
async def test_stats_pages(tmp_path: Path, monkeypatch):
    db = Database(str(tmp_path / "db.sqlite"))
    await db.init()
    bot = DummyBot("123:abc")

    prev_month = (date.today().replace(day=1) - timedelta(days=1)).strftime("%Y-%m")
    prev_weekend = main.next_weekend_start(date.today() - timedelta(days=7))

    cur_month = date.today().strftime("%Y-%m")
    next_month = main.next_month(cur_month)
    cur_weekend = main.next_weekend_start(date.today())
    next_weekend = main.next_weekend_start(cur_weekend + timedelta(days=1))

    async with db.get_session() as session:
        session.add(main.MonthPage(month=prev_month, url="u", path="mp_prev"))
        session.add(main.MonthPage(month=cur_month, url="u2", path="mp_cur"))
        session.add(main.MonthPage(month=next_month, url="u3", path="mp_next"))
        session.add(main.WeekendPage(start=prev_weekend.isoformat(), url="w1", path="wp_prev"))
        session.add(main.WeekendPage(start=cur_weekend.isoformat(), url="w2", path="wp_cur"))
        session.add(main.WeekendPage(start=next_weekend.isoformat(), url="w3", path="wp_next"))

        await session.commit()

    class DummyTG:
        def __init__(self, access_token=None):
            self.access_token = access_token

        def get_views(self, path, **_):

            views = {
                "mp_prev": {"views": 100},
                "mp_cur": {"views": 200},
                "mp_next": {"views": 300},
                "wp_prev": {"views": 10},
                "wp_cur": {"views": 20},
                "wp_next": {"views": 30},
            }
            return views[path]


    monkeypatch.setenv("TELEGRAPH_TOKEN", "t")
    monkeypatch.setattr(
        "main.Telegraph", lambda access_token=None, domain=None: DummyTG(access_token)
    )


    start_msg = types.Message.model_validate({
        "message_id": 1,
        "date": 0,
        "chat": {"id": 1, "type": "private"},
        "from": {"id": 1, "is_bot": False, "first_name": "A"},
        "text": "/start",
    })
    await handle_start(start_msg, db, bot)

    msg = types.Message.model_validate({
        "message_id": 2,
        "date": 0,
        "chat": {"id": 1, "type": "private"},
        "from": {"id": 1, "is_bot": False, "first_name": "A"},
        "text": "/stats",
    })
    await handle_stats(msg, db, bot)


    lines = bot.messages[-1][1].splitlines()
    assert any("100" in l for l in lines)  # previous month
    assert any("10" in l for l in lines)   # previous weekend
    assert any("20" in l for l in lines)   # current weekend
    assert any("300" in l for l in lines)  # future month



@pytest.mark.asyncio
async def test_stats_events(tmp_path: Path, monkeypatch):
    db = Database(str(tmp_path / "db.sqlite"))
    await db.init()
    bot = DummyBot("123:abc")

    prev_month_start = (date.today().replace(day=1) - timedelta(days=1)).replace(day=1)
    event_date = prev_month_start + timedelta(days=1)

    async with db.get_session() as session:
        session.add(
            Event(
                title="A",
                description="d",
                source_text="s",
                date=event_date.isoformat(),
                time="10:00",
                location_name="Hall",
                telegraph_url="http://a",
                telegraph_path="pa",
            )
        )
        session.add(
            Event(
                title="B",
                description="d",
                source_text="s",
                date=event_date.isoformat(),
                time="11:00",
                location_name="Hall",
                telegraph_url="http://b",
                telegraph_path="pb",
            )
        )
        await session.commit()

    class DummyTG:
        def __init__(self, access_token=None):
            pass

        def get_views(self, path, **_):
            return {"pa": {"views": 5}, "pb": {"views": 10}}[path]

    monkeypatch.setenv("TELEGRAPH_TOKEN", "t")

    monkeypatch.setattr(
        "main.Telegraph", lambda access_token=None, domain=None: DummyTG(access_token)
    )


    start_msg = types.Message.model_validate({
        "message_id": 1,
        "date": 0,
        "chat": {"id": 1, "type": "private"},
        "from": {"id": 1, "is_bot": False, "first_name": "A"},
        "text": "/start",
    })
    await handle_start(start_msg, db, bot)

    msg = types.Message.model_validate({
        "message_id": 2,
        "date": 0,
        "chat": {"id": 1, "type": "private"},
        "from": {"id": 1, "is_bot": False, "first_name": "A"},
        "text": "/stats events",
    })
    await handle_stats(msg, db, bot)

    lines = bot.messages[-1][1].splitlines()
    assert lines[0].startswith("http://b")
    assert "10" in lines[0]
    assert "5" in lines[1]


@pytest.mark.asyncio
async def test_build_month_page_content(tmp_path: Path, monkeypatch):
    db = Database(str(tmp_path / "db.sqlite"))
    await db.init()

    async with db.get_session() as session:
        session.add(
            Event(
                title="T",
                description="d",
                source_text="s",
                date="2025-07-16",
                time="18:00",
                location_name="Hall",
                is_free=True,
            )
        )
        await session.commit()

    class FakeDate(date):
        @classmethod
        def today(cls):
            return date(2025, 7, 10)


    class FakeDatetime(datetime):
        @classmethod
        def now(cls, tz=None):
            return datetime(2025, 7, 10, 12, 0, tzinfo=tz)

    monkeypatch.setattr(main, "date", FakeDate)
    monkeypatch.setattr(main, "datetime", FakeDatetime)


    title, content = await main.build_month_page_content(db, "2025-07")
    assert "июле 2025" in title
    assert "Полюбить Калининград Анонсы" in title
    assert any(n.get("tag") == "br" for n in content)


@pytest.mark.asyncio
async def test_build_weekend_page_content(tmp_path: Path):
    db = Database(str(tmp_path / "db.sqlite"))
    await db.init()

    saturday = main.next_weekend_start(date.today())
    async with db.get_session() as session:
        session.add(
            Event(
                title="W",
                description="d",
                source_text="s",
                date=saturday.isoformat(),
                time="18:00",
                location_name="Hall",
            )
        )
        await session.commit()

    title, content = await main.build_weekend_page_content(db, saturday.isoformat())
    assert "выходных" in title
    assert any(n.get("tag") == "h4" for n in content)
    intro = content[0]
    assert intro.get("tag") == "p"
    link = next(
        c
        for c in intro["children"]
        if isinstance(c, dict) and c.get("tag") == "a"
    )
    assert link.get("attrs", {}).get("href") == "https://t.me/kenigevents"
    assert str(saturday.day) in title

    cross = date(2025, 1, 31)
    async with db.get_session() as session:
        session.add(
            Event(
                title="C",
                description="d",
                source_text="s",
                date=cross.isoformat(),
                time="18:00",
                location_name="Hall",
            )
        )
        await session.commit()

    title2, _ = await main.build_weekend_page_content(db, cross.isoformat())
    assert "31 января" in title2 and "1 февраля" in title2


@pytest.mark.asyncio
async def test_weekend_nav_and_exhibitions(tmp_path: Path):
    db = Database(str(tmp_path / "db.sqlite"))
    await db.init()

    saturday = date(2025, 7, 12)
    next_sat = saturday + timedelta(days=7)
    async with db.get_session() as session:
        session.add(WeekendPage(start=saturday.isoformat(), url="u1", path="p1"))
        session.add(WeekendPage(start=next_sat.isoformat(), url="u2", path="p2"))
        session.add(MonthPage(month="2025-07", url="m1", path="mp1"))
        session.add(MonthPage(month="2025-08", url="m2", path="mp2"))
        session.add(
            Event(
                title="Expo",
                description="d",
                source_text="s",
                date=(saturday - timedelta(days=1)).isoformat(),
                end_date=(saturday + timedelta(days=10)).isoformat(),
                time="10:00",
                location_name="Hall",
                event_type="выставка",
            )
        )
        await session.commit()

    _, content = await main.build_weekend_page_content(db, saturday.isoformat())
    nav_blocks = [
        n
        for n in content
        if n.get("tag") == "h4"
        and any(
            isinstance(c, dict) and c.get("attrs", {}).get("href") == "u2"
            for c in n.get("children", [])
        )
    ]
    assert len(nav_blocks) == 2
    first_block_children = nav_blocks[0]["children"]
    assert not isinstance(first_block_children[0], dict)

    month_link_present = any(
        n.get("tag") == "h4"
        and any(
            isinstance(c, dict) and c.get("attrs", {}).get("href") == "m1"
            for c in n.get("children", [])
        )
        for n in content
    )
    assert month_link_present

    idx_exh = next(
        i
        for i, n in enumerate(content)
        if n.get("tag") == "h3" and "Постоянные" in "".join(n.get("children", []))
    )
    assert content[idx_exh - 1].get("tag") == "p"
    assert content[idx_exh - 2].get("tag") == "br"


@pytest.mark.asyncio
async def test_month_nav_and_exhibitions(tmp_path: Path):
    db = Database(str(tmp_path / "db.sqlite"))
    await db.init()

    async with db.get_session() as session:
        session.add(MonthPage(month="2025-07", url="m1", path="p1"))
        session.add(MonthPage(month="2025-08", url="m2", path="p2"))
        session.add(
            Event(
                title="Expo",
                description="d",
                source_text="s",
                date="2025-07-05",
                end_date="2025-07-20",
                time="10:00",
                location_name="Hall",
                event_type="выставка",
            )
        )
        await session.commit()

    _, content = await main.build_month_page_content(db, "2025-07")
    nav_blocks = [
        n
        for n in content
        if n.get("tag") == "h4"
        and any(
            isinstance(c, dict) and c.get("attrs", {}).get("href") == "m2"
            for c in n.get("children", [])
        )
    ]
    assert len(nav_blocks) == 2
    first_block_children = nav_blocks[0]["children"]
    assert not isinstance(first_block_children[0], dict)

    idx_exh = next(
        i
        for i, n in enumerate(content)
        if n.get("tag") == "h3" and "Постоянные" in "".join(n.get("children", []))
    )
    assert content[idx_exh - 1].get("tag") == "p"
    assert content[idx_exh - 2].get("tag") == "br"


@pytest.mark.asyncio
async def test_sync_weekend_page_first_creation_includes_nav(
    tmp_path: Path, monkeypatch
):
    db = Database(str(tmp_path / "db.sqlite"))
    await db.init()

    saturday = date(2025, 7, 12)
    next_sat = saturday + timedelta(days=7)
    updates: list[list[dict]] = []

    class DummyTG:
        def create_page(self, title, content):
            return {"url": "u1", "path": "p1"}

        def edit_page(self, path, title=None, content=None):
            updates.append(content)

    monkeypatch.setattr("main.get_telegraph_token", lambda: "t")
    monkeypatch.setattr(
        "main.Telegraph", lambda access_token=None, domain=None: DummyTG()
    )

    async with db.get_session() as session:
        session.add(WeekendPage(start=next_sat.isoformat(), url="u2", path="p2"))
        session.add(MonthPage(month="2025-07", url="m1", path="mp1"))
        session.add(MonthPage(month="2025-08", url="m2", path="mp2"))
        session.add(
            Event(
                title="Expo",
                description="d",
                source_text="s",
                date=(saturday - timedelta(days=1)).isoformat(),
                end_date=(saturday + timedelta(days=10)).isoformat(),
                time="10:00",
                location_name="Hall",
                event_type="выставка",
            )
        )
        await session.commit()

    await main.sync_weekend_page(db, saturday.isoformat())
    assert updates
    content = updates[0]
    found_weekend = any(
        isinstance(n, dict)
        and n.get("tag") == "h4"
        and any(
            isinstance(c, dict) and c.get("attrs", {}).get("href") == "u2"
            for c in n.get("children", [])
        )
        for n in content
    )
    found_exh = any(
        isinstance(n, dict)
        and n.get("tag") == "h3"
        and "Постоянные" in "".join(n.get("children", []))
        for n in content
    )
    assert found_weekend
    assert found_exh


@pytest.mark.asyncio
async def test_sync_weekend_page_updates_other_pages(tmp_path: Path, monkeypatch):
    db = Database(str(tmp_path / "db.sqlite"))
    await db.init()

    saturday = date(2025, 7, 12)
    next_sat = saturday + timedelta(days=7)

    edits: list[tuple[str, str]] = []

    class DummyTG:
        def create_page(self, title, content):
            edits.append(("create", "p1"))
            return {"url": "u1", "path": "p1"}

        def edit_page(self, path, title=None, content=None):
            edits.append(("edit", path))

    monkeypatch.setattr("main.get_telegraph_token", lambda: "t")
    monkeypatch.setattr(
        "main.Telegraph", lambda access_token=None, domain=None: DummyTG()
    )

    async with db.get_session() as session:
        session.add(WeekendPage(start=next_sat.isoformat(), url="u2", path="p2"))
        await session.commit()

    await main.sync_weekend_page(db, saturday.isoformat())

    assert ("edit", "p2") in edits


@pytest.mark.asyncio
async def test_missing_added_at(tmp_path: Path, monkeypatch):
    db = Database(str(tmp_path / "db.sqlite"))
    await db.init()

    async with db.get_session() as session:
        session.add(
            Event(
                title="T",
                description="d",
                source_text="s",
                date="2025-07-16",
                time="18:00",
                location_name="Hall",
                is_free=True,
                added_at=None,
            )
        )
        await session.commit()

    class FakeDate(date):
        @classmethod
        def today(cls):
            return date(2025, 7, 10)


    class FakeDatetime(datetime):
        @classmethod
        def now(cls, tz=None):
            return datetime(2025, 7, 10, 12, 0, tzinfo=tz)

    monkeypatch.setattr(main, "date", FakeDate)
    monkeypatch.setattr(main, "datetime", FakeDatetime)


    title, content = await main.build_month_page_content(db, "2025-07")
    assert any(n.get("tag") == "h4" for n in content)


@pytest.mark.asyncio
async def test_event_title_link(tmp_path: Path, monkeypatch):
    db = Database(str(tmp_path / "db.sqlite"))
    await db.init()

    async with db.get_session() as session:
        session.add(
            Event(
                title="Party",
                description="d",
                source_text="s",
                date="2025-07-16",
                time="18:00",
                location_name="Hall",
                source_post_url="https://t.me/chan/1",
                emoji="🎉",
            )
        )
        await session.commit()

    class FakeDate(date):
        @classmethod
        def today(cls):
            return date(2025, 7, 10)


    class FakeDatetime(datetime):
        @classmethod
        def now(cls, tz=None):
            return datetime(2025, 7, 10, 12, 0, tzinfo=tz)

    monkeypatch.setattr(main, "date", FakeDate)
    monkeypatch.setattr(main, "datetime", FakeDatetime)


    _, content = await main.build_month_page_content(db, FUTURE_DATE[:7])
    h4 = next(n for n in content if n.get("tag") == "h4")
    children = h4["children"]
    assert any(isinstance(c, dict) and c.get("tag") == "a" for c in children)
    anchor = next(c for c in children if isinstance(c, dict) and c.get("tag") == "a")
    assert anchor["attrs"]["href"] == "https://t.me/chan/1"
    assert anchor["children"] == ["Party"]


@pytest.mark.asyncio
async def test_emoji_not_duplicated(tmp_path: Path, monkeypatch):
    db = Database(str(tmp_path / "db.sqlite"))
    await db.init()

    async with db.get_session() as session:
        session.add(
            Event(
                title="🎉 Party",
                description="d",
                source_text="s",
                date="2025-07-16",
                time="18:00",
                location_name="Hall",
                emoji="🎉",
            )
        )
        await session.commit()

    class FakeDate(date):
        @classmethod
        def today(cls):
            return date(2025, 7, 10)


    class FakeDatetime(datetime):
        @classmethod
        def now(cls, tz=None):
            return datetime(2025, 7, 10, 12, 0, tzinfo=tz)

    monkeypatch.setattr(main, "date", FakeDate)
    monkeypatch.setattr(main, "datetime", FakeDatetime)


    _, content = await main.build_month_page_content(db, FUTURE_DATE[:7])
    h4 = next(n for n in content if n.get("tag") == "h4")
    text = "".join(
        c if isinstance(c, str) else "".join(c.get("children", []))
        for c in h4["children"]
    )
    assert text.count("🎉") == 1


@pytest.mark.asyncio
async def test_spacing_after_headers(tmp_path: Path):
    db = Database(str(tmp_path / "db.sqlite"))
    await db.init()

    async with db.get_session() as session:
        session.add(
            Event(
                title="Weekend",
                description="d",
                source_text="s",
                date=FUTURE_DATE,
                time="18:00",
                location_name="Hall",
            )
        )
        session.add(
            Event(
                title="Expo",
                description="d",
                source_text="s",
                date=date.today().isoformat(),
                time="20:00",
                location_name="Hall",
                end_date=(date.today() + timedelta(days=8)).isoformat(),
                event_type="выставка",
            )
        )
        await session.commit()

    _, content = await main.build_month_page_content(db, FUTURE_DATE[:7])
    idx = next(
        i
        for i, n in enumerate(content)
        if n.get("tag") == "h3" and str(date.fromisoformat(FUTURE_DATE).day) in "".join(n.get("children", []))
    )
    assert content[idx + 1].get("tag") == "br"
    exh_idx = next(
        i
        for i, n in enumerate(content)
        if n.get("tag") == "h3" and "Постоянные" in "".join(n.get("children", []))
    )
    assert content[exh_idx + 1].get("tag") == "br"


@pytest.mark.asyncio
async def test_event_spacing(tmp_path: Path):
    db = Database(str(tmp_path / "db.sqlite"))
    await db.init()

    async with db.get_session() as session:
        session.add(
            Event(
                title="One",
                description="d",
                source_text="s",
                date=FUTURE_DATE,
                time="18:00",
                location_name="Hall",
            )
        )
        session.add(
            Event(
                title="Two",
                description="d",
                source_text="s",
                date=FUTURE_DATE,
                time="19:00",
                location_name="Hall",
            )
        )
        await session.commit()

    _, content = await main.build_month_page_content(db, FUTURE_DATE[:7])
    indices = [i for i, n in enumerate(content) if n.get("tag") == "h4"]
    assert content[indices[0] + 1].get("tag") == "p"


def test_registration_link_formatting():
    e = Event(
        title="T",
        description="d",
        source_text="s",
        date="2025-07-10",
        time="18:00",
        location_name="Hall",
        is_free=True,
        ticket_link="https://reg",
    )
    md = main.format_event_md(e)
    assert "Бесплатно [по регистрации](https://reg)" in md


def test_format_event_no_city_dup():
    e = Event(
        title="T",
        description="d",
        source_text="s",
        date="2025-07-10",
        time="18:00",
        location_name="Hall",
        location_address="Addr, Калининград",
        city="Калининград",
    )
    md = main.format_event_md(e)
    assert md.count("Калининград") == 1


def test_pushkin_card_formatting():
    e = Event(
        title="T",
        description="d",
        source_text="s",
        date="2025-07-10",
        time="18:00",
        location_name="Hall",
        ticket_link="https://reg",
        pushkin_card=True,
    )
    md = main.format_event_md(e)
    lines = md.split("\n")
    assert "\u2705 Пушкинская карта" in lines
    # next line should mention tickets or registration
    assert any("Билеты" in l or "регистра" in l for l in lines[lines.index("\u2705 Пушкинская карта") + 1:])


@pytest.mark.asyncio
async def test_date_range_parsing(tmp_path: Path, monkeypatch):
    db = Database(str(tmp_path / "db.sqlite"))
    await db.init()
    bot = DummyBot("123:abc")

    async def fake_parse(text: str, source_channel: str | None = None) -> list[dict]:
        return [
            {
                "title": "Expo",
                "short_description": "desc",
                "date": "2025-07-01..2025-07-17",
                "time": "18:00",
                "location_name": "Hall",
                "event_type": "выставка",
            }
        ]

    async def fake_create(title, text, source, html_text=None, media=None, ics_url=None, db=None, **kwargs):
        return "url", "p"

    monkeypatch.setattr("main.parse_event_via_4o", fake_parse)
    monkeypatch.setattr("main.create_source_page", fake_create)

    async def fake_sync(*args, **kwargs):
        return None

    monkeypatch.setattr("main.sync_month_page", fake_sync)

    msg = types.Message.model_validate(
        {
            "message_id": 1,
            "date": 0,
            "chat": {"id": 1, "type": "private"},
            "from": {"id": 1, "is_bot": False, "first_name": "A"},
            "text": "/addevent any",
        }
    )

    await handle_add_event(msg, db, bot)

    async with db.get_session() as session:
        ev = (await session.execute(select(Event))).scalars().first()

    assert ev.date == "2025-07-01"
    assert ev.end_date == "2025-07-17"


def test_md_to_html_sanitizes():
    md = "# T\nline\n<tg-emoji emoji-id='1'>R</tg-emoji>"
    html = main.md_to_html(md)
    assert "<h1>" not in html
    assert "tg-emoji" not in html
    assert "<h3>" in html
    assert "<br" in html


@pytest.mark.asyncio
async def test_sync_month_page_error(tmp_path: Path, monkeypatch):
    db = Database(str(tmp_path / "db.sqlite"))
    await db.init()

    async with db.get_session() as session:
        session.add(
            Event(
                title="Party",
                description="desc",
                source_text="t",
                date="2025-07-16",
                time="18:00",
                location_name="Club",
            )
        )
        session.add(main.MonthPage(month="2025-07", url="u", path="p"))
        await session.commit()

    class DummyTG:
        def edit_page(self, *args, **kwargs):
            raise Exception("fail")

    monkeypatch.setattr("main.get_telegraph_token", lambda: "t")
    monkeypatch.setattr(
        "main.Telegraph", lambda access_token=None, domain=None: DummyTG()
    )

    # Should not raise
    await main.sync_month_page(db, "2025-07")


@pytest.mark.asyncio
async def test_sync_month_page_split(tmp_path: Path, monkeypatch):
    db = Database(str(tmp_path / "db.sqlite"))
    await db.init()

    async with db.get_session() as session:
        for day in range(1, 4):
            session.add(
                Event(
                    title=f"E{day}",
                    description="d",
                    source_text="s",
                    date=f"2025-07-{day:02d}",
                    time="10:00",
                    location_name="L",
                )
            )
        await session.commit()

    calls = {"created": []}

    class DummyTG:
        def __init__(self, access_token=None):
            pass

        def create_page(self, title, content=None, **_):
            calls["created"].append(json_dumps(content))
            idx = len(calls["created"])
            return {"url": f"u{idx}", "path": f"p{idx}"}

        def edit_page(self, path, title=None, content=None):
            pass

    monkeypatch.setattr("main.get_telegraph_token", lambda: "t")
    monkeypatch.setattr("main.Telegraph", lambda access_token=None, domain=None: DummyTG())
    monkeypatch.setattr("main.TELEGRAPH_PAGE_LIMIT", 10)

    await main.sync_month_page(db, "2025-07")

    async with db.get_session() as session:
        page = await session.get(MonthPage, "2025-07")
    assert page.url2 is not None
    assert len(calls["created"]) == 2


@pytest.mark.asyncio
async def test_sync_month_page_split_on_error(tmp_path: Path, monkeypatch):
    db = Database(str(tmp_path / "db.sqlite"))
    await db.init()

    async with db.get_session() as session:
        for day in range(1, 4):
            session.add(
                Event(
                    title=f"E{day}",
                    description="d",
                    source_text="s",
                    date=f"2025-07-{day:02d}",
                    time="10:00",
                    location_name="L",
                )
            )
        session.add(MonthPage(month="2025-07", url="u1", path="p1"))
        await session.commit()

    calls = {"created": [], "edited": 0}

    class DummyTG:
        def __init__(self, access_token=None):
            pass

        def create_page(self, title, content=None, **_):
            calls["created"].append(json_dumps(content))
            idx = len(calls["created"]) + 1
            return {"url": f"u{idx}", "path": f"p{idx}"}

        def edit_page(self, path, title=None, content=None):
            calls["edited"] += 1
            if path == "p1" and calls["edited"] == 1:
                raise TelegraphException("CONTENT_TOO_BIG")

    monkeypatch.setattr("main.get_telegraph_token", lambda: "t")
    monkeypatch.setattr("main.Telegraph", lambda access_token=None, domain=None: DummyTG())

    await main.sync_month_page(db, "2025-07")

    async with db.get_session() as session:
        page = await session.get(MonthPage, "2025-07")
    assert page.url == "u1"
    assert page.url2 is not None
    assert len(calls["created"]) == 1


@pytest.mark.asyncio

async def test_current_month_omits_past_events(tmp_path: Path, monkeypatch):
    db = Database(str(tmp_path / "db.sqlite"))
    await db.init()

    async with db.get_session() as session:
        session.add(
            Event(
                title="Past",
                description="d",
                source_text="s",
                date="2025-07-10",
                time="10:00",
                location_name="Hall",
            )
        )
        session.add(
            Event(
                title="Future",
                description="d",
                source_text="s",
                date="2025-07-20",
                time="10:00",
                location_name="Hall",
            )
        )
        await session.commit()

    class FakeDate(date):
        @classmethod
        def today(cls):
            return date(2025, 7, 15)


    class FakeDatetime(datetime):
        @classmethod
        def now(cls, tz=None):
            return datetime(2025, 7, 15, 12, 0, tzinfo=tz)

    monkeypatch.setattr(main, "date", FakeDate)
    monkeypatch.setattr(main, "datetime", FakeDatetime)


    _, content = await main.build_month_page_content(db, "2025-07")
    titles = [
        c
        for n in content
        if n.get("tag") == "h4"
        for c in n.get("children", [])
        if isinstance(c, str)
    ]
    assert any("Future" in t for t in titles)
    assert not any("Past" in t for t in titles)


@pytest.mark.asyncio

async def test_month_page_split_filters_past_events(tmp_path: Path, monkeypatch):
    db = Database(str(tmp_path / "db.sqlite"))
    await db.init()

    async with db.get_session() as session:
        for day in range(5, 8):
            session.add(
                Event(
                    title=f"P{day}",
                    description="d",
                    source_text="s",
                    date=f"2025-07-{day:02d}",
                    time="10:00",
                    location_name="L",
                )
            )
        for day in range(19, 23):
            session.add(
                Event(
                    title=f"F{day}",
                    description="d",
                    source_text="s",
                    date=f"2025-07-{day:02d}",
                    time="10:00",
                    location_name="L",
                )
            )
        await session.commit()

    class FakeDate(date):
        @classmethod
        def today(cls):
            return date(2025, 7, 19)


    class FakeDatetime(datetime):
        @classmethod
        def now(cls, tz=None):
            return datetime(2025, 7, 19, 12, 0, tzinfo=tz)


    created: list[list] = []

    class DummyTG:
        def __init__(self, access_token=None):
            pass

        def create_page(self, title, content=None, **_):
            created.append(content)
            idx = len(created)
            return {"url": f"u{idx}", "path": f"p{idx}"}

        def edit_page(self, path, title=None, content=None):
            created.append(content)

    monkeypatch.setattr(main, "date", FakeDate)

    monkeypatch.setattr(main, "datetime", FakeDatetime)

    monkeypatch.setattr(main, "get_telegraph_token", lambda: "t")
    monkeypatch.setattr(
        "main.Telegraph", lambda access_token=None, domain=None: DummyTG()
    )
    monkeypatch.setattr(main, "TELEGRAPH_PAGE_LIMIT", 10)

    await main.sync_month_page(db, "2025-07")

    assert len(created) == 2
    titles = [
        c
        for n in created[0]
        if n.get("tag") == "h4"
        for c in n.get("children", [])
        if isinstance(c, str)
    ]
    assert not any(t.startswith("P") for t in titles)


@pytest.mark.asyncio

async def test_update_source_page_uses_content(monkeypatch):
    events = {}

    class DummyTG:
        def get_page(self, path, return_html=True):
            return {"content": "<p>old</p>"}

        def edit_page(self, path, title, html_content):
            events["html"] = html_content

    monkeypatch.setattr("main.get_telegraph_token", lambda: "t")
    monkeypatch.setattr(
        "main.Telegraph", lambda access_token=None, domain=None: DummyTG()
    )

    await main.update_source_page("path", "Title", "new")
    html = events.get("html", "")
    assert "<p>old</p>" in html
    assert "new" in html
    assert main.CONTENT_SEPARATOR in html


@pytest.mark.asyncio
async def test_update_source_page_footer(monkeypatch):
    edited = {}

    class DummyTG:
        def get_page(self, path, return_html=True):
            return {"content": "<p>old</p>"}

        def edit_page(self, path, title, html_content):
            edited["html"] = html_content

    monkeypatch.setattr("main.get_telegraph_token", lambda: "t")
    monkeypatch.setattr(
        "main.Telegraph", lambda access_token=None, domain=None: DummyTG()
    )

    await main.update_source_page("p", "T", "text")
    html = edited.get("html", "")
    assert "Полюбить Калининград Анонсы" in html
    assert "&nbsp;" in html


@pytest.mark.asyncio
async def test_update_source_page_normalizes_hashtags(monkeypatch):
    class DummyTG:
        def get_page(self, path, return_html=True):
            return {"content": ""}

        def edit_page(self, path, title, html_content):
            assert "#1_августа" not in html_content
            assert "1 августа" in html_content

    monkeypatch.setattr("main.get_telegraph_token", lambda: "t")
    monkeypatch.setattr(
        "main.Telegraph", lambda access_token=None, domain=None: DummyTG()
    )

    await main.update_source_page("p", "T", "#1_августа event")


def test_apply_ics_link_insert_and_remove():
    html = "<p><strong>T</strong></p><p></p><p>body</p>"
    added = main.apply_ics_link(html, "http://x")
    assert "Добавить в календарь" in added
    removed = main.apply_ics_link(added, None)
    assert "Добавить в календарь" not in removed


@pytest.mark.asyncio
async def test_update_source_page_ics(monkeypatch):
    edited = {}

    class DummyTG:
        def get_page(self, path, return_html=True):
            return {"content": "<p>T</p><p></p><p>body</p>"}

        def edit_page(self, path, title, html_content):
            edited["html"] = html_content

    monkeypatch.setattr("main.get_telegraph_token", lambda: "t")
    monkeypatch.setattr(
        "main.Telegraph", lambda access_token=None, domain=None: DummyTG()
    )

    await main.update_source_page_ics("p", "T", "http://x")
    assert "Добавить в календарь" in edited.get("html", "")
    await main.update_source_page_ics("p", "T", None)
    assert "Добавить в календарь" not in edited.get("html", "")


@pytest.mark.asyncio
async def test_create_source_page_adds_nav(tmp_path: Path, monkeypatch):
    captured = {}

    class DummyTG:
        def create_page(self, title, html_content=None, **_):
            captured["html"] = html_content
            return {"url": "https://telegra.ph/test", "path": "p"}

    monkeypatch.setenv("TELEGRAPH_TOKEN", "t")
    monkeypatch.setattr(
        "main.Telegraph", lambda access_token=None, domain=None: DummyTG()
    )

    db = Database(str(tmp_path / "db.sqlite"))
    await db.init()
    async with db.get_session() as session:
        session.add(MonthPage(month="2025-07", url="u1", path="p1"))
        session.add(MonthPage(month="2025-08", url="u2", path="p2"))
        await session.commit()

    res = await main.create_source_page("T", "text", None, db=db)
    assert "u1" in captured.get("html", "")
    assert res[0] == "https://telegra.ph/test"


@pytest.mark.asyncio
async def test_create_source_page_footer(monkeypatch):
    captured = {}

    class DummyTG:
        def create_page(self, title, html_content=None, **_):
            captured["html"] = html_content
            return {"url": "https://telegra.ph/test", "path": "p"}

    monkeypatch.setenv("TELEGRAPH_TOKEN", "t")
    monkeypatch.setattr(
        "main.Telegraph", lambda access_token=None, domain=None: DummyTG()
    )

    await main.create_source_page("T", "text", None)
    html = captured.get("html", "")
    assert "Полюбить Калининград Анонсы" in html
    assert "&nbsp;" in html


@pytest.mark.asyncio
async def test_update_event_description_from_telegraph(tmp_path: Path, monkeypatch):
    db = Database(str(tmp_path / "db.sqlite"))
    await db.init()

    class DummyTG:
        def get_page(self, path, return_html=True):
            return {"content": f"<p>first</p><p>{main.CONTENT_SEPARATOR}</p><p>second</p>"}

    monkeypatch.setattr("main.get_telegraph_token", lambda: "t")
    monkeypatch.setattr("main.Telegraph", lambda access_token=None, domain=None: DummyTG())

    event = Event(
        title="T",
        description="old",
        source_text="s",
        date=FUTURE_DATE,
        time="18:00",
        location_name="Hall",
        telegraph_path="p",
    )
    async with db.get_session() as session:
        session.add(event)
        await session.commit()

    async def fake_parse(text: str, source_channel: str | None = None) -> list[dict]:
        assert "first" in text and "second" in text
        return [
            {
                "title": "T",
                "short_description": "combined",
                "date": FUTURE_DATE,
                "time": "18:00",
                "location_name": "Hall",
            }
        ]

    monkeypatch.setattr("main.parse_event_via_4o", fake_parse)

    await main.update_event_description(event, db)

    async with db.get_session() as session:
        updated = await session.get(Event, event.id)

    assert updated.description == "combined"


@pytest.mark.asyncio
async def test_nav_limits_past(tmp_path: Path, monkeypatch):
    db = Database(str(tmp_path / "db.sqlite"))
    await db.init()

    class FakeDate(date):
        @classmethod
        def today(cls):
            return date(2025, 7, 15)

    class FakeDatetime(datetime):
        @classmethod
        def now(cls, tz=None):
            return datetime(2025, 7, 15, 12, 0, tzinfo=tz)

    monkeypatch.setattr(main, "date", FakeDate)
    monkeypatch.setattr(main, "datetime", FakeDatetime)

    today = FakeDate.today()
    async with db.get_session() as session:
        session.add(
            Event(
                title="T",
                description="d",
                source_text="t",
                date=today.isoformat(),
                time="10:00",
                location_name="Hall",
            )
        )
        await session.commit()

    text, markup = await main.build_events_message(db, today, timezone.utc)
    row = markup.inline_keyboard[-1]
    assert len(row) == 1
    assert row[0].text == "\u25b6"


@pytest.mark.asyncio
async def test_nav_future_has_prev(tmp_path: Path, monkeypatch):
    db = Database(str(tmp_path / "db.sqlite"))
    await db.init()

    class FakeDate(date):
        @classmethod
        def today(cls):
            return date(2025, 7, 15)

    class FakeDatetime(datetime):
        @classmethod
        def now(cls, tz=None):
            return datetime(2025, 7, 15, 12, 0, tzinfo=tz)

    monkeypatch.setattr(main, "date", FakeDate)
    monkeypatch.setattr(main, "datetime", FakeDatetime)

    today = FakeDate.today()
    future = today + timedelta(days=1)
    async with db.get_session() as session:
        session.add(
            Event(
                title="T",
                description="d",
                source_text="t",
                date=future.isoformat(),
                time="10:00",
                location_name="Hall",
            )
        )
        await session.commit()

    text, markup = await main.build_events_message(db, future, timezone.utc)
    row = markup.inline_keyboard[-1]
    assert len(row) == 2
    assert row[0].text == "\u25c0"
    assert row[1].text == "\u25b6"


@pytest.mark.asyncio
async def test_delete_event_updates_month(tmp_path: Path, monkeypatch):
    db = Database(str(tmp_path / "db.sqlite"))
    await db.init()
    bot = DummyBot("123:abc")

    async def fake_create(title, text, source, html_text=None, media=None, ics_url=None, db=None, **kwargs):
        return "url", "p"

    called = {}

    async def fake_sync(db_obj, month):
        called["month"] = month

    monkeypatch.setattr("main.create_source_page", fake_create)
    monkeypatch.setattr("main.sync_month_page", fake_sync)

    add_msg = types.Message.model_validate(
        {
            "message_id": 1,
            "date": 0,
            "chat": {"id": 1, "type": "private"},
            "from": {"id": 1, "is_bot": False, "first_name": "A"},
            "text": "/addevent_raw Party|2025-07-16|18:00|Club",
        }
    )

    await handle_add_event_raw(add_msg, db, bot)

    async with db.get_session() as session:
        event = (await session.execute(select(Event))).scalars().first()

    cb = types.CallbackQuery.model_validate(
        {
            "id": "c1",
            "from": {"id": 1, "is_bot": False, "first_name": "A"},
            "chat_instance": "1",
            "data": f"del:{event.id}:{event.date}",
            "message": {
                "message_id": 2,
                "date": 0,
                "chat": {"id": 1, "type": "private"},
            },
        }
    ).as_(bot)
    object.__setattr__(cb.message, "_bot", bot)

    async def dummy_edit(*args, **kwargs):
        return None

    object.__setattr__(cb.message, "edit_text", dummy_edit)

    async def dummy_answer(*args, **kwargs):
        return None

    object.__setattr__(cb, "answer", dummy_answer)

    await process_request(cb, db, bot)

    assert called.get("month") == "2025-07"


@pytest.mark.asyncio
async def test_title_duplicate_update(tmp_path: Path, monkeypatch):
    db = Database(str(tmp_path / "db.sqlite"))
    await db.init()
    bot = DummyBot("123:abc")

    async def fake_create(title, text, source, html_text=None, media=None, ics_url=None, db=None, **kwargs):
        return "url", "p"

    monkeypatch.setattr("main.create_source_page", fake_create)

    msg1 = types.Message.model_validate(
        {
            "message_id": 1,
            "date": 0,
            "chat": {"id": 1, "type": "private"},
            "from": {"id": 1, "is_bot": False, "first_name": "M"},
            "text": "/addevent_raw Movie|2025-07-16|20:00|Hall",
        }
    )
    await handle_add_event_raw(msg1, db, bot)

    msg2 = types.Message.model_validate(
        {
            "message_id": 2,
            "date": 0,
            "chat": {"id": 1, "type": "private"},
            "from": {"id": 1, "is_bot": False, "first_name": "M"},
            "text": "/addevent_raw Movie|2025-07-16|20:00|Another",
        }
    )
    await handle_add_event_raw(msg2, db, bot)

    async with db.get_session() as session:
        events = (await session.execute(select(Event))).scalars().all()

    assert len(events) == 1
    assert events[0].location_name == "Another"


@pytest.mark.asyncio
async def test_llm_duplicate_check(tmp_path: Path, monkeypatch):
    db = Database(str(tmp_path / "db.sqlite"))
    await db.init()
    bot = DummyBot("123:abc")

    async def fake_create(title, text, source, html_text=None, media=None, ics_url=None, db=None, **kwargs):
        return "url", "p"

    called = {"cnt": 0}

    async def fake_check(ev, new):
        called["cnt"] += 1
        return True, "", ""

    monkeypatch.setattr("main.create_source_page", fake_create)
    monkeypatch.setattr("main.check_duplicate_via_4o", fake_check)

    msg1 = types.Message.model_validate(
        {
            "message_id": 1,
            "date": 0,
            "chat": {"id": 1, "type": "private"},
            "from": {"id": 1, "is_bot": False, "first_name": "M"},
            "text": "/addevent_raw Movie|2025-07-16|20:00|Hall",
        }
    )
    await handle_add_event_raw(msg1, db, bot)

    msg2 = types.Message.model_validate(
        {
            "message_id": 2,
            "date": 0,
            "chat": {"id": 1, "type": "private"},
            "from": {"id": 1, "is_bot": False, "first_name": "M"},
            "text": "/addevent_raw Premiere Movie|2025-07-16|20:00|Other",
        }
    )
    await handle_add_event_raw(msg2, db, bot)

    async with db.get_session() as session:
        events = (await session.execute(select(Event))).scalars().all()

    assert len(events) == 1
    assert called["cnt"] == 1


@pytest.mark.asyncio
async def test_extract_ticket_link(tmp_path: Path, monkeypatch):
    db = Database(str(tmp_path / "db.sqlite"))
    await db.init()
    bot = DummyBot("123:abc")

    async def fake_parse(text: str, source_channel: str | None = None) -> list[dict]:
        return [
            {
                "title": "T",
                "short_description": "d",
                "date": FUTURE_DATE,
                "time": "18:00",
                "location_name": "Hall",
                "ticket_link": None,
                "event_type": "встреча",
                "emoji": None,
                "is_free": True,
            }
        ]

    async def fake_create(title, text, source, html_text=None, media=None, ics_url=None, db=None, **kwargs):
        return "url", "p"

    monkeypatch.setattr("main.parse_event_via_4o", fake_parse)
    monkeypatch.setattr("main.create_source_page", fake_create)

    html = "Регистрация <a href='https://reg'>по ссылке</a>"
    results = await main.add_events_from_text(db, "text", None, html, None)
    ev = results[0][0]
    assert ev.ticket_link == "https://reg"


@pytest.mark.asyncio
async def test_extract_ticket_link_near_word(tmp_path: Path, monkeypatch):
    db = Database(str(tmp_path / "db.sqlite"))
    await db.init()
    bot = DummyBot("123:abc")

    async def fake_parse(text: str, source_channel: str | None = None) -> list[dict]:
        return [
            {
                "title": "T",
                "short_description": "d",
                "date": FUTURE_DATE,
                "time": "18:00",
                "location_name": "Hall",
                "ticket_link": None,
                "event_type": "встреча",
                "emoji": None,
                "is_free": True,
            }
        ]

    async def fake_create(title, text, source, html_text=None, media=None, ics_url=None, db=None, **kwargs):
        return "url", "p"

    monkeypatch.setattr("main.parse_event_via_4o", fake_parse)
    monkeypatch.setattr("main.create_source_page", fake_create)

    html = "Чтобы поучаствовать, нужна регистрация. <a href='https://reg2'>Жми</a>"
    results = await main.add_events_from_text(db, "text", None, html, None)
    ev = results[0][0]
    assert ev.ticket_link == "https://reg2"


@pytest.mark.asyncio
async def test_ticket_link_overrides_invalid(tmp_path: Path, monkeypatch):
    db = Database(str(tmp_path / "db.sqlite"))
    await db.init()
    bot = DummyBot("123:abc")

    async def fake_parse(text: str, source_channel: str | None = None) -> list[dict]:
        return [
            {
                "title": "T",
                "short_description": "d",
                "date": FUTURE_DATE,
                "time": "18:00",
                "location_name": "Hall",
                "ticket_link": "Регистрация по ссылке",
                "event_type": "встреча",
                "emoji": None,
                "is_free": True,
            }
        ]

    async def fake_create(title, text, source, html_text=None, media=None, ics_url=None, db=None, **kwargs):
        return "url", "p"

    monkeypatch.setattr("main.parse_event_via_4o", fake_parse)
    monkeypatch.setattr("main.create_source_page", fake_create)

    html = "Регистрация <a href='https://real'>по ссылке</a>"
    results = await main.add_events_from_text(db, "text", None, html, None)
    ev = results[0][0]
    assert ev.ticket_link == "https://real"


@pytest.mark.asyncio
async def test_multiple_ticket_links(tmp_path: Path, monkeypatch):
    db = Database(str(tmp_path / "db.sqlite"))
    await db.init()
    bot = DummyBot("123:abc")

    async def fake_parse(text: str, source_channel: str | None = None) -> list[dict]:
        return [
            {
                "title": "A",
                "short_description": "d1",
                "date": FUTURE_DATE,
                "time": "18:00",
                "location_name": "Hall",
                "ticket_link": None,
                "event_type": "концерт",
                "emoji": None,
                "is_free": True,
            },
            {
                "title": "B",
                "short_description": "d2",
                "date": FUTURE_DATE,
                "time": "19:00",
                "location_name": "Hall",
                "ticket_link": None,
                "event_type": "концерт",
                "emoji": None,
                "is_free": True,
            },
        ]

    async def fake_create(title, text, source, html_text=None, media=None, ics_url=None, db=None, **kwargs):
        return "url", "p"

    monkeypatch.setattr("main.parse_event_via_4o", fake_parse)
    monkeypatch.setattr("main.create_source_page", fake_create)

    html = (
        "Билеты <a href='https://l1'>купить</a>" 
        " и ещё один концерт. Билеты <a href='https://l2'>здесь</a>"
    )

    results = await main.add_events_from_text(db, "text", None, html, None)
    assert results[0][0].ticket_link == "https://l1"
    assert results[1][0].ticket_link == "https://l2"


@pytest.mark.asyncio
async def test_add_event_lines_include_vk_link(tmp_path: Path, monkeypatch):
    db = Database(str(tmp_path / "db.sqlite"))
    await db.init()

    async def fake_parse(text: str) -> list[dict]:
        return [
            {
                "title": "T",
                "short_description": "d",
                "date": FUTURE_DATE,
                "time": "18:00",
                "location_name": "Hall",
            }
        ]

    async def fake_create(title, text, source, html_text=None, media=None, ics_url=None, db=None, **kwargs):
        return "https://t.me/page", "p"

    monkeypatch.setattr("main.parse_event_via_4o", fake_parse)
    monkeypatch.setattr("main.create_source_page", fake_create)

    results = await main.add_events_from_text(
        db, "text", "https://vk.com/wall-1_1", None, None
    )
    assert results
    lines = results[0][2]
    assert "telegraph: https://t.me/page" in lines
    idx = lines.index("telegraph: https://t.me/page")
    assert lines[idx + 1] == "Vk: https://vk.com/wall-1_1"


@pytest.mark.asyncio
async def test_add_event_strips_city_from_address(tmp_path: Path, monkeypatch):
    db = Database(str(tmp_path / "db.sqlite"))
    await db.init()

    async def fake_parse(text: str, source_channel: str | None = None) -> list[dict]:
        return [
            {
                "title": "Show",
                "short_description": "d",
                "date": FUTURE_DATE,
                "time": "18:00",
                "location_name": "Hall",
                "location_address": "Addr, Калининград",
                "city": "Калининград",
            }
        ]

    async def fake_create(*args, db=None, **kwargs):
        return "u", "p"

    monkeypatch.setattr("main.parse_event_via_4o", fake_parse)
    monkeypatch.setattr("main.create_source_page", fake_create)

    results = await main.add_events_from_text(db, "t", None, None, None)
    ev = results[0][0]
    assert ev.location_address == "Addr"
    md = main.format_event_md(ev)
    assert md.count("Калининград") == 1


@pytest.mark.asyncio
async def test_festival_expands_dates(tmp_path: Path, monkeypatch):
    db = Database(str(tmp_path / "db.sqlite"))
    await db.init()

    async def fake_parse(text: str, source_channel: str | None = None) -> list[dict]:
        return [
            {
                "title": "Jazz",
                "short_description": "desc",
                "date": "2025-08-01..2025-08-03",
                "time": "18:00",
                "location_name": "Park",
                "event_type": "концерт",
            }
        ]

    monkeypatch.setattr("main.parse_event_via_4o", fake_parse)

    async def fake_create(*args, db=None, **kwargs):
        return "u", "p"

    monkeypatch.setattr("main.create_source_page", fake_create)

    results = await main.add_events_from_text(db, "text", None, None, None)
    assert len(results) == 3
    async with db.get_session() as session:
        dates = sorted(
            (await session.execute(select(Event))).scalars(), key=lambda e: e.date
        )
        assert [e.date for e in dates] == ["2025-08-01", "2025-08-02", "2025-08-03"]


@pytest.mark.asyncio
async def test_exhibition_future_not_listed(tmp_path: Path):
    db = Database(str(tmp_path / "db.sqlite"))
    await db.init()

    future_start = (date.today() + timedelta(days=10)).isoformat()
    future_end = (date.today() + timedelta(days=20)).isoformat()
    async with db.get_session() as session:
        session.add(
            Event(
                title="Expo",
                description="d",
                source_text="s",
                date=future_start,
                end_date=future_end,
                time="10:00",
                location_name="Hall",
                event_type="выставка",
            )
        )
        await session.commit()

    _, content = await main.build_month_page_content(db, future_start[:7])
    found_in_exh = False
    exh_section = False
    for n in content:
        if n.get("tag") == "h3" and "Постоянные" in "".join(n.get("children", [])):
            exh_section = True
        elif exh_section and isinstance(n, dict) and n.get("tag") == "h4":
            if any("Expo" in str(c) for c in n.get("children", [])):
                found_in_exh = True
    assert not found_in_exh


@pytest.mark.asyncio
async def test_past_exhibition_not_listed_in_events(tmp_path: Path):
    db = Database(str(tmp_path / "db.sqlite"))
    await db.init()

    past_start = (date.today() - timedelta(days=6)).isoformat()
    future_end = (date.today() + timedelta(days=6)).isoformat()
    async with db.get_session() as session:
        session.add(
            Event(
                title="PastExpo",
                description="d",
                source_text="s",
                date=past_start,
                end_date=future_end,
                time="10:00",
                location_name="Hall",
                event_type="выставка",
            )
        )
        await session.commit()

    _, content = await main.build_month_page_content(db, past_start[:7])
    before_exh = True
    found = False
    for n in content:
        if n.get("tag") == "h3" and "Постоянные" in "".join(n.get("children", [])):
            before_exh = False
        if before_exh and isinstance(n, dict) and n.get("tag") == "h4":
            if any("PastExpo" in str(c) for c in n.get("children", [])):
                found = True
    assert not found


@pytest.mark.asyncio
async def test_exhibition_auto_year_end(tmp_path: Path, monkeypatch):
    db = Database(str(tmp_path / "db.sqlite"))
    await db.init()

    async def fake_parse(text: str, source_channel: str | None = None) -> list[dict]:
        return [
            {
                "title": "AutoExpo",
                "short_description": "d",
                "location_name": "Hall",
                "event_type": "выставка",
            }
        ]

    async def fake_create(*args, db=None, **kwargs):
        return "u", "p"

    monkeypatch.setattr("main.parse_event_via_4o", fake_parse)
    monkeypatch.setattr("main.create_source_page", fake_create)

    class FakeDate(date):
        @classmethod
        def today(cls):
            return date(2025, 7, 15)

    class FakeDatetime(datetime):
        @classmethod
        def now(cls, tz=None):
            return datetime(2025, 7, 15, 12, 0, tzinfo=tz)

    monkeypatch.setattr(main, "date", FakeDate)
    monkeypatch.setattr(main, "datetime", FakeDatetime)

    results = await main.add_events_from_text(db, "text", None, None, None)
    assert results
    ev = results[0][0]
    today = FakeDate.today()
    assert ev.date == today.isoformat()
    assert ev.end_date == date(today.year, 12, 31).isoformat()

    _, content = await main.build_month_page_content(db, today.strftime("%Y-%m"))
    found = False
    exh_section = False
    for n in content:
        if n.get("tag") == "h3" and "Постоянные" in "".join(n.get("children", [])):
            exh_section = True
        elif exh_section and isinstance(n, dict) and n.get("tag") == "h4":
            if any("AutoExpo" in str(c) for c in n.get("children", [])):
                found = True
    assert found


@pytest.mark.asyncio
async def test_month_links_future(tmp_path: Path, monkeypatch):
    db = Database(str(tmp_path / "db.sqlite"))
    await db.init()

    async with db.get_session() as session:
        session.add(MonthPage(month="2025-07", url="u1", path="p1"))
        session.add(MonthPage(month="2025-08", url="u2", path="p2"))
        session.add(MonthPage(month="2025-09", url="u3", path="p3"))
        await session.commit()

    class FakeDate(date):
        @classmethod
        def today(cls):
            return date(2025, 7, 15)

    class FakeDatetime(datetime):
        @classmethod
        def now(cls, tz=None):
            return datetime(2025, 7, 15, 12, 0, tzinfo=tz)

    monkeypatch.setattr(main, "date", FakeDate)
    monkeypatch.setattr(main, "datetime", FakeDatetime)
    title, content = await main.build_month_page_content(db, "2025-07")
    found = False
    for n in content:
        if (
            isinstance(n, dict)
            and n.get("tag") == "h4"
            and any("август" in str(c) for c in n.get("children", []))
        ):
            found = True
    assert found


@pytest.mark.asyncio
async def test_build_daily_posts(tmp_path: Path, monkeypatch):
    db = Database(str(tmp_path / "db.sqlite"))
    await db.init()

    class FakeDate(date):
        @classmethod
        def today(cls):
            return date(2025, 7, 15)

    class FakeDatetime(datetime):
        @classmethod
        def now(cls, tz=None):
            return datetime(2025, 7, 15, 12, 0, tzinfo=tz)

    monkeypatch.setattr(main, "date", FakeDate)
    monkeypatch.setattr(main, "datetime", FakeDatetime)

    today = FakeDate.today()
    start = main.next_weekend_start(today)
    async with db.get_session() as session:
        session.add(
            Event(
                title="T",
                description="d",
                source_text="s",
                date=today.isoformat(),
                time="18:00",
                location_name="Hall",
            )
        )
        session.add(
            Event(
                title="S",
                description="d2",
                source_text="s2",
                date=today.isoformat(),
                time="19:00",
                location_name="Hall",
                silent=True,
            )
        )
        session.add(
            Event(
                title="W",
                description="weekend",
                source_text="s3",
                date=start.isoformat(),
                time="12:00",
                location_name="Hall",
                added_at=datetime.utcnow(),
            )
        )
        session.add(MonthPage(month=today.strftime("%Y-%m"), url="m1", path="p1"))
        session.add(
            MonthPage(
                month=main.next_month(today.strftime("%Y-%m")), url="m2", path="p2"
            )
        )
        session.add(WeekendPage(start=start.isoformat(), url="w", path="wp"))
        await session.commit()

    posts = await main.build_daily_posts(db, timezone.utc)
    assert posts
    text, markup = posts[0]
    assert "АНОНС" in text
    assert markup.inline_keyboard[0]
    assert text.count("\U0001f449") == 2
    first_btn = markup.inline_keyboard[0][0].text
    assert first_btn.startswith("(+1)")


@pytest.mark.asyncio
async def test_build_daily_posts_tomorrow(tmp_path: Path, monkeypatch):
    db = Database(str(tmp_path / "db.sqlite"))
    await db.init()

    class FakeDate(date):
        @classmethod
        def today(cls):
            return date(2025, 7, 15)

    class FakeDatetime(datetime):
        @classmethod
        def now(cls, tz=None):
            return datetime(2025, 7, 15, 12, 0, tzinfo=tz)

    monkeypatch.setattr(main, "date", FakeDate)
    monkeypatch.setattr(main, "datetime", FakeDatetime)

    today = FakeDate.today()
    tomorrow = today + timedelta(days=1)
    async with db.get_session() as session:
        session.add(
            Event(
                title="T",
                description="d",
                source_text="s",
                date=tomorrow.isoformat(),
                time="18:00",
                location_name="Hall",
            )
        )
        await session.commit()

    now = FakeDatetime.now(timezone.utc) + timedelta(days=1)
    posts = await main.build_daily_posts(db, timezone.utc, now)
    assert posts and tomorrow.strftime("%d") in posts[0][0]



@pytest.mark.asyncio
async def test_daily_weekend_date_link(tmp_path: Path):
    db = Database(str(tmp_path / "db.sqlite"))
    await db.init()

    today = date.today()
    saturday = main.next_weekend_start(today)
    async with db.get_session() as session:
        session.add(
            Event(
                title="W",
                description="weekend",
                source_text="s",
                date=saturday.isoformat(),
                time="12:00",
                location_name="Hall",
                added_at=datetime.utcnow(),
            )
        )
        session.add(WeekendPage(start=saturday.isoformat(), url="w", path="wp"))
        await session.commit()

    posts = await main.build_daily_posts(db, timezone.utc)
    text = posts[0][0]
    assert f'<a href="w">' in text



@pytest.mark.asyncio
async def test_send_daily_preview_disabled(tmp_path: Path):
    db = Database(str(tmp_path / "db.sqlite"))
    await db.init()
    bot = DummyBot("123:abc")

    async with db.get_session() as session:
        session.add(
            main.Channel(channel_id=1, title="ch", is_admin=True, daily_time="08:00")
        )
        session.add(
            Event(
                title="T",
                description="d",
                source_text="s",
                date=date.today().isoformat(),
                time="18:00",
                location_name="Hall",
            )
        )
        await session.commit()

    await main.send_daily_announcement(db, bot, 1, timezone.utc)
    assert bot.messages
    assert bot.messages[-1][2].get("disable_web_page_preview") is True
    async with db.get_session() as session:
        ch = await session.get(main.Channel, 1)
    assert ch.last_daily == date.today().isoformat()


@pytest.mark.asyncio
async def test_daily_test_send_no_record(tmp_path: Path):
    db = Database(str(tmp_path / "db.sqlite"))
    await db.init()
    bot = DummyBot("123:abc")

    async with db.get_session() as session:
        session.add(
            main.Channel(channel_id=1, title="ch", is_admin=True, daily_time="08:00")
        )
        await session.commit()

    await main.send_daily_announcement(db, bot, 1, timezone.utc, record=False)
    async with db.get_session() as session:
        ch = await session.get(main.Channel, 1)
    assert ch.last_daily is None


@pytest.mark.asyncio
async def test_build_daily_posts_split(tmp_path: Path):
    db = Database(str(tmp_path / "db.sqlite"))
    await db.init()

    today = date.today()
    long_desc = "d" * 200
    async with db.get_session() as session:
        for i in range(50):
            session.add(
                Event(
                    title=f"T{i}",
                    description=long_desc,
                    source_text="s",
                    date=today.isoformat(),
                    time="18:00",
                    location_name="Hall",
                )
            )
        await session.commit()

    posts = await main.build_daily_posts(db, timezone.utc)
    assert len(posts) > 1
    for text, _ in posts:
        assert len(text) <= 4096


@pytest.mark.asyncio
async def test_daily_no_more_link(tmp_path: Path, monkeypatch):
    db = Database(str(tmp_path / "db.sqlite"))
    await db.init()

    class FakeDate(date):
        @classmethod
        def today(cls):
            return date(2025, 7, 15)

    class FakeDatetime(datetime):
        @classmethod
        def now(cls, tz=None):
            return datetime(2025, 7, 15, 12, 0, tzinfo=tz)

    monkeypatch.setattr(main, "date", FakeDate)
    monkeypatch.setattr(main, "datetime", FakeDatetime)

    async with db.get_session() as session:
        session.add(
            Event(
                title="T",
                description="d, подробнее (https://t.me/test)",
                source_text="s",
                date=FakeDate.today().isoformat(),
                time="18:00",
                location_name="Hall",
            )
        )
        await session.commit()

    posts = await main.build_daily_posts(db, timezone.utc)
    text = posts[0][0]
    assert "подробнее" not in text


def test_format_event_vk_with_vk_link():
    e = Event(
        title="T",
        description="d",
        source_text="s",
        date="2025-07-10",
        time="18:00",
        location_name="Hall",
        source_post_url="https://vk.com/wall-1_1",
        telegraph_url="https://t.me/page",
    )
    text = main.format_event_vk(e)
    assert "[подробнее|https://vk.com/wall-1_1]" in text
    assert "t.me/page" not in text


def test_format_event_vk_fallback_link():
    e = Event(
        title="T",
        description="d",
        source_text="s",
        date="2025-07-10",
        time="18:00",
        location_name="Hall",
        source_post_url="https://vk.cc/abc",
        telegraph_url="https://t.me/page",
    )
    text = main.format_event_vk(e)
    assert "[подробнее|https://t.me/page]" in text


@pytest.mark.asyncio
async def test_daily_posts_festival_link(tmp_path: Path):
    db = Database(str(tmp_path / "db.sqlite"))
    await db.init()

    today = date.today()
    async with db.get_session() as session:
        session.add(
            main.Festival(name="Jazz", telegraph_url="http://tg", vk_post_url="http://vk")
        )
        session.add(
            Event(
                title="T",
                description="d",
                source_text="s",
                date=today.isoformat(),
                time="18:00",
                location_name="Hall",
                festival="Jazz",
            )
        )
        await session.commit()

    posts = await main.build_daily_posts(db, timezone.utc)
    assert "http://tg" in posts[0][0]
    sec1, _ = await main.build_daily_sections_vk(db, timezone.utc)
    assert sec1


@pytest.mark.asyncio
async def test_handle_fest_list(tmp_path: Path):
    db = Database(str(tmp_path / "db.sqlite"))
    await db.init()
    bot = DummyBot("123:abc")

    async with db.get_session() as session:
        session.add(User(user_id=1))
        session.add(main.Festival(name="Jazz"))
        await session.commit()

    msg = types.Message.model_validate(
        {
            "message_id": 1,
            "date": 0,
            "chat": {"id": 1, "type": "private"},
            "from": {"id": 1, "is_bot": False, "first_name": "A"},
            "text": "/fest",
        }
    )
    await main.handle_fest(msg, db, bot)
    assert "Jazz" in bot.messages[-1][1]


def test_event_to_nodes_festival_link():
    e = Event(
        title="T",
        description="d",
        source_text="s",
        date="2025-07-10",
        time="18:00",
        location_name="Hall",
        festival="Jazz",
    )
    fest = main.Festival(name="Jazz", telegraph_url="http://tg")
    nodes = main.event_to_nodes(e, fest)
    assert nodes[1]["children"][0]["attrs"]["href"] == "http://tg"
    assert sum(
        1
        for n in nodes
        if isinstance(n, dict)
        and any(
            isinstance(c, dict)
            and c.get("attrs", {}).get("href") == "http://tg"
            for c in n.get("children", [])
        )
    ) == 1



@pytest.mark.asyncio
async def test_daily_posts_festival_link(tmp_path: Path):
    db = Database(str(tmp_path / "db.sqlite"))
    await db.init()

    today = date.today()
    async with db.get_session() as session:
        session.add(
            main.Festival(name="Jazz", telegraph_url="http://tg", vk_post_url="http://vk")
        )
        session.add(
            Event(
                title="T",
                description="d",
                source_text="s",
                date=today.isoformat(),
                time="18:00",
                location_name="Hall",
                festival="Jazz",
            )
        )
        await session.commit()

    posts = await main.build_daily_posts(db, timezone.utc)
    assert "http://tg" in posts[0][0]
    sec1, _ = await main.build_daily_sections_vk(db, timezone.utc)
    assert sec1


@pytest.mark.asyncio
async def test_festival_auto_page_creation(tmp_path: Path, monkeypatch):
    db = Database(str(tmp_path / "db.sqlite"))
    await db.init()

    async def fake_parse(*args, **kwargs):
        return [
            {
                "title": "Jazz Day",
                "short_description": "desc",
                "date": FUTURE_DATE,
                "time": "18:00",
                "location_name": "Hall",
                "festival": "Jazz",
            }
        ]

    class DummyTG:
        def __init__(self, access_token=None):
            pass

        def create_page(self, title, content=None):
            return {"url": "http://tg", "path": "p"}

        def edit_page(self, path, title=None, content=None):
            pass

    monkeypatch.setenv("TELEGRAPH_TOKEN", "t")
    monkeypatch.setattr("main.Telegraph", lambda access_token=None: DummyTG())
    monkeypatch.setattr("main.parse_event_via_4o", fake_parse)

    async def fake_ask(text):
        return "Desc"

    monkeypatch.setattr("main.ask_4o", fake_ask)
    async def fake_create(*args, **kwargs):
        return "u", "p"

    monkeypatch.setattr("main.create_source_page", fake_create)

    await main.add_events_from_text(db, "t", None, None, None)

    async with db.get_session() as session:
        fest = (await session.execute(select(main.Festival))).scalars().first()
    assert fest and fest.telegraph_url == "http://tg"
    assert fest.description == "Desc"


@pytest.mark.asyncio
async def test_handle_fest_list(tmp_path: Path):
    db = Database(str(tmp_path / "db.sqlite"))
    await db.init()
    bot = DummyBot("123:abc")

    async with db.get_session() as session:
        session.add(User(user_id=1))
        session.add(main.Festival(name="Jazz"))
        await session.commit()

    msg = types.Message.model_validate(
        {
            "message_id": 1,
            "date": 0,
            "chat": {"id": 1, "type": "private"},
            "from": {"id": 1, "is_bot": False, "first_name": "A"},
            "text": "/fest",
        }
    )
    await main.handle_fest(msg, db, bot)
    assert "Jazz" in bot.messages[-1][1]


@pytest.mark.asyncio
async def test_month_page_festival_link(tmp_path: Path):
    db = Database(str(tmp_path / "db.sqlite"))
    await db.init()

    m = FUTURE_DATE[:7]
    async with db.get_session() as session:
        session.add(main.Festival(name="Jazz", telegraph_url="http://tg"))
        session.add(
            Event(
                title="T",
                description="d",
                source_text="s",
                date=FUTURE_DATE,
                time="18:00",
                location_name="Hall",
                festival="Jazz",
            )
        )
        await session.commit()

    title, content = await main.build_month_page_content(db, m)
    assert "http://tg" in json_dumps(content)


@pytest.mark.asyncio
async def test_daily_posts_festival_link(tmp_path: Path):
    db = Database(str(tmp_path / "db.sqlite"))
    await db.init()

    today = date.today()
    async with db.get_session() as session:
        session.add(
            main.Festival(name="Jazz", telegraph_url="http://tg", vk_post_url="http://vk")
        )
        session.add(
            Event(
                title="T",
                description="d",
                source_text="s",
                date=today.isoformat(),
                time="18:00",
                location_name="Hall",
                festival="Jazz",
            )
        )
        await session.commit()

    posts = await main.build_daily_posts(db, timezone.utc)
    assert "http://tg" in posts[0][0]
    sec1, _ = await main.build_daily_sections_vk(db, timezone.utc)
    assert sec1


@pytest.mark.asyncio
async def test_festival_auto_page_creation(tmp_path: Path, monkeypatch):
    db = Database(str(tmp_path / "db.sqlite"))
    await db.init()

    async def fake_parse(*args, **kwargs):
        return [
            {
                "title": "Jazz Day",
                "short_description": "desc",
                "date": FUTURE_DATE,
                "time": "18:00",
                "location_name": "Hall",
                "festival": "Jazz",
            }
        ]

    class DummyTG:
        def __init__(self, access_token=None):
            pass

        def create_page(self, title, content=None):
            return {"url": "http://tg", "path": "p"}

        def edit_page(self, path, title=None, content=None):
            pass

    monkeypatch.setenv("TELEGRAPH_TOKEN", "t")
    monkeypatch.setattr("main.Telegraph", lambda access_token=None: DummyTG())
    monkeypatch.setattr("main.parse_event_via_4o", fake_parse)

    async def fake_ask(text):
        return "Desc"

    monkeypatch.setattr("main.ask_4o", fake_ask)
    async def fake_create(*args, **kwargs):
        return "u", "p"

    monkeypatch.setattr("main.create_source_page", fake_create)

    await main.add_events_from_text(db, "t", None, None, None)

    async with db.get_session() as session:
        fest = (await session.execute(select(main.Festival))).scalars().first()
    assert fest and fest.telegraph_url == "http://tg"
    assert fest.description == "Desc"


@pytest.mark.asyncio
async def test_handle_fest_list(tmp_path: Path):
    db = Database(str(tmp_path / "db.sqlite"))
    await db.init()
    bot = DummyBot("123:abc")

    async with db.get_session() as session:
        session.add(User(user_id=1))
        session.add(main.Festival(name="Jazz"))
        await session.commit()

    msg = types.Message.model_validate(
        {
            "message_id": 1,
            "date": 0,
            "chat": {"id": 1, "type": "private"},
            "from": {"id": 1, "is_bot": False, "first_name": "A"},
            "text": "/fest",
        }
    )
    await main.handle_fest(msg, db, bot)
    assert "Jazz" in bot.messages[-1][1]


@pytest.mark.asyncio
async def test_month_page_festival_link(tmp_path: Path):
    db = Database(str(tmp_path / "db.sqlite"))
    await db.init()

    m = FUTURE_DATE[:7]
    async with db.get_session() as session:
        session.add(main.Festival(name="Jazz", telegraph_url="http://tg"))
        session.add(
            Event(
                title="T",
                description="d",
                source_text="s",
                date=FUTURE_DATE,
                time="18:00",
                location_name="Hall",
                festival="Jazz",
            )
        )
        await session.commit()

    title, content = await main.build_month_page_content(db, m)
    assert "http://tg" in json_dumps(content)


@pytest.mark.asyncio
async def test_daily_posts_festival_link(tmp_path: Path):
    db = Database(str(tmp_path / "db.sqlite"))
    await db.init()

    today = date.today()
    async with db.get_session() as session:
        session.add(
            main.Festival(name="Jazz", telegraph_url="http://tg", vk_post_url="http://vk")
        )
        session.add(
            Event(
                title="T",
                description="d",
                source_text="s",
                date=today.isoformat(),
                time="18:00",
                location_name="Hall",
                festival="Jazz",
            )
        )
        await session.commit()

    posts = await main.build_daily_posts(db, timezone.utc)
    assert "http://tg" in posts[0][0]
    sec1, _ = await main.build_daily_sections_vk(db, timezone.utc)
    assert sec1


@pytest.mark.asyncio
async def test_festival_auto_page_creation(tmp_path: Path, monkeypatch):
    db = Database(str(tmp_path / "db.sqlite"))
    await db.init()

    async def fake_parse(*args, **kwargs):
        return [
            {
                "title": "Jazz Day",
                "short_description": "desc",
                "date": FUTURE_DATE,
                "time": "18:00",
                "location_name": "Hall",
                "festival": "Jazz",
            }
        ]

    class DummyTG:
        def __init__(self, access_token=None):
            pass

        def create_page(self, title, content=None):
            return {"url": "http://tg", "path": "p"}

        def edit_page(self, path, title=None, content=None):
            pass

    monkeypatch.setenv("TELEGRAPH_TOKEN", "t")
    monkeypatch.setattr("main.Telegraph", lambda access_token=None: DummyTG())
    monkeypatch.setattr("main.parse_event_via_4o", fake_parse)

    async def fake_ask(text):
        return "Desc"

    monkeypatch.setattr("main.ask_4o", fake_ask)
    async def fake_create(*args, **kwargs):
        return "u", "p"

    monkeypatch.setattr("main.create_source_page", fake_create)

    await main.add_events_from_text(db, "t", None, None, None)

    async with db.get_session() as session:
        fest = (await session.execute(select(main.Festival))).scalars().first()
    assert fest and fest.telegraph_url == "http://tg"
    assert fest.description == "Desc"


@pytest.mark.asyncio
async def test_handle_fest_list(tmp_path: Path):
    db = Database(str(tmp_path / "db.sqlite"))
    await db.init()
    bot = DummyBot("123:abc")

    async with db.get_session() as session:
        session.add(User(user_id=1))
        session.add(main.Festival(name="Jazz"))
        await session.commit()

    msg = types.Message.model_validate(
        {
            "message_id": 1,
            "date": 0,
            "chat": {"id": 1, "type": "private"},
            "from": {"id": 1, "is_bot": False, "first_name": "A"},
            "text": "/fest",
        }
    )
    await main.handle_fest(msg, db, bot)
    assert "Jazz" in bot.messages[-1][1]


@pytest.mark.asyncio
async def test_month_page_festival_link(tmp_path: Path):
    db = Database(str(tmp_path / "db.sqlite"))
    await db.init()

    m = FUTURE_DATE[:7]
    async with db.get_session() as session:
        session.add(main.Festival(name="Jazz", telegraph_url="http://tg"))
        session.add(
            Event(
                title="T",
                description="d",
                source_text="s",
                date=FUTURE_DATE,
                time="18:00",
                location_name="Hall",
                festival="Jazz",
            )
        )
        await session.commit()

    title, content = await main.build_month_page_content(db, m)
    assert "http://tg" in json_dumps(content)


@pytest.mark.asyncio
async def test_upload_ics_content_type(tmp_path: Path, monkeypatch):
    db = Database(str(tmp_path / "db.sqlite"))
    await db.init()

    event = Event(
        id=1,
        title="T",
        description="d",
        source_text="s",
        date=date.today().isoformat(),
        time="10:00",
        location_name="Hall",
    )

    class DummyBucket:
        def __init__(self):
            self.upload_args = None

        def upload(self, path, data, options):
            self.upload_args = (path, data, options)

        def get_public_url(self, path):
            return f"https://test/{path}"

        def remove(self, paths):
            pass

    class DummyStorage:
        def __init__(self):
            self.bucket = DummyBucket()

        def from_(self, bucket):
            return self.bucket

    class DummyClient:
        def __init__(self):
            self.storage = DummyStorage()

    dummy = DummyClient()
    monkeypatch.setattr(main, "get_supabase_client", lambda: dummy)

    url = await main.upload_ics(event, db)
    assert url.endswith(".ics")
    opts = dummy.storage.bucket.upload_args[2]
    assert opts["content-type"] == main.ICS_CONTENT_TYPE
    assert opts["content-disposition"].startswith("inline;")
    assert "filename=\"" in opts["content-disposition"]


@pytest.mark.asyncio
async def test_build_ics_content_headers(tmp_path: Path):
    db = Database(str(tmp_path / "db.sqlite"))
    await db.init()
    event = Event(
        id=1,
        title="T",
        description="d",
        source_text="s",
        date=date.today().isoformat(),
        time="10:00",
        location_name="Hall",
    )

    content = await main.build_ics_content(db, event)
    assert content.endswith("\r\n")
    lines = content.split("\r\n")
    assert lines[0] == "BEGIN:VCALENDAR"
    assert lines[1] == "VERSION:2.0"
    assert lines[2].startswith("PRODID:")
    assert lines[3] == "CALSCALE:GREGORIAN"
    assert lines[4] == "METHOD:PUBLISH"
    assert lines[5].startswith("X-WR-CALNAME:")
    assert any(l.startswith("DTSTAMP:") for l in lines)
    assert lines.count("END:VCALENDAR") == 1


@pytest.mark.asyncio
async def test_build_ics_location_escape(tmp_path: Path):
    db = Database(str(tmp_path / "db.sqlite"))
    await db.init()
    event = Event(
        id=1,
        title="T",
        description="d",
        source_text="s",
        date=date.today().isoformat(),
        time="10:00",
        location_address="Serg, 14",
        city="Kaliningrad",
    )
    content = await main.build_ics_content(db, event)
    assert "LOCATION:Serg\\,\\ 14\\,Kaliningrad" in content



def test_parse_time_range_dots():
    result = main.parse_time_range("10:30..18:00")
    assert result == (time(10, 30), time(18, 0))



@pytest.mark.asyncio
async def test_post_ics_asset_caption(tmp_path: Path, monkeypatch):
    db = Database(str(tmp_path / "db.sqlite"))
    await db.init()
    bot = DummyBot("123:abc")

    ch = main.Channel(channel_id=-1002, title="Asset", is_admin=True, is_asset=True)
    async with db.get_session() as session:
        session.add(ch)
        await session.commit()

    event = Event(
        id=1,
        title="Concert",
        description="desc",
        source_text="s",
        date="2025-07-18",
        time="19:00",
        location_name="Сигнал",
        location_address="Леонова 22",
        city="Калининград",
    )

    async def fake_build(db2, ev):
        return "ICS"

    monkeypatch.setattr(main, "build_ics_content", fake_build)

    async def fake_send_document(self, chat_id, document, caption=None, parse_mode=None):
        self.messages.append((chat_id, caption))
        class Msg:
            message_id = 42
        return Msg()

    monkeypatch.setattr(DummyBot, "send_document", fake_send_document, raising=False)

    url, msg_id = await main.post_ics_asset(event, db, bot)
    assert msg_id == 42
    caption = bot.messages[0][1]
    day = main.format_day_pretty(date(2025, 7, 18))
    assert f"<b>Concert</b>" in caption
    assert f"<i>{day} 19:00 Сигнал, Леонова 22, #Калининград</i>" in caption


@pytest.mark.asyncio
async def test_forward_adds_calendar_button(tmp_path: Path, monkeypatch):
    db = Database(str(tmp_path / "db.sqlite"))
    await db.init()
    bot = DummyBot("123:abc")

    start_msg = types.Message.model_validate(
        {
            "message_id": 1,
            "date": 0,
            "chat": {"id": 1, "type": "private"},
            "from": {"id": 1, "is_bot": False, "first_name": "A"},
            "text": "/start",
        }
    )
    await handle_start(start_msg, db, bot)

    ch_ann = main.Channel(channel_id=-1001, title="Ann", is_admin=True, is_registered=True)
    ch_asset = main.Channel(channel_id=-1002, title="Asset", is_admin=True, is_asset=True)
    async with db.get_session() as session:
        session.add(ch_ann)
        session.add(ch_asset)
        session.add(
            main.MonthPage(month="2025-07", url="m1", path="p1")
        )
        session.add(
            main.MonthPage(month="2025-08", url="m2", path="p2")
        )
        session.add(
            main.MonthPage(month="2025-10", url="m3", path="p3")
        )
        await session.commit()

    class FakeDate(date):
        @classmethod
        def today(cls):
            return date(2025, 7, 27)

    class FakeDatetime(datetime):
        @classmethod
        def now(cls, tz=None):
            return datetime(2025, 7, 27, 12, 0, tzinfo=tz)

    monkeypatch.setattr(main, "date", FakeDate)
    monkeypatch.setattr(main, "datetime", FakeDatetime)

    async def fake_build(db2, ev):
        return "ICS"

    monkeypatch.setattr(main, "build_ics_content", fake_build)
    async def fake_upload(ev, db2):
        return "https://x/ics"

    async def fake_create(*a, **k):
        return ("u", "p", "", 0)

    monkeypatch.setattr(main, "upload_ics", fake_upload)
    monkeypatch.setattr(main, "create_source_page", fake_create)
    monkeypatch.setattr(main, "update_source_page_ics", lambda *a, **k: None)

    async def fake_sync(*a, **k):
        return None

    monkeypatch.setattr(main, "sync_month_page", fake_sync)
    monkeypatch.setattr(main, "sync_weekend_page", fake_sync)

    async def fake_post(event, db2, b):
        return ("https://t.me/a/1", 55)

    monkeypatch.setattr(main, "post_ics_asset", fake_post)

    async def fake_send_document(self, chat_id, document, caption=None, parse_mode=None):
        class Msg:
            message_id = 77
        return Msg()

    monkeypatch.setattr(DummyBot, "send_document", fake_send_document, raising=False)

    async def fake_parse(text, source_channel=None):
        return [
            {
                "title": "T",
                "short_description": "d",
                "date": FUTURE_DATE,
                "time": "18:00",
                "location_name": "Club",
            }
        ]

    monkeypatch.setattr(main, "parse_event_via_4o", fake_parse)
    monkeypatch.setattr(main, "bot", bot, raising=False)

    fwd_msg = types.Message.model_validate(
        {
            "message_id": 2,
            "date": 0,
            "forward_date": 0,
            "forward_from_chat": {"id": -1001, "type": "channel", "username": "ann"},
            "forward_from_message_id": 10,
            "chat": {"id": 1, "type": "private"},
            "from": {"id": 1, "is_bot": False, "first_name": "A"},
            "text": "text",
        }
    )

    await main.handle_forwarded(fwd_msg, db, bot)

    assert bot.edits
    chat_id, msg_id, kwargs = bot.edits[0]
    assert chat_id == -1001
    assert msg_id == 10
    keyboard = kwargs["reply_markup"].inline_keyboard
    assert keyboard[0][0].text == "Добавить в календарь"
    row2 = keyboard[1]
    texts = [b.text for b in row2]
    assert texts == ["\U0001f4c5 июль", "\U0001f4c5 август", "\U0001f4c5 октябрь"]


@pytest.mark.asyncio
async def test_cleanup_old_events(tmp_path: Path, monkeypatch):
    db = Database(str(tmp_path / "db.sqlite"))
    await db.init()
    bot = DummyBot("123:abc")

    async def nop(*args, **kwargs):
        pass

    monkeypatch.setattr(main, "delete_ics", nop)
    monkeypatch.setattr(main, "delete_asset_post", nop)
    monkeypatch.setattr(main, "remove_calendar_button", nop)

    old_date = (date.today() - timedelta(days=8)).isoformat()
    new_date = (date.today() + timedelta(days=1)).isoformat()

    async with db.get_session() as session:
        old = Event(
            title="Old",
            description="",
            date=old_date,
            time="18:00",
            location_name="P",
            source_text="",
        )
        new = Event(
            title="New",
            description="",
            date=new_date,
            time="18:00",
            location_name="P",
            source_text="",
        )
        session.add(old)
        session.add(new)
        await session.commit()
        old_id = old.id
        new_id = new.id

    await main.cleanup_old_events(db, bot)

    async with db.get_session() as session:
        old_ev = await session.get(Event, old_id)
        new_ev = await session.get(Event, new_id)

    assert old_ev is None
    assert new_ev is not None


@pytest.mark.asyncio
async def test_cleanup_scheduler_notifies_superadmin(tmp_path: Path, monkeypatch):
    db = Database(str(tmp_path / "db.sqlite"))
    await db.init()
    bot = DummyBot("123:abc")

    start_msg = types.Message.model_validate(
        {
            "message_id": 1,
            "date": 0,
            "chat": {"id": 1, "type": "private"},
            "from": {"id": 1, "is_bot": False, "first_name": "A"},
            "text": "/start",
        }
    )
    await handle_start(start_msg, db, bot)

    async def nop(*args, **kwargs):
        pass

    monkeypatch.setattr(main, "delete_ics", nop)
    monkeypatch.setattr(main, "delete_asset_post", nop)
    monkeypatch.setattr(main, "remove_calendar_button", nop)

    old_date = (date.today() - timedelta(days=8)).isoformat()
    async with db.get_session() as session:
        session.add(
            Event(
                title="Old",
                description="",
                date=old_date,
                time="18:00",
                location_name="P",
                source_text="",
            )
        )
        await session.commit()

    class FakeDatetime(datetime):
        @classmethod
        def now(cls, tz=None):
            return datetime.combine(date.today(), time(3, 5), tzinfo=tz)

    monkeypatch.setattr(main, "datetime", FakeDatetime)

    async def fake_sleep(*args, **kwargs):
        raise asyncio.CancelledError

    monkeypatch.setattr(asyncio, "sleep", fake_sleep)

    with pytest.raises(asyncio.CancelledError):
        await main.cleanup_scheduler(db, bot)

    assert any("Cleanup completed" in m[1] for m in bot.messages)


@pytest.mark.asyncio
async def test_page_update_scheduler(tmp_path: Path, monkeypatch):
    db = Database(str(tmp_path / "db.sqlite"))
    await db.init()

    called = {}

    async def fake_month(db_obj, month):
        called["month"] = month

    async def fake_weekend(db_obj, start, update_links=True):
        called["weekend"] = start

    monkeypatch.setattr(main, "sync_month_page", fake_month)
    monkeypatch.setattr(main, "sync_weekend_page", fake_weekend)

    class FakeDate(date):
        @classmethod
        def today(cls):
            return date(2025, 7, 6)  # Sunday

    class FakeDatetime(datetime):
        @classmethod
        def now(cls, tz=None):
            return datetime(2025, 7, 6, 1, 5, tzinfo=tz)

    monkeypatch.setattr(main, "date", FakeDate)
    monkeypatch.setattr(main, "datetime", FakeDatetime)

    async def fake_sleep(*args, **kwargs):
        raise asyncio.CancelledError

    monkeypatch.setattr(asyncio, "sleep", fake_sleep)

    with pytest.raises(asyncio.CancelledError):
        await main.page_update_scheduler(db)

    assert called.get("month") == "2025-07"
    assert called.get("weekend") == "2025-07-05"


@pytest.mark.asyncio
async def test_dumpdb(tmp_path: Path, monkeypatch):
    db = Database(str(tmp_path / "db.sqlite"))
    await db.init()
    bot = DummyBot("123:abc")

    async def fake_send_document(self, chat_id, document, caption=None, parse_mode=None):
        self.sent = document
        self.messages.append((chat_id, caption))

    monkeypatch.setattr(DummyBot, "send_document", fake_send_document, raising=False)

    start_msg = types.Message.model_validate(
        {
            "message_id": 1,
            "date": 0,
            "chat": {"id": 1, "type": "private"},
            "from": {"id": 1, "is_bot": False, "first_name": "A"},
            "text": "/start",
        }
    )
    await handle_start(start_msg, db, bot)

    async with db.get_session() as session:
        session.add(main.Channel(channel_id=-100, title="Chan", is_registered=True))
        await session.commit()

    dump_msg = types.Message.model_validate(
        {
            "message_id": 2,
            "date": 0,
            "chat": {"id": 1, "type": "private"},
            "from": {"id": 1, "is_bot": False, "first_name": "A"},
            "text": "/dumpdb",
        }
    )

    await main.handle_dumpdb(dump_msg, db, bot)

    assert hasattr(bot, "sent")
    assert "Chan" in bot.messages[-1][1]
    assert "/restore" in bot.messages[-1][1]


@pytest.mark.asyncio
async def test_event_add_notifies_superadmin(tmp_path: Path, monkeypatch):
    db = Database(str(tmp_path / "db.sqlite"))
    await db.init()
    bot = DummyBot("123:abc")

    async def fake_create(*args, **kwargs):
        return "u", "p"

    monkeypatch.setattr("main.create_source_page", fake_create)

    start_msg = types.Message.model_validate(
        {
            "message_id": 1,
            "date": 0,
            "chat": {"id": 1, "type": "private"},
            "from": {"id": 1, "is_bot": False, "first_name": "S"},
            "text": "/start",
        }
    )
    await handle_start(start_msg, db, bot)

    async with db.get_session() as session:
        session.add(User(user_id=2, username="u2"))
        await session.commit()

    add_msg = types.Message.model_validate(
        {
            "message_id": 2,
            "date": 0,
            "chat": {"id": 2, "type": "private"},
            "from": {"id": 2, "is_bot": False, "first_name": "U"},
            "text": f"/addevent_raw Party|{FUTURE_DATE}|18:00|Club",
        }
    )

    await handle_add_event_raw(add_msg, db, bot)

    assert any(
        "added event" in m[1] and "u2" in m[1] for m in bot.messages if m[0] == 1
    )


@pytest.mark.asyncio
async def test_partner_event_add_notifies_superadmin(tmp_path: Path, monkeypatch):
    db = Database(str(tmp_path / "db.sqlite"))
    await db.init()
    bot = DummyBot("123:abc")

    async def fake_create(*args, **kwargs):
        return "u", "p"

    monkeypatch.setattr("main.create_source_page", fake_create)

    start_msg = types.Message.model_validate(
        {
            "message_id": 1,
            "date": 0,
            "chat": {"id": 1, "type": "private"},
            "from": {"id": 1, "is_bot": False, "first_name": "S"},
            "text": "/start",
        }
    )
    await handle_start(start_msg, db, bot)

    async with db.get_session() as session:
        session.add(User(user_id=3, username="p", is_partner=True))
        await session.commit()

    add_msg = types.Message.model_validate(
        {
            "message_id": 2,
            "date": 0,
            "chat": {"id": 3, "type": "private"},
            "from": {"id": 3, "is_bot": False, "first_name": "P"},
            "text": f"/addevent_raw Party|{FUTURE_DATE}|18:00|Club",
        }
    )

    await handle_add_event_raw(add_msg, db, bot)

    assert any(
        "partner" in m[1] and "added event" in m[1] for m in bot.messages if m[0] == 1
    )


@pytest.mark.asyncio
async def test_festival_description_dash(tmp_path: Path, monkeypatch):
    db = Database(str(tmp_path / "db.sqlite"))
    await db.init()

    async def fake_parse(*args, **kwargs):
        return [
            {
                "title": "Jazz Day",
                "short_description": "desc",
                "date": FUTURE_DATE,
                "time": "18:00",
                "location_name": "Hall",
                "festival": "Jazz",
            }
        ]

    class DummyTG:
        def __init__(self, access_token=None):
            pass

        def create_page(self, title, content=None):
            return {"url": "http://tg", "path": "p"}

        def edit_page(self, path, title=None, content=None):
            pass

    monkeypatch.setenv("TELEGRAPH_TOKEN", "t")
    monkeypatch.setattr("main.Telegraph", lambda access_token=None: DummyTG())
    monkeypatch.setattr("main.parse_event_via_4o", fake_parse)

    async def fake_ask(text):
        return "Desc"

    monkeypatch.setattr("main.ask_4o", fake_ask)

    async def fake_create(*args, **kwargs):
        return "u", "p"

    monkeypatch.setattr("main.create_source_page", fake_create)

    async with db.get_session() as session:
        session.add(main.Festival(name="Jazz", description="-"))
        await session.commit()

    await main.add_events_from_text(db, "t", None, None, None)
    await main.sync_festival_page(db, "Jazz")

    async with db.get_session() as session:
        fest = (await session.execute(select(main.Festival))).scalars().first()

    assert fest and fest.description == "Desc"


@pytest.mark.asyncio
async def test_fest_list_includes_links(tmp_path: Path):
    db = Database(str(tmp_path / "db.sqlite"))
    await db.init()
    bot = DummyBot("123:abc")

    async with db.get_session() as session:
        session.add(User(user_id=1))
        session.add(
            main.Festival(
                name="Jazz",
                telegraph_url="http://tg",
                website_url="https://jazz.ru",
                vk_url="https://vk.com/jazz",
                tg_url="https://t.me/jazz",
            )
        )
        await session.commit()

    msg = types.Message.model_validate(
        {
            "message_id": 1,
            "date": 0,
            "chat": {"id": 1, "type": "private"},
            "from": {"id": 1, "is_bot": False, "first_name": "A"},
            "text": "/fest",
        }
    )
    await main.handle_fest(msg, db, bot)
    text = bot.messages[-1][1]
    assert "http://tg" in text
    assert "https://jazz.ru" in text
    assert "https://vk.com/jazz" in text
    assert "https://t.me/jazz" in text


@pytest.mark.asyncio
async def test_edit_festival_contacts(tmp_path: Path):
    db = Database(str(tmp_path / "db.sqlite"))
    await db.init()
    bot = DummyBot("123:abc")

    async with db.get_session() as session:
        session.add(User(user_id=1))
        fest = main.Festival(name="Jazz")
        session.add(fest)
        await session.commit()
        fid = fest.id

<<<<<<< HEAD
    festival_edit_sessions[1] = (fid, "site")
=======
    festival_edit_sessions[1] = fid
>>>>>>> 34b3544c
    msg = types.Message.model_validate(
        {
            "message_id": 2,
            "date": 0,
            "chat": {"id": 1, "type": "private"},
            "from": {"id": 1, "is_bot": False, "first_name": "A"},
<<<<<<< HEAD
            "text": "https://example.com",
=======
            "text": "site: https://example.com",
>>>>>>> 34b3544c
        }
    )
    await main.handle_festival_edit_message(msg, db, bot)

    async with db.get_session() as session:
        fest = await session.get(main.Festival, fid)
        assert fest.website_url == "https://example.com"

<<<<<<< HEAD
    festival_edit_sessions[1] = (fid, "vk")
=======
    festival_edit_sessions[1] = fid
>>>>>>> 34b3544c
    msg2 = types.Message.model_validate(
        {
            "message_id": 3,
            "date": 0,
            "chat": {"id": 1, "type": "private"},
            "from": {"id": 1, "is_bot": False, "first_name": "A"},
<<<<<<< HEAD
            "text": "-",
=======
            "text": "vk: -",
>>>>>>> 34b3544c
        }
    )
    await main.handle_festival_edit_message(msg2, db, bot)

    async with db.get_session() as session:
        fest = await session.get(main.Festival, fid)
        assert fest.vk_url is None
<|MERGE_RESOLUTION|>--- conflicted
+++ resolved
@@ -5214,22 +5214,16 @@
         await session.commit()
         fid = fest.id
 
-<<<<<<< HEAD
     festival_edit_sessions[1] = (fid, "site")
-=======
-    festival_edit_sessions[1] = fid
->>>>>>> 34b3544c
+
     msg = types.Message.model_validate(
         {
             "message_id": 2,
             "date": 0,
             "chat": {"id": 1, "type": "private"},
             "from": {"id": 1, "is_bot": False, "first_name": "A"},
-<<<<<<< HEAD
             "text": "https://example.com",
-=======
-            "text": "site: https://example.com",
->>>>>>> 34b3544c
+
         }
     )
     await main.handle_festival_edit_message(msg, db, bot)
@@ -5238,22 +5232,16 @@
         fest = await session.get(main.Festival, fid)
         assert fest.website_url == "https://example.com"
 
-<<<<<<< HEAD
     festival_edit_sessions[1] = (fid, "vk")
-=======
-    festival_edit_sessions[1] = fid
->>>>>>> 34b3544c
+
     msg2 = types.Message.model_validate(
         {
             "message_id": 3,
             "date": 0,
             "chat": {"id": 1, "type": "private"},
             "from": {"id": 1, "is_bot": False, "first_name": "A"},
-<<<<<<< HEAD
             "text": "-",
-=======
-            "text": "vk: -",
->>>>>>> 34b3544c
+
         }
     )
     await main.handle_festival_edit_message(msg2, db, bot)
