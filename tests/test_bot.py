import os
import sys

sys.path.append(os.path.dirname(os.path.dirname(__file__)))
from pathlib import Path

import pytest
from aiogram import Bot, types
from sqlmodel import select
from datetime import date, timedelta, timezone
import main

from main import (
    Database,
    PendingUser,
    Setting,
    User,
    Event,
    MonthPage,
    create_app,
    handle_register,
    handle_start,
    handle_tz,
    handle_add_event_raw,
    handle_add_event,
    handle_ask_4o,
    handle_events,
    handle_exhibitions,
    handle_edit_message,
    process_request,
    parse_event_via_4o,
    telegraph_test,
    get_telegraph_token,
    editing_sessions,
)

FUTURE_DATE = (date.today() + timedelta(days=10)).isoformat()

class DummyBot(Bot):
    def __init__(self, token: str):
        super().__init__(token)
        self.messages = []
        self.edits = []

    async def send_message(self, chat_id, text, **kwargs):
        self.messages.append((chat_id, text))

    async def edit_message_reply_markup(
        self, chat_id: int | None = None, message_id: int | None = None, **kwargs
    ):
        self.edits.append((chat_id, message_id, kwargs))


class DummyChat:
    def __init__(self, id, title, username=None, type="channel"):
        self.id = id
        self.title = title
        self.username = username
        self.type = type


class DummyMember:
    def __init__(self, status):
        self.status = status


class DummyUpdate:
    def __init__(self, chat_id, title, status="administrator"):
        self.chat = DummyChat(chat_id, title)
        self.new_chat_member = DummyMember(status)


@pytest.mark.asyncio
async def test_registration_limit(tmp_path: Path):
    db = Database(str(tmp_path / "db.sqlite"))
    await db.init()
    bot = DummyBot("123:abc")

    for i in range(1, 11):
        msg = types.Message.model_validate(
            {
                "message_id": i,
                "date": 0,
                "chat": {"id": i, "type": "private"},
                "from": {"id": i, "is_bot": False, "first_name": "U"},
                "text": "/register",
            }
        )
        await handle_register(msg, db, bot)

    msg_over = types.Message.model_validate(
        {
            "message_id": 11,
            "date": 0,
            "chat": {"id": 11, "type": "private"},
            "from": {"id": 11, "is_bot": False, "first_name": "U"},
            "text": "/register",
        }
    )
    await handle_register(msg_over, db, bot)

    async with db.get_session() as session:
        result = await session.execute(select(PendingUser))
        count = len(result.scalars().all())
    assert count == 10


@pytest.mark.asyncio
async def test_tz_setting(tmp_path: Path):
    db = Database(str(tmp_path / "db.sqlite"))
    await db.init()
    bot = DummyBot("123:abc")

    start_msg = types.Message.model_validate(
        {
            "message_id": 1,
            "date": 0,
            "chat": {"id": 1, "type": "private"},
            "from": {"id": 1, "is_bot": False, "first_name": "A"},
            "text": "/start",
        }
    )
    await handle_start(start_msg, db, bot)

    tz_msg = types.Message.model_validate(
        {
            "message_id": 2,
            "date": 0,
            "chat": {"id": 1, "type": "private"},
            "from": {"id": 1, "is_bot": False, "first_name": "A"},
            "text": "/tz +05:00",
        }
    )
    await handle_tz(tz_msg, db, bot)

    async with db.get_session() as session:
        setting = await session.get(Setting, "tz_offset")
    assert setting and setting.value == "+05:00"


@pytest.mark.asyncio
async def test_start_superadmin(tmp_path: Path):
    db = Database(str(tmp_path / "db.sqlite"))
    await db.init()
    bot = DummyBot("123:abc")

    start_msg = types.Message.model_validate(
        {
            "message_id": 1,
            "date": 0,
            "chat": {"id": 1, "type": "private"},
            "from": {"id": 1, "is_bot": False, "first_name": "A"},
            "text": "/start",
        }
    )
    await handle_start(start_msg, db, bot)

    async with db.get_session() as session:
        user = await session.get(User, 1)
    assert user and user.is_superadmin


def test_create_app_requires_webhook_url(monkeypatch):
    monkeypatch.delenv("WEBHOOK_URL", raising=False)
    monkeypatch.setenv("TELEGRAM_BOT_TOKEN", "123:abc")

    with pytest.raises(RuntimeError, match="WEBHOOK_URL is missing"):
        create_app()


@pytest.mark.asyncio
async def test_add_event_raw(tmp_path: Path, monkeypatch):
    db = Database(str(tmp_path / "db.sqlite"))
    await db.init()
    bot = DummyBot("123:abc")

    async def fake_create(title, text, source, html_text=None, media=None):
        return "https://t.me/test", "path"

    monkeypatch.setattr("main.create_source_page", fake_create)

    msg = types.Message.model_validate(
        {
            "message_id": 1,
            "date": 0,
            "chat": {"id": 1, "type": "private"},
            "from": {"id": 1, "is_bot": False, "first_name": "M"},
            "text": f"/addevent_raw Party|{FUTURE_DATE}|18:00|Club",
        }
    )

    await handle_add_event_raw(msg, db, bot)

    async with db.get_session() as session:
        events = (await session.execute(select(Event))).scalars().all()

    assert len(events) == 1
    assert events[0].title == "Party"
    assert events[0].telegraph_url == "https://t.me/test"


@pytest.mark.asyncio
async def test_month_page_sync(tmp_path: Path, monkeypatch):
    db = Database(str(tmp_path / "db.sqlite"))
    await db.init()
    bot = DummyBot("123:abc")

    async def fake_create(title, text, source, html_text=None, media=None):
        return "https://t.me/test", "path"

    called = {}

    async def fake_sync(db_obj, month):
        called["month"] = month

    monkeypatch.setattr("main.create_source_page", fake_create)
    monkeypatch.setattr("main.sync_month_page", fake_sync)

    msg = types.Message.model_validate(
        {
            "message_id": 1,
            "date": 0,
            "chat": {"id": 1, "type": "private"},
            "from": {"id": 1, "is_bot": False, "first_name": "M"},
            "text": "/addevent_raw Party|2025-07-16|18:00|Club",
        }
    )

    await handle_add_event_raw(msg, db, bot)

    assert called.get("month") == "2025-07"


@pytest.mark.asyncio
async def test_add_event_raw_update(tmp_path: Path, monkeypatch):
    db = Database(str(tmp_path / "db.sqlite"))
    await db.init()
    bot = DummyBot("123:abc")

    async def fake_create(title, text, source, html_text=None, media=None):
        return "https://t.me/test", "path"

    monkeypatch.setattr("main.create_source_page", fake_create)

    msg1 = types.Message.model_validate(
        {
            "message_id": 1,
            "date": 0,
            "chat": {"id": 1, "type": "private"},
            "from": {"id": 1, "is_bot": False, "first_name": "M"},
            "text": "/addevent_raw Party|2025-07-16|18:00|Club",
        }
    )
    await handle_add_event_raw(msg1, db, bot)

    msg2 = types.Message.model_validate(
        {
            "message_id": 2,
            "date": 0,
            "chat": {"id": 1, "type": "private"},
            "from": {"id": 1, "is_bot": False, "first_name": "M"},
            "text": "/addevent_raw Party show|2025-07-16|18:00|Club",
        }
    )
    await handle_add_event_raw(msg2, db, bot)

    async with db.get_session() as session:
        events = (await session.execute(select(Event))).scalars().all()

    assert len(events) == 1
    assert events[0].title == "Party show"


@pytest.mark.asyncio
async def test_edit_event(tmp_path: Path, monkeypatch):
    db = Database(str(tmp_path / "db.sqlite"))
    await db.init()
    bot = DummyBot("123:abc")

    async def fake_create(title, text, source, html_text=None, media=None):
        return "https://t.me/test", "path"

    monkeypatch.setattr("main.create_source_page", fake_create)

    msg = types.Message.model_validate(
        {
            "message_id": 1,
            "date": 0,
            "chat": {"id": 1, "type": "private"},
            "from": {"id": 1, "is_bot": False, "first_name": "M"},
            "text": "/addevent_raw Party|2025-07-16|18:00|Club",
        }
    )
    await handle_add_event_raw(msg, db, bot)

    async with db.get_session() as session:
        event = (await session.execute(select(Event))).scalars().first()

    editing_sessions[1] = (event.id, "title")
    edit_msg = types.Message.model_validate(
        {
            "message_id": 2,
            "date": 0,
            "chat": {"id": 1, "type": "private"},
            "from": {"id": 1, "is_bot": False, "first_name": "M"},
            "text": "New Title",
        }
    )
    await handle_edit_message(edit_msg, db, bot)

    async with db.get_session() as session:
        updated = await session.get(Event, event.id)
    assert updated.title == "New Title"


@pytest.mark.asyncio
async def test_events_list(tmp_path: Path, monkeypatch):
    db = Database(str(tmp_path / "db.sqlite"))
    await db.init()
    bot = DummyBot("123:abc")

    async def fake_create(title, text, source, html_text=None, media=None):
        return "https://t.me/test", "path"

    monkeypatch.setattr("main.create_source_page", fake_create)

    start_msg = types.Message.model_validate(
        {
            "message_id": 1,
            "date": 0,
            "chat": {"id": 1, "type": "private"},
            "from": {"id": 1, "is_bot": False, "first_name": "A"},
            "text": "/start",
        }
    )
    await handle_start(start_msg, db, bot)

    add_msg = types.Message.model_validate(
        {
            "message_id": 2,
            "date": 0,
            "chat": {"id": 1, "type": "private"},
            "from": {"id": 1, "is_bot": False, "first_name": "A"},
            "text": f"/addevent_raw Party|{FUTURE_DATE}|18:00|Club",
        }
    )
    await handle_add_event_raw(add_msg, db, bot)

    bot.messages.clear()
    list_msg = types.Message.model_validate(
        {
            "message_id": 3,
            "date": 0,
            "chat": {"id": 1, "type": "private"},
            "from": {"id": 1, "is_bot": False, "first_name": "A"},
            "text": f"/events {FUTURE_DATE}",
        }
    )

    await handle_events(list_msg, db, bot)

    assert bot.messages
    text = bot.messages[-1][1]
    expected_date = date.fromisoformat(FUTURE_DATE).strftime("%d.%m.%Y")
    assert f"Events on {expected_date}" in text
    assert "1. Party" in text
    assert "18:00 Club" in text  # location no city
    assert "исходное: https://t.me/test" in text


@pytest.mark.asyncio
async def test_ask4o_admin(tmp_path: Path, monkeypatch):
    db = Database(str(tmp_path / "db.sqlite"))
    await db.init()
    bot = DummyBot("123:abc")

    start_msg = types.Message.model_validate({
        "message_id": 1,
        "date": 0,
        "chat": {"id": 1, "type": "private"},
        "from": {"id": 1, "is_bot": False, "first_name": "A"},
        "text": "/start",
    })
    await handle_start(start_msg, db, bot)

    called = {}

    async def fake_ask(text: str) -> str:
        called["text"] = text
        return "ok"

    monkeypatch.setattr("main.ask_4o", fake_ask)

    msg = types.Message.model_validate({
        "message_id": 2,
        "date": 0,
        "chat": {"id": 1, "type": "private"},
        "from": {"id": 1, "is_bot": False, "first_name": "A"},
        "text": "/ask4o hello",
    })

    await handle_ask_4o(msg, db, bot)

    assert called.get("text") == "hello"


@pytest.mark.asyncio
async def test_ask4o_not_admin(tmp_path: Path, monkeypatch):
    db = Database(str(tmp_path / "db.sqlite"))
    await db.init()
    bot = DummyBot("123:abc")

    called = False

    async def fake_ask(text: str) -> str:
        nonlocal called
        called = True
        return "ok"

    monkeypatch.setattr("main.ask_4o", fake_ask)

    msg = types.Message.model_validate({
        "message_id": 1,
        "date": 0,
        "chat": {"id": 2, "type": "private"},
        "from": {"id": 2, "is_bot": False, "first_name": "B"},
        "text": "/ask4o hi",
    })

    await handle_ask_4o(msg, db, bot)

    assert called is False


@pytest.mark.asyncio
async def test_parse_event_includes_date(monkeypatch):
    called = {}

    class DummySession:
        async def __aenter__(self):
            return self

        async def __aexit__(self, exc_type, exc, tb):
            pass

        async def post(self, url, json=None, headers=None):
            called["payload"] = json

            class Resp:
                def raise_for_status(self):
                    pass

                async def json(self):
                    return {"choices": [{"message": {"content": "{}"}}]}

            return Resp()

    monkeypatch.setenv("FOUR_O_TOKEN", "x")
    monkeypatch.setattr("main.ClientSession", DummySession)

    await parse_event_via_4o("text")

    assert "Today is" in called["payload"]["messages"][1]["content"]


@pytest.mark.asyncio
async def test_telegraph_test(monkeypatch, capsys):
    class DummyTG:
        def __init__(self, access_token=None):
            self.access_token = access_token
        def create_page(self, title, html_content=None, **_):
            return {"url": "https://telegra.ph/test", "path": "test"}

        def edit_page(self, path, title, html_content):
            pass

    monkeypatch.setenv("TELEGRAPH_TOKEN", "t")
    monkeypatch.setattr("main.Telegraph", lambda access_token=None: DummyTG(access_token))

    await telegraph_test()
    captured = capsys.readouterr()
    assert "Created https://telegra.ph/test" in captured.out
    assert "Edited https://telegra.ph/test" in captured.out


@pytest.mark.asyncio
async def test_create_source_page_photo(monkeypatch):
    class DummyTG:
        def __init__(self, access_token=None):
            self.access_token = access_token
            self.upload_called = False
        def upload_file(self, f):
            self.upload_called = True
        def create_page(self, title, html_content=None, **_):
            assert "<img" not in html_content
            return {"url": "https://telegra.ph/test", "path": "test"}

    monkeypatch.setenv("TELEGRAPH_TOKEN", "t")
    monkeypatch.setattr("main.Telegraph", lambda access_token=None: DummyTG(access_token))

    res = await main.create_source_page("Title", "text", None, media=(b"img", "photo.jpg"))
    assert res == ("https://telegra.ph/test", "test")


def test_get_telegraph_token_creates(tmp_path, monkeypatch):
    class DummyTG:
        def create_account(self, short_name):
            return {"access_token": "abc"}

    monkeypatch.delenv("TELEGRAPH_TOKEN", raising=False)
    monkeypatch.setattr(main, "Telegraph", lambda: DummyTG())
    monkeypatch.setattr(main, "TELEGRAPH_TOKEN_FILE", str(tmp_path / "token.txt"))

    token = get_telegraph_token()
    assert token == "abc"
    assert (tmp_path / "token.txt").read_text() == "abc"


def test_get_telegraph_token_env(monkeypatch):
    monkeypatch.setenv("TELEGRAPH_TOKEN", "zzz")
    token = get_telegraph_token()
    assert token == "zzz"


@pytest.mark.asyncio
async def test_forward_add_event(tmp_path: Path, monkeypatch):
    db = Database(str(tmp_path / "db.sqlite"))
    await db.init()
    bot = DummyBot("123:abc")

    async def fake_parse(text: str) -> list[dict]:
        return [{
            "title": "Forwarded",
            "short_description": "desc",
            "date": "2025-07-16",
            "time": "18:00",
            "location_name": "Club",
        }]

    async def fake_create(title, text, source, html_text=None, media=None):
        return "https://t.me/page", "p"

    monkeypatch.setattr("main.parse_event_via_4o", fake_parse)
    monkeypatch.setattr("main.create_source_page", fake_create)

    start_msg = types.Message.model_validate({
        "message_id": 1,
        "date": 0,
        "chat": {"id": 1, "type": "private"},
        "from": {"id": 1, "is_bot": False, "first_name": "A"},
        "text": "/start",
    })
    await handle_start(start_msg, db, bot)

    upd = DummyUpdate(-100123, "Chan")
    await main.handle_my_chat_member(upd, db)

    async with db.get_session() as session:
        ch = await session.get(main.Channel, -100123)
        ch.is_registered = True
        await session.commit()

    fwd_msg = types.Message.model_validate(
        {
            "message_id": 3,
            "date": 0,
            "forward_date": 0,
            "forward_from_chat": {"id": -100123, "type": "channel", "username": "chan"},
            "forward_from_message_id": 10,
            "chat": {"id": 1, "type": "private"},
            "from": {"id": 1, "is_bot": False, "first_name": "A"},
            "text": "Some text",
        }
    )

    await main.handle_forwarded(fwd_msg, db, bot)

    async with db.get_session() as session:
        ev = (await session.execute(select(Event))).scalars().first()

    assert ev.source_post_url == "https://t.me/chan/10"


@pytest.mark.asyncio
async def test_forward_unregistered(tmp_path: Path, monkeypatch):
    db = Database(str(tmp_path / "db.sqlite"))
    await db.init()
    bot = DummyBot("123:abc")

    async def fake_parse(text: str) -> list[dict]:
        return [{
            "title": "Fwd",
            "short_description": "d",
            "date": "2025-07-16",
            "time": "18:00",
            "location_name": "Club",
        }]

    async def fake_create(title, text, source, html_text=None, media=None):
        return "https://t.me/page", "p"

    monkeypatch.setattr("main.parse_event_via_4o", fake_parse)
    monkeypatch.setattr("main.create_source_page", fake_create)

    start_msg = types.Message.model_validate({
        "message_id": 1,
        "date": 0,
        "chat": {"id": 1, "type": "private"},
        "from": {"id": 1, "is_bot": False, "first_name": "A"},
        "text": "/start",
    })
    await handle_start(start_msg, db, bot)

    upd = DummyUpdate(-100123, "Chan")
    await main.handle_my_chat_member(upd, db)

    fwd_msg = types.Message.model_validate(
        {
            "message_id": 2,
            "date": 0,
            "forward_date": 0,
            "forward_from_chat": {"id": -100123, "type": "channel", "username": "chan"},
            "forward_from_message_id": 10,
            "chat": {"id": 1, "type": "private"},
            "from": {"id": 1, "is_bot": False, "first_name": "A"},
            "text": "Some text",
        }
    )

    await main.handle_forwarded(fwd_msg, db, bot)

    async with db.get_session() as session:
        ev = (await session.execute(select(Event))).scalars().first()

    assert ev.source_post_url is None


@pytest.mark.asyncio
async def test_media_group_caption_first(tmp_path: Path, monkeypatch):
    db = Database(str(tmp_path / "db.sqlite"))
    await db.init()
    bot = DummyBot("123:abc")

    async def fake_parse(text: str) -> list[dict]:
        return [{
            "title": "MG",
            "short_description": "d",
            "date": "2025-07-16",
            "time": "18:00",
            "location_name": "Club",
        }]

    async def fake_create(title, text, source, html_text=None, media=None):
        return "https://t.me/page", "p"

    monkeypatch.setattr("main.parse_event_via_4o", fake_parse)
    monkeypatch.setattr("main.create_source_page", fake_create)

    start_msg = types.Message.model_validate({
        "message_id": 1,
        "date": 0,
        "chat": {"id": 1, "type": "private"},
        "from": {"id": 1, "is_bot": False, "first_name": "A"},
        "text": "/start",
    })
    await handle_start(start_msg, db, bot)

    upd = DummyUpdate(-100123, "Chan")
    await main.handle_my_chat_member(upd, db)

    async with db.get_session() as session:
        ch = await session.get(main.Channel, -100123)
        ch.is_registered = True
        await session.commit()

    msg1 = types.Message.model_validate(
        {
            "message_id": 2,
            "date": 0,
            "forward_date": 0,
            "media_group_id": "g1",
            "forward_from_chat": {"id": -100123, "type": "channel", "username": "chan"},
            "forward_from_message_id": 10,
            "chat": {"id": 1, "type": "private"},
            "from": {"id": 1, "is_bot": False, "first_name": "A"},
            "caption": "Announce",
        }
    )
    await main.handle_forwarded(msg1, db, bot)

    msg2 = types.Message.model_validate(
        {
            "message_id": 3,
            "date": 0,
            "forward_date": 0,
            "media_group_id": "g1",
            "forward_from_chat": {"id": -100123, "type": "channel", "username": "chan"},
            "forward_from_message_id": 11,
            "chat": {"id": 1, "type": "private"},
            "from": {"id": 1, "is_bot": False, "first_name": "A"},
        }
    )
    await main.handle_forwarded(msg2, db, bot)

    async with db.get_session() as session:
        ev = (await session.execute(select(Event))).scalars().first()

    assert ev.title == "MG"
    assert ev.source_post_url == "https://t.me/chan/10"


@pytest.mark.asyncio
async def test_media_group_caption_last(tmp_path: Path, monkeypatch):
    db = Database(str(tmp_path / "db.sqlite"))
    await db.init()
    bot = DummyBot("123:abc")

    async def fake_parse(text: str) -> list[dict]:
        return [{
            "title": "MG",
            "short_description": "d",
            "date": "2025-07-16",
            "time": "18:00",
            "location_name": "Club",
        }]

    async def fake_create(title, text, source, html_text=None, media=None):
        return "https://t.me/page", "p"

    monkeypatch.setattr("main.parse_event_via_4o", fake_parse)
    monkeypatch.setattr("main.create_source_page", fake_create)

    start_msg = types.Message.model_validate({
        "message_id": 1,
        "date": 0,
        "chat": {"id": 1, "type": "private"},
        "from": {"id": 1, "is_bot": False, "first_name": "A"},
        "text": "/start",
    })
    await handle_start(start_msg, db, bot)

    upd = DummyUpdate(-100123, "Chan")
    await main.handle_my_chat_member(upd, db)

    async with db.get_session() as session:
        ch = await session.get(main.Channel, -100123)
        ch.is_registered = True
        await session.commit()

    msg1 = types.Message.model_validate(
        {
            "message_id": 2,
            "date": 0,
            "forward_date": 0,
            "media_group_id": "g2",
            "forward_from_chat": {"id": -100123, "type": "channel", "username": "chan"},
            "forward_from_message_id": 10,
            "chat": {"id": 1, "type": "private"},
            "from": {"id": 1, "is_bot": False, "first_name": "A"},
        }
    )
    await main.handle_forwarded(msg1, db, bot)

    msg2 = types.Message.model_validate(
        {
            "message_id": 3,
            "date": 0,
            "forward_date": 0,
            "media_group_id": "g2",
            "forward_from_chat": {"id": -100123, "type": "channel", "username": "chan"},
            "forward_from_message_id": 11,
            "chat": {"id": 1, "type": "private"},
            "from": {"id": 1, "is_bot": False, "first_name": "A"},
            "caption": "Announce",
        }
    )
    await main.handle_forwarded(msg2, db, bot)

    async with db.get_session() as session:
        evs = (await session.execute(select(Event))).scalars().all()

    assert len(evs) == 1
    assert evs[0].source_post_url == "https://t.me/chan/11"




@pytest.mark.asyncio
async def test_mark_free(tmp_path: Path, monkeypatch):
    db = Database(str(tmp_path / "db.sqlite"))
    await db.init()
    bot = DummyBot("123:abc")

    async def fake_create(title, text, source, html_text=None, media=None):
        return "https://t.me/test", "path"

    monkeypatch.setattr("main.create_source_page", fake_create)

    msg = types.Message.model_validate(
        {
            "message_id": 1,
            "date": 0,
            "chat": {"id": 1, "type": "private"},
            "from": {"id": 1, "is_bot": False, "first_name": "M"},
            "text": "/addevent_raw Party|2025-07-16|18:00|Club",
        }
    )
    await handle_add_event_raw(msg, db, bot)

    async with db.get_session() as session:
        event = (await session.execute(select(Event))).scalars().first()

    cb = types.CallbackQuery.model_validate(
        {
            "id": "c1",
            "from": {"id": 1, "is_bot": False, "first_name": "M"},
            "chat_instance": "1",
            "data": f"markfree:{event.id}",
            "message": {
                "message_id": 2,
                "date": 0,
                "chat": {"id": 1, "type": "private"},
            },
        }
    ).as_(bot)
    async def dummy_answer(*args, **kwargs):
        return None
    object.__setattr__(cb, "answer", dummy_answer)
    await process_request(cb, db, bot)

    async with db.get_session() as session:
        updated = await session.get(Event, event.id)
    assert updated.is_free is True
    assert bot.edits
    btn = bot.edits[-1][2]["reply_markup"].inline_keyboard[0][0]
    assert btn.text == "\u2705 Бесплатное мероприятие"


@pytest.mark.asyncio
async def test_exhibition_listing(tmp_path: Path, monkeypatch):
    db = Database(str(tmp_path / "db.sqlite"))
    await db.init()
    bot = DummyBot("123:abc")

    start_msg = types.Message.model_validate(
        {
            "message_id": 1,
            "date": 0,
            "chat": {"id": 1, "type": "private"},
            "from": {"id": 1, "is_bot": False, "first_name": "A"},
            "text": "/start",
        }
    )
    await handle_start(start_msg, db, bot)

    async def fake_parse(text: str) -> list[dict]:
        return [{
            "title": "Expo",
            "short_description": "desc",
            "festival": "",
            "date": "2025-07-10",
            "end_date": "2025-07-20",
            "time": "",
            "location_name": "Hall",
            "location_address": "Addr",
            "city": "Калининград",
            "ticket_price_min": None,
            "ticket_price_max": None,
            "ticket_link": None,
            "event_type": "выставка",
            "emoji": None,
            "is_free": True,
        }]

    monkeypatch.setattr("main.parse_event_via_4o", fake_parse)

    async def fake_create(title, text, source, html_text=None, media=None):
        return "url", "p"

    monkeypatch.setattr("main.create_source_page", fake_create)

    add_msg = types.Message.model_validate(
        {
            "message_id": 2,
            "date": 0,
            "chat": {"id": 1, "type": "private"},
            "from": {"id": 1, "is_bot": False, "first_name": "A"},
            "text": "/addevent anything",
        }
    )
    await handle_add_event(add_msg, db, bot)

    evt_msg = types.Message.model_validate(
        {
            "message_id": 3,
            "date": 0,
            "chat": {"id": 1, "type": "private"},
            "from": {"id": 1, "is_bot": False, "first_name": "A"},
            "text": "/events 2025-07-10",
        }
    )
    await handle_events(evt_msg, db, bot)
    assert "(Открытие) Expo" in bot.messages[-1][1]

    evt_msg2 = types.Message.model_validate(
        {
            "message_id": 4,
            "date": 0,
            "chat": {"id": 1, "type": "private"},
            "from": {"id": 1, "is_bot": False, "first_name": "A"},
            "text": "/events 2025-07-20",
        }
    )
    await handle_events(evt_msg2, db, bot)
    assert "(Закрытие) Expo" in bot.messages[-1][1]

    exh_msg = types.Message.model_validate(
        {
            "message_id": 5,
            "date": 0,
            "chat": {"id": 1, "type": "private"},
            "from": {"id": 1, "is_bot": False, "first_name": "A"},
            "text": "/exhibitions",
        }
    )
    await handle_exhibitions(exh_msg, db, bot)
    assert "c 10 июля по 20 июля" in bot.messages[-1][1]


@pytest.mark.asyncio
async def test_multiple_events(tmp_path: Path, monkeypatch):
    db = Database(str(tmp_path / "db.sqlite"))
    await db.init()
    bot = DummyBot("123:abc")

    start_msg = types.Message.model_validate(
        {
            "message_id": 1,
            "date": 0,
            "chat": {"id": 1, "type": "private"},
            "from": {"id": 1, "is_bot": False, "first_name": "A"},
            "text": "/start",
        }
    )
    await handle_start(start_msg, db, bot)

    async def fake_parse(text: str) -> list[dict]:
        return [
            {
                "title": "One",
                "short_description": "d1",
                "date": "2025-07-10",
                "time": "18:00",
                "location_name": "Hall",
            },
            {
                "title": "Two",
                "short_description": "d2",
                "date": "2025-07-11",
                "time": "20:00",
                "location_name": "Hall",
            },
        ]

    async def fake_create(title, text, source, html_text=None, media=None):
        return f"url/{title}", title

    monkeypatch.setattr("main.parse_event_via_4o", fake_parse)
    monkeypatch.setattr("main.create_source_page", fake_create)

    add_msg = types.Message.model_validate(
        {
            "message_id": 2,
            "date": 0,
            "chat": {"id": 1, "type": "private"},
            "from": {"id": 1, "is_bot": False, "first_name": "A"},
            "text": "/addevent multi",
        }
    )
    await handle_add_event(add_msg, db, bot)

    async with db.get_session() as session:
        events = (await session.execute(select(Event))).scalars().all()

    assert len(events) == 2
    assert any(e.title == "One" for e in events)
    assert any(e.title == "Two" for e in events)


@pytest.mark.asyncio
async def test_months_command(tmp_path: Path):
    db = Database(str(tmp_path / "db.sqlite"))
    await db.init()
    bot = DummyBot("123:abc")

    async with db.get_session() as session:
        session.add(main.MonthPage(month="2025-07", url="https://t.me/p", path="p"))
        await session.commit()

    start_msg = types.Message.model_validate(
        {
            "message_id": 1,
            "date": 0,
            "chat": {"id": 1, "type": "private"},
            "from": {"id": 1, "is_bot": False, "first_name": "A"},
            "text": "/start",
        }
    )
    await handle_start(start_msg, db, bot)

    msg = types.Message.model_validate(
        {
            "message_id": 2,
            "date": 0,
            "chat": {"id": 1, "type": "private"},
            "from": {"id": 1, "is_bot": False, "first_name": "A"},
            "text": "/months",
        }
    )

    await main.handle_months(msg, db, bot)
    assert "2025-07" in bot.messages[-1][1]


@pytest.mark.asyncio
async def test_date_range_parsing(tmp_path: Path, monkeypatch):
    db = Database(str(tmp_path / "db.sqlite"))
    await db.init()
    bot = DummyBot("123:abc")

    async def fake_parse(text: str) -> list[dict]:
        return [
            {
                "title": "Expo",
                "short_description": "desc",
                "date": "2025-07-01..2025-07-17",
                "time": "18:00",
                "location_name": "Hall",
                "event_type": "выставка",
            }
        ]

    async def fake_create(title, text, source, html_text=None, media=None):
        return "url", "p"

    monkeypatch.setattr("main.parse_event_via_4o", fake_parse)
    monkeypatch.setattr("main.create_source_page", fake_create)

    async def fake_sync(*args, **kwargs):
        return None

    monkeypatch.setattr("main.sync_month_page", fake_sync)

    msg = types.Message.model_validate(
        {
            "message_id": 1,
            "date": 0,
            "chat": {"id": 1, "type": "private"},
            "from": {"id": 1, "is_bot": False, "first_name": "A"},
            "text": "/addevent any",
        }
    )

    await handle_add_event(msg, db, bot)

    async with db.get_session() as session:
        ev = (await session.execute(select(Event))).scalars().first()

    assert ev.date == "2025-07-01"
    assert ev.end_date == "2025-07-17"


def test_md_to_html_sanitizes():
    md = "# T\nline\n<tg-emoji emoji-id='1'>R</tg-emoji>"
    html = main.md_to_html(md)
    assert "<h1>" not in html
    assert "tg-emoji" not in html
    assert "<h3>" in html
    assert "<br" in html


@pytest.mark.asyncio
async def test_sync_month_page_error(tmp_path: Path, monkeypatch):
    db = Database(str(tmp_path / "db.sqlite"))
    await db.init()

    async with db.get_session() as session:
        session.add(
            Event(
                title="Party",
                description="desc",
                source_text="t",
                date="2025-07-16",
                time="18:00",
                location_name="Club",
            )
        )
        session.add(main.MonthPage(month="2025-07", url="u", path="p"))
        await session.commit()

    class DummyTG:
        def edit_page(self, *args, **kwargs):
            raise Exception("fail")

    monkeypatch.setattr("main.get_telegraph_token", lambda: "t")
    monkeypatch.setattr("main.Telegraph", lambda access_token=None: DummyTG())

    # Should not raise
    await main.sync_month_page(db, "2025-07")


@pytest.mark.asyncio
async def test_update_source_page_uses_content(monkeypatch):
    events = {}

    class DummyTG:
        def get_page(self, path, return_html=True):
            return {"content": "<p>old</p>"}
        def edit_page(self, path, title, html_content):
            events["html"] = html_content

    monkeypatch.setattr("main.get_telegraph_token", lambda: "t")
    monkeypatch.setattr("main.Telegraph", lambda access_token=None: DummyTG())

    await main.update_source_page("path", "Title", "new")
    html = events.get("html", "")
    assert "<p>old</p>" in html
    assert "new" in html
    assert main.CONTENT_SEPARATOR in html


@pytest.mark.asyncio
async def test_nav_limits_past(tmp_path: Path):
    db = Database(str(tmp_path / "db.sqlite"))
    await db.init()

    today = date.today()
    async with db.get_session() as session:
        session.add(
            Event(
                title="T",
                description="d",
                source_text="t",
                date=today.isoformat(),
                time="10:00",
                location_name="Hall",
            )
        )
        await session.commit()

    text, markup = await main.build_events_message(db, today, timezone.utc)
    row = markup.inline_keyboard[-1]
    assert len(row) == 1
    assert row[0].text == "\u25B6"


@pytest.mark.asyncio
async def test_nav_future_has_prev(tmp_path: Path):
    db = Database(str(tmp_path / "db.sqlite"))
    await db.init()

    today = date.today()
    future = today + timedelta(days=1)
    async with db.get_session() as session:
        session.add(
            Event(
                title="T",
                description="d",
                source_text="t",
                date=future.isoformat(),
                time="10:00",
                location_name="Hall",
            )
        )
        await session.commit()

    text, markup = await main.build_events_message(db, future, timezone.utc)
    row = markup.inline_keyboard[-1]
    assert len(row) == 2
    assert row[0].text == "\u25C0"
<<<<<<< HEAD
    assert row[1].text == "\u25B6"


@pytest.mark.asyncio
async def test_delete_event_updates_month(tmp_path: Path, monkeypatch):
    db = Database(str(tmp_path / "db.sqlite"))
    await db.init()
    bot = DummyBot("123:abc")

    async def fake_create(title, text, source, html_text=None, media=None):
        return "url", "p"

    called = {}

    async def fake_sync(db_obj, month):
        called["month"] = month

    monkeypatch.setattr("main.create_source_page", fake_create)
    monkeypatch.setattr("main.sync_month_page", fake_sync)

    add_msg = types.Message.model_validate(
        {
            "message_id": 1,
            "date": 0,
            "chat": {"id": 1, "type": "private"},
            "from": {"id": 1, "is_bot": False, "first_name": "A"},
            "text": "/addevent_raw Party|2025-07-16|18:00|Club",
        }
    )

    await handle_add_event_raw(add_msg, db, bot)

    async with db.get_session() as session:
        event = (await session.execute(select(Event))).scalars().first()

    cb = types.CallbackQuery.model_validate(
        {
            "id": "c1",
            "from": {"id": 1, "is_bot": False, "first_name": "A"},
            "chat_instance": "1",
            "data": f"del:{event.id}:{event.date}",
            "message": {
                "message_id": 2,
                "date": 0,
                "chat": {"id": 1, "type": "private"},
            },
        }
    ).as_(bot)
    object.__setattr__(cb.message, "_bot", bot)
    async def dummy_edit(*args, **kwargs):
        return None
    object.__setattr__(cb.message, "edit_text", dummy_edit)
    async def dummy_answer(*args, **kwargs):
        return None
    object.__setattr__(cb, "answer", dummy_answer)

    await process_request(cb, db, bot)

    assert called.get("month") == "2025-07"
=======
    assert row[1].text == "\u25B6"
>>>>>>> 4953ddec
<|MERGE_RESOLUTION|>--- conflicted
+++ resolved
@@ -1178,8 +1178,8 @@
     row = markup.inline_keyboard[-1]
     assert len(row) == 2
     assert row[0].text == "\u25C0"
-<<<<<<< HEAD
     assert row[1].text == "\u25B6"
+
 
 
 @pytest.mark.asyncio
@@ -1238,6 +1238,3 @@
     await process_request(cb, db, bot)
 
     assert called.get("month") == "2025-07"
-=======
-    assert row[1].text == "\u25B6"
->>>>>>> 4953ddec
