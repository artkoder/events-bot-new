--- conflicted
+++ resolved
@@ -3018,8 +3018,8 @@
     url = await main.upload_ics(event, db)
     assert url.endswith(".ics")
     opts = dummy.storage.bucket.upload_args[2]
-<<<<<<< HEAD
     assert opts["content-type"] == main.ICS_CONTENT_TYPE
+
     assert opts["content-disposition"].startswith("inline;")
     assert "filename=\"" in opts["content-disposition"]
 
@@ -3042,6 +3042,3 @@
     assert "DTSTAMP:" in content
     assert "CALSCALE:GREGORIAN" in content
     assert "METHOD:PUBLISH" in content
-=======
-    assert opts["content-type"] == main.ICS_CONTENT_TYPE
->>>>>>> 51715190
