--- conflicted
+++ resolved
@@ -1329,11 +1329,7 @@
         await session.commit()
 
     _, content = await main.build_weekend_page_content(db, saturday.isoformat())
-<<<<<<< HEAD
-    nav_links = [
-=======
     nav_blocks = [
->>>>>>> edb947ca
         n
         for n in content
         if n.get("tag") == "h4"
@@ -1342,13 +1338,9 @@
             for c in n.get("children", [])
         )
     ]
-<<<<<<< HEAD
-    assert len(nav_links) == 2
-=======
     assert len(nav_blocks) == 2
     first_block_children = nav_blocks[0]["children"]
     assert not isinstance(first_block_children[0], dict)
->>>>>>> edb947ca
 
     month_link_present = any(
         n.get("tag") == "h4"
@@ -1458,141 +1450,6 @@
     await main.sync_weekend_page(db, saturday.isoformat())
 
     assert ("edit", "p2") in edits
-<<<<<<< HEAD
-
-
-@pytest.mark.asyncio
-async def test_weekend_nav_and_exhibitions(tmp_path: Path):
-    db = Database(str(tmp_path / "db.sqlite"))
-    await db.init()
-
-    saturday = date(2025, 7, 12)
-    next_sat = saturday + timedelta(days=7)
-    async with db.get_session() as session:
-        session.add(WeekendPage(start=saturday.isoformat(), url="u1", path="p1"))
-        session.add(WeekendPage(start=next_sat.isoformat(), url="u2", path="p2"))
-        session.add(MonthPage(month="2025-07", url="m1", path="mp1"))
-        session.add(MonthPage(month="2025-08", url="m2", path="mp2"))
-        session.add(
-            Event(
-                title="Expo",
-                description="d",
-                source_text="s",
-                date=(saturday - timedelta(days=1)).isoformat(),
-                end_date=(saturday + timedelta(days=10)).isoformat(),
-                time="10:00",
-                location_name="Hall",
-                event_type="выставка",
-            )
-        )
-        await session.commit()
-
-    _, content = await main.build_weekend_page_content(db, saturday.isoformat())
-    found_weekend = False
-    found_exh = False
-    for n in content:
-        if n.get("tag") == "h4" and any(
-            isinstance(c, dict) and c.get("attrs", {}).get("href") == "u2"
-            for c in n.get("children", [])
-        ):
-            found_weekend = True
-        if n.get("tag") == "h3" and "Постоянные" in "".join(n.get("children", [])):
-            found_exh = True
-    assert found_weekend
-    assert found_exh
-
-
-@pytest.mark.asyncio
-async def test_sync_weekend_page_first_creation_includes_nav(
-    tmp_path: Path, monkeypatch
-):
-    db = Database(str(tmp_path / "db.sqlite"))
-    await db.init()
-
-    saturday = date(2025, 7, 12)
-    next_sat = saturday + timedelta(days=7)
-    updates: list[list[dict]] = []
-
-    class DummyTG:
-        def create_page(self, title, content):
-            return {"url": "u1", "path": "p1"}
-
-        def edit_page(self, path, title=None, content=None):
-            updates.append(content)
-
-    monkeypatch.setattr("main.get_telegraph_token", lambda: "t")
-    monkeypatch.setattr("main.Telegraph", lambda access_token=None: DummyTG())
-
-    async with db.get_session() as session:
-        session.add(WeekendPage(start=next_sat.isoformat(), url="u2", path="p2"))
-        session.add(MonthPage(month="2025-07", url="m1", path="mp1"))
-        session.add(MonthPage(month="2025-08", url="m2", path="mp2"))
-        session.add(
-            Event(
-                title="Expo",
-                description="d",
-                source_text="s",
-                date=(saturday - timedelta(days=1)).isoformat(),
-                end_date=(saturday + timedelta(days=10)).isoformat(),
-                time="10:00",
-                location_name="Hall",
-                event_type="выставка",
-            )
-        )
-        await session.commit()
-
-    await main.sync_weekend_page(db, saturday.isoformat())
-    assert updates
-    content = updates[0]
-    found_weekend = any(
-        isinstance(n, dict)
-        and n.get("tag") == "h4"
-        and any(
-            isinstance(c, dict) and c.get("attrs", {}).get("href") == "u2"
-            for c in n.get("children", [])
-        )
-        for n in content
-    )
-    found_exh = any(
-        isinstance(n, dict)
-        and n.get("tag") == "h3"
-        and "Постоянные" in "".join(n.get("children", []))
-        for n in content
-    )
-    assert found_weekend
-    assert found_exh
-
-
-@pytest.mark.asyncio
-async def test_sync_weekend_page_updates_other_pages(tmp_path: Path, monkeypatch):
-    db = Database(str(tmp_path / "db.sqlite"))
-    await db.init()
-
-    saturday = date(2025, 7, 12)
-    next_sat = saturday + timedelta(days=7)
-
-    edits: list[tuple[str, str]] = []
-
-    class DummyTG:
-        def create_page(self, title, content):
-            edits.append(("create", "p1"))
-            return {"url": "u1", "path": "p1"}
-
-        def edit_page(self, path, title=None, content=None):
-            edits.append(("edit", path))
-
-    monkeypatch.setattr("main.get_telegraph_token", lambda: "t")
-    monkeypatch.setattr("main.Telegraph", lambda access_token=None: DummyTG())
-
-    async with db.get_session() as session:
-        session.add(WeekendPage(start=next_sat.isoformat(), url="u2", path="p2"))
-        await session.commit()
-
-    await main.sync_weekend_page(db, saturday.isoformat())
-
-    assert ("edit", "p2") in edits
-=======
->>>>>>> edb947ca
 
 
 @pytest.mark.asyncio
