--- conflicted
+++ resolved
@@ -1730,7 +1730,7 @@
 
     prev_month = (date.today().replace(day=1) - timedelta(days=1)).strftime("%Y-%m")
     prev_weekend = main.next_weekend_start(date.today() - timedelta(days=7))
-<<<<<<< HEAD
+
     cur_month = date.today().strftime("%Y-%m")
     next_month = main.next_month(cur_month)
     cur_weekend = main.next_weekend_start(date.today())
@@ -1743,12 +1743,7 @@
         session.add(main.WeekendPage(start=prev_weekend.isoformat(), url="w1", path="wp_prev"))
         session.add(main.WeekendPage(start=cur_weekend.isoformat(), url="w2", path="wp_cur"))
         session.add(main.WeekendPage(start=next_weekend.isoformat(), url="w3", path="wp_next"))
-=======
-
-    async with db.get_session() as session:
-        session.add(main.MonthPage(month=prev_month, url="u", path="mp"))
-        session.add(main.WeekendPage(start=prev_weekend.isoformat(), url="w", path="wp"))
->>>>>>> e8f4c260
+
         await session.commit()
 
     class DummyTG:
@@ -1756,7 +1751,7 @@
             self.access_token = access_token
 
         def get_views(self, path, **_):
-<<<<<<< HEAD
+
             views = {
                 "mp_prev": {"views": 100},
                 "mp_cur": {"views": 200},
@@ -1766,9 +1761,7 @@
                 "wp_next": {"views": 30},
             }
             return views[path]
-=======
-            return {"mp": {"views": 100}, "wp": {"views": 50}}[path]
->>>>>>> e8f4c260
+
 
     monkeypatch.setenv("TELEGRAPH_TOKEN", "t")
     monkeypatch.setattr("main.Telegraph", lambda access_token=None: DummyTG(access_token))
@@ -1791,17 +1784,13 @@
     })
     await handle_stats(msg, db, bot)
 
-<<<<<<< HEAD
+
     lines = bot.messages[-1][1].splitlines()
     assert any("100" in l for l in lines)  # previous month
     assert any("10" in l for l in lines)   # previous weekend
     assert any("20" in l for l in lines)   # current weekend
     assert any("300" in l for l in lines)  # future month
-=======
-    text = bot.messages[-1][1]
-    assert "100" in text
-    assert "50" in text
->>>>>>> e8f4c260
+
 
 
 @pytest.mark.asyncio
