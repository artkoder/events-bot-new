import os
import sys

sys.path.append(os.path.dirname(os.path.dirname(__file__)))
from pathlib import Path

import pytest
from aiogram import Bot, types
from sqlmodel import select
from datetime import date, timedelta, timezone, datetime
from typing import Any
import main

from main import (
    Database,
    PendingUser,
    Setting,
    User,
    Event,
    MonthPage,
    WeekendPage,
    create_app,
    handle_register,
    handle_start,
    handle_tz,
    handle_add_event_raw,
    handle_add_event,
    handle_ask_4o,
    handle_events,
    handle_exhibitions,
    handle_edit_message,
    process_request,
    parse_event_via_4o,
    telegraph_test,
    get_telegraph_token,
    editing_sessions,
)

FUTURE_DATE = (date.today() + timedelta(days=10)).isoformat()


class DummyBot(Bot):
    def __init__(self, token: str):
        super().__init__(token)
        self.messages = []
        self.edits = []

    async def send_message(self, chat_id, text, **kwargs):
        self.messages.append((chat_id, text, kwargs))

    async def edit_message_reply_markup(
        self, chat_id: int | None = None, message_id: int | None = None, **kwargs
    ):
        self.edits.append((chat_id, message_id, kwargs))

    async def download(self, file_id, destination):
        destination.write(b"img")


class DummyChat:
    def __init__(self, id, title, username=None, type="channel"):
        self.id = id
        self.title = title
        self.username = username
        self.type = type


class DummyMember:
    def __init__(self, status):
        self.status = status


class DummyUpdate:
    def __init__(self, chat_id, title, status="administrator"):
        self.chat = DummyChat(chat_id, title)
        self.new_chat_member = DummyMember(status)


@pytest.mark.asyncio
async def test_registration_limit(tmp_path: Path):
    db = Database(str(tmp_path / "db.sqlite"))
    await db.init()
    bot = DummyBot("123:abc")

    for i in range(1, 11):
        msg = types.Message.model_validate(
            {
                "message_id": i,
                "date": 0,
                "chat": {"id": i, "type": "private"},
                "from": {"id": i, "is_bot": False, "first_name": "U"},
                "text": "/register",
            }
        )
        await handle_register(msg, db, bot)

    msg_over = types.Message.model_validate(
        {
            "message_id": 11,
            "date": 0,
            "chat": {"id": 11, "type": "private"},
            "from": {"id": 11, "is_bot": False, "first_name": "U"},
            "text": "/register",
        }
    )
    await handle_register(msg_over, db, bot)

    async with db.get_session() as session:
        result = await session.execute(select(PendingUser))
        count = len(result.scalars().all())
    assert count == 10


@pytest.mark.asyncio
async def test_tz_setting(tmp_path: Path):
    db = Database(str(tmp_path / "db.sqlite"))
    await db.init()
    bot = DummyBot("123:abc")

    start_msg = types.Message.model_validate(
        {
            "message_id": 1,
            "date": 0,
            "chat": {"id": 1, "type": "private"},
            "from": {"id": 1, "is_bot": False, "first_name": "A"},
            "text": "/start",
        }
    )
    await handle_start(start_msg, db, bot)

    tz_msg = types.Message.model_validate(
        {
            "message_id": 2,
            "date": 0,
            "chat": {"id": 1, "type": "private"},
            "from": {"id": 1, "is_bot": False, "first_name": "A"},
            "text": "/tz +05:00",
        }
    )
    await handle_tz(tz_msg, db, bot)

    async with db.get_session() as session:
        setting = await session.get(Setting, "tz_offset")
    assert setting and setting.value == "+05:00"


@pytest.mark.asyncio
async def test_start_superadmin(tmp_path: Path):
    db = Database(str(tmp_path / "db.sqlite"))
    await db.init()
    bot = DummyBot("123:abc")

    start_msg = types.Message.model_validate(
        {
            "message_id": 1,
            "date": 0,
            "chat": {"id": 1, "type": "private"},
            "from": {"id": 1, "is_bot": False, "first_name": "A"},
            "text": "/start",
        }
    )
    await handle_start(start_msg, db, bot)

    async with db.get_session() as session:
        user = await session.get(User, 1)
    assert user and user.is_superadmin


def test_create_app_requires_webhook_url(monkeypatch):
    monkeypatch.delenv("WEBHOOK_URL", raising=False)
    monkeypatch.setenv("TELEGRAM_BOT_TOKEN", "123:abc")

    with pytest.raises(RuntimeError, match="WEBHOOK_URL is missing"):
        create_app()


@pytest.mark.asyncio
async def test_add_event_raw(tmp_path: Path, monkeypatch):
    db = Database(str(tmp_path / "db.sqlite"))
    await db.init()
    bot = DummyBot("123:abc")

    async def fake_create(title, text, source, html_text=None, media=None):
        return "https://t.me/test", "path"

    monkeypatch.setattr("main.create_source_page", fake_create)

    msg = types.Message.model_validate(
        {
            "message_id": 1,
            "date": 0,
            "chat": {"id": 1, "type": "private"},
            "from": {"id": 1, "is_bot": False, "first_name": "M"},
            "text": f"/addevent_raw Party|{FUTURE_DATE}|18:00|Club",
        }
    )

    await handle_add_event_raw(msg, db, bot)

    async with db.get_session() as session:
        events = (await session.execute(select(Event))).scalars().all()

    assert len(events) == 1
    assert events[0].title == "Party"
    assert events[0].telegraph_url == "https://t.me/test"


@pytest.mark.asyncio
async def test_month_page_sync(tmp_path: Path, monkeypatch):
    db = Database(str(tmp_path / "db.sqlite"))
    await db.init()
    bot = DummyBot("123:abc")

    async def fake_create(title, text, source, html_text=None, media=None):
        return "https://t.me/test", "path"

    called = {}

    async def fake_sync(db_obj, month):
        called["month"] = month

    monkeypatch.setattr("main.create_source_page", fake_create)
    monkeypatch.setattr("main.sync_month_page", fake_sync)

    msg = types.Message.model_validate(
        {
            "message_id": 1,
            "date": 0,
            "chat": {"id": 1, "type": "private"},
            "from": {"id": 1, "is_bot": False, "first_name": "M"},
            "text": "/addevent_raw Party|2025-07-16|18:00|Club",
        }
    )

    await handle_add_event_raw(msg, db, bot)

    assert called.get("month") == "2025-07"


@pytest.mark.asyncio
async def test_weekend_page_sync(tmp_path: Path, monkeypatch):
    db = Database(str(tmp_path / "db.sqlite"))
    await db.init()
    bot = DummyBot("123:abc")

    async def fake_create(title, text, source, html_text=None, media=None):
        return "url", "p"

    called = {}

    async def fake_month(db_obj, month):
        called["month"] = month

    async def fake_weekend(db_obj, start, update_links=True):
        called["weekend"] = start

    monkeypatch.setattr("main.create_source_page", fake_create)
    monkeypatch.setattr("main.sync_month_page", fake_month)
    monkeypatch.setattr("main.sync_weekend_page", fake_weekend)

    msg = types.Message.model_validate(
        {
            "message_id": 1,
            "date": 0,
            "chat": {"id": 1, "type": "private"},
            "from": {"id": 1, "is_bot": False, "first_name": "M"},
            "text": "/addevent_raw Party|2025-07-12|18:00|Club",
        }
    )

    await handle_add_event_raw(msg, db, bot)

    assert called.get("weekend") == "2025-07-12"


@pytest.mark.asyncio
async def test_add_event_raw_update(tmp_path: Path, monkeypatch):
    db = Database(str(tmp_path / "db.sqlite"))
    await db.init()
    bot = DummyBot("123:abc")

    async def fake_create(title, text, source, html_text=None, media=None):
        return "https://t.me/test", "path"

    monkeypatch.setattr("main.create_source_page", fake_create)

    msg1 = types.Message.model_validate(
        {
            "message_id": 1,
            "date": 0,
            "chat": {"id": 1, "type": "private"},
            "from": {"id": 1, "is_bot": False, "first_name": "M"},
            "text": "/addevent_raw Party|2025-07-16|18:00|Club",
        }
    )
    await handle_add_event_raw(msg1, db, bot)

    msg2 = types.Message.model_validate(
        {
            "message_id": 2,
            "date": 0,
            "chat": {"id": 1, "type": "private"},
            "from": {"id": 1, "is_bot": False, "first_name": "M"},
            "text": "/addevent_raw Party show|2025-07-16|18:00|Club",
        }
    )
    await handle_add_event_raw(msg2, db, bot)

    async with db.get_session() as session:
        events = (await session.execute(select(Event))).scalars().all()

    assert len(events) == 1
    assert events[0].title == "Party show"


@pytest.mark.asyncio
async def test_edit_event(tmp_path: Path, monkeypatch):
    db = Database(str(tmp_path / "db.sqlite"))
    await db.init()
    bot = DummyBot("123:abc")

    async def fake_create(title, text, source, html_text=None, media=None):
        return "https://t.me/test", "path"

    monkeypatch.setattr("main.create_source_page", fake_create)

    msg = types.Message.model_validate(
        {
            "message_id": 1,
            "date": 0,
            "chat": {"id": 1, "type": "private"},
            "from": {"id": 1, "is_bot": False, "first_name": "M"},
            "text": "/addevent_raw Party|2025-07-16|18:00|Club",
        }
    )
    await handle_add_event_raw(msg, db, bot)

    async with db.get_session() as session:
        event = (await session.execute(select(Event))).scalars().first()

    editing_sessions[1] = (event.id, "title")
    edit_msg = types.Message.model_validate(
        {
            "message_id": 2,
            "date": 0,
            "chat": {"id": 1, "type": "private"},
            "from": {"id": 1, "is_bot": False, "first_name": "M"},
            "text": "New Title",
        }
    )
    await handle_edit_message(edit_msg, db, bot)

    async with db.get_session() as session:
        updated = await session.get(Event, event.id)
    assert updated.title == "New Title"


@pytest.mark.asyncio
async def test_edit_remove_ticket_link(tmp_path: Path, monkeypatch):
    db = Database(str(tmp_path / "db.sqlite"))
    await db.init()
    bot = DummyBot("123:abc")

    async def fake_create(title, text, source, html_text=None, media=None):
        return "https://t.me/test", "path"

    monkeypatch.setattr("main.create_source_page", fake_create)

    msg = types.Message.model_validate(
        {
            "message_id": 1,
            "date": 0,
            "chat": {"id": 1, "type": "private"},
            "from": {"id": 1, "is_bot": False, "first_name": "M"},
            "text": "/addevent_raw Party|2025-07-16|18:00|Club",
        }
    )
    await handle_add_event_raw(msg, db, bot)

    async with db.get_session() as session:
        event = (await session.execute(select(Event))).scalars().first()
        event.ticket_link = "https://reg"
        await session.commit()

    editing_sessions[1] = (event.id, "ticket_link")
    edit_msg = types.Message.model_validate(
        {
            "message_id": 2,
            "date": 0,
            "chat": {"id": 1, "type": "private"},
            "from": {"id": 1, "is_bot": False, "first_name": "M"},
            "text": "-",
        }
    )
    await handle_edit_message(edit_msg, db, bot)

    async with db.get_session() as session:
        updated = await session.get(Event, event.id)
    assert updated.ticket_link is None


@pytest.mark.asyncio
async def test_edit_event_forwarded(tmp_path: Path, monkeypatch):
    db = Database(str(tmp_path / "db.sqlite"))
    await db.init()
    bot = DummyBot("123:abc")

    async def fake_create(title, text, source, html_text=None, media=None):
        return "https://t.me/test", "path"

    monkeypatch.setattr("main.create_source_page", fake_create)

    msg = types.Message.model_validate(
        {
            "message_id": 1,
            "date": 0,
            "chat": {"id": 1, "type": "private"},
            "from": {"id": 1, "is_bot": False, "first_name": "M"},
            "text": "/addevent_raw Party|2025-07-16|18:00|Club",
        }
    )
    await handle_add_event_raw(msg, db, bot)

    async with db.get_session() as session:
        event = (await session.execute(select(Event))).scalars().first()

    editing_sessions[1] = (event.id, "title")
    edit_msg = types.Message.model_validate(
        {
            "message_id": 2,
            "date": 0,
            "chat": {"id": 1, "type": "private"},
            "from": {"id": 1, "is_bot": False, "first_name": "M"},
            "caption": "Forwarded Title",
            "forward_from_chat": {"id": -100123, "type": "channel"},
            "forward_from_message_id": 5,
        }
    )
    await handle_edit_message(edit_msg, db, bot)

    async with db.get_session() as session:
        updated = await session.get(Event, event.id)
    assert updated.title == "Forwarded Title"


@pytest.mark.asyncio
async def test_events_list(tmp_path: Path, monkeypatch):
    db = Database(str(tmp_path / "db.sqlite"))
    await db.init()
    bot = DummyBot("123:abc")

    async def fake_create(title, text, source, html_text=None, media=None):
        return "https://t.me/test", "path"

    monkeypatch.setattr("main.create_source_page", fake_create)

    start_msg = types.Message.model_validate(
        {
            "message_id": 1,
            "date": 0,
            "chat": {"id": 1, "type": "private"},
            "from": {"id": 1, "is_bot": False, "first_name": "A"},
            "text": "/start",
        }
    )
    await handle_start(start_msg, db, bot)

    add_msg = types.Message.model_validate(
        {
            "message_id": 2,
            "date": 0,
            "chat": {"id": 1, "type": "private"},
            "from": {"id": 1, "is_bot": False, "first_name": "A"},
            "text": f"/addevent_raw Party|{FUTURE_DATE}|18:00|Club",
        }
    )
    await handle_add_event_raw(add_msg, db, bot)

    bot.messages.clear()
    list_msg = types.Message.model_validate(
        {
            "message_id": 3,
            "date": 0,
            "chat": {"id": 1, "type": "private"},
            "from": {"id": 1, "is_bot": False, "first_name": "A"},
            "text": f"/events {FUTURE_DATE}",
        }
    )

    await handle_events(list_msg, db, bot)

    assert bot.messages
    text = bot.messages[-1][1]
    expected_date = date.fromisoformat(FUTURE_DATE).strftime("%d.%m.%Y")
    assert f"Events on {expected_date}" in text
    assert "1. Party" in text
    assert "18:00 Club" in text  # location no city
    assert "исходное: https://t.me/test" in text


@pytest.mark.asyncio
async def test_events_russian_date_current_year(tmp_path: Path, monkeypatch):
    db = Database(str(tmp_path / "db.sqlite"))
    await db.init()
    bot = DummyBot("123:abc")

    async def fake_create(title, text, source, html_text=None, media=None):
        return "u", "p"

    monkeypatch.setattr("main.create_source_page", fake_create)

    start_msg = types.Message.model_validate(
        {
            "message_id": 1,
            "date": 0,
            "chat": {"id": 1, "type": "private"},
            "from": {"id": 1, "is_bot": False, "first_name": "A"},
            "text": "/start",
        }
    )
    await handle_start(start_msg, db, bot)

    add_msg = types.Message.model_validate(
        {
            "message_id": 2,
            "date": 0,
            "chat": {"id": 1, "type": "private"},
            "from": {"id": 1, "is_bot": False, "first_name": "A"},
            "text": "/addevent_raw Party|2025-08-02|18:00|Club",
        }
    )
    await handle_add_event_raw(add_msg, db, bot)

    class FakeDate(date):
        @classmethod
        def today(cls):
            return date(2025, 7, 15)

    class FakeDatetime(datetime):
        @classmethod
        def now(cls, tz=None):
            return datetime(2025, 7, 15, 12, 0, tzinfo=tz)

    monkeypatch.setattr(main, "date", FakeDate)
    monkeypatch.setattr(main, "datetime", FakeDatetime)

    bot.messages.clear()
    list_msg = types.Message.model_validate(
        {
            "message_id": 3,
            "date": 0,
            "chat": {"id": 1, "type": "private"},
            "from": {"id": 1, "is_bot": False, "first_name": "A"},
            "text": "/events 2 августа",
        }
    )

    await handle_events(list_msg, db, bot)

    assert bot.messages
    text = bot.messages[-1][1]
    assert "02.08.2025" in text


@pytest.mark.asyncio
async def test_events_russian_date_next_year(tmp_path: Path, monkeypatch):
    db = Database(str(tmp_path / "db.sqlite"))
    await db.init()
    bot = DummyBot("123:abc")

    async def fake_create(title, text, source, html_text=None, media=None):
        return "u", "p"

    monkeypatch.setattr("main.create_source_page", fake_create)

    start_msg = types.Message.model_validate(
        {
            "message_id": 1,
            "date": 0,
            "chat": {"id": 1, "type": "private"},
            "from": {"id": 1, "is_bot": False, "first_name": "A"},
            "text": "/start",
        }
    )
    await handle_start(start_msg, db, bot)

    add_msg = types.Message.model_validate(
        {
            "message_id": 2,
            "date": 0,
            "chat": {"id": 1, "type": "private"},
            "from": {"id": 1, "is_bot": False, "first_name": "A"},
            "text": "/addevent_raw Party|2026-09-05|18:00|Club",
        }
    )
    await handle_add_event_raw(add_msg, db, bot)

    class FakeDate(date):
        @classmethod
        def today(cls):
            return date(2025, 10, 10)

    class FakeDatetime(datetime):
        @classmethod
        def now(cls, tz=None):
            return datetime(2025, 10, 10, 12, 0, tzinfo=tz)

    monkeypatch.setattr(main, "date", FakeDate)
    monkeypatch.setattr(main, "datetime", FakeDatetime)

    bot.messages.clear()
    list_msg = types.Message.model_validate(
        {
            "message_id": 3,
            "date": 0,
            "chat": {"id": 1, "type": "private"},
            "from": {"id": 1, "is_bot": False, "first_name": "A"},
            "text": "/events 5 сентября",
        }
    )

    await handle_events(list_msg, db, bot)

    assert bot.messages
    text = bot.messages[-1][1]
    assert "05.09.2026" in text


@pytest.mark.asyncio
async def test_ask4o_admin(tmp_path: Path, monkeypatch):
    db = Database(str(tmp_path / "db.sqlite"))
    await db.init()
    bot = DummyBot("123:abc")

    start_msg = types.Message.model_validate(
        {
            "message_id": 1,
            "date": 0,
            "chat": {"id": 1, "type": "private"},
            "from": {"id": 1, "is_bot": False, "first_name": "A"},
            "text": "/start",
        }
    )
    await handle_start(start_msg, db, bot)

    called = {}

    async def fake_ask(text: str) -> str:
        called["text"] = text
        return "ok"

    monkeypatch.setattr("main.ask_4o", fake_ask)

    msg = types.Message.model_validate(
        {
            "message_id": 2,
            "date": 0,
            "chat": {"id": 1, "type": "private"},
            "from": {"id": 1, "is_bot": False, "first_name": "A"},
            "text": "/ask4o hello",
        }
    )

    await handle_ask_4o(msg, db, bot)

    assert called.get("text") == "hello"


@pytest.mark.asyncio
async def test_ask4o_not_admin(tmp_path: Path, monkeypatch):
    db = Database(str(tmp_path / "db.sqlite"))
    await db.init()
    bot = DummyBot("123:abc")

    called = False

    async def fake_ask(text: str) -> str:
        nonlocal called
        called = True
        return "ok"

    monkeypatch.setattr("main.ask_4o", fake_ask)

    msg = types.Message.model_validate(
        {
            "message_id": 1,
            "date": 0,
            "chat": {"id": 2, "type": "private"},
            "from": {"id": 2, "is_bot": False, "first_name": "B"},
            "text": "/ask4o hi",
        }
    )

    await handle_ask_4o(msg, db, bot)

    assert called is False


@pytest.mark.asyncio
async def test_parse_event_includes_date(monkeypatch):
    called = {}

    class DummySession:
        async def __aenter__(self):
            return self

        async def __aexit__(self, exc_type, exc, tb):
            pass

        async def post(self, url, json=None, headers=None):
            called["payload"] = json

            class Resp:
                def raise_for_status(self):
                    pass

                async def json(self):
                    return {"choices": [{"message": {"content": "{}"}}]}

            return Resp()

    monkeypatch.setenv("FOUR_O_TOKEN", "x")
    monkeypatch.setattr("main.ClientSession", DummySession)

    await parse_event_via_4o("text")

    assert "Today is" in called["payload"]["messages"][1]["content"]


@pytest.mark.asyncio
async def test_telegraph_test(monkeypatch, capsys):
    class DummyTG:
        def __init__(self, access_token=None):
            self.access_token = access_token

        def create_page(self, title, html_content=None, **_):
            return {"url": "https://telegra.ph/test", "path": "test"}

        def edit_page(self, path, title, html_content):
            pass

    monkeypatch.setenv("TELEGRAPH_TOKEN", "t")
    monkeypatch.setattr(
        "main.Telegraph", lambda access_token=None: DummyTG(access_token)
    )

    await telegraph_test()
    captured = capsys.readouterr()
    assert "Created https://telegra.ph/test" in captured.out
    assert "Edited https://telegra.ph/test" in captured.out


@pytest.mark.asyncio
async def test_create_source_page_photo(monkeypatch):
    class DummyTG:
        def __init__(self, access_token=None):
            self.access_token = access_token
            self.upload_called = False

        def upload_file(self, f):
            self.upload_called = True

        def create_page(self, title, html_content=None, **_):
            assert "<img" not in html_content
            return {"url": "https://telegra.ph/test", "path": "test"}

    monkeypatch.setenv("TELEGRAPH_TOKEN", "t")
    monkeypatch.setattr(
        "main.Telegraph", lambda access_token=None: DummyTG(access_token)
    )

    res = await main.create_source_page(
        "Title", "text", None, media=(b"img", "photo.jpg")
    )
    assert res == ("https://telegra.ph/test", "test", "disabled", 0)


@pytest.mark.asyncio
async def test_create_source_page_photo_catbox(monkeypatch):
    class DummyTG:
        def __init__(self, access_token=None):
            self.access_token = access_token

        def create_page(self, title, html_content=None, **_):
            assert "<img" in html_content
            return {"url": "https://telegra.ph/test", "path": "test"}

    class DummyResp:
        status = 200

        async def text(self):
            return "https://files.catbox.moe/img.jpg"

        async def __aenter__(self):
            return self

        async def __aexit__(self, exc_type, exc, tb):
            return False

    class DummySession:
        def __init__(self, *_, **__):
            self.post_called = False

        async def __aenter__(self):
            return self

        async def __aexit__(self, exc_type, exc, tb):
            return False

        def post(self, url, data=None):
            self.post_called = True
            return DummyResp()

    monkeypatch.setenv("TELEGRAPH_TOKEN", "t")
    monkeypatch.setattr(
        "main.Telegraph", lambda access_token=None: DummyTG(access_token)
    )
    monkeypatch.setattr(main, "ClientSession", DummySession)
    monkeypatch.setattr(main, "CATBOX_ENABLED", True)
    monkeypatch.setattr(main, "imghdr", type("X", (), {"what": lambda *a, **k: "jpeg"}))

    res = await main.create_source_page(
        "Title", "text", None, media=(b"img", "photo.jpg")
    )
    assert res == ("https://telegra.ph/test", "test", "ok", 1)


@pytest.mark.asyncio
async def test_create_source_page_normalizes_hashtags(monkeypatch):
    class DummyTG:
        def __init__(self, access_token=None):
            self.access_token = access_token

        def create_page(self, title, html_content=None, **_):
            assert "#1_августа" not in html_content
            assert "1 августа" in html_content
            return {"url": "https://telegra.ph/test", "path": "test"}

    monkeypatch.setenv("TELEGRAPH_TOKEN", "t")
    monkeypatch.setattr(
        "main.Telegraph", lambda access_token=None: DummyTG(access_token)
    )

    res = await main.create_source_page("Title", "#1_августа text", None)
    assert res == ("https://telegra.ph/test", "test", "", 0)


def test_get_telegraph_token_creates(tmp_path, monkeypatch):
    class DummyTG:
        def create_account(self, short_name):
            return {"access_token": "abc"}

    monkeypatch.delenv("TELEGRAPH_TOKEN", raising=False)
    monkeypatch.setattr(main, "Telegraph", lambda: DummyTG())
    monkeypatch.setattr(main, "TELEGRAPH_TOKEN_FILE", str(tmp_path / "token.txt"))

    token = get_telegraph_token()
    assert token == "abc"
    assert (tmp_path / "token.txt").read_text() == "abc"


def test_get_telegraph_token_env(monkeypatch):
    monkeypatch.setenv("TELEGRAPH_TOKEN", "zzz")
    token = get_telegraph_token()
    assert token == "zzz"


@pytest.mark.asyncio
async def test_addevent_caption_photo(tmp_path: Path, monkeypatch):
    db = Database(str(tmp_path / "db.sqlite"))
    await db.init()
    bot = DummyBot("123:abc")

    async def fake_parse(text: str) -> list[dict]:
        return [
            {
                "title": "T",
                "short_description": "d",
                "date": FUTURE_DATE,
                "time": "18:00",
                "location_name": "Hall",
            }
        ]

    captured = {}

    async def fake_create(title, text, source, html_text=None, media=None):
        captured["media"] = media
        return "u", "p"

    monkeypatch.setattr("main.parse_event_via_4o", fake_parse)
    monkeypatch.setattr("main.create_source_page", fake_create)

    msg = types.Message.model_validate(
        {
            "message_id": 1,
            "date": 0,
            "chat": {"id": 1, "type": "private"},
            "from": {"id": 1, "is_bot": False, "first_name": "A"},
            "caption": "/addevent text",
            "photo": [
                {
                    "file_id": "f1",
                    "file_unique_id": "u1",
                    "width": 100,
                    "height": 100,
                }
            ],
        }
    )

    await handle_add_event(msg, db, bot)

    assert captured["media"] == [(b"img", "photo.jpg")]


@pytest.mark.asyncio
async def test_addevent_strips_command(tmp_path: Path, monkeypatch):
    db = Database(str(tmp_path / "db.sqlite"))
    await db.init()
    bot = DummyBot("123:abc")

    async def fake_parse(text: str) -> list[dict]:
        return [
            {
                "title": "T",
                "short_description": "d",
                "date": FUTURE_DATE,
                "time": "18:00",
                "location_name": "Hall",
            }
        ]

    captured = {}

    async def fake_create(title, text, source, html_text=None, media=None):
        captured["text"] = text
        captured["html"] = html_text
        return "u", "p"

    monkeypatch.setattr("main.parse_event_via_4o", fake_parse)
    monkeypatch.setattr("main.create_source_page", fake_create)

    msg = types.Message.model_validate(
        {
            "message_id": 1,
            "date": 0,
            "chat": {"id": 1, "type": "private"},
            "from": {"id": 1, "is_bot": False, "first_name": "A"},
            "text": "/addevent\nSome info",
        }
    )

    await handle_add_event(msg, db, bot)

    assert captured["text"] == "Some info"
    assert captured["html"] == "Some info"


@pytest.mark.asyncio
async def test_forward_add_event(tmp_path: Path, monkeypatch):
    db = Database(str(tmp_path / "db.sqlite"))
    await db.init()
    bot = DummyBot("123:abc")

    async def fake_parse(text: str) -> list[dict]:
        return [
            {
                "title": "Forwarded",
                "short_description": "desc",
                "date": "2025-07-16",
                "time": "18:00",
                "location_name": "Club",
            }
        ]

    async def fake_create(title, text, source, html_text=None, media=None):
        return "https://t.me/page", "p"

    monkeypatch.setattr("main.parse_event_via_4o", fake_parse)
    monkeypatch.setattr("main.create_source_page", fake_create)

    start_msg = types.Message.model_validate(
        {
            "message_id": 1,
            "date": 0,
            "chat": {"id": 1, "type": "private"},
            "from": {"id": 1, "is_bot": False, "first_name": "A"},
            "text": "/start",
        }
    )
    await handle_start(start_msg, db, bot)

    upd = DummyUpdate(-100123, "Chan")
    await main.handle_my_chat_member(upd, db)

    async with db.get_session() as session:
        ch = await session.get(main.Channel, -100123)
        ch.is_registered = True
        await session.commit()

    fwd_msg = types.Message.model_validate(
        {
            "message_id": 3,
            "date": 0,
            "forward_date": 0,
            "forward_from_chat": {"id": -100123, "type": "channel", "username": "chan"},
            "forward_from_message_id": 10,
            "chat": {"id": 1, "type": "private"},
            "from": {"id": 1, "is_bot": False, "first_name": "A"},
            "text": "Some text",
        }
    )

    await main.handle_forwarded(fwd_msg, db, bot)

    async with db.get_session() as session:
        ev = (await session.execute(select(Event))).scalars().first()

    assert ev.source_post_url == "https://t.me/chan/10"


@pytest.mark.asyncio
async def test_forward_add_event_photo(tmp_path: Path, monkeypatch):
    db = Database(str(tmp_path / "db.sqlite"))
    await db.init()
    bot = DummyBot("123:abc")

    async def fake_parse(text: str) -> list[dict]:
        return [
            {
                "title": "Forwarded",
                "short_description": "desc",
                "date": FUTURE_DATE,
                "time": "18:00",
                "location_name": "Club",
            }
        ]

    captured = {}

    async def fake_add(db2, text, source_link, html_text=None, media=None):
        captured["media"] = media
        return []

    monkeypatch.setattr("main.parse_event_via_4o", fake_parse)
    monkeypatch.setattr("main.add_events_from_text", fake_add)

    start_msg = types.Message.model_validate(
        {
            "message_id": 1,
            "date": 0,
            "chat": {"id": 1, "type": "private"},
            "from": {"id": 1, "is_bot": False, "first_name": "A"},
            "text": "/start",
        }
    )
    await handle_start(start_msg, db, bot)

    upd = DummyUpdate(-100123, "Chan")
    await main.handle_my_chat_member(upd, db)

    async with db.get_session() as session:
        ch = await session.get(main.Channel, -100123)
        ch.is_registered = True
        await session.commit()

    fwd_msg = types.Message.model_validate(
        {
            "message_id": 3,
            "date": 0,
            "forward_date": 0,
            "forward_from_chat": {"id": -100123, "type": "channel", "username": "chan"},
            "forward_from_message_id": 10,
            "chat": {"id": 1, "type": "private"},
            "from": {"id": 1, "is_bot": False, "first_name": "A"},
            "text": "Some text",
            "photo": [
                {
                    "file_id": "f2",
                    "file_unique_id": "u2",
                    "width": 50,
                    "height": 50,
                }
            ],
        }
    )

    await main.handle_forwarded(fwd_msg, db, bot)

    assert captured["media"] == [(b"img", "photo.jpg")]


@pytest.mark.asyncio
async def test_forward_unregistered(tmp_path: Path, monkeypatch):
    db = Database(str(tmp_path / "db.sqlite"))
    await db.init()
    bot = DummyBot("123:abc")

    async def fake_parse(text: str) -> list[dict]:
        return [
            {
                "title": "Fwd",
                "short_description": "d",
                "date": "2025-07-16",
                "time": "18:00",
                "location_name": "Club",
            }
        ]

    async def fake_create(title, text, source, html_text=None, media=None):
        return "https://t.me/page", "p"

    monkeypatch.setattr("main.parse_event_via_4o", fake_parse)
    monkeypatch.setattr("main.create_source_page", fake_create)

    start_msg = types.Message.model_validate(
        {
            "message_id": 1,
            "date": 0,
            "chat": {"id": 1, "type": "private"},
            "from": {"id": 1, "is_bot": False, "first_name": "A"},
            "text": "/start",
        }
    )
    await handle_start(start_msg, db, bot)

    upd = DummyUpdate(-100123, "Chan")
    await main.handle_my_chat_member(upd, db)

    fwd_msg = types.Message.model_validate(
        {
            "message_id": 2,
            "date": 0,
            "forward_date": 0,
            "forward_from_chat": {"id": -100123, "type": "channel", "username": "chan"},
            "forward_from_message_id": 10,
            "chat": {"id": 1, "type": "private"},
            "from": {"id": 1, "is_bot": False, "first_name": "A"},
            "text": "Some text",
        }
    )

    await main.handle_forwarded(fwd_msg, db, bot)

    async with db.get_session() as session:
        ev = (await session.execute(select(Event))).scalars().first()

    assert ev.source_post_url is None


@pytest.mark.asyncio
async def test_media_group_caption_first(tmp_path: Path, monkeypatch):
    db = Database(str(tmp_path / "db.sqlite"))
    await db.init()
    bot = DummyBot("123:abc")

    async def fake_parse(text: str) -> list[dict]:
        return [
            {
                "title": "MG",
                "short_description": "d",
                "date": "2025-07-16",
                "time": "18:00",
                "location_name": "Club",
            }
        ]

    async def fake_create(title, text, source, html_text=None, media=None):
        return "https://t.me/page", "p"

    monkeypatch.setattr("main.parse_event_via_4o", fake_parse)
    monkeypatch.setattr("main.create_source_page", fake_create)

    start_msg = types.Message.model_validate(
        {
            "message_id": 1,
            "date": 0,
            "chat": {"id": 1, "type": "private"},
            "from": {"id": 1, "is_bot": False, "first_name": "A"},
            "text": "/start",
        }
    )
    await handle_start(start_msg, db, bot)

    upd = DummyUpdate(-100123, "Chan")
    await main.handle_my_chat_member(upd, db)

    async with db.get_session() as session:
        ch = await session.get(main.Channel, -100123)
        ch.is_registered = True
        await session.commit()

    msg1 = types.Message.model_validate(
        {
            "message_id": 2,
            "date": 0,
            "forward_date": 0,
            "media_group_id": "g1",
            "forward_from_chat": {"id": -100123, "type": "channel", "username": "chan"},
            "forward_from_message_id": 10,
            "chat": {"id": 1, "type": "private"},
            "from": {"id": 1, "is_bot": False, "first_name": "A"},
            "caption": "Announce",
        }
    )
    await main.handle_forwarded(msg1, db, bot)

    msg2 = types.Message.model_validate(
        {
            "message_id": 3,
            "date": 0,
            "forward_date": 0,
            "media_group_id": "g1",
            "forward_from_chat": {"id": -100123, "type": "channel", "username": "chan"},
            "forward_from_message_id": 11,
            "chat": {"id": 1, "type": "private"},
            "from": {"id": 1, "is_bot": False, "first_name": "A"},
        }
    )
    await main.handle_forwarded(msg2, db, bot)

    async with db.get_session() as session:
        ev = (await session.execute(select(Event))).scalars().first()

    assert ev.title == "MG"
    assert ev.source_post_url == "https://t.me/chan/10"


@pytest.mark.asyncio
async def test_media_group_caption_last(tmp_path: Path, monkeypatch):
    db = Database(str(tmp_path / "db.sqlite"))
    await db.init()
    bot = DummyBot("123:abc")

    async def fake_parse(text: str) -> list[dict]:
        return [
            {
                "title": "MG",
                "short_description": "d",
                "date": "2025-07-16",
                "time": "18:00",
                "location_name": "Club",
            }
        ]

    async def fake_create(title, text, source, html_text=None, media=None):
        return "https://t.me/page", "p"

    monkeypatch.setattr("main.parse_event_via_4o", fake_parse)
    monkeypatch.setattr("main.create_source_page", fake_create)

    start_msg = types.Message.model_validate(
        {
            "message_id": 1,
            "date": 0,
            "chat": {"id": 1, "type": "private"},
            "from": {"id": 1, "is_bot": False, "first_name": "A"},
            "text": "/start",
        }
    )
    await handle_start(start_msg, db, bot)

    upd = DummyUpdate(-100123, "Chan")
    await main.handle_my_chat_member(upd, db)

    async with db.get_session() as session:
        ch = await session.get(main.Channel, -100123)
        ch.is_registered = True
        await session.commit()

    msg1 = types.Message.model_validate(
        {
            "message_id": 2,
            "date": 0,
            "forward_date": 0,
            "media_group_id": "g2",
            "forward_from_chat": {"id": -100123, "type": "channel", "username": "chan"},
            "forward_from_message_id": 10,
            "chat": {"id": 1, "type": "private"},
            "from": {"id": 1, "is_bot": False, "first_name": "A"},
        }
    )
    await main.handle_forwarded(msg1, db, bot)

    msg2 = types.Message.model_validate(
        {
            "message_id": 3,
            "date": 0,
            "forward_date": 0,
            "media_group_id": "g2",
            "forward_from_chat": {"id": -100123, "type": "channel", "username": "chan"},
            "forward_from_message_id": 11,
            "chat": {"id": 1, "type": "private"},
            "from": {"id": 1, "is_bot": False, "first_name": "A"},
            "caption": "Announce",
        }
    )
    await main.handle_forwarded(msg2, db, bot)

    async with db.get_session() as session:
        evs = (await session.execute(select(Event))).scalars().all()

    assert len(evs) == 1
    assert evs[0].source_post_url == "https://t.me/chan/11"


@pytest.mark.asyncio
async def test_mark_free(tmp_path: Path, monkeypatch):
    db = Database(str(tmp_path / "db.sqlite"))
    await db.init()
    bot = DummyBot("123:abc")

    async def fake_create(title, text, source, html_text=None, media=None):
        return "https://t.me/test", "path"

    monkeypatch.setattr("main.create_source_page", fake_create)

    msg = types.Message.model_validate(
        {
            "message_id": 1,
            "date": 0,
            "chat": {"id": 1, "type": "private"},
            "from": {"id": 1, "is_bot": False, "first_name": "M"},
            "text": "/addevent_raw Party|2025-07-16|18:00|Club",
        }
    )
    await handle_add_event_raw(msg, db, bot)

    async with db.get_session() as session:
        event = (await session.execute(select(Event))).scalars().first()

    cb = types.CallbackQuery.model_validate(
        {
            "id": "c1",
            "from": {"id": 1, "is_bot": False, "first_name": "M"},
            "chat_instance": "1",
            "data": f"markfree:{event.id}",
            "message": {
                "message_id": 2,
                "date": 0,
                "chat": {"id": 1, "type": "private"},
            },
        }
    ).as_(bot)

    async def dummy_answer(*args, **kwargs):
        return None

    object.__setattr__(cb, "answer", dummy_answer)
    await process_request(cb, db, bot)

    async with db.get_session() as session:
        updated = await session.get(Event, event.id)
    assert updated.is_free is True
    assert bot.edits
    btn = bot.edits[-1][2]["reply_markup"].inline_keyboard[0][0]
    assert btn.text == "\u2705 Бесплатное мероприятие"


@pytest.mark.asyncio
async def test_toggle_silent(tmp_path: Path, monkeypatch):
    db = Database(str(tmp_path / "db.sqlite"))
    await db.init()
    bot = DummyBot("123:abc")

    async def fake_create(title, text, source, html_text=None, media=None):
        return "https://t.me/test", "path"

    monkeypatch.setattr("main.create_source_page", fake_create)

    msg = types.Message.model_validate(
        {
            "message_id": 1,
            "date": 0,
            "chat": {"id": 1, "type": "private"},
            "from": {"id": 1, "is_bot": False, "first_name": "M"},
            "text": "/addevent_raw Party|2025-07-16|18:00|Club",
        }
    )
    await handle_add_event_raw(msg, db, bot)

    async with db.get_session() as session:
        event = (await session.execute(select(Event))).scalars().first()

    cb = types.CallbackQuery.model_validate(
        {
            "id": "c2",
            "from": {"id": 1, "is_bot": False, "first_name": "M"},
            "chat_instance": "1",
            "data": f"togglesilent:{event.id}",
            "message": {
                "message_id": 2,
                "date": 0,
                "chat": {"id": 1, "type": "private"},
            },
        }
    ).as_(bot)

    async def dummy_answer(*args, **kwargs):
        return None

    object.__setattr__(cb, "answer", dummy_answer)
    await process_request(cb, db, bot)

    async with db.get_session() as session:
        updated = await session.get(Event, event.id)
    assert updated.silent is True
    assert bot.edits
    btn = bot.edits[-1][2]["reply_markup"].inline_keyboard[0][0]
    assert "Тихий" in btn.text


@pytest.mark.asyncio
async def test_exhibition_listing(tmp_path: Path, monkeypatch):
    db = Database(str(tmp_path / "db.sqlite"))
    await db.init()
    bot = DummyBot("123:abc")

    start_msg = types.Message.model_validate(
        {
            "message_id": 1,
            "date": 0,
            "chat": {"id": 1, "type": "private"},
            "from": {"id": 1, "is_bot": False, "first_name": "A"},
            "text": "/start",
        }
    )
    await handle_start(start_msg, db, bot)

    async def fake_parse(text: str) -> list[dict]:
        return [
            {
                "title": "Expo",
                "short_description": "desc",
                "festival": "",
                "date": "2025-07-10",
                "end_date": "2025-07-20",
                "time": "",
                "location_name": "Hall",
                "location_address": "Addr",
                "city": "Калининград",
                "ticket_price_min": None,
                "ticket_price_max": None,
                "ticket_link": None,
                "event_type": "выставка",
                "emoji": None,
                "is_free": True,
            }
        ]

    monkeypatch.setattr("main.parse_event_via_4o", fake_parse)

    async def fake_create(title, text, source, html_text=None, media=None):
        return "url", "p"

    monkeypatch.setattr("main.create_source_page", fake_create)

    add_msg = types.Message.model_validate(
        {
            "message_id": 2,
            "date": 0,
            "chat": {"id": 1, "type": "private"},
            "from": {"id": 1, "is_bot": False, "first_name": "A"},
            "text": "/addevent anything",
        }
    )
    await handle_add_event(add_msg, db, bot)

    evt_msg = types.Message.model_validate(
        {
            "message_id": 3,
            "date": 0,
            "chat": {"id": 1, "type": "private"},
            "from": {"id": 1, "is_bot": False, "first_name": "A"},
            "text": "/events 2025-07-10",
        }
    )
    await handle_events(evt_msg, db, bot)
    assert "(Открытие) Expo" in bot.messages[-1][1]

    evt_msg2 = types.Message.model_validate(
        {
            "message_id": 4,
            "date": 0,
            "chat": {"id": 1, "type": "private"},
            "from": {"id": 1, "is_bot": False, "first_name": "A"},
            "text": "/events 2025-07-20",
        }
    )
    await handle_events(evt_msg2, db, bot)
    assert "(Закрытие) Expo" in bot.messages[-1][1]

    exh_msg = types.Message.model_validate(
        {
            "message_id": 5,
            "date": 0,
            "chat": {"id": 1, "type": "private"},
            "from": {"id": 1, "is_bot": False, "first_name": "A"},
            "text": "/exhibitions",
        }
    )
    await handle_exhibitions(exh_msg, db, bot)
    assert "c 10 июля по 20 июля" in bot.messages[-1][1]


@pytest.mark.asyncio
async def test_multiple_events(tmp_path: Path, monkeypatch):
    db = Database(str(tmp_path / "db.sqlite"))
    await db.init()
    bot = DummyBot("123:abc")

    start_msg = types.Message.model_validate(
        {
            "message_id": 1,
            "date": 0,
            "chat": {"id": 1, "type": "private"},
            "from": {"id": 1, "is_bot": False, "first_name": "A"},
            "text": "/start",
        }
    )
    await handle_start(start_msg, db, bot)

    async def fake_parse(text: str) -> list[dict]:
        return [
            {
                "title": "One",
                "short_description": "d1",
                "date": "2025-07-10",
                "time": "18:00",
                "location_name": "Hall",
            },
            {
                "title": "Two",
                "short_description": "d2",
                "date": "2025-07-11",
                "time": "20:00",
                "location_name": "Hall",
            },
        ]

    async def fake_create(title, text, source, html_text=None, media=None):
        return f"url/{title}", title

    monkeypatch.setattr("main.parse_event_via_4o", fake_parse)
    monkeypatch.setattr("main.create_source_page", fake_create)

    add_msg = types.Message.model_validate(
        {
            "message_id": 2,
            "date": 0,
            "chat": {"id": 1, "type": "private"},
            "from": {"id": 1, "is_bot": False, "first_name": "A"},
            "text": "/addevent multi",
        }
    )
    await handle_add_event(add_msg, db, bot)

    async with db.get_session() as session:
        events = (await session.execute(select(Event))).scalars().all()

    assert len(events) == 2
    assert any(e.title == "One" for e in events)
    assert any(e.title == "Two" for e in events)


@pytest.mark.asyncio
async def test_months_command(tmp_path: Path):
    db = Database(str(tmp_path / "db.sqlite"))
    await db.init()
    bot = DummyBot("123:abc")

    async with db.get_session() as session:
        session.add(main.MonthPage(month="2025-07", url="https://t.me/p", path="p"))
        await session.commit()

    start_msg = types.Message.model_validate(
        {
            "message_id": 1,
            "date": 0,
            "chat": {"id": 1, "type": "private"},
            "from": {"id": 1, "is_bot": False, "first_name": "A"},
            "text": "/start",
        }
    )
    await handle_start(start_msg, db, bot)

    msg = types.Message.model_validate(
        {
            "message_id": 2,
            "date": 0,
            "chat": {"id": 1, "type": "private"},
            "from": {"id": 1, "is_bot": False, "first_name": "A"},
            "text": "/pages",
        }
    )

    await main.handle_pages(msg, db, bot)
    assert "2025-07" in bot.messages[-1][1]


@pytest.mark.asyncio
async def test_build_month_page_content(tmp_path: Path):
    db = Database(str(tmp_path / "db.sqlite"))
    await db.init()

    async with db.get_session() as session:
        session.add(
            Event(
                title="T",
                description="d",
                source_text="s",
                date="2025-07-16",
                time="18:00",
                location_name="Hall",
                is_free=True,
            )
        )
        await session.commit()

    title, content = await main.build_month_page_content(db, "2025-07")
    assert "июле 2025" in title
    assert "Полюбить Калининград Анонсы" in title
    assert any(n.get("tag") == "br" for n in content)


@pytest.mark.asyncio
async def test_build_weekend_page_content(tmp_path: Path):
    db = Database(str(tmp_path / "db.sqlite"))
    await db.init()

    saturday = date(2025, 7, 12)
    async with db.get_session() as session:
        session.add(
            Event(
                title="W",
                description="d",
                source_text="s",
                date=saturday.isoformat(),
                time="18:00",
                location_name="Hall",
            )
        )
        await session.commit()

    title, content = await main.build_weekend_page_content(db, saturday.isoformat())
    assert "выходных" in title
    assert any(n.get("tag") == "h4" for n in content)
    assert "12\u201313 июля" in title

    cross = date(2025, 1, 31)
    async with db.get_session() as session:
        session.add(
            Event(
                title="C",
                description="d",
                source_text="s",
                date=cross.isoformat(),
                time="18:00",
                location_name="Hall",
            )
        )
        await session.commit()

    title2, _ = await main.build_weekend_page_content(db, cross.isoformat())
    assert "31 января" in title2 and "1 февраля" in title2


@pytest.mark.asyncio
async def test_weekend_nav_and_exhibitions(tmp_path: Path):
    db = Database(str(tmp_path / "db.sqlite"))
    await db.init()

    saturday = date(2025, 7, 12)
    next_sat = saturday + timedelta(days=7)
    async with db.get_session() as session:
        session.add(WeekendPage(start=saturday.isoformat(), url="u1", path="p1"))
        session.add(WeekendPage(start=next_sat.isoformat(), url="u2", path="p2"))
        session.add(MonthPage(month="2025-07", url="m1", path="mp1"))
        session.add(MonthPage(month="2025-08", url="m2", path="mp2"))
        session.add(
            Event(
                title="Expo",
                description="d",
                source_text="s",
                date=(saturday - timedelta(days=1)).isoformat(),
                end_date=(saturday + timedelta(days=10)).isoformat(),
                time="10:00",
                location_name="Hall",
                event_type="выставка",
            )
        )
        await session.commit()

    _, content = await main.build_weekend_page_content(db, saturday.isoformat())
    nav_blocks = [
        n
        for n in content
        if n.get("tag") == "h4"
        and any(
            isinstance(c, dict) and c.get("attrs", {}).get("href") == "u2"
            for c in n.get("children", [])
        )
    ]
    assert len(nav_blocks) == 2
    first_block_children = nav_blocks[0]["children"]
    assert not isinstance(first_block_children[0], dict)

    month_link_present = any(
        n.get("tag") == "h4"
        and any(
            isinstance(c, dict) and c.get("attrs", {}).get("href") == "m1"
            for c in n.get("children", [])
        )
        for n in content
    )
    assert month_link_present

    idx_exh = next(
        i
        for i, n in enumerate(content)
        if n.get("tag") == "h3" and "Постоянные" in "".join(n.get("children", []))
    )
    assert content[idx_exh - 1].get("tag") == "p"
    assert content[idx_exh - 2].get("tag") == "br"


@pytest.mark.asyncio
async def test_sync_weekend_page_first_creation_includes_nav(
    tmp_path: Path, monkeypatch
):
    db = Database(str(tmp_path / "db.sqlite"))
    await db.init()

    saturday = date(2025, 7, 12)
    next_sat = saturday + timedelta(days=7)
    updates: list[list[dict]] = []

    class DummyTG:
        def create_page(self, title, content):
            return {"url": "u1", "path": "p1"}

        def edit_page(self, path, title=None, content=None):
            updates.append(content)

    monkeypatch.setattr("main.get_telegraph_token", lambda: "t")
    monkeypatch.setattr("main.Telegraph", lambda access_token=None: DummyTG())

    async with db.get_session() as session:
        session.add(WeekendPage(start=next_sat.isoformat(), url="u2", path="p2"))
        session.add(MonthPage(month="2025-07", url="m1", path="mp1"))
        session.add(MonthPage(month="2025-08", url="m2", path="mp2"))
        session.add(
            Event(
                title="Expo",
                description="d",
                source_text="s",
                date=(saturday - timedelta(days=1)).isoformat(),
                end_date=(saturday + timedelta(days=10)).isoformat(),
                time="10:00",
                location_name="Hall",
                event_type="выставка",
            )
        )
        await session.commit()

    await main.sync_weekend_page(db, saturday.isoformat())
    assert updates
    content = updates[0]
    found_weekend = any(
        isinstance(n, dict)
        and n.get("tag") == "h4"
        and any(
            isinstance(c, dict) and c.get("attrs", {}).get("href") == "u2"
            for c in n.get("children", [])
        )
        for n in content
    )
    found_exh = any(
        isinstance(n, dict)
        and n.get("tag") == "h3"
        and "Постоянные" in "".join(n.get("children", []))
        for n in content
    )
    assert found_weekend
    assert found_exh


@pytest.mark.asyncio
async def test_sync_weekend_page_updates_other_pages(tmp_path: Path, monkeypatch):
    db = Database(str(tmp_path / "db.sqlite"))
    await db.init()

    saturday = date(2025, 7, 12)
    next_sat = saturday + timedelta(days=7)

    edits: list[tuple[str, str]] = []

    class DummyTG:
        def create_page(self, title, content):
            edits.append(("create", "p1"))
            return {"url": "u1", "path": "p1"}

        def edit_page(self, path, title=None, content=None):
            edits.append(("edit", path))

    monkeypatch.setattr("main.get_telegraph_token", lambda: "t")
    monkeypatch.setattr("main.Telegraph", lambda access_token=None: DummyTG())

    async with db.get_session() as session:
        session.add(WeekendPage(start=next_sat.isoformat(), url="u2", path="p2"))
        await session.commit()

    await main.sync_weekend_page(db, saturday.isoformat())

    assert ("edit", "p2") in edits


@pytest.mark.asyncio
async def test_missing_added_at(tmp_path: Path):
    db = Database(str(tmp_path / "db.sqlite"))
    await db.init()

    async with db.get_session() as session:
        session.add(
            Event(
                title="T",
                description="d",
                source_text="s",
                date="2025-07-16",
                time="18:00",
                location_name="Hall",
                is_free=True,
                added_at=None,
            )
        )
        await session.commit()

    title, content = await main.build_month_page_content(db, "2025-07")
    assert any(n.get("tag") == "h4" for n in content)


@pytest.mark.asyncio
async def test_event_title_link(tmp_path: Path):
    db = Database(str(tmp_path / "db.sqlite"))
    await db.init()

    async with db.get_session() as session:
        session.add(
            Event(
                title="Party",
                description="d",
                source_text="s",
                date="2025-07-16",
                time="18:00",
                location_name="Hall",
                source_post_url="https://t.me/chan/1",
                emoji="🎉",
            )
        )
        await session.commit()

    _, content = await main.build_month_page_content(db, "2025-07")
    h4 = next(n for n in content if n.get("tag") == "h4")
    children = h4["children"]
    assert any(isinstance(c, dict) and c.get("tag") == "a" for c in children)
    anchor = next(c for c in children if isinstance(c, dict) and c.get("tag") == "a")
    assert anchor["attrs"]["href"] == "https://t.me/chan/1"
    assert anchor["children"] == ["Party"]


@pytest.mark.asyncio
async def test_emoji_not_duplicated(tmp_path: Path):
    db = Database(str(tmp_path / "db.sqlite"))
    await db.init()

    async with db.get_session() as session:
        session.add(
            Event(
                title="🎉 Party",
                description="d",
                source_text="s",
                date="2025-07-16",
                time="18:00",
                location_name="Hall",
                emoji="🎉",
            )
        )
        await session.commit()

    _, content = await main.build_month_page_content(db, "2025-07")
    h4 = next(n for n in content if n.get("tag") == "h4")
    text = "".join(
        c if isinstance(c, str) else "".join(c.get("children", []))
        for c in h4["children"]
    )
    assert text.count("🎉") == 1


@pytest.mark.asyncio
async def test_spacing_after_headers(tmp_path: Path):
    db = Database(str(tmp_path / "db.sqlite"))
    await db.init()

    async with db.get_session() as session:
        session.add(
            Event(
                title="Weekend",
                description="d",
                source_text="s",
                date="2025-07-12",
                time="18:00",
                location_name="Hall",
            )
        )
        session.add(
            Event(
                title="Expo",
                description="d",
                source_text="s",
                date=date.today().isoformat(),
                time="20:00",
                location_name="Hall",
                end_date=(date.today() + timedelta(days=8)).isoformat(),
                event_type="выставка",
            )
        )
        await session.commit()

    _, content = await main.build_month_page_content(db, "2025-07")
    idx = next(
        i
        for i, n in enumerate(content)
        if n.get("tag") == "h3" and "12 июля" in "".join(n.get("children", []))
    )
    assert content[idx + 1].get("tag") == "br"
    exh_idx = next(
        i
        for i, n in enumerate(content)
        if n.get("tag") == "h3" and "Постоянные" in "".join(n.get("children", []))
    )
    assert content[exh_idx + 1].get("tag") == "br"


@pytest.mark.asyncio
async def test_event_spacing(tmp_path: Path):
    db = Database(str(tmp_path / "db.sqlite"))
    await db.init()

    async with db.get_session() as session:
        session.add(
            Event(
                title="One",
                description="d",
                source_text="s",
                date="2025-07-10",
                time="18:00",
                location_name="Hall",
            )
        )
        session.add(
            Event(
                title="Two",
                description="d",
                source_text="s",
                date="2025-07-10",
                time="19:00",
                location_name="Hall",
            )
        )
        await session.commit()

    _, content = await main.build_month_page_content(db, "2025-07")
    indices = [i for i, n in enumerate(content) if n.get("tag") == "h4"]
    assert content[indices[0] + 1].get("tag") == "p"


def test_registration_link_formatting():
    e = Event(
        title="T",
        description="d",
        source_text="s",
        date="2025-07-10",
        time="18:00",
        location_name="Hall",
        is_free=True,
        ticket_link="https://reg",
    )
    md = main.format_event_md(e)
    assert "Бесплатно [по регистрации](https://reg)" in md


def test_format_event_no_city_dup():
    e = Event(
        title="T",
        description="d",
        source_text="s",
        date="2025-07-10",
        time="18:00",
        location_name="Hall",
        location_address="Addr, Калининград",
        city="Калининград",
    )
    md = main.format_event_md(e)
    assert md.count("Калининград") == 1


<<<<<<< HEAD
=======
def test_pushkin_card_formatting():
    e = Event(
        title="T",
        description="d",
        source_text="s",
        date="2025-07-10",
        time="18:00",
        location_name="Hall",
        ticket_link="https://reg",
        pushkin_card=True,
    )
    md = main.format_event_md(e)
    lines = md.split("\n")
    assert "\u2705 Пушкинская карта" in lines
    # next line should mention tickets or registration
    assert any("Билеты" in l or "регистра" in l for l in lines[lines.index("\u2705 Пушкинская карта") + 1:])


>>>>>>> 2b60777a
@pytest.mark.asyncio
async def test_date_range_parsing(tmp_path: Path, monkeypatch):
    db = Database(str(tmp_path / "db.sqlite"))
    await db.init()
    bot = DummyBot("123:abc")

    async def fake_parse(text: str) -> list[dict]:
        return [
            {
                "title": "Expo",
                "short_description": "desc",
                "date": "2025-07-01..2025-07-17",
                "time": "18:00",
                "location_name": "Hall",
                "event_type": "выставка",
            }
        ]

    async def fake_create(title, text, source, html_text=None, media=None):
        return "url", "p"

    monkeypatch.setattr("main.parse_event_via_4o", fake_parse)
    monkeypatch.setattr("main.create_source_page", fake_create)

    async def fake_sync(*args, **kwargs):
        return None

    monkeypatch.setattr("main.sync_month_page", fake_sync)

    msg = types.Message.model_validate(
        {
            "message_id": 1,
            "date": 0,
            "chat": {"id": 1, "type": "private"},
            "from": {"id": 1, "is_bot": False, "first_name": "A"},
            "text": "/addevent any",
        }
    )

    await handle_add_event(msg, db, bot)

    async with db.get_session() as session:
        ev = (await session.execute(select(Event))).scalars().first()

    assert ev.date == "2025-07-01"
    assert ev.end_date == "2025-07-17"


def test_md_to_html_sanitizes():
    md = "# T\nline\n<tg-emoji emoji-id='1'>R</tg-emoji>"
    html = main.md_to_html(md)
    assert "<h1>" not in html
    assert "tg-emoji" not in html
    assert "<h3>" in html
    assert "<br" in html


@pytest.mark.asyncio
async def test_sync_month_page_error(tmp_path: Path, monkeypatch):
    db = Database(str(tmp_path / "db.sqlite"))
    await db.init()

    async with db.get_session() as session:
        session.add(
            Event(
                title="Party",
                description="desc",
                source_text="t",
                date="2025-07-16",
                time="18:00",
                location_name="Club",
            )
        )
        session.add(main.MonthPage(month="2025-07", url="u", path="p"))
        await session.commit()

    class DummyTG:
        def edit_page(self, *args, **kwargs):
            raise Exception("fail")

    monkeypatch.setattr("main.get_telegraph_token", lambda: "t")
    monkeypatch.setattr("main.Telegraph", lambda access_token=None: DummyTG())

    # Should not raise
    await main.sync_month_page(db, "2025-07")


@pytest.mark.asyncio
async def test_update_source_page_uses_content(monkeypatch):
    events = {}

    class DummyTG:
        def get_page(self, path, return_html=True):
            return {"content": "<p>old</p>"}

        def edit_page(self, path, title, html_content):
            events["html"] = html_content

    monkeypatch.setattr("main.get_telegraph_token", lambda: "t")
    monkeypatch.setattr("main.Telegraph", lambda access_token=None: DummyTG())

    await main.update_source_page("path", "Title", "new")
    html = events.get("html", "")
    assert "<p>old</p>" in html
    assert "new" in html
    assert main.CONTENT_SEPARATOR in html


@pytest.mark.asyncio
async def test_update_source_page_normalizes_hashtags(monkeypatch):
    class DummyTG:
        def get_page(self, path, return_html=True):
            return {"content": ""}

        def edit_page(self, path, title, html_content):
            assert "#1_августа" not in html_content
            assert "1 августа" in html_content

    monkeypatch.setattr("main.get_telegraph_token", lambda: "t")
    monkeypatch.setattr("main.Telegraph", lambda access_token=None: DummyTG())

    await main.update_source_page("p", "T", "#1_августа event")


@pytest.mark.asyncio
async def test_nav_limits_past(tmp_path: Path):
    db = Database(str(tmp_path / "db.sqlite"))
    await db.init()

    today = date.today()
    async with db.get_session() as session:
        session.add(
            Event(
                title="T",
                description="d",
                source_text="t",
                date=today.isoformat(),
                time="10:00",
                location_name="Hall",
            )
        )
        await session.commit()

    text, markup = await main.build_events_message(db, today, timezone.utc)
    row = markup.inline_keyboard[-1]
    assert len(row) == 1
    assert row[0].text == "\u25b6"


@pytest.mark.asyncio
async def test_nav_future_has_prev(tmp_path: Path):
    db = Database(str(tmp_path / "db.sqlite"))
    await db.init()

    today = date.today()
    future = today + timedelta(days=1)
    async with db.get_session() as session:
        session.add(
            Event(
                title="T",
                description="d",
                source_text="t",
                date=future.isoformat(),
                time="10:00",
                location_name="Hall",
            )
        )
        await session.commit()

    text, markup = await main.build_events_message(db, future, timezone.utc)
    row = markup.inline_keyboard[-1]
    assert len(row) == 2
    assert row[0].text == "\u25c0"
    assert row[1].text == "\u25b6"


@pytest.mark.asyncio
async def test_delete_event_updates_month(tmp_path: Path, monkeypatch):
    db = Database(str(tmp_path / "db.sqlite"))
    await db.init()
    bot = DummyBot("123:abc")

    async def fake_create(title, text, source, html_text=None, media=None):
        return "url", "p"

    called = {}

    async def fake_sync(db_obj, month):
        called["month"] = month

    monkeypatch.setattr("main.create_source_page", fake_create)
    monkeypatch.setattr("main.sync_month_page", fake_sync)

    add_msg = types.Message.model_validate(
        {
            "message_id": 1,
            "date": 0,
            "chat": {"id": 1, "type": "private"},
            "from": {"id": 1, "is_bot": False, "first_name": "A"},
            "text": "/addevent_raw Party|2025-07-16|18:00|Club",
        }
    )

    await handle_add_event_raw(add_msg, db, bot)

    async with db.get_session() as session:
        event = (await session.execute(select(Event))).scalars().first()

    cb = types.CallbackQuery.model_validate(
        {
            "id": "c1",
            "from": {"id": 1, "is_bot": False, "first_name": "A"},
            "chat_instance": "1",
            "data": f"del:{event.id}:{event.date}",
            "message": {
                "message_id": 2,
                "date": 0,
                "chat": {"id": 1, "type": "private"},
            },
        }
    ).as_(bot)
    object.__setattr__(cb.message, "_bot", bot)

    async def dummy_edit(*args, **kwargs):
        return None

    object.__setattr__(cb.message, "edit_text", dummy_edit)

    async def dummy_answer(*args, **kwargs):
        return None

    object.__setattr__(cb, "answer", dummy_answer)

    await process_request(cb, db, bot)

    assert called.get("month") == "2025-07"


@pytest.mark.asyncio
async def test_title_duplicate_update(tmp_path: Path, monkeypatch):
    db = Database(str(tmp_path / "db.sqlite"))
    await db.init()
    bot = DummyBot("123:abc")

    async def fake_create(title, text, source, html_text=None, media=None):
        return "url", "p"

    monkeypatch.setattr("main.create_source_page", fake_create)

    msg1 = types.Message.model_validate(
        {
            "message_id": 1,
            "date": 0,
            "chat": {"id": 1, "type": "private"},
            "from": {"id": 1, "is_bot": False, "first_name": "M"},
            "text": "/addevent_raw Movie|2025-07-16|20:00|Hall",
        }
    )
    await handle_add_event_raw(msg1, db, bot)

    msg2 = types.Message.model_validate(
        {
            "message_id": 2,
            "date": 0,
            "chat": {"id": 1, "type": "private"},
            "from": {"id": 1, "is_bot": False, "first_name": "M"},
            "text": "/addevent_raw Movie|2025-07-16|20:00|Another",
        }
    )
    await handle_add_event_raw(msg2, db, bot)

    async with db.get_session() as session:
        events = (await session.execute(select(Event))).scalars().all()

    assert len(events) == 1
    assert events[0].location_name == "Another"


@pytest.mark.asyncio
async def test_llm_duplicate_check(tmp_path: Path, monkeypatch):
    db = Database(str(tmp_path / "db.sqlite"))
    await db.init()
    bot = DummyBot("123:abc")

    async def fake_create(title, text, source, html_text=None, media=None):
        return "url", "p"

    called = {"cnt": 0}

    async def fake_check(ev, new):
        called["cnt"] += 1
        return True, "", ""

    monkeypatch.setattr("main.create_source_page", fake_create)
    monkeypatch.setattr("main.check_duplicate_via_4o", fake_check)

    msg1 = types.Message.model_validate(
        {
            "message_id": 1,
            "date": 0,
            "chat": {"id": 1, "type": "private"},
            "from": {"id": 1, "is_bot": False, "first_name": "M"},
            "text": "/addevent_raw Movie|2025-07-16|20:00|Hall",
        }
    )
    await handle_add_event_raw(msg1, db, bot)

    msg2 = types.Message.model_validate(
        {
            "message_id": 2,
            "date": 0,
            "chat": {"id": 1, "type": "private"},
            "from": {"id": 1, "is_bot": False, "first_name": "M"},
            "text": "/addevent_raw Premiere Movie|2025-07-16|20:00|Other",
        }
    )
    await handle_add_event_raw(msg2, db, bot)

    async with db.get_session() as session:
        events = (await session.execute(select(Event))).scalars().all()

    assert len(events) == 1
    assert called["cnt"] == 1


@pytest.mark.asyncio
async def test_extract_ticket_link(tmp_path: Path, monkeypatch):
    db = Database(str(tmp_path / "db.sqlite"))
    await db.init()
    bot = DummyBot("123:abc")

    async def fake_parse(text: str) -> list[dict]:
        return [
            {
                "title": "T",
                "short_description": "d",
                "date": FUTURE_DATE,
                "time": "18:00",
                "location_name": "Hall",
                "ticket_link": None,
                "event_type": "встреча",
                "emoji": None,
                "is_free": True,
            }
        ]

    async def fake_create(title, text, source, html_text=None, media=None):
        return "url", "p"

    monkeypatch.setattr("main.parse_event_via_4o", fake_parse)
    monkeypatch.setattr("main.create_source_page", fake_create)

    html = "Регистрация <a href='https://reg'>по ссылке</a>"
    results = await main.add_events_from_text(db, "text", None, html, None)
    ev = results[0][0]
    assert ev.ticket_link == "https://reg"


@pytest.mark.asyncio
async def test_extract_ticket_link_near_word(tmp_path: Path, monkeypatch):
    db = Database(str(tmp_path / "db.sqlite"))
    await db.init()
    bot = DummyBot("123:abc")

    async def fake_parse(text: str) -> list[dict]:
        return [
            {
                "title": "T",
                "short_description": "d",
                "date": FUTURE_DATE,
                "time": "18:00",
                "location_name": "Hall",
                "ticket_link": None,
                "event_type": "встреча",
                "emoji": None,
                "is_free": True,
            }
        ]

    async def fake_create(title, text, source, html_text=None, media=None):
        return "url", "p"

    monkeypatch.setattr("main.parse_event_via_4o", fake_parse)
    monkeypatch.setattr("main.create_source_page", fake_create)

    html = "Чтобы поучаствовать, нужна регистрация. <a href='https://reg2'>Жми</a>"
    results = await main.add_events_from_text(db, "text", None, html, None)
    ev = results[0][0]
    assert ev.ticket_link == "https://reg2"


@pytest.mark.asyncio
async def test_ticket_link_overrides_invalid(tmp_path: Path, monkeypatch):
    db = Database(str(tmp_path / "db.sqlite"))
    await db.init()
    bot = DummyBot("123:abc")

    async def fake_parse(text: str) -> list[dict]:
        return [
            {
                "title": "T",
                "short_description": "d",
                "date": FUTURE_DATE,
                "time": "18:00",
                "location_name": "Hall",
                "ticket_link": "Регистрация по ссылке",
                "event_type": "встреча",
                "emoji": None,
                "is_free": True,
            }
        ]

    async def fake_create(title, text, source, html_text=None, media=None):
        return "url", "p"

    monkeypatch.setattr("main.parse_event_via_4o", fake_parse)
    monkeypatch.setattr("main.create_source_page", fake_create)

    html = "Регистрация <a href='https://real'>по ссылке</a>"
    results = await main.add_events_from_text(db, "text", None, html, None)
    ev = results[0][0]
    assert ev.ticket_link == "https://real"


@pytest.mark.asyncio
async def test_multiple_ticket_links(tmp_path: Path, monkeypatch):
    db = Database(str(tmp_path / "db.sqlite"))
    await db.init()
    bot = DummyBot("123:abc")

    async def fake_parse(text: str) -> list[dict]:
        return [
            {
                "title": "A",
                "short_description": "d1",
                "date": FUTURE_DATE,
                "time": "18:00",
                "location_name": "Hall",
                "ticket_link": None,
                "event_type": "концерт",
                "emoji": None,
                "is_free": True,
            },
            {
                "title": "B",
                "short_description": "d2",
                "date": FUTURE_DATE,
                "time": "19:00",
                "location_name": "Hall",
                "ticket_link": None,
                "event_type": "концерт",
                "emoji": None,
                "is_free": True,
            },
        ]

    async def fake_create(title, text, source, html_text=None, media=None):
        return "url", "p"

    monkeypatch.setattr("main.parse_event_via_4o", fake_parse)
    monkeypatch.setattr("main.create_source_page", fake_create)

    html = (
        "Билеты <a href='https://l1'>купить</a>" 
        " и ещё один концерт. Билеты <a href='https://l2'>здесь</a>"
    )

    results = await main.add_events_from_text(db, "text", None, html, None)
    assert results[0][0].ticket_link == "https://l1"
    assert results[1][0].ticket_link == "https://l2"


@pytest.mark.asyncio
async def test_add_event_strips_city_from_address(tmp_path: Path, monkeypatch):
    db = Database(str(tmp_path / "db.sqlite"))
    await db.init()

    async def fake_parse(text: str) -> list[dict]:
        return [
            {
                "title": "Show",
                "short_description": "d",
                "date": FUTURE_DATE,
                "time": "18:00",
                "location_name": "Hall",
                "location_address": "Addr, Калининград",
                "city": "Калининград",
            }
        ]

    async def fake_create(*args, **kwargs):
        return "u", "p"

    monkeypatch.setattr("main.parse_event_via_4o", fake_parse)
    monkeypatch.setattr("main.create_source_page", fake_create)

    results = await main.add_events_from_text(db, "t", None, None, None)
    ev = results[0][0]
    assert ev.location_address == "Addr"
    md = main.format_event_md(ev)
    assert md.count("Калининград") == 1


@pytest.mark.asyncio
async def test_festival_expands_dates(tmp_path: Path, monkeypatch):
    db = Database(str(tmp_path / "db.sqlite"))
    await db.init()

    async def fake_parse(text: str) -> list[dict]:
        return [
            {
                "title": "Jazz",
                "short_description": "desc",
                "date": "2025-08-01..2025-08-03",
                "time": "18:00",
                "location_name": "Park",
                "event_type": "концерт",
            }
        ]

    monkeypatch.setattr("main.parse_event_via_4o", fake_parse)

    async def fake_create(*args, **kwargs):
        return "u", "p"

    monkeypatch.setattr("main.create_source_page", fake_create)

    results = await main.add_events_from_text(db, "text", None, None, None)
    assert len(results) == 3
    async with db.get_session() as session:
        dates = sorted(
            (await session.execute(select(Event))).scalars(), key=lambda e: e.date
        )
        assert [e.date for e in dates] == ["2025-08-01", "2025-08-02", "2025-08-03"]


@pytest.mark.asyncio
async def test_exhibition_future_not_listed(tmp_path: Path):
    db = Database(str(tmp_path / "db.sqlite"))
    await db.init()

    future_start = (date.today() + timedelta(days=10)).isoformat()
    future_end = (date.today() + timedelta(days=20)).isoformat()
    async with db.get_session() as session:
        session.add(
            Event(
                title="Expo",
                description="d",
                source_text="s",
                date=future_start,
                end_date=future_end,
                time="10:00",
                location_name="Hall",
                event_type="выставка",
            )
        )
        await session.commit()

    _, content = await main.build_month_page_content(db, future_start[:7])
    found_in_exh = False
    exh_section = False
    for n in content:
        if n.get("tag") == "h3" and "Постоянные" in "".join(n.get("children", [])):
            exh_section = True
        elif exh_section and isinstance(n, dict) and n.get("tag") == "h4":
            if any("Expo" in str(c) for c in n.get("children", [])):
                found_in_exh = True
    assert not found_in_exh


@pytest.mark.asyncio
async def test_past_exhibition_not_listed_in_events(tmp_path: Path):
    db = Database(str(tmp_path / "db.sqlite"))
    await db.init()

    past_start = (date.today() - timedelta(days=6)).isoformat()
    future_end = (date.today() + timedelta(days=6)).isoformat()
    async with db.get_session() as session:
        session.add(
            Event(
                title="PastExpo",
                description="d",
                source_text="s",
                date=past_start,
                end_date=future_end,
                time="10:00",
                location_name="Hall",
                event_type="выставка",
            )
        )
        await session.commit()

    _, content = await main.build_month_page_content(db, past_start[:7])
    before_exh = True
    found = False
    for n in content:
        if n.get("tag") == "h3" and "Постоянные" in "".join(n.get("children", [])):
            before_exh = False
        if before_exh and isinstance(n, dict) and n.get("tag") == "h4":
            if any("PastExpo" in str(c) for c in n.get("children", [])):
                found = True
    assert not found


@pytest.mark.asyncio
async def test_exhibition_auto_year_end(tmp_path: Path, monkeypatch):
    db = Database(str(tmp_path / "db.sqlite"))
    await db.init()

    async def fake_parse(text: str) -> list[dict]:
        return [
            {
                "title": "AutoExpo",
                "short_description": "d",
                "location_name": "Hall",
                "event_type": "выставка",
            }
        ]

    async def fake_create(*args, **kwargs):
        return "u", "p"

    monkeypatch.setattr("main.parse_event_via_4o", fake_parse)
    monkeypatch.setattr("main.create_source_page", fake_create)

    results = await main.add_events_from_text(db, "text", None, None, None)
    assert results
    ev = results[0][0]
    today = date.today()
    assert ev.date == today.isoformat()
    assert ev.end_date == date(today.year, 12, 31).isoformat()

    _, content = await main.build_month_page_content(db, today.strftime("%Y-%m"))
    found = False
    exh_section = False
    for n in content:
        if n.get("tag") == "h3" and "Постоянные" in "".join(n.get("children", [])):
            exh_section = True
        elif exh_section and isinstance(n, dict) and n.get("tag") == "h4":
            if any("AutoExpo" in str(c) for c in n.get("children", [])):
                found = True
    assert found


@pytest.mark.asyncio
async def test_month_links_future(tmp_path: Path, monkeypatch):
    db = Database(str(tmp_path / "db.sqlite"))
    await db.init()

    async with db.get_session() as session:
        session.add(MonthPage(month="2025-07", url="u1", path="p1"))
        session.add(MonthPage(month="2025-08", url="u2", path="p2"))
        session.add(MonthPage(month="2025-09", url="u3", path="p3"))
        await session.commit()

    class FakeDate(date):
        @classmethod
        def today(cls):
            return date(2025, 7, 15)

    monkeypatch.setattr(main, "date", FakeDate)
    title, content = await main.build_month_page_content(db, "2025-07")
    found = False
    for n in content:
        if (
            isinstance(n, dict)
            and n.get("tag") == "h4"
            and any("август" in str(c) for c in n.get("children", []))
        ):
            found = True
    assert found


@pytest.mark.asyncio
async def test_build_daily_posts(tmp_path: Path):
    db = Database(str(tmp_path / "db.sqlite"))
    await db.init()

    today = date.today()
    start = main.next_weekend_start(today)
    async with db.get_session() as session:
        session.add(
            Event(
                title="T",
                description="d",
                source_text="s",
                date=today.isoformat(),
                time="18:00",
                location_name="Hall",
            )
        )
        session.add(
            Event(
                title="S",
                description="d2",
                source_text="s2",
                date=today.isoformat(),
                time="19:00",
                location_name="Hall",
                silent=True,
            )
        )
        session.add(
            Event(
                title="W",
                description="weekend",
                source_text="s3",
                date=start.isoformat(),
                time="12:00",
                location_name="Hall",
                added_at=datetime.utcnow(),
            )
        )
        session.add(MonthPage(month=today.strftime("%Y-%m"), url="m1", path="p1"))
        session.add(
            MonthPage(
                month=main.next_month(today.strftime("%Y-%m")), url="m2", path="p2"
            )
        )
        session.add(WeekendPage(start=start.isoformat(), url="w", path="wp"))
        await session.commit()

    posts = await main.build_daily_posts(db, timezone.utc)
    assert posts
    text, markup = posts[0]
    assert "АНОНС" in text
    assert markup.inline_keyboard[0]
    assert text.count("\U0001f449") == 2
    first_btn = markup.inline_keyboard[0][0].text
    assert first_btn.startswith("(+1)")


@pytest.mark.asyncio
async def test_send_daily_preview_disabled(tmp_path: Path):
    db = Database(str(tmp_path / "db.sqlite"))
    await db.init()
    bot = DummyBot("123:abc")

    async with db.get_session() as session:
        session.add(
            main.Channel(channel_id=1, title="ch", is_admin=True, daily_time="08:00")
        )
        session.add(
            Event(
                title="T",
                description="d",
                source_text="s",
                date=date.today().isoformat(),
                time="18:00",
                location_name="Hall",
            )
        )
        await session.commit()

    await main.send_daily_announcement(db, bot, 1, timezone.utc)
    assert bot.messages
    assert bot.messages[-1][2].get("disable_web_page_preview") is True
    async with db.get_session() as session:
        ch = await session.get(main.Channel, 1)
    assert ch.last_daily == date.today().isoformat()


@pytest.mark.asyncio
async def test_daily_test_send_no_record(tmp_path: Path):
    db = Database(str(tmp_path / "db.sqlite"))
    await db.init()
    bot = DummyBot("123:abc")

    async with db.get_session() as session:
        session.add(
            main.Channel(channel_id=1, title="ch", is_admin=True, daily_time="08:00")
        )
        await session.commit()

    await main.send_daily_announcement(db, bot, 1, timezone.utc, record=False)
    async with db.get_session() as session:
        ch = await session.get(main.Channel, 1)
    assert ch.last_daily is None<|MERGE_RESOLUTION|>--- conflicted
+++ resolved
@@ -2005,8 +2005,6 @@
     assert md.count("Калининград") == 1
 
 
-<<<<<<< HEAD
-=======
 def test_pushkin_card_formatting():
     e = Event(
         title="T",
@@ -2025,7 +2023,6 @@
     assert any("Билеты" in l or "регистра" in l for l in lines[lines.index("\u2705 Пушкинская карта") + 1:])
 
 
->>>>>>> 2b60777a
 @pytest.mark.asyncio
 async def test_date_range_parsing(tmp_path: Path, monkeypatch):
     db = Database(str(tmp_path / "db.sqlite"))
