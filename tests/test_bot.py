import os
import sys

sys.path.append(os.path.dirname(os.path.dirname(__file__)))
from pathlib import Path

import pytest
from aiogram import Bot, types
from sqlmodel import select
from datetime import date, timedelta, timezone, datetime, time
from typing import Any
import main
from telegraph.api import json_dumps
from telegraph import TelegraphException
<<<<<<< HEAD
=======

>>>>>>> 44f951e9

from main import (
    Database,
    PendingUser,
    Setting,
    User,
    Event,
    MonthPage,
    WeekendPage,
    create_app,
    handle_register,
    handle_start,
    handle_tz,
    handle_add_event_raw,
    handle_add_event,
    handle_ask_4o,
    handle_events,
    handle_exhibitions,
    handle_stats,
    handle_edit_message,
    process_request,
    parse_event_via_4o,
    telegraph_test,
    get_telegraph_token,
    editing_sessions,
)

FUTURE_DATE = (date.today() + timedelta(days=10)).isoformat()


class DummyBot(Bot):
    def __init__(self, token: str):
        super().__init__(token)
        self.messages = []
        self.edits = []

    async def send_message(self, chat_id, text, **kwargs):
        self.messages.append((chat_id, text, kwargs))

    async def edit_message_reply_markup(
        self, chat_id: int | None = None, message_id: int | None = None, **kwargs
    ):
        self.edits.append((chat_id, message_id, kwargs))

    async def download(self, file_id, destination):
        destination.write(b"img")


class DummyChat:
    def __init__(self, id, title, username=None, type="channel"):
        self.id = id
        self.title = title
        self.username = username
        self.type = type


class DummyMember:
    def __init__(self, status):
        self.status = status


class DummyUpdate:
    def __init__(self, chat_id, title, status="administrator"):
        self.chat = DummyChat(chat_id, title)
        self.new_chat_member = DummyMember(status)


@pytest.mark.asyncio
async def test_registration_limit(tmp_path: Path):
    db = Database(str(tmp_path / "db.sqlite"))
    await db.init()
    bot = DummyBot("123:abc")

    for i in range(1, 11):
        msg = types.Message.model_validate(
            {
                "message_id": i,
                "date": 0,
                "chat": {"id": i, "type": "private"},
                "from": {"id": i, "is_bot": False, "first_name": "U"},
                "text": "/register",
            }
        )
        await handle_register(msg, db, bot)

    msg_over = types.Message.model_validate(
        {
            "message_id": 11,
            "date": 0,
            "chat": {"id": 11, "type": "private"},
            "from": {"id": 11, "is_bot": False, "first_name": "U"},
            "text": "/register",
        }
    )
    await handle_register(msg_over, db, bot)

    async with db.get_session() as session:
        result = await session.execute(select(PendingUser))
        count = len(result.scalars().all())
    assert count == 10


@pytest.mark.asyncio
async def test_tz_setting(tmp_path: Path):
    db = Database(str(tmp_path / "db.sqlite"))
    await db.init()
    bot = DummyBot("123:abc")

    start_msg = types.Message.model_validate(
        {
            "message_id": 1,
            "date": 0,
            "chat": {"id": 1, "type": "private"},
            "from": {"id": 1, "is_bot": False, "first_name": "A"},
            "text": "/start",
        }
    )
    await handle_start(start_msg, db, bot)

    tz_msg = types.Message.model_validate(
        {
            "message_id": 2,
            "date": 0,
            "chat": {"id": 1, "type": "private"},
            "from": {"id": 1, "is_bot": False, "first_name": "A"},
            "text": "/tz +05:00",
        }
    )
    await handle_tz(tz_msg, db, bot)

    async with db.get_session() as session:
        setting = await session.get(Setting, "tz_offset")
    assert setting and setting.value == "+05:00"


@pytest.mark.asyncio
async def test_start_superadmin(tmp_path: Path):
    db = Database(str(tmp_path / "db.sqlite"))
    await db.init()
    bot = DummyBot("123:abc")

    start_msg = types.Message.model_validate(
        {
            "message_id": 1,
            "date": 0,
            "chat": {"id": 1, "type": "private"},
            "from": {"id": 1, "is_bot": False, "first_name": "A"},
            "text": "/start",
        }
    )
    await handle_start(start_msg, db, bot)

    async with db.get_session() as session:
        user = await session.get(User, 1)
    assert user and user.is_superadmin


def test_create_app_requires_webhook_url(monkeypatch):
    monkeypatch.delenv("WEBHOOK_URL", raising=False)
    monkeypatch.setenv("TELEGRAM_BOT_TOKEN", "123:abc")

    with pytest.raises(RuntimeError, match="WEBHOOK_URL is missing"):
        create_app()


@pytest.mark.asyncio
async def test_add_event_raw(tmp_path: Path, monkeypatch):
    db = Database(str(tmp_path / "db.sqlite"))
    await db.init()
    bot = DummyBot("123:abc")

    async def fake_create(title, text, source, html_text=None, media=None, ics_url=None, db=None):
        return "https://t.me/test", "path"

    monkeypatch.setattr("main.create_source_page", fake_create)

    msg = types.Message.model_validate(
        {
            "message_id": 1,
            "date": 0,
            "chat": {"id": 1, "type": "private"},
            "from": {"id": 1, "is_bot": False, "first_name": "M"},
            "text": f"/addevent_raw Party|{FUTURE_DATE}|18:00|Club",
        }
    )

    await handle_add_event_raw(msg, db, bot)

    async with db.get_session() as session:
        events = (await session.execute(select(Event))).scalars().all()

    assert len(events) == 1
    assert events[0].title == "Party"
    assert events[0].telegraph_url == "https://t.me/test"


@pytest.mark.asyncio
async def test_month_page_sync(tmp_path: Path, monkeypatch):
    db = Database(str(tmp_path / "db.sqlite"))
    await db.init()
    bot = DummyBot("123:abc")

    async def fake_create(title, text, source, html_text=None, media=None, ics_url=None, db=None):
        return "https://t.me/test", "path"

    called = {}

    async def fake_sync(db_obj, month):
        called["month"] = month

    monkeypatch.setattr("main.create_source_page", fake_create)
    monkeypatch.setattr("main.sync_month_page", fake_sync)

    msg = types.Message.model_validate(
        {
            "message_id": 1,
            "date": 0,
            "chat": {"id": 1, "type": "private"},
            "from": {"id": 1, "is_bot": False, "first_name": "M"},
            "text": "/addevent_raw Party|2025-07-16|18:00|Club",
        }
    )

    await handle_add_event_raw(msg, db, bot)

    assert called.get("month") == "2025-07"


@pytest.mark.asyncio
async def test_weekend_page_sync(tmp_path: Path, monkeypatch):
    db = Database(str(tmp_path / "db.sqlite"))
    await db.init()
    bot = DummyBot("123:abc")

    async def fake_create(title, text, source, html_text=None, media=None, ics_url=None, db=None):
        return "url", "p"

    called = {}

    async def fake_month(db_obj, month):
        called["month"] = month

    async def fake_weekend(db_obj, start, update_links=True):
        called["weekend"] = start

    monkeypatch.setattr("main.create_source_page", fake_create)
    monkeypatch.setattr("main.sync_month_page", fake_month)
    monkeypatch.setattr("main.sync_weekend_page", fake_weekend)

    msg = types.Message.model_validate(
        {
            "message_id": 1,
            "date": 0,
            "chat": {"id": 1, "type": "private"},
            "from": {"id": 1, "is_bot": False, "first_name": "M"},
            "text": "/addevent_raw Party|2025-07-12|18:00|Club",
        }
    )

    await handle_add_event_raw(msg, db, bot)

    assert called.get("weekend") == "2025-07-12"


@pytest.mark.asyncio
async def test_add_event_raw_update(tmp_path: Path, monkeypatch):
    db = Database(str(tmp_path / "db.sqlite"))
    await db.init()
    bot = DummyBot("123:abc")

    async def fake_create(title, text, source, html_text=None, media=None, ics_url=None, db=None):
        return "https://t.me/test", "path"

    monkeypatch.setattr("main.create_source_page", fake_create)

    msg1 = types.Message.model_validate(
        {
            "message_id": 1,
            "date": 0,
            "chat": {"id": 1, "type": "private"},
            "from": {"id": 1, "is_bot": False, "first_name": "M"},
            "text": "/addevent_raw Party|2025-07-16|18:00|Club",
        }
    )
    await handle_add_event_raw(msg1, db, bot)

    msg2 = types.Message.model_validate(
        {
            "message_id": 2,
            "date": 0,
            "chat": {"id": 1, "type": "private"},
            "from": {"id": 1, "is_bot": False, "first_name": "M"},
            "text": "/addevent_raw Party show|2025-07-16|18:00|Club",
        }
    )
    await handle_add_event_raw(msg2, db, bot)

    async with db.get_session() as session:
        events = (await session.execute(select(Event))).scalars().all()

    assert len(events) == 1
    assert events[0].title == "Party show"


@pytest.mark.asyncio
async def test_edit_event(tmp_path: Path, monkeypatch):
    db = Database(str(tmp_path / "db.sqlite"))
    await db.init()
    bot = DummyBot("123:abc")

    async def fake_create(title, text, source, html_text=None, media=None, ics_url=None, db=None):
        return "https://t.me/test", "path"

    monkeypatch.setattr("main.create_source_page", fake_create)

    msg = types.Message.model_validate(
        {
            "message_id": 1,
            "date": 0,
            "chat": {"id": 1, "type": "private"},
            "from": {"id": 1, "is_bot": False, "first_name": "M"},
            "text": "/addevent_raw Party|2025-07-16|18:00|Club",
        }
    )
    await handle_add_event_raw(msg, db, bot)

    async with db.get_session() as session:
        event = (await session.execute(select(Event))).scalars().first()

    editing_sessions[1] = (event.id, "title")
    edit_msg = types.Message.model_validate(
        {
            "message_id": 2,
            "date": 0,
            "chat": {"id": 1, "type": "private"},
            "from": {"id": 1, "is_bot": False, "first_name": "M"},
            "text": "New Title",
        }
    )
    await handle_edit_message(edit_msg, db, bot)

    async with db.get_session() as session:
        updated = await session.get(Event, event.id)
    assert updated.title == "New Title"


@pytest.mark.asyncio
async def test_edit_remove_ticket_link(tmp_path: Path, monkeypatch):
    db = Database(str(tmp_path / "db.sqlite"))
    await db.init()
    bot = DummyBot("123:abc")

    async def fake_create(title, text, source, html_text=None, media=None, ics_url=None, db=None):
        return "https://t.me/test", "path"

    monkeypatch.setattr("main.create_source_page", fake_create)

    msg = types.Message.model_validate(
        {
            "message_id": 1,
            "date": 0,
            "chat": {"id": 1, "type": "private"},
            "from": {"id": 1, "is_bot": False, "first_name": "M"},
            "text": "/addevent_raw Party|2025-07-16|18:00|Club",
        }
    )
    await handle_add_event_raw(msg, db, bot)

    async with db.get_session() as session:
        event = (await session.execute(select(Event))).scalars().first()
        event.ticket_link = "https://reg"
        await session.commit()

    editing_sessions[1] = (event.id, "ticket_link")
    edit_msg = types.Message.model_validate(
        {
            "message_id": 2,
            "date": 0,
            "chat": {"id": 1, "type": "private"},
            "from": {"id": 1, "is_bot": False, "first_name": "M"},
            "text": "-",
        }
    )
    await handle_edit_message(edit_msg, db, bot)

    async with db.get_session() as session:
        updated = await session.get(Event, event.id)
    assert updated.ticket_link is None


@pytest.mark.asyncio
async def test_edit_event_forwarded(tmp_path: Path, monkeypatch):
    db = Database(str(tmp_path / "db.sqlite"))
    await db.init()
    bot = DummyBot("123:abc")

    async def fake_create(title, text, source, html_text=None, media=None, ics_url=None, db=None):
        return "https://t.me/test", "path"

    monkeypatch.setattr("main.create_source_page", fake_create)

    msg = types.Message.model_validate(
        {
            "message_id": 1,
            "date": 0,
            "chat": {"id": 1, "type": "private"},
            "from": {"id": 1, "is_bot": False, "first_name": "M"},
            "text": "/addevent_raw Party|2025-07-16|18:00|Club",
        }
    )
    await handle_add_event_raw(msg, db, bot)

    async with db.get_session() as session:
        event = (await session.execute(select(Event))).scalars().first()

    editing_sessions[1] = (event.id, "title")
    edit_msg = types.Message.model_validate(
        {
            "message_id": 2,
            "date": 0,
            "chat": {"id": 1, "type": "private"},
            "from": {"id": 1, "is_bot": False, "first_name": "M"},
            "caption": "Forwarded Title",
            "forward_from_chat": {"id": -100123, "type": "channel"},
            "forward_from_message_id": 5,
        }
    )
    await handle_edit_message(edit_msg, db, bot)

    async with db.get_session() as session:
        updated = await session.get(Event, event.id)
    assert updated.title == "Forwarded Title"


@pytest.mark.asyncio
async def test_edit_boolean_fields(tmp_path: Path, monkeypatch):
    db = Database(str(tmp_path / "db.sqlite"))
    await db.init()
    bot = DummyBot("123:abc")

    async def fake_create(title, text, source, html_text=None, media=None, ics_url=None, db=None):
        return "https://t.me/test", "path"

    monkeypatch.setattr("main.create_source_page", fake_create)

    msg = types.Message.model_validate(
        {
            "message_id": 1,
            "date": 0,
            "chat": {"id": 1, "type": "private"},
            "from": {"id": 1, "is_bot": False, "first_name": "M"},
            "text": "/addevent_raw Party|2025-07-16|18:00|Club",
        }
    )
    await handle_add_event_raw(msg, db, bot)

    async with db.get_session() as session:
        event = (await session.execute(select(Event))).scalars().first()

    editing_sessions[1] = (event.id, "is_free")
    edit_msg = types.Message.model_validate(
        {
            "message_id": 2,
            "date": 0,
            "chat": {"id": 1, "type": "private"},
            "from": {"id": 1, "is_bot": False, "first_name": "M"},
            "text": "yes",
        }
    )
    await handle_edit_message(edit_msg, db, bot)

    editing_sessions[1] = (event.id, "pushkin_card")
    edit_msg2 = types.Message.model_validate(
        {
            "message_id": 3,
            "date": 0,
            "chat": {"id": 1, "type": "private"},
            "from": {"id": 1, "is_bot": False, "first_name": "M"},
            "text": "true",
        }
    )
    await handle_edit_message(edit_msg2, db, bot)

    async with db.get_session() as session:
        updated = await session.get(Event, event.id)

    assert updated.is_free is True
    assert updated.pushkin_card is True


@pytest.mark.asyncio
async def test_events_list(tmp_path: Path, monkeypatch):
    db = Database(str(tmp_path / "db.sqlite"))
    await db.init()
    bot = DummyBot("123:abc")

    async def fake_create(title, text, source, html_text=None, media=None, ics_url=None, db=None):
        return "https://t.me/test", "path"

    monkeypatch.setattr("main.create_source_page", fake_create)

    start_msg = types.Message.model_validate(
        {
            "message_id": 1,
            "date": 0,
            "chat": {"id": 1, "type": "private"},
            "from": {"id": 1, "is_bot": False, "first_name": "A"},
            "text": "/start",
        }
    )
    await handle_start(start_msg, db, bot)

    add_msg = types.Message.model_validate(
        {
            "message_id": 2,
            "date": 0,
            "chat": {"id": 1, "type": "private"},
            "from": {"id": 1, "is_bot": False, "first_name": "A"},
            "text": f"/addevent_raw Party|{FUTURE_DATE}|18:00|Club",
        }
    )
    await handle_add_event_raw(add_msg, db, bot)

    bot.messages.clear()
    list_msg = types.Message.model_validate(
        {
            "message_id": 3,
            "date": 0,
            "chat": {"id": 1, "type": "private"},
            "from": {"id": 1, "is_bot": False, "first_name": "A"},
            "text": f"/events {FUTURE_DATE}",
        }
    )

    await handle_events(list_msg, db, bot)

    assert bot.messages
    text = bot.messages[-1][1]
    expected_date = date.fromisoformat(FUTURE_DATE).strftime("%d.%m.%Y")
    assert f"Events on {expected_date}" in text
    assert "1. Party" in text
    assert "18:00 Club" in text  # location no city
    assert "исходное: https://t.me/test" in text


@pytest.mark.asyncio
async def test_events_russian_date_current_year(tmp_path: Path, monkeypatch):
    db = Database(str(tmp_path / "db.sqlite"))
    await db.init()
    bot = DummyBot("123:abc")

    async def fake_create(title, text, source, html_text=None, media=None, ics_url=None, db=None):
        return "u", "p"

    monkeypatch.setattr("main.create_source_page", fake_create)

    start_msg = types.Message.model_validate(
        {
            "message_id": 1,
            "date": 0,
            "chat": {"id": 1, "type": "private"},
            "from": {"id": 1, "is_bot": False, "first_name": "A"},
            "text": "/start",
        }
    )
    await handle_start(start_msg, db, bot)

    add_msg = types.Message.model_validate(
        {
            "message_id": 2,
            "date": 0,
            "chat": {"id": 1, "type": "private"},
            "from": {"id": 1, "is_bot": False, "first_name": "A"},
            "text": "/addevent_raw Party|2025-08-02|18:00|Club",
        }
    )
    await handle_add_event_raw(add_msg, db, bot)

    class FakeDate(date):
        @classmethod
        def today(cls):
            return date(2025, 7, 15)

    class FakeDatetime(datetime):
        @classmethod
        def now(cls, tz=None):
            return datetime(2025, 7, 15, 12, 0, tzinfo=tz)

    monkeypatch.setattr(main, "date", FakeDate)
    monkeypatch.setattr(main, "datetime", FakeDatetime)

    bot.messages.clear()
    list_msg = types.Message.model_validate(
        {
            "message_id": 3,
            "date": 0,
            "chat": {"id": 1, "type": "private"},
            "from": {"id": 1, "is_bot": False, "first_name": "A"},
            "text": "/events 2 августа",
        }
    )

    await handle_events(list_msg, db, bot)

    assert bot.messages
    text = bot.messages[-1][1]
    assert "02.08.2025" in text


@pytest.mark.asyncio
async def test_events_russian_date_next_year(tmp_path: Path, monkeypatch):
    db = Database(str(tmp_path / "db.sqlite"))
    await db.init()
    bot = DummyBot("123:abc")

    async def fake_create(title, text, source, html_text=None, media=None, ics_url=None, db=None):
        return "u", "p"

    monkeypatch.setattr("main.create_source_page", fake_create)

    start_msg = types.Message.model_validate(
        {
            "message_id": 1,
            "date": 0,
            "chat": {"id": 1, "type": "private"},
            "from": {"id": 1, "is_bot": False, "first_name": "A"},
            "text": "/start",
        }
    )
    await handle_start(start_msg, db, bot)

    add_msg = types.Message.model_validate(
        {
            "message_id": 2,
            "date": 0,
            "chat": {"id": 1, "type": "private"},
            "from": {"id": 1, "is_bot": False, "first_name": "A"},
            "text": "/addevent_raw Party|2026-09-05|18:00|Club",
        }
    )
    await handle_add_event_raw(add_msg, db, bot)

    class FakeDate(date):
        @classmethod
        def today(cls):
            return date(2025, 10, 10)

    class FakeDatetime(datetime):
        @classmethod
        def now(cls, tz=None):
            return datetime(2025, 10, 10, 12, 0, tzinfo=tz)

    monkeypatch.setattr(main, "date", FakeDate)
    monkeypatch.setattr(main, "datetime", FakeDatetime)

    bot.messages.clear()
    list_msg = types.Message.model_validate(
        {
            "message_id": 3,
            "date": 0,
            "chat": {"id": 1, "type": "private"},
            "from": {"id": 1, "is_bot": False, "first_name": "A"},
            "text": "/events 5 сентября",
        }
    )

    await handle_events(list_msg, db, bot)

    assert bot.messages
    text = bot.messages[-1][1]
    assert "05.09.2026" in text


@pytest.mark.asyncio
async def test_ask4o_admin(tmp_path: Path, monkeypatch):
    db = Database(str(tmp_path / "db.sqlite"))
    await db.init()
    bot = DummyBot("123:abc")

    start_msg = types.Message.model_validate(
        {
            "message_id": 1,
            "date": 0,
            "chat": {"id": 1, "type": "private"},
            "from": {"id": 1, "is_bot": False, "first_name": "A"},
            "text": "/start",
        }
    )
    await handle_start(start_msg, db, bot)

    called = {}

    async def fake_ask(text: str) -> str:
        called["text"] = text
        return "ok"

    monkeypatch.setattr("main.ask_4o", fake_ask)

    msg = types.Message.model_validate(
        {
            "message_id": 2,
            "date": 0,
            "chat": {"id": 1, "type": "private"},
            "from": {"id": 1, "is_bot": False, "first_name": "A"},
            "text": "/ask4o hello",
        }
    )

    await handle_ask_4o(msg, db, bot)

    assert called.get("text") == "hello"


@pytest.mark.asyncio
async def test_ask4o_not_admin(tmp_path: Path, monkeypatch):
    db = Database(str(tmp_path / "db.sqlite"))
    await db.init()
    bot = DummyBot("123:abc")

    called = False

    async def fake_ask(text: str) -> str:
        nonlocal called
        called = True
        return "ok"

    monkeypatch.setattr("main.ask_4o", fake_ask)

    msg = types.Message.model_validate(
        {
            "message_id": 1,
            "date": 0,
            "chat": {"id": 2, "type": "private"},
            "from": {"id": 2, "is_bot": False, "first_name": "B"},
            "text": "/ask4o hi",
        }
    )

    await handle_ask_4o(msg, db, bot)

    assert called is False


@pytest.mark.asyncio
async def test_parse_event_includes_date(monkeypatch):
    called = {}

    class DummySession:
        async def __aenter__(self):
            return self

        async def __aexit__(self, exc_type, exc, tb):
            pass

        async def post(self, url, json=None, headers=None):
            called["payload"] = json

            class Resp:
                def raise_for_status(self):
                    pass

                async def json(self):
                    return {"choices": [{"message": {"content": "{}"}}]}

            return Resp()

    monkeypatch.setenv("FOUR_O_TOKEN", "x")
    monkeypatch.setattr("main.ClientSession", DummySession)

    await parse_event_via_4o("text")

    assert "Today is" in called["payload"]["messages"][1]["content"]


@pytest.mark.asyncio
async def test_telegraph_test(monkeypatch, capsys):
    class DummyTG:
        def __init__(self, access_token=None):
            self.access_token = access_token

        def create_page(self, title, html_content=None, **_):
            return {"url": "https://telegra.ph/test", "path": "test"}

        def edit_page(self, path, title, html_content):
            pass

    monkeypatch.setenv("TELEGRAPH_TOKEN", "t")
    monkeypatch.setattr(
        "main.Telegraph",
        lambda access_token=None, domain=None: DummyTG(access_token),
    )

    await telegraph_test()
    captured = capsys.readouterr()
    assert "Created https://telegra.ph/test" in captured.out
    assert "Edited https://telegra.ph/test" in captured.out


@pytest.mark.asyncio
async def test_create_source_page_photo(monkeypatch):
    class DummyTG:
        def __init__(self, access_token=None):
            self.access_token = access_token
            self.upload_called = False

        def upload_file(self, f):
            self.upload_called = True

        def create_page(self, title, html_content=None, **_):
            assert "<img" not in html_content
            return {"url": "https://telegra.ph/test", "path": "test"}

    monkeypatch.setenv("TELEGRAPH_TOKEN", "t")
    monkeypatch.setattr(
        "main.Telegraph", lambda access_token=None, domain=None: DummyTG(access_token)
    )

    res = await main.create_source_page(
        "Title", "text", None, media=(b"img", "photo.jpg")
    )
    assert res == ("https://telegra.ph/test", "test", "disabled", 0)


@pytest.mark.asyncio
async def test_create_source_page_photo_catbox(monkeypatch):
    class DummyTG:
        def __init__(self, access_token=None):
            self.access_token = access_token

        def create_page(self, title, html_content=None, **_):
            assert "<img" in html_content
            return {"url": "https://telegra.ph/test", "path": "test"}

    class DummyResp:
        status = 200

        async def text(self):
            return "https://files.catbox.moe/img.jpg"

        async def __aenter__(self):
            return self

        async def __aexit__(self, exc_type, exc, tb):
            return False

    class DummySession:
        def __init__(self, *_, **__):
            self.post_called = False

        async def __aenter__(self):
            return self

        async def __aexit__(self, exc_type, exc, tb):
            return False

        def post(self, url, data=None):
            self.post_called = True
            return DummyResp()

    monkeypatch.setenv("TELEGRAPH_TOKEN", "t")
    monkeypatch.setattr(
        "main.Telegraph", lambda access_token=None, domain=None: DummyTG(access_token)
    )
    monkeypatch.setattr(main, "ClientSession", DummySession)
    monkeypatch.setattr(main, "CATBOX_ENABLED", True)
    monkeypatch.setattr(main, "imghdr", type("X", (), {"what": lambda *a, **k: "jpeg"}))

    res = await main.create_source_page(
        "Title", "text", None, media=(b"img", "photo.jpg")
    )
    assert res == ("https://telegra.ph/test", "test", "ok", 1)


@pytest.mark.asyncio
async def test_create_source_page_normalizes_hashtags(monkeypatch):
    class DummyTG:
        def __init__(self, access_token=None):
            self.access_token = access_token

        def create_page(self, title, html_content=None, **_):
            assert "#1_августа" not in html_content
            assert "1 августа" in html_content
            return {"url": "https://telegra.ph/test", "path": "test"}

    monkeypatch.setenv("TELEGRAPH_TOKEN", "t")
    monkeypatch.setattr(
        "main.Telegraph", lambda access_token=None, domain=None: DummyTG(access_token)
    )

    res = await main.create_source_page("Title", "#1_августа text", None)
    assert res == ("https://telegra.ph/test", "test", "", 0)


def test_get_telegraph_token_creates(tmp_path, monkeypatch):
    class DummyTG:
        def create_account(self, short_name):
            return {"access_token": "abc"}

    monkeypatch.delenv("TELEGRAPH_TOKEN", raising=False)
    monkeypatch.setattr(main, "Telegraph", lambda: DummyTG())
    monkeypatch.setattr(main, "TELEGRAPH_TOKEN_FILE", str(tmp_path / "token.txt"))

    token = get_telegraph_token()
    assert token == "abc"
    assert (tmp_path / "token.txt").read_text() == "abc"


def test_get_telegraph_token_env(monkeypatch):
    monkeypatch.setenv("TELEGRAPH_TOKEN", "zzz")
    token = get_telegraph_token()
    assert token == "zzz"


@pytest.mark.asyncio
async def test_addevent_caption_photo(tmp_path: Path, monkeypatch):
    db = Database(str(tmp_path / "db.sqlite"))
    await db.init()
    bot = DummyBot("123:abc")

    async def fake_parse(text: str) -> list[dict]:
        return [
            {
                "title": "T",
                "short_description": "d",
                "date": FUTURE_DATE,
                "time": "18:00",
                "location_name": "Hall",
            }
        ]

    captured = {}

    async def fake_create(title, text, source, html_text=None, media=None, ics_url=None, db=None):
        captured["media"] = media
        return "u", "p"

    monkeypatch.setattr("main.parse_event_via_4o", fake_parse)
    monkeypatch.setattr("main.create_source_page", fake_create)

    msg = types.Message.model_validate(
        {
            "message_id": 1,
            "date": 0,
            "chat": {"id": 1, "type": "private"},
            "from": {"id": 1, "is_bot": False, "first_name": "A"},
            "caption": "/addevent text",
            "photo": [
                {
                    "file_id": "f1",
                    "file_unique_id": "u1",
                    "width": 100,
                    "height": 100,
                }
            ],
        }
    )

    await handle_add_event(msg, db, bot)

    assert captured["media"] == [(b"img", "photo.jpg")]


@pytest.mark.asyncio
async def test_addevent_strips_command(tmp_path: Path, monkeypatch):
    db = Database(str(tmp_path / "db.sqlite"))
    await db.init()
    bot = DummyBot("123:abc")

    async def fake_parse(text: str) -> list[dict]:
        return [
            {
                "title": "T",
                "short_description": "d",
                "date": FUTURE_DATE,
                "time": "18:00",
                "location_name": "Hall",
            }
        ]

    captured = {}

    async def fake_create(title, text, source, html_text=None, media=None, ics_url=None, db=None):
        captured["text"] = text
        captured["html"] = html_text
        return "u", "p"

    monkeypatch.setattr("main.parse_event_via_4o", fake_parse)
    monkeypatch.setattr("main.create_source_page", fake_create)

    msg = types.Message.model_validate(
        {
            "message_id": 1,
            "date": 0,
            "chat": {"id": 1, "type": "private"},
            "from": {"id": 1, "is_bot": False, "first_name": "A"},
            "text": "/addevent\nSome info",
        }
    )

    await handle_add_event(msg, db, bot)

    assert captured["text"] == "Some info"
    assert captured["html"] == "Some info"


@pytest.mark.asyncio
async def test_forward_add_event(tmp_path: Path, monkeypatch):
    db = Database(str(tmp_path / "db.sqlite"))
    await db.init()
    bot = DummyBot("123:abc")

    async def fake_parse(text: str) -> list[dict]:
        return [
            {
                "title": "Forwarded",
                "short_description": "desc",
                "date": "2025-07-16",
                "time": "18:00",
                "location_name": "Club",
            }
        ]

    async def fake_create(title, text, source, html_text=None, media=None, ics_url=None, db=None):
        return "https://t.me/page", "p"

    monkeypatch.setattr("main.parse_event_via_4o", fake_parse)
    monkeypatch.setattr("main.create_source_page", fake_create)

    start_msg = types.Message.model_validate(
        {
            "message_id": 1,
            "date": 0,
            "chat": {"id": 1, "type": "private"},
            "from": {"id": 1, "is_bot": False, "first_name": "A"},
            "text": "/start",
        }
    )
    await handle_start(start_msg, db, bot)

    upd = DummyUpdate(-100123, "Chan")
    await main.handle_my_chat_member(upd, db)

    async with db.get_session() as session:
        ch = await session.get(main.Channel, -100123)
        ch.is_registered = True
        await session.commit()

    fwd_msg = types.Message.model_validate(
        {
            "message_id": 3,
            "date": 0,
            "forward_date": 0,
            "forward_from_chat": {"id": -100123, "type": "channel", "username": "chan"},
            "forward_from_message_id": 10,
            "chat": {"id": 1, "type": "private"},
            "from": {"id": 1, "is_bot": False, "first_name": "A"},
            "text": "Some text",
        }
    )

    await main.handle_forwarded(fwd_msg, db, bot)

    async with db.get_session() as session:
        ev = (await session.execute(select(Event))).scalars().first()

    assert ev.source_post_url == "https://t.me/chan/10"


@pytest.mark.asyncio
async def test_forward_add_event_origin(tmp_path: Path, monkeypatch):
    db = Database(str(tmp_path / "db.sqlite"))
    await db.init()
    bot = DummyBot("123:abc")

    async def fake_parse(text: str) -> list[dict]:
        return [
            {
                "title": "Forwarded",
                "short_description": "desc",
                "date": "2025-07-16",
                "time": "18:00",
                "location_name": "Club",
            }
        ]

    async def fake_create(title, text, source, html_text=None, media=None, ics_url=None, db=None):
        return "https://t.me/page", "p"

    monkeypatch.setattr("main.parse_event_via_4o", fake_parse)
    monkeypatch.setattr("main.create_source_page", fake_create)

    start_msg = types.Message.model_validate(
        {
            "message_id": 1,
            "date": 0,
            "chat": {"id": 1, "type": "private"},
            "from": {"id": 1, "is_bot": False, "first_name": "A"},
            "text": "/start",
        }
    )
    await handle_start(start_msg, db, bot)

    upd = DummyUpdate(-100123, "Chan")
    await main.handle_my_chat_member(upd, db)

    async with db.get_session() as session:
        ch = await session.get(main.Channel, -100123)
        ch.is_registered = True
        await session.commit()

    fwd_msg = types.Message.model_validate(
        {
            "message_id": 3,
            "date": 0,
            "forward_origin": {
                "type": "messageOriginChannel",
                "chat": {"id": -100123, "type": "channel", "username": "chan"},
                "message_id": 10,
                "date": 0,
            },
            "chat": {"id": 1, "type": "private"},
            "from": {"id": 1, "is_bot": False, "first_name": "A"},
            "text": "Some text",
        }
    )

    await main.handle_forwarded(fwd_msg, db, bot)

    async with db.get_session() as session:
        ev = (await session.execute(select(Event))).scalars().first()

    assert ev.source_post_url == "https://t.me/chan/10"


@pytest.mark.asyncio
async def test_forward_add_event_photo(tmp_path: Path, monkeypatch):
    db = Database(str(tmp_path / "db.sqlite"))
    await db.init()
    bot = DummyBot("123:abc")

    async def fake_parse(text: str) -> list[dict]:
        return [
            {
                "title": "Forwarded",
                "short_description": "desc",
                "date": FUTURE_DATE,
                "time": "18:00",
                "location_name": "Club",
            }
        ]

    captured = {}

    async def fake_add(db2, text, source_link, html_text=None, media=None, **kwargs):
        captured["media"] = media
        return []

    monkeypatch.setattr("main.parse_event_via_4o", fake_parse)
    monkeypatch.setattr("main.add_events_from_text", fake_add)

    start_msg = types.Message.model_validate(
        {
            "message_id": 1,
            "date": 0,
            "chat": {"id": 1, "type": "private"},
            "from": {"id": 1, "is_bot": False, "first_name": "A"},
            "text": "/start",
        }
    )
    await handle_start(start_msg, db, bot)

    upd = DummyUpdate(-100123, "Chan")
    await main.handle_my_chat_member(upd, db)

    async with db.get_session() as session:
        ch = await session.get(main.Channel, -100123)
        ch.is_registered = True
        await session.commit()

    fwd_msg = types.Message.model_validate(
        {
            "message_id": 3,
            "date": 0,
            "forward_date": 0,
            "forward_from_chat": {"id": -100123, "type": "channel", "username": "chan"},
            "forward_from_message_id": 10,
            "chat": {"id": 1, "type": "private"},
            "from": {"id": 1, "is_bot": False, "first_name": "A"},
            "text": "Some text",
            "photo": [
                {
                    "file_id": "f2",
                    "file_unique_id": "u2",
                    "width": 50,
                    "height": 50,
                }
            ],
        }
    )

    await main.handle_forwarded(fwd_msg, db, bot)

    assert captured["media"] == [(b"img", "photo.jpg")]


@pytest.mark.asyncio
async def test_forward_unregistered(tmp_path: Path, monkeypatch):
    db = Database(str(tmp_path / "db.sqlite"))
    await db.init()
    bot = DummyBot("123:abc")

    async def fake_parse(text: str) -> list[dict]:
        return [
            {
                "title": "Fwd",
                "short_description": "d",
                "date": "2025-07-16",
                "time": "18:00",
                "location_name": "Club",
            }
        ]

    async def fake_create(title, text, source, html_text=None, media=None, ics_url=None, db=None):
        return "https://t.me/page", "p"

    monkeypatch.setattr("main.parse_event_via_4o", fake_parse)
    monkeypatch.setattr("main.create_source_page", fake_create)

    start_msg = types.Message.model_validate(
        {
            "message_id": 1,
            "date": 0,
            "chat": {"id": 1, "type": "private"},
            "from": {"id": 1, "is_bot": False, "first_name": "A"},
            "text": "/start",
        }
    )
    await handle_start(start_msg, db, bot)

    upd = DummyUpdate(-100123, "Chan")
    await main.handle_my_chat_member(upd, db)

    fwd_msg = types.Message.model_validate(
        {
            "message_id": 2,
            "date": 0,
            "forward_date": 0,
            "forward_from_chat": {"id": -100123, "type": "channel", "username": "chan"},
            "forward_from_message_id": 10,
            "chat": {"id": 1, "type": "private"},
            "from": {"id": 1, "is_bot": False, "first_name": "A"},
            "text": "Some text",
        }
    )

    await main.handle_forwarded(fwd_msg, db, bot)

    async with db.get_session() as session:
        ev = (await session.execute(select(Event))).scalars().first()

    assert ev.source_post_url is None


@pytest.mark.asyncio
async def test_media_group_caption_first(tmp_path: Path, monkeypatch):
    db = Database(str(tmp_path / "db.sqlite"))
    await db.init()
    bot = DummyBot("123:abc")

    async def fake_parse(text: str) -> list[dict]:
        return [
            {
                "title": "MG",
                "short_description": "d",
                "date": "2025-07-16",
                "time": "18:00",
                "location_name": "Club",
            }
        ]

    async def fake_create(title, text, source, html_text=None, media=None, ics_url=None, db=None):
        return "https://t.me/page", "p"

    monkeypatch.setattr("main.parse_event_via_4o", fake_parse)
    monkeypatch.setattr("main.create_source_page", fake_create)

    start_msg = types.Message.model_validate(
        {
            "message_id": 1,
            "date": 0,
            "chat": {"id": 1, "type": "private"},
            "from": {"id": 1, "is_bot": False, "first_name": "A"},
            "text": "/start",
        }
    )
    await handle_start(start_msg, db, bot)

    upd = DummyUpdate(-100123, "Chan")
    await main.handle_my_chat_member(upd, db)

    async with db.get_session() as session:
        ch = await session.get(main.Channel, -100123)
        ch.is_registered = True
        await session.commit()

    msg1 = types.Message.model_validate(
        {
            "message_id": 2,
            "date": 0,
            "forward_date": 0,
            "media_group_id": "g1",
            "forward_from_chat": {"id": -100123, "type": "channel", "username": "chan"},
            "forward_from_message_id": 10,
            "chat": {"id": 1, "type": "private"},
            "from": {"id": 1, "is_bot": False, "first_name": "A"},
            "caption": "Announce",
        }
    )
    await main.handle_forwarded(msg1, db, bot)

    msg2 = types.Message.model_validate(
        {
            "message_id": 3,
            "date": 0,
            "forward_date": 0,
            "media_group_id": "g1",
            "forward_from_chat": {"id": -100123, "type": "channel", "username": "chan"},
            "forward_from_message_id": 11,
            "chat": {"id": 1, "type": "private"},
            "from": {"id": 1, "is_bot": False, "first_name": "A"},
        }
    )
    await main.handle_forwarded(msg2, db, bot)

    async with db.get_session() as session:
        ev = (await session.execute(select(Event))).scalars().first()

    assert ev.title == "MG"
    assert ev.source_post_url == "https://t.me/chan/10"


@pytest.mark.asyncio
async def test_media_group_caption_last(tmp_path: Path, monkeypatch):
    db = Database(str(tmp_path / "db.sqlite"))
    await db.init()
    bot = DummyBot("123:abc")

    async def fake_parse(text: str) -> list[dict]:
        return [
            {
                "title": "MG",
                "short_description": "d",
                "date": "2025-07-16",
                "time": "18:00",
                "location_name": "Club",
            }
        ]

    async def fake_create(title, text, source, html_text=None, media=None, ics_url=None, db=None):
        return "https://t.me/page", "p"

    monkeypatch.setattr("main.parse_event_via_4o", fake_parse)
    monkeypatch.setattr("main.create_source_page", fake_create)

    start_msg = types.Message.model_validate(
        {
            "message_id": 1,
            "date": 0,
            "chat": {"id": 1, "type": "private"},
            "from": {"id": 1, "is_bot": False, "first_name": "A"},
            "text": "/start",
        }
    )
    await handle_start(start_msg, db, bot)

    upd = DummyUpdate(-100123, "Chan")
    await main.handle_my_chat_member(upd, db)

    async with db.get_session() as session:
        ch = await session.get(main.Channel, -100123)
        ch.is_registered = True
        await session.commit()

    msg1 = types.Message.model_validate(
        {
            "message_id": 2,
            "date": 0,
            "forward_date": 0,
            "media_group_id": "g2",
            "forward_from_chat": {"id": -100123, "type": "channel", "username": "chan"},
            "forward_from_message_id": 10,
            "chat": {"id": 1, "type": "private"},
            "from": {"id": 1, "is_bot": False, "first_name": "A"},
        }
    )
    await main.handle_forwarded(msg1, db, bot)

    msg2 = types.Message.model_validate(
        {
            "message_id": 3,
            "date": 0,
            "forward_date": 0,
            "media_group_id": "g2",
            "forward_from_chat": {"id": -100123, "type": "channel", "username": "chan"},
            "forward_from_message_id": 11,
            "chat": {"id": 1, "type": "private"},
            "from": {"id": 1, "is_bot": False, "first_name": "A"},
            "caption": "Announce",
        }
    )
    await main.handle_forwarded(msg2, db, bot)

    async with db.get_session() as session:
        evs = (await session.execute(select(Event))).scalars().all()

    assert len(evs) == 1
    assert evs[0].source_post_url == "https://t.me/chan/11"


@pytest.mark.asyncio
async def test_mark_free(tmp_path: Path, monkeypatch):
    db = Database(str(tmp_path / "db.sqlite"))
    await db.init()
    bot = DummyBot("123:abc")

    async def fake_create(title, text, source, html_text=None, media=None, ics_url=None, db=None):
        return "https://t.me/test", "path"

    monkeypatch.setattr("main.create_source_page", fake_create)

    msg = types.Message.model_validate(
        {
            "message_id": 1,
            "date": 0,
            "chat": {"id": 1, "type": "private"},
            "from": {"id": 1, "is_bot": False, "first_name": "M"},
            "text": "/addevent_raw Party|2025-07-16|18:00|Club",
        }
    )
    await handle_add_event_raw(msg, db, bot)

    async with db.get_session() as session:
        event = (await session.execute(select(Event))).scalars().first()

    cb = types.CallbackQuery.model_validate(
        {
            "id": "c1",
            "from": {"id": 1, "is_bot": False, "first_name": "M"},
            "chat_instance": "1",
            "data": f"markfree:{event.id}",
            "message": {
                "message_id": 2,
                "date": 0,
                "chat": {"id": 1, "type": "private"},
            },
        }
    ).as_(bot)

    async def dummy_answer(*args, **kwargs):
        return None

    object.__setattr__(cb, "answer", dummy_answer)
    await process_request(cb, db, bot)

    async with db.get_session() as session:
        updated = await session.get(Event, event.id)
    assert updated.is_free is True
    assert bot.edits
    btn = bot.edits[-1][2]["reply_markup"].inline_keyboard[0][0]
    assert btn.text == "\u2705 Бесплатное мероприятие"


@pytest.mark.asyncio
async def test_toggle_silent(tmp_path: Path, monkeypatch):
    db = Database(str(tmp_path / "db.sqlite"))
    await db.init()
    bot = DummyBot("123:abc")

    async def fake_create(title, text, source, html_text=None, media=None, ics_url=None, db=None):
        return "https://t.me/test", "path"

    monkeypatch.setattr("main.create_source_page", fake_create)

    msg = types.Message.model_validate(
        {
            "message_id": 1,
            "date": 0,
            "chat": {"id": 1, "type": "private"},
            "from": {"id": 1, "is_bot": False, "first_name": "M"},
            "text": "/addevent_raw Party|2025-07-16|18:00|Club",
        }
    )
    await handle_add_event_raw(msg, db, bot)

    async with db.get_session() as session:
        event = (await session.execute(select(Event))).scalars().first()

    cb = types.CallbackQuery.model_validate(
        {
            "id": "c2",
            "from": {"id": 1, "is_bot": False, "first_name": "M"},
            "chat_instance": "1",
            "data": f"togglesilent:{event.id}",
            "message": {
                "message_id": 2,
                "date": 0,
                "chat": {"id": 1, "type": "private"},
            },
        }
    ).as_(bot)

    async def dummy_answer(*args, **kwargs):
        return None

    object.__setattr__(cb, "answer", dummy_answer)
    await process_request(cb, db, bot)

    async with db.get_session() as session:
        updated = await session.get(Event, event.id)
    assert updated.silent is True
    assert bot.edits
    btn = bot.edits[-1][2]["reply_markup"].inline_keyboard[0][0]
    assert "Тихий" in btn.text


@pytest.mark.asyncio
async def test_exhibition_listing(tmp_path: Path, monkeypatch):
    db = Database(str(tmp_path / "db.sqlite"))
    await db.init()
    bot = DummyBot("123:abc")

    start_msg = types.Message.model_validate(
        {
            "message_id": 1,
            "date": 0,
            "chat": {"id": 1, "type": "private"},
            "from": {"id": 1, "is_bot": False, "first_name": "A"},
            "text": "/start",
        }
    )
    await handle_start(start_msg, db, bot)

    async def fake_parse(text: str) -> list[dict]:
        return [
            {
                "title": "Expo",
                "short_description": "desc",
                "festival": "",
                "date": "2025-07-10",
                "end_date": "2025-07-20",
                "time": "",
                "location_name": "Hall",
                "location_address": "Addr",
                "city": "Калининград",
                "ticket_price_min": None,
                "ticket_price_max": None,
                "ticket_link": None,
                "event_type": "выставка",
                "emoji": None,
                "is_free": True,
            }
        ]

    monkeypatch.setattr("main.parse_event_via_4o", fake_parse)

    async def fake_create(title, text, source, html_text=None, media=None, ics_url=None, db=None):
        return "url", "p"

    monkeypatch.setattr("main.create_source_page", fake_create)

    add_msg = types.Message.model_validate(
        {
            "message_id": 2,
            "date": 0,
            "chat": {"id": 1, "type": "private"},
            "from": {"id": 1, "is_bot": False, "first_name": "A"},
            "text": "/addevent anything",
        }
    )
    await handle_add_event(add_msg, db, bot)

    evt_msg = types.Message.model_validate(
        {
            "message_id": 3,
            "date": 0,
            "chat": {"id": 1, "type": "private"},
            "from": {"id": 1, "is_bot": False, "first_name": "A"},
            "text": "/events 2025-07-10",
        }
    )
    await handle_events(evt_msg, db, bot)
    assert "(Открытие) Expo" in bot.messages[-1][1]

    evt_msg2 = types.Message.model_validate(
        {
            "message_id": 4,
            "date": 0,
            "chat": {"id": 1, "type": "private"},
            "from": {"id": 1, "is_bot": False, "first_name": "A"},
            "text": "/events 2025-07-20",
        }
    )
    await handle_events(evt_msg2, db, bot)
    assert "(Закрытие) Expo" in bot.messages[-1][1]

    exh_msg = types.Message.model_validate(
        {
            "message_id": 5,
            "date": 0,
            "chat": {"id": 1, "type": "private"},
            "from": {"id": 1, "is_bot": False, "first_name": "A"},
            "text": "/exhibitions",
        }
    )
    await handle_exhibitions(exh_msg, db, bot)
    assert "c 10 июля по 20 июля" in bot.messages[-1][1]


@pytest.mark.asyncio
async def test_multiple_events(tmp_path: Path, monkeypatch):
    db = Database(str(tmp_path / "db.sqlite"))
    await db.init()
    bot = DummyBot("123:abc")

    start_msg = types.Message.model_validate(
        {
            "message_id": 1,
            "date": 0,
            "chat": {"id": 1, "type": "private"},
            "from": {"id": 1, "is_bot": False, "first_name": "A"},
            "text": "/start",
        }
    )
    await handle_start(start_msg, db, bot)

    async def fake_parse(text: str) -> list[dict]:
        return [
            {
                "title": "One",
                "short_description": "d1",
                "date": "2025-07-10",
                "time": "18:00",
                "location_name": "Hall",
            },
            {
                "title": "Two",
                "short_description": "d2",
                "date": "2025-07-11",
                "time": "20:00",
                "location_name": "Hall",
            },
        ]

    async def fake_create(title, text, source, html_text=None, media=None, ics_url=None, db=None):
        return f"url/{title}", title

    monkeypatch.setattr("main.parse_event_via_4o", fake_parse)
    monkeypatch.setattr("main.create_source_page", fake_create)

    add_msg = types.Message.model_validate(
        {
            "message_id": 2,
            "date": 0,
            "chat": {"id": 1, "type": "private"},
            "from": {"id": 1, "is_bot": False, "first_name": "A"},
            "text": "/addevent multi",
        }
    )
    await handle_add_event(add_msg, db, bot)

    async with db.get_session() as session:
        events = (await session.execute(select(Event))).scalars().all()

    assert len(events) == 2
    assert any(e.title == "One" for e in events)
    assert any(e.title == "Two" for e in events)


@pytest.mark.asyncio
async def test_months_command(tmp_path: Path):
    db = Database(str(tmp_path / "db.sqlite"))
    await db.init()
    bot = DummyBot("123:abc")

    async with db.get_session() as session:
        session.add(main.MonthPage(month="2025-07", url="https://t.me/p", path="p"))
        await session.commit()

    start_msg = types.Message.model_validate(
        {
            "message_id": 1,
            "date": 0,
            "chat": {"id": 1, "type": "private"},
            "from": {"id": 1, "is_bot": False, "first_name": "A"},
            "text": "/start",
        }
    )
    await handle_start(start_msg, db, bot)

    msg = types.Message.model_validate(
        {
            "message_id": 2,
            "date": 0,
            "chat": {"id": 1, "type": "private"},
            "from": {"id": 1, "is_bot": False, "first_name": "A"},
            "text": "/pages",
        }
    )

    await main.handle_pages(msg, db, bot)
    assert "2025-07" in bot.messages[-1][1]


@pytest.mark.asyncio
async def test_stats_pages(tmp_path: Path, monkeypatch):
    db = Database(str(tmp_path / "db.sqlite"))
    await db.init()
    bot = DummyBot("123:abc")

    prev_month = (date.today().replace(day=1) - timedelta(days=1)).strftime("%Y-%m")
    prev_weekend = main.next_weekend_start(date.today() - timedelta(days=7))

    cur_month = date.today().strftime("%Y-%m")
    next_month = main.next_month(cur_month)
    cur_weekend = main.next_weekend_start(date.today())
    next_weekend = main.next_weekend_start(cur_weekend + timedelta(days=1))

    async with db.get_session() as session:
        session.add(main.MonthPage(month=prev_month, url="u", path="mp_prev"))
        session.add(main.MonthPage(month=cur_month, url="u2", path="mp_cur"))
        session.add(main.MonthPage(month=next_month, url="u3", path="mp_next"))
        session.add(main.WeekendPage(start=prev_weekend.isoformat(), url="w1", path="wp_prev"))
        session.add(main.WeekendPage(start=cur_weekend.isoformat(), url="w2", path="wp_cur"))
        session.add(main.WeekendPage(start=next_weekend.isoformat(), url="w3", path="wp_next"))

        await session.commit()

    class DummyTG:
        def __init__(self, access_token=None):
            self.access_token = access_token

        def get_views(self, path, **_):

            views = {
                "mp_prev": {"views": 100},
                "mp_cur": {"views": 200},
                "mp_next": {"views": 300},
                "wp_prev": {"views": 10},
                "wp_cur": {"views": 20},
                "wp_next": {"views": 30},
            }
            return views[path]


    monkeypatch.setenv("TELEGRAPH_TOKEN", "t")
    monkeypatch.setattr(
        "main.Telegraph", lambda access_token=None, domain=None: DummyTG(access_token)
    )


    start_msg = types.Message.model_validate({
        "message_id": 1,
        "date": 0,
        "chat": {"id": 1, "type": "private"},
        "from": {"id": 1, "is_bot": False, "first_name": "A"},
        "text": "/start",
    })
    await handle_start(start_msg, db, bot)

    msg = types.Message.model_validate({
        "message_id": 2,
        "date": 0,
        "chat": {"id": 1, "type": "private"},
        "from": {"id": 1, "is_bot": False, "first_name": "A"},
        "text": "/stats",
    })
    await handle_stats(msg, db, bot)


    lines = bot.messages[-1][1].splitlines()
    assert any("100" in l for l in lines)  # previous month
    assert any("10" in l for l in lines)   # previous weekend
    assert any("20" in l for l in lines)   # current weekend
    assert any("300" in l for l in lines)  # future month



@pytest.mark.asyncio
async def test_stats_events(tmp_path: Path, monkeypatch):
    db = Database(str(tmp_path / "db.sqlite"))
    await db.init()
    bot = DummyBot("123:abc")

    prev_month_start = (date.today().replace(day=1) - timedelta(days=1)).replace(day=1)
    event_date = prev_month_start + timedelta(days=1)

    async with db.get_session() as session:
        session.add(
            Event(
                title="A",
                description="d",
                source_text="s",
                date=event_date.isoformat(),
                time="10:00",
                location_name="Hall",
                telegraph_url="http://a",
                telegraph_path="pa",
            )
        )
        session.add(
            Event(
                title="B",
                description="d",
                source_text="s",
                date=event_date.isoformat(),
                time="11:00",
                location_name="Hall",
                telegraph_url="http://b",
                telegraph_path="pb",
            )
        )
        await session.commit()

    class DummyTG:
        def __init__(self, access_token=None):
            pass

        def get_views(self, path, **_):
            return {"pa": {"views": 5}, "pb": {"views": 10}}[path]

    monkeypatch.setenv("TELEGRAPH_TOKEN", "t")

    monkeypatch.setattr(
        "main.Telegraph", lambda access_token=None, domain=None: DummyTG(access_token)
    )


    start_msg = types.Message.model_validate({
        "message_id": 1,
        "date": 0,
        "chat": {"id": 1, "type": "private"},
        "from": {"id": 1, "is_bot": False, "first_name": "A"},
        "text": "/start",
    })
    await handle_start(start_msg, db, bot)

    msg = types.Message.model_validate({
        "message_id": 2,
        "date": 0,
        "chat": {"id": 1, "type": "private"},
        "from": {"id": 1, "is_bot": False, "first_name": "A"},
        "text": "/stats events",
    })
    await handle_stats(msg, db, bot)

    lines = bot.messages[-1][1].splitlines()
    assert lines[0].startswith("http://b")
    assert "10" in lines[0]
    assert "5" in lines[1]


@pytest.mark.asyncio
async def test_build_month_page_content(tmp_path: Path, monkeypatch):
    db = Database(str(tmp_path / "db.sqlite"))
    await db.init()

    async with db.get_session() as session:
        session.add(
            Event(
                title="T",
                description="d",
                source_text="s",
                date="2025-07-16",
                time="18:00",
                location_name="Hall",
                is_free=True,
            )
        )
        await session.commit()

    class FakeDate(date):
        @classmethod
        def today(cls):
            return date(2025, 7, 10)

<<<<<<< HEAD
=======

>>>>>>> 44f951e9
    class FakeDatetime(datetime):
        @classmethod
        def now(cls, tz=None):
            return datetime(2025, 7, 10, 12, 0, tzinfo=tz)

    monkeypatch.setattr(main, "date", FakeDate)
    monkeypatch.setattr(main, "datetime", FakeDatetime)

<<<<<<< HEAD
=======

>>>>>>> 44f951e9
    title, content = await main.build_month_page_content(db, "2025-07")
    assert "июле 2025" in title
    assert "Полюбить Калининград Анонсы" in title
    assert any(n.get("tag") == "br" for n in content)


@pytest.mark.asyncio
async def test_build_weekend_page_content(tmp_path: Path):
    db = Database(str(tmp_path / "db.sqlite"))
    await db.init()

    saturday = main.next_weekend_start(date.today())
    async with db.get_session() as session:
        session.add(
            Event(
                title="W",
                description="d",
                source_text="s",
                date=saturday.isoformat(),
                time="18:00",
                location_name="Hall",
            )
        )
        await session.commit()

    title, content = await main.build_weekend_page_content(db, saturday.isoformat())
    assert "выходных" in title
    assert any(n.get("tag") == "h4" for n in content)
    intro = content[0]
    assert intro.get("tag") == "p"
    link = next(
        c
        for c in intro["children"]
        if isinstance(c, dict) and c.get("tag") == "a"
    )
    assert link.get("attrs", {}).get("href") == "https://t.me/kenigevents"
    assert str(saturday.day) in title

    cross = date(2025, 1, 31)
    async with db.get_session() as session:
        session.add(
            Event(
                title="C",
                description="d",
                source_text="s",
                date=cross.isoformat(),
                time="18:00",
                location_name="Hall",
            )
        )
        await session.commit()

    title2, _ = await main.build_weekend_page_content(db, cross.isoformat())
    assert "31 января" in title2 and "1 февраля" in title2


@pytest.mark.asyncio
async def test_weekend_nav_and_exhibitions(tmp_path: Path):
    db = Database(str(tmp_path / "db.sqlite"))
    await db.init()

    saturday = date(2025, 7, 12)
    next_sat = saturday + timedelta(days=7)
    async with db.get_session() as session:
        session.add(WeekendPage(start=saturday.isoformat(), url="u1", path="p1"))
        session.add(WeekendPage(start=next_sat.isoformat(), url="u2", path="p2"))
        session.add(MonthPage(month="2025-07", url="m1", path="mp1"))
        session.add(MonthPage(month="2025-08", url="m2", path="mp2"))
        session.add(
            Event(
                title="Expo",
                description="d",
                source_text="s",
                date=(saturday - timedelta(days=1)).isoformat(),
                end_date=(saturday + timedelta(days=10)).isoformat(),
                time="10:00",
                location_name="Hall",
                event_type="выставка",
            )
        )
        await session.commit()

    _, content = await main.build_weekend_page_content(db, saturday.isoformat())
    nav_blocks = [
        n
        for n in content
        if n.get("tag") == "h4"
        and any(
            isinstance(c, dict) and c.get("attrs", {}).get("href") == "u2"
            for c in n.get("children", [])
        )
    ]
    assert len(nav_blocks) == 2
    first_block_children = nav_blocks[0]["children"]
    assert not isinstance(first_block_children[0], dict)

    month_link_present = any(
        n.get("tag") == "h4"
        and any(
            isinstance(c, dict) and c.get("attrs", {}).get("href") == "m1"
            for c in n.get("children", [])
        )
        for n in content
    )
    assert month_link_present

    idx_exh = next(
        i
        for i, n in enumerate(content)
        if n.get("tag") == "h3" and "Постоянные" in "".join(n.get("children", []))
    )
    assert content[idx_exh - 1].get("tag") == "p"
    assert content[idx_exh - 2].get("tag") == "br"


@pytest.mark.asyncio
async def test_month_nav_and_exhibitions(tmp_path: Path):
    db = Database(str(tmp_path / "db.sqlite"))
    await db.init()

    async with db.get_session() as session:
        session.add(MonthPage(month="2025-07", url="m1", path="p1"))
        session.add(MonthPage(month="2025-08", url="m2", path="p2"))
        session.add(
            Event(
                title="Expo",
                description="d",
                source_text="s",
                date="2025-07-05",
                end_date="2025-07-20",
                time="10:00",
                location_name="Hall",
                event_type="выставка",
            )
        )
        await session.commit()

    _, content = await main.build_month_page_content(db, "2025-07")
    nav_blocks = [
        n
        for n in content
        if n.get("tag") == "h4"
        and any(
            isinstance(c, dict) and c.get("attrs", {}).get("href") == "m2"
            for c in n.get("children", [])
        )
    ]
    assert len(nav_blocks) == 2
    first_block_children = nav_blocks[0]["children"]
    assert not isinstance(first_block_children[0], dict)

    idx_exh = next(
        i
        for i, n in enumerate(content)
        if n.get("tag") == "h3" and "Постоянные" in "".join(n.get("children", []))
    )
    assert content[idx_exh - 1].get("tag") == "p"
    assert content[idx_exh - 2].get("tag") == "br"


@pytest.mark.asyncio
async def test_sync_weekend_page_first_creation_includes_nav(
    tmp_path: Path, monkeypatch
):
    db = Database(str(tmp_path / "db.sqlite"))
    await db.init()

    saturday = date(2025, 7, 12)
    next_sat = saturday + timedelta(days=7)
    updates: list[list[dict]] = []

    class DummyTG:
        def create_page(self, title, content):
            return {"url": "u1", "path": "p1"}

        def edit_page(self, path, title=None, content=None):
            updates.append(content)

    monkeypatch.setattr("main.get_telegraph_token", lambda: "t")
    monkeypatch.setattr(
        "main.Telegraph", lambda access_token=None, domain=None: DummyTG()
    )

    async with db.get_session() as session:
        session.add(WeekendPage(start=next_sat.isoformat(), url="u2", path="p2"))
        session.add(MonthPage(month="2025-07", url="m1", path="mp1"))
        session.add(MonthPage(month="2025-08", url="m2", path="mp2"))
        session.add(
            Event(
                title="Expo",
                description="d",
                source_text="s",
                date=(saturday - timedelta(days=1)).isoformat(),
                end_date=(saturday + timedelta(days=10)).isoformat(),
                time="10:00",
                location_name="Hall",
                event_type="выставка",
            )
        )
        await session.commit()

    await main.sync_weekend_page(db, saturday.isoformat())
    assert updates
    content = updates[0]
    found_weekend = any(
        isinstance(n, dict)
        and n.get("tag") == "h4"
        and any(
            isinstance(c, dict) and c.get("attrs", {}).get("href") == "u2"
            for c in n.get("children", [])
        )
        for n in content
    )
    found_exh = any(
        isinstance(n, dict)
        and n.get("tag") == "h3"
        and "Постоянные" in "".join(n.get("children", []))
        for n in content
    )
    assert found_weekend
    assert found_exh


@pytest.mark.asyncio
async def test_sync_weekend_page_updates_other_pages(tmp_path: Path, monkeypatch):
    db = Database(str(tmp_path / "db.sqlite"))
    await db.init()

    saturday = date(2025, 7, 12)
    next_sat = saturday + timedelta(days=7)

    edits: list[tuple[str, str]] = []

    class DummyTG:
        def create_page(self, title, content):
            edits.append(("create", "p1"))
            return {"url": "u1", "path": "p1"}

        def edit_page(self, path, title=None, content=None):
            edits.append(("edit", path))

    monkeypatch.setattr("main.get_telegraph_token", lambda: "t")
    monkeypatch.setattr(
        "main.Telegraph", lambda access_token=None, domain=None: DummyTG()
    )

    async with db.get_session() as session:
        session.add(WeekendPage(start=next_sat.isoformat(), url="u2", path="p2"))
        await session.commit()

    await main.sync_weekend_page(db, saturday.isoformat())

    assert ("edit", "p2") in edits


@pytest.mark.asyncio
async def test_missing_added_at(tmp_path: Path, monkeypatch):
    db = Database(str(tmp_path / "db.sqlite"))
    await db.init()

    async with db.get_session() as session:
        session.add(
            Event(
                title="T",
                description="d",
                source_text="s",
                date="2025-07-16",
                time="18:00",
                location_name="Hall",
                is_free=True,
                added_at=None,
            )
        )
        await session.commit()

    class FakeDate(date):
        @classmethod
        def today(cls):
            return date(2025, 7, 10)

<<<<<<< HEAD
=======

>>>>>>> 44f951e9
    class FakeDatetime(datetime):
        @classmethod
        def now(cls, tz=None):
            return datetime(2025, 7, 10, 12, 0, tzinfo=tz)

    monkeypatch.setattr(main, "date", FakeDate)
    monkeypatch.setattr(main, "datetime", FakeDatetime)

<<<<<<< HEAD
=======

>>>>>>> 44f951e9
    title, content = await main.build_month_page_content(db, "2025-07")
    assert any(n.get("tag") == "h4" for n in content)


@pytest.mark.asyncio
async def test_event_title_link(tmp_path: Path, monkeypatch):
    db = Database(str(tmp_path / "db.sqlite"))
    await db.init()

    async with db.get_session() as session:
        session.add(
            Event(
                title="Party",
                description="d",
                source_text="s",
                date="2025-07-16",
                time="18:00",
                location_name="Hall",
                source_post_url="https://t.me/chan/1",
                emoji="🎉",
            )
        )
        await session.commit()

    class FakeDate(date):
        @classmethod
        def today(cls):
            return date(2025, 7, 10)

<<<<<<< HEAD
=======

>>>>>>> 44f951e9
    class FakeDatetime(datetime):
        @classmethod
        def now(cls, tz=None):
            return datetime(2025, 7, 10, 12, 0, tzinfo=tz)

    monkeypatch.setattr(main, "date", FakeDate)
    monkeypatch.setattr(main, "datetime", FakeDatetime)

<<<<<<< HEAD
=======

>>>>>>> 44f951e9
    _, content = await main.build_month_page_content(db, FUTURE_DATE[:7])
    h4 = next(n for n in content if n.get("tag") == "h4")
    children = h4["children"]
    assert any(isinstance(c, dict) and c.get("tag") == "a" for c in children)
    anchor = next(c for c in children if isinstance(c, dict) and c.get("tag") == "a")
    assert anchor["attrs"]["href"] == "https://t.me/chan/1"
    assert anchor["children"] == ["Party"]


@pytest.mark.asyncio
async def test_emoji_not_duplicated(tmp_path: Path, monkeypatch):
    db = Database(str(tmp_path / "db.sqlite"))
    await db.init()

    async with db.get_session() as session:
        session.add(
            Event(
                title="🎉 Party",
                description="d",
                source_text="s",
                date="2025-07-16",
                time="18:00",
                location_name="Hall",
                emoji="🎉",
            )
        )
        await session.commit()

    class FakeDate(date):
        @classmethod
        def today(cls):
            return date(2025, 7, 10)

<<<<<<< HEAD
=======

>>>>>>> 44f951e9
    class FakeDatetime(datetime):
        @classmethod
        def now(cls, tz=None):
            return datetime(2025, 7, 10, 12, 0, tzinfo=tz)

    monkeypatch.setattr(main, "date", FakeDate)
    monkeypatch.setattr(main, "datetime", FakeDatetime)

<<<<<<< HEAD
=======

>>>>>>> 44f951e9
    _, content = await main.build_month_page_content(db, FUTURE_DATE[:7])
    h4 = next(n for n in content if n.get("tag") == "h4")
    text = "".join(
        c if isinstance(c, str) else "".join(c.get("children", []))
        for c in h4["children"]
    )
    assert text.count("🎉") == 1


@pytest.mark.asyncio
async def test_spacing_after_headers(tmp_path: Path):
    db = Database(str(tmp_path / "db.sqlite"))
    await db.init()

    async with db.get_session() as session:
        session.add(
            Event(
                title="Weekend",
                description="d",
                source_text="s",
                date=FUTURE_DATE,
                time="18:00",
                location_name="Hall",
            )
        )
        session.add(
            Event(
                title="Expo",
                description="d",
                source_text="s",
                date=date.today().isoformat(),
                time="20:00",
                location_name="Hall",
                end_date=(date.today() + timedelta(days=8)).isoformat(),
                event_type="выставка",
            )
        )
        await session.commit()

    _, content = await main.build_month_page_content(db, FUTURE_DATE[:7])
    idx = next(
        i
        for i, n in enumerate(content)
        if n.get("tag") == "h3" and str(date.fromisoformat(FUTURE_DATE).day) in "".join(n.get("children", []))
    )
    assert content[idx + 1].get("tag") == "br"
    exh_idx = next(
        i
        for i, n in enumerate(content)
        if n.get("tag") == "h3" and "Постоянные" in "".join(n.get("children", []))
    )
    assert content[exh_idx + 1].get("tag") == "br"


@pytest.mark.asyncio
async def test_event_spacing(tmp_path: Path):
    db = Database(str(tmp_path / "db.sqlite"))
    await db.init()

    async with db.get_session() as session:
        session.add(
            Event(
                title="One",
                description="d",
                source_text="s",
                date=FUTURE_DATE,
                time="18:00",
                location_name="Hall",
            )
        )
        session.add(
            Event(
                title="Two",
                description="d",
                source_text="s",
                date=FUTURE_DATE,
                time="19:00",
                location_name="Hall",
            )
        )
        await session.commit()

    _, content = await main.build_month_page_content(db, FUTURE_DATE[:7])
    indices = [i for i, n in enumerate(content) if n.get("tag") == "h4"]
    assert content[indices[0] + 1].get("tag") == "p"


def test_registration_link_formatting():
    e = Event(
        title="T",
        description="d",
        source_text="s",
        date="2025-07-10",
        time="18:00",
        location_name="Hall",
        is_free=True,
        ticket_link="https://reg",
    )
    md = main.format_event_md(e)
    assert "Бесплатно [по регистрации](https://reg)" in md


def test_format_event_no_city_dup():
    e = Event(
        title="T",
        description="d",
        source_text="s",
        date="2025-07-10",
        time="18:00",
        location_name="Hall",
        location_address="Addr, Калининград",
        city="Калининград",
    )
    md = main.format_event_md(e)
    assert md.count("Калининград") == 1


def test_pushkin_card_formatting():
    e = Event(
        title="T",
        description="d",
        source_text="s",
        date="2025-07-10",
        time="18:00",
        location_name="Hall",
        ticket_link="https://reg",
        pushkin_card=True,
    )
    md = main.format_event_md(e)
    lines = md.split("\n")
    assert "\u2705 Пушкинская карта" in lines
    # next line should mention tickets or registration
    assert any("Билеты" in l or "регистра" in l for l in lines[lines.index("\u2705 Пушкинская карта") + 1:])


@pytest.mark.asyncio
async def test_date_range_parsing(tmp_path: Path, monkeypatch):
    db = Database(str(tmp_path / "db.sqlite"))
    await db.init()
    bot = DummyBot("123:abc")

    async def fake_parse(text: str) -> list[dict]:
        return [
            {
                "title": "Expo",
                "short_description": "desc",
                "date": "2025-07-01..2025-07-17",
                "time": "18:00",
                "location_name": "Hall",
                "event_type": "выставка",
            }
        ]

    async def fake_create(title, text, source, html_text=None, media=None, ics_url=None, db=None):
        return "url", "p"

    monkeypatch.setattr("main.parse_event_via_4o", fake_parse)
    monkeypatch.setattr("main.create_source_page", fake_create)

    async def fake_sync(*args, **kwargs):
        return None

    monkeypatch.setattr("main.sync_month_page", fake_sync)

    msg = types.Message.model_validate(
        {
            "message_id": 1,
            "date": 0,
            "chat": {"id": 1, "type": "private"},
            "from": {"id": 1, "is_bot": False, "first_name": "A"},
            "text": "/addevent any",
        }
    )

    await handle_add_event(msg, db, bot)

    async with db.get_session() as session:
        ev = (await session.execute(select(Event))).scalars().first()

    assert ev.date == "2025-07-01"
    assert ev.end_date == "2025-07-17"


def test_md_to_html_sanitizes():
    md = "# T\nline\n<tg-emoji emoji-id='1'>R</tg-emoji>"
    html = main.md_to_html(md)
    assert "<h1>" not in html
    assert "tg-emoji" not in html
    assert "<h3>" in html
    assert "<br" in html


@pytest.mark.asyncio
async def test_sync_month_page_error(tmp_path: Path, monkeypatch):
    db = Database(str(tmp_path / "db.sqlite"))
    await db.init()

    async with db.get_session() as session:
        session.add(
            Event(
                title="Party",
                description="desc",
                source_text="t",
                date="2025-07-16",
                time="18:00",
                location_name="Club",
            )
        )
        session.add(main.MonthPage(month="2025-07", url="u", path="p"))
        await session.commit()

    class DummyTG:
        def edit_page(self, *args, **kwargs):
            raise Exception("fail")

    monkeypatch.setattr("main.get_telegraph_token", lambda: "t")
    monkeypatch.setattr(
        "main.Telegraph", lambda access_token=None, domain=None: DummyTG()
    )

    # Should not raise
    await main.sync_month_page(db, "2025-07")


@pytest.mark.asyncio
async def test_sync_month_page_split(tmp_path: Path, monkeypatch):
    db = Database(str(tmp_path / "db.sqlite"))
    await db.init()

    async with db.get_session() as session:
        for day in range(1, 4):
            session.add(
                Event(
                    title=f"E{day}",
                    description="d",
                    source_text="s",
                    date=f"2025-07-{day:02d}",
                    time="10:00",
                    location_name="L",
                )
            )
        await session.commit()

    calls = {"created": []}

    class DummyTG:
        def __init__(self, access_token=None):
            pass

        def create_page(self, title, content=None, **_):
            calls["created"].append(json_dumps(content))
            idx = len(calls["created"])
            return {"url": f"u{idx}", "path": f"p{idx}"}

        def edit_page(self, path, title=None, content=None):
            pass

    monkeypatch.setattr("main.get_telegraph_token", lambda: "t")
    monkeypatch.setattr("main.Telegraph", lambda access_token=None, domain=None: DummyTG())
    monkeypatch.setattr("main.TELEGRAPH_PAGE_LIMIT", 10)

    await main.sync_month_page(db, "2025-07")

    async with db.get_session() as session:
        page = await session.get(MonthPage, "2025-07")
    assert page.url2 is not None
    assert len(calls["created"]) == 2


@pytest.mark.asyncio
async def test_sync_month_page_split_on_error(tmp_path: Path, monkeypatch):
    db = Database(str(tmp_path / "db.sqlite"))
    await db.init()

    async with db.get_session() as session:
        for day in range(1, 4):
            session.add(
                Event(
                    title=f"E{day}",
                    description="d",
                    source_text="s",
                    date=f"2025-07-{day:02d}",
                    time="10:00",
                    location_name="L",
                )
            )
        session.add(MonthPage(month="2025-07", url="u1", path="p1"))
        await session.commit()

    calls = {"created": [], "edited": 0}

    class DummyTG:
        def __init__(self, access_token=None):
            pass

        def create_page(self, title, content=None, **_):
            calls["created"].append(json_dumps(content))
            idx = len(calls["created"]) + 1
            return {"url": f"u{idx}", "path": f"p{idx}"}

        def edit_page(self, path, title=None, content=None):
            calls["edited"] += 1
            if path == "p1" and calls["edited"] == 1:
                raise TelegraphException("CONTENT_TOO_BIG")

    monkeypatch.setattr("main.get_telegraph_token", lambda: "t")
    monkeypatch.setattr("main.Telegraph", lambda access_token=None, domain=None: DummyTG())

    await main.sync_month_page(db, "2025-07")

    async with db.get_session() as session:
        page = await session.get(MonthPage, "2025-07")
    assert page.url == "u1"
    assert page.url2 is not None
    assert len(calls["created"]) == 1


@pytest.mark.asyncio
<<<<<<< HEAD
=======

>>>>>>> 44f951e9
async def test_current_month_omits_past_events(tmp_path: Path, monkeypatch):
    db = Database(str(tmp_path / "db.sqlite"))
    await db.init()

    async with db.get_session() as session:
        session.add(
            Event(
                title="Past",
                description="d",
                source_text="s",
                date="2025-07-10",
                time="10:00",
                location_name="Hall",
            )
        )
        session.add(
            Event(
                title="Future",
                description="d",
                source_text="s",
                date="2025-07-20",
                time="10:00",
                location_name="Hall",
            )
        )
        await session.commit()

    class FakeDate(date):
        @classmethod
        def today(cls):
            return date(2025, 7, 15)

<<<<<<< HEAD
=======

>>>>>>> 44f951e9
    class FakeDatetime(datetime):
        @classmethod
        def now(cls, tz=None):
            return datetime(2025, 7, 15, 12, 0, tzinfo=tz)

    monkeypatch.setattr(main, "date", FakeDate)
    monkeypatch.setattr(main, "datetime", FakeDatetime)

<<<<<<< HEAD
=======

>>>>>>> 44f951e9
    _, content = await main.build_month_page_content(db, "2025-07")
    titles = [
        c
        for n in content
        if n.get("tag") == "h4"
        for c in n.get("children", [])
        if isinstance(c, str)
    ]
    assert any("Future" in t for t in titles)
    assert not any("Past" in t for t in titles)


@pytest.mark.asyncio
<<<<<<< HEAD
=======

>>>>>>> 44f951e9
async def test_month_page_split_filters_past_events(tmp_path: Path, monkeypatch):
    db = Database(str(tmp_path / "db.sqlite"))
    await db.init()

    async with db.get_session() as session:
        for day in range(5, 8):
            session.add(
                Event(
                    title=f"P{day}",
                    description="d",
                    source_text="s",
                    date=f"2025-07-{day:02d}",
                    time="10:00",
                    location_name="L",
                )
            )
        for day in range(19, 23):
            session.add(
                Event(
                    title=f"F{day}",
                    description="d",
                    source_text="s",
                    date=f"2025-07-{day:02d}",
                    time="10:00",
                    location_name="L",
                )
            )
        await session.commit()

    class FakeDate(date):
        @classmethod
        def today(cls):
            return date(2025, 7, 19)

<<<<<<< HEAD
=======

>>>>>>> 44f951e9
    class FakeDatetime(datetime):
        @classmethod
        def now(cls, tz=None):
            return datetime(2025, 7, 19, 12, 0, tzinfo=tz)

<<<<<<< HEAD
=======

>>>>>>> 44f951e9
    created: list[list] = []

    class DummyTG:
        def __init__(self, access_token=None):
            pass

        def create_page(self, title, content=None, **_):
            created.append(content)
            idx = len(created)
            return {"url": f"u{idx}", "path": f"p{idx}"}

        def edit_page(self, path, title=None, content=None):
            created.append(content)

    monkeypatch.setattr(main, "date", FakeDate)
<<<<<<< HEAD
    monkeypatch.setattr(main, "datetime", FakeDatetime)
=======

    monkeypatch.setattr(main, "datetime", FakeDatetime)

>>>>>>> 44f951e9
    monkeypatch.setattr(main, "get_telegraph_token", lambda: "t")
    monkeypatch.setattr(
        "main.Telegraph", lambda access_token=None, domain=None: DummyTG()
    )
    monkeypatch.setattr(main, "TELEGRAPH_PAGE_LIMIT", 10)

    await main.sync_month_page(db, "2025-07")

    assert len(created) == 2
    titles = [
        c
        for n in created[0]
        if n.get("tag") == "h4"
        for c in n.get("children", [])
        if isinstance(c, str)
    ]
    assert not any(t.startswith("P") for t in titles)


@pytest.mark.asyncio
<<<<<<< HEAD
=======

>>>>>>> 44f951e9
async def test_update_source_page_uses_content(monkeypatch):
    events = {}

    class DummyTG:
        def get_page(self, path, return_html=True):
            return {"content": "<p>old</p>"}

        def edit_page(self, path, title, html_content):
            events["html"] = html_content

    monkeypatch.setattr("main.get_telegraph_token", lambda: "t")
    monkeypatch.setattr(
        "main.Telegraph", lambda access_token=None, domain=None: DummyTG()
    )

    await main.update_source_page("path", "Title", "new")
    html = events.get("html", "")
    assert "<p>old</p>" in html
    assert "new" in html
    assert main.CONTENT_SEPARATOR in html


@pytest.mark.asyncio
async def test_update_source_page_footer(monkeypatch):
    edited = {}

    class DummyTG:
        def get_page(self, path, return_html=True):
            return {"content": "<p>old</p>"}

        def edit_page(self, path, title, html_content):
            edited["html"] = html_content

    monkeypatch.setattr("main.get_telegraph_token", lambda: "t")
    monkeypatch.setattr(
        "main.Telegraph", lambda access_token=None, domain=None: DummyTG()
    )

    await main.update_source_page("p", "T", "text")
    html = edited.get("html", "")
    assert "Полюбить Калининград Анонсы" in html
    assert "&nbsp;" in html


@pytest.mark.asyncio
async def test_update_source_page_normalizes_hashtags(monkeypatch):
    class DummyTG:
        def get_page(self, path, return_html=True):
            return {"content": ""}

        def edit_page(self, path, title, html_content):
            assert "#1_августа" not in html_content
            assert "1 августа" in html_content

    monkeypatch.setattr("main.get_telegraph_token", lambda: "t")
    monkeypatch.setattr(
        "main.Telegraph", lambda access_token=None, domain=None: DummyTG()
    )

    await main.update_source_page("p", "T", "#1_августа event")


def test_apply_ics_link_insert_and_remove():
    html = "<p><strong>T</strong></p><p></p><p>body</p>"
    added = main.apply_ics_link(html, "http://x")
    assert "Добавить в календарь" in added
    removed = main.apply_ics_link(added, None)
    assert "Добавить в календарь" not in removed


@pytest.mark.asyncio
async def test_update_source_page_ics(monkeypatch):
    edited = {}

    class DummyTG:
        def get_page(self, path, return_html=True):
            return {"content": "<p>T</p><p></p><p>body</p>"}

        def edit_page(self, path, title, html_content):
            edited["html"] = html_content

    monkeypatch.setattr("main.get_telegraph_token", lambda: "t")
    monkeypatch.setattr(
        "main.Telegraph", lambda access_token=None, domain=None: DummyTG()
    )

    await main.update_source_page_ics("p", "T", "http://x")
    assert "Добавить в календарь" in edited.get("html", "")
    await main.update_source_page_ics("p", "T", None)
    assert "Добавить в календарь" not in edited.get("html", "")


@pytest.mark.asyncio
async def test_create_source_page_adds_nav(tmp_path: Path, monkeypatch):
    captured = {}

    class DummyTG:
        def create_page(self, title, html_content=None, **_):
            captured["html"] = html_content
            return {"url": "https://telegra.ph/test", "path": "p"}

    monkeypatch.setenv("TELEGRAPH_TOKEN", "t")
    monkeypatch.setattr(
        "main.Telegraph", lambda access_token=None, domain=None: DummyTG()
    )

    db = Database(str(tmp_path / "db.sqlite"))
    await db.init()
    async with db.get_session() as session:
        session.add(MonthPage(month="2025-07", url="u1", path="p1"))
        session.add(MonthPage(month="2025-08", url="u2", path="p2"))
        await session.commit()

    res = await main.create_source_page("T", "text", None, db=db)
    assert "u1" in captured.get("html", "")
    assert res[0] == "https://telegra.ph/test"


@pytest.mark.asyncio
async def test_create_source_page_footer(monkeypatch):
    captured = {}

    class DummyTG:
        def create_page(self, title, html_content=None, **_):
            captured["html"] = html_content
            return {"url": "https://telegra.ph/test", "path": "p"}

    monkeypatch.setenv("TELEGRAPH_TOKEN", "t")
    monkeypatch.setattr(
        "main.Telegraph", lambda access_token=None, domain=None: DummyTG()
    )

    await main.create_source_page("T", "text", None)
    html = captured.get("html", "")
    assert "Полюбить Калининград Анонсы" in html
    assert "&nbsp;" in html


@pytest.mark.asyncio
async def test_nav_limits_past(tmp_path: Path, monkeypatch):
    db = Database(str(tmp_path / "db.sqlite"))
    await db.init()

    class FakeDate(date):
        @classmethod
        def today(cls):
            return date(2025, 7, 15)

    class FakeDatetime(datetime):
        @classmethod
        def now(cls, tz=None):
            return datetime(2025, 7, 15, 12, 0, tzinfo=tz)

    monkeypatch.setattr(main, "date", FakeDate)
    monkeypatch.setattr(main, "datetime", FakeDatetime)

    today = FakeDate.today()
    async with db.get_session() as session:
        session.add(
            Event(
                title="T",
                description="d",
                source_text="t",
                date=today.isoformat(),
                time="10:00",
                location_name="Hall",
            )
        )
        await session.commit()

    text, markup = await main.build_events_message(db, today, timezone.utc)
    row = markup.inline_keyboard[-1]
    assert len(row) == 1
    assert row[0].text == "\u25b6"


@pytest.mark.asyncio
async def test_nav_future_has_prev(tmp_path: Path, monkeypatch):
    db = Database(str(tmp_path / "db.sqlite"))
    await db.init()

    class FakeDate(date):
        @classmethod
        def today(cls):
            return date(2025, 7, 15)

    class FakeDatetime(datetime):
        @classmethod
        def now(cls, tz=None):
            return datetime(2025, 7, 15, 12, 0, tzinfo=tz)

    monkeypatch.setattr(main, "date", FakeDate)
    monkeypatch.setattr(main, "datetime", FakeDatetime)

    today = FakeDate.today()
    future = today + timedelta(days=1)
    async with db.get_session() as session:
        session.add(
            Event(
                title="T",
                description="d",
                source_text="t",
                date=future.isoformat(),
                time="10:00",
                location_name="Hall",
            )
        )
        await session.commit()

    text, markup = await main.build_events_message(db, future, timezone.utc)
    row = markup.inline_keyboard[-1]
    assert len(row) == 2
    assert row[0].text == "\u25c0"
    assert row[1].text == "\u25b6"


@pytest.mark.asyncio
async def test_delete_event_updates_month(tmp_path: Path, monkeypatch):
    db = Database(str(tmp_path / "db.sqlite"))
    await db.init()
    bot = DummyBot("123:abc")

    async def fake_create(title, text, source, html_text=None, media=None, ics_url=None, db=None):
        return "url", "p"

    called = {}

    async def fake_sync(db_obj, month):
        called["month"] = month

    monkeypatch.setattr("main.create_source_page", fake_create)
    monkeypatch.setattr("main.sync_month_page", fake_sync)

    add_msg = types.Message.model_validate(
        {
            "message_id": 1,
            "date": 0,
            "chat": {"id": 1, "type": "private"},
            "from": {"id": 1, "is_bot": False, "first_name": "A"},
            "text": "/addevent_raw Party|2025-07-16|18:00|Club",
        }
    )

    await handle_add_event_raw(add_msg, db, bot)

    async with db.get_session() as session:
        event = (await session.execute(select(Event))).scalars().first()

    cb = types.CallbackQuery.model_validate(
        {
            "id": "c1",
            "from": {"id": 1, "is_bot": False, "first_name": "A"},
            "chat_instance": "1",
            "data": f"del:{event.id}:{event.date}",
            "message": {
                "message_id": 2,
                "date": 0,
                "chat": {"id": 1, "type": "private"},
            },
        }
    ).as_(bot)
    object.__setattr__(cb.message, "_bot", bot)

    async def dummy_edit(*args, **kwargs):
        return None

    object.__setattr__(cb.message, "edit_text", dummy_edit)

    async def dummy_answer(*args, **kwargs):
        return None

    object.__setattr__(cb, "answer", dummy_answer)

    await process_request(cb, db, bot)

    assert called.get("month") == "2025-07"


@pytest.mark.asyncio
async def test_title_duplicate_update(tmp_path: Path, monkeypatch):
    db = Database(str(tmp_path / "db.sqlite"))
    await db.init()
    bot = DummyBot("123:abc")

    async def fake_create(title, text, source, html_text=None, media=None, ics_url=None, db=None):
        return "url", "p"

    monkeypatch.setattr("main.create_source_page", fake_create)

    msg1 = types.Message.model_validate(
        {
            "message_id": 1,
            "date": 0,
            "chat": {"id": 1, "type": "private"},
            "from": {"id": 1, "is_bot": False, "first_name": "M"},
            "text": "/addevent_raw Movie|2025-07-16|20:00|Hall",
        }
    )
    await handle_add_event_raw(msg1, db, bot)

    msg2 = types.Message.model_validate(
        {
            "message_id": 2,
            "date": 0,
            "chat": {"id": 1, "type": "private"},
            "from": {"id": 1, "is_bot": False, "first_name": "M"},
            "text": "/addevent_raw Movie|2025-07-16|20:00|Another",
        }
    )
    await handle_add_event_raw(msg2, db, bot)

    async with db.get_session() as session:
        events = (await session.execute(select(Event))).scalars().all()

    assert len(events) == 1
    assert events[0].location_name == "Another"


@pytest.mark.asyncio
async def test_llm_duplicate_check(tmp_path: Path, monkeypatch):
    db = Database(str(tmp_path / "db.sqlite"))
    await db.init()
    bot = DummyBot("123:abc")

    async def fake_create(title, text, source, html_text=None, media=None, ics_url=None, db=None):
        return "url", "p"

    called = {"cnt": 0}

    async def fake_check(ev, new):
        called["cnt"] += 1
        return True, "", ""

    monkeypatch.setattr("main.create_source_page", fake_create)
    monkeypatch.setattr("main.check_duplicate_via_4o", fake_check)

    msg1 = types.Message.model_validate(
        {
            "message_id": 1,
            "date": 0,
            "chat": {"id": 1, "type": "private"},
            "from": {"id": 1, "is_bot": False, "first_name": "M"},
            "text": "/addevent_raw Movie|2025-07-16|20:00|Hall",
        }
    )
    await handle_add_event_raw(msg1, db, bot)

    msg2 = types.Message.model_validate(
        {
            "message_id": 2,
            "date": 0,
            "chat": {"id": 1, "type": "private"},
            "from": {"id": 1, "is_bot": False, "first_name": "M"},
            "text": "/addevent_raw Premiere Movie|2025-07-16|20:00|Other",
        }
    )
    await handle_add_event_raw(msg2, db, bot)

    async with db.get_session() as session:
        events = (await session.execute(select(Event))).scalars().all()

    assert len(events) == 1
    assert called["cnt"] == 1


@pytest.mark.asyncio
async def test_extract_ticket_link(tmp_path: Path, monkeypatch):
    db = Database(str(tmp_path / "db.sqlite"))
    await db.init()
    bot = DummyBot("123:abc")

    async def fake_parse(text: str) -> list[dict]:
        return [
            {
                "title": "T",
                "short_description": "d",
                "date": FUTURE_DATE,
                "time": "18:00",
                "location_name": "Hall",
                "ticket_link": None,
                "event_type": "встреча",
                "emoji": None,
                "is_free": True,
            }
        ]

    async def fake_create(title, text, source, html_text=None, media=None, ics_url=None, db=None):
        return "url", "p"

    monkeypatch.setattr("main.parse_event_via_4o", fake_parse)
    monkeypatch.setattr("main.create_source_page", fake_create)

    html = "Регистрация <a href='https://reg'>по ссылке</a>"
    results = await main.add_events_from_text(db, "text", None, html, None)
    ev = results[0][0]
    assert ev.ticket_link == "https://reg"


@pytest.mark.asyncio
async def test_extract_ticket_link_near_word(tmp_path: Path, monkeypatch):
    db = Database(str(tmp_path / "db.sqlite"))
    await db.init()
    bot = DummyBot("123:abc")

    async def fake_parse(text: str) -> list[dict]:
        return [
            {
                "title": "T",
                "short_description": "d",
                "date": FUTURE_DATE,
                "time": "18:00",
                "location_name": "Hall",
                "ticket_link": None,
                "event_type": "встреча",
                "emoji": None,
                "is_free": True,
            }
        ]

    async def fake_create(title, text, source, html_text=None, media=None, ics_url=None, db=None):
        return "url", "p"

    monkeypatch.setattr("main.parse_event_via_4o", fake_parse)
    monkeypatch.setattr("main.create_source_page", fake_create)

    html = "Чтобы поучаствовать, нужна регистрация. <a href='https://reg2'>Жми</a>"
    results = await main.add_events_from_text(db, "text", None, html, None)
    ev = results[0][0]
    assert ev.ticket_link == "https://reg2"


@pytest.mark.asyncio
async def test_ticket_link_overrides_invalid(tmp_path: Path, monkeypatch):
    db = Database(str(tmp_path / "db.sqlite"))
    await db.init()
    bot = DummyBot("123:abc")

    async def fake_parse(text: str) -> list[dict]:
        return [
            {
                "title": "T",
                "short_description": "d",
                "date": FUTURE_DATE,
                "time": "18:00",
                "location_name": "Hall",
                "ticket_link": "Регистрация по ссылке",
                "event_type": "встреча",
                "emoji": None,
                "is_free": True,
            }
        ]

    async def fake_create(title, text, source, html_text=None, media=None, ics_url=None, db=None):
        return "url", "p"

    monkeypatch.setattr("main.parse_event_via_4o", fake_parse)
    monkeypatch.setattr("main.create_source_page", fake_create)

    html = "Регистрация <a href='https://real'>по ссылке</a>"
    results = await main.add_events_from_text(db, "text", None, html, None)
    ev = results[0][0]
    assert ev.ticket_link == "https://real"


@pytest.mark.asyncio
async def test_multiple_ticket_links(tmp_path: Path, monkeypatch):
    db = Database(str(tmp_path / "db.sqlite"))
    await db.init()
    bot = DummyBot("123:abc")

    async def fake_parse(text: str) -> list[dict]:
        return [
            {
                "title": "A",
                "short_description": "d1",
                "date": FUTURE_DATE,
                "time": "18:00",
                "location_name": "Hall",
                "ticket_link": None,
                "event_type": "концерт",
                "emoji": None,
                "is_free": True,
            },
            {
                "title": "B",
                "short_description": "d2",
                "date": FUTURE_DATE,
                "time": "19:00",
                "location_name": "Hall",
                "ticket_link": None,
                "event_type": "концерт",
                "emoji": None,
                "is_free": True,
            },
        ]

    async def fake_create(title, text, source, html_text=None, media=None, ics_url=None, db=None):
        return "url", "p"

    monkeypatch.setattr("main.parse_event_via_4o", fake_parse)
    monkeypatch.setattr("main.create_source_page", fake_create)

    html = (
        "Билеты <a href='https://l1'>купить</a>" 
        " и ещё один концерт. Билеты <a href='https://l2'>здесь</a>"
    )

    results = await main.add_events_from_text(db, "text", None, html, None)
    assert results[0][0].ticket_link == "https://l1"
    assert results[1][0].ticket_link == "https://l2"


@pytest.mark.asyncio
async def test_add_event_strips_city_from_address(tmp_path: Path, monkeypatch):
    db = Database(str(tmp_path / "db.sqlite"))
    await db.init()

    async def fake_parse(text: str) -> list[dict]:
        return [
            {
                "title": "Show",
                "short_description": "d",
                "date": FUTURE_DATE,
                "time": "18:00",
                "location_name": "Hall",
                "location_address": "Addr, Калининград",
                "city": "Калининград",
            }
        ]

    async def fake_create(*args, db=None, **kwargs):
        return "u", "p"

    monkeypatch.setattr("main.parse_event_via_4o", fake_parse)
    monkeypatch.setattr("main.create_source_page", fake_create)

    results = await main.add_events_from_text(db, "t", None, None, None)
    ev = results[0][0]
    assert ev.location_address == "Addr"
    md = main.format_event_md(ev)
    assert md.count("Калининград") == 1


@pytest.mark.asyncio
async def test_festival_expands_dates(tmp_path: Path, monkeypatch):
    db = Database(str(tmp_path / "db.sqlite"))
    await db.init()

    async def fake_parse(text: str) -> list[dict]:
        return [
            {
                "title": "Jazz",
                "short_description": "desc",
                "date": "2025-08-01..2025-08-03",
                "time": "18:00",
                "location_name": "Park",
                "event_type": "концерт",
            }
        ]

    monkeypatch.setattr("main.parse_event_via_4o", fake_parse)

    async def fake_create(*args, db=None, **kwargs):
        return "u", "p"

    monkeypatch.setattr("main.create_source_page", fake_create)

    results = await main.add_events_from_text(db, "text", None, None, None)
    assert len(results) == 3
    async with db.get_session() as session:
        dates = sorted(
            (await session.execute(select(Event))).scalars(), key=lambda e: e.date
        )
        assert [e.date for e in dates] == ["2025-08-01", "2025-08-02", "2025-08-03"]


@pytest.mark.asyncio
async def test_exhibition_future_not_listed(tmp_path: Path):
    db = Database(str(tmp_path / "db.sqlite"))
    await db.init()

    future_start = (date.today() + timedelta(days=10)).isoformat()
    future_end = (date.today() + timedelta(days=20)).isoformat()
    async with db.get_session() as session:
        session.add(
            Event(
                title="Expo",
                description="d",
                source_text="s",
                date=future_start,
                end_date=future_end,
                time="10:00",
                location_name="Hall",
                event_type="выставка",
            )
        )
        await session.commit()

    _, content = await main.build_month_page_content(db, future_start[:7])
    found_in_exh = False
    exh_section = False
    for n in content:
        if n.get("tag") == "h3" and "Постоянные" in "".join(n.get("children", [])):
            exh_section = True
        elif exh_section and isinstance(n, dict) and n.get("tag") == "h4":
            if any("Expo" in str(c) for c in n.get("children", [])):
                found_in_exh = True
    assert not found_in_exh


@pytest.mark.asyncio
async def test_past_exhibition_not_listed_in_events(tmp_path: Path):
    db = Database(str(tmp_path / "db.sqlite"))
    await db.init()

    past_start = (date.today() - timedelta(days=6)).isoformat()
    future_end = (date.today() + timedelta(days=6)).isoformat()
    async with db.get_session() as session:
        session.add(
            Event(
                title="PastExpo",
                description="d",
                source_text="s",
                date=past_start,
                end_date=future_end,
                time="10:00",
                location_name="Hall",
                event_type="выставка",
            )
        )
        await session.commit()

    _, content = await main.build_month_page_content(db, past_start[:7])
    before_exh = True
    found = False
    for n in content:
        if n.get("tag") == "h3" and "Постоянные" in "".join(n.get("children", [])):
            before_exh = False
        if before_exh and isinstance(n, dict) and n.get("tag") == "h4":
            if any("PastExpo" in str(c) for c in n.get("children", [])):
                found = True
    assert not found


@pytest.mark.asyncio
async def test_exhibition_auto_year_end(tmp_path: Path, monkeypatch):
    db = Database(str(tmp_path / "db.sqlite"))
    await db.init()

    async def fake_parse(text: str) -> list[dict]:
        return [
            {
                "title": "AutoExpo",
                "short_description": "d",
                "location_name": "Hall",
                "event_type": "выставка",
            }
        ]

    async def fake_create(*args, db=None, **kwargs):
        return "u", "p"

    monkeypatch.setattr("main.parse_event_via_4o", fake_parse)
    monkeypatch.setattr("main.create_source_page", fake_create)

    class FakeDate(date):
        @classmethod
        def today(cls):
            return date(2025, 7, 15)

    class FakeDatetime(datetime):
        @classmethod
        def now(cls, tz=None):
            return datetime(2025, 7, 15, 12, 0, tzinfo=tz)

    monkeypatch.setattr(main, "date", FakeDate)
    monkeypatch.setattr(main, "datetime", FakeDatetime)

    results = await main.add_events_from_text(db, "text", None, None, None)
    assert results
    ev = results[0][0]
    today = FakeDate.today()
    assert ev.date == today.isoformat()
    assert ev.end_date == date(today.year, 12, 31).isoformat()

    _, content = await main.build_month_page_content(db, today.strftime("%Y-%m"))
    found = False
    exh_section = False
    for n in content:
        if n.get("tag") == "h3" and "Постоянные" in "".join(n.get("children", [])):
            exh_section = True
        elif exh_section and isinstance(n, dict) and n.get("tag") == "h4":
            if any("AutoExpo" in str(c) for c in n.get("children", [])):
                found = True
    assert found


@pytest.mark.asyncio
async def test_month_links_future(tmp_path: Path, monkeypatch):
    db = Database(str(tmp_path / "db.sqlite"))
    await db.init()

    async with db.get_session() as session:
        session.add(MonthPage(month="2025-07", url="u1", path="p1"))
        session.add(MonthPage(month="2025-08", url="u2", path="p2"))
        session.add(MonthPage(month="2025-09", url="u3", path="p3"))
        await session.commit()

    class FakeDate(date):
        @classmethod
        def today(cls):
            return date(2025, 7, 15)

    class FakeDatetime(datetime):
        @classmethod
        def now(cls, tz=None):
            return datetime(2025, 7, 15, 12, 0, tzinfo=tz)

    monkeypatch.setattr(main, "date", FakeDate)
    monkeypatch.setattr(main, "datetime", FakeDatetime)
    title, content = await main.build_month_page_content(db, "2025-07")
    found = False
    for n in content:
        if (
            isinstance(n, dict)
            and n.get("tag") == "h4"
            and any("август" in str(c) for c in n.get("children", []))
        ):
            found = True
    assert found


@pytest.mark.asyncio
async def test_build_daily_posts(tmp_path: Path, monkeypatch):
    db = Database(str(tmp_path / "db.sqlite"))
    await db.init()

    class FakeDate(date):
        @classmethod
        def today(cls):
            return date(2025, 7, 15)

    class FakeDatetime(datetime):
        @classmethod
        def now(cls, tz=None):
            return datetime(2025, 7, 15, 12, 0, tzinfo=tz)

    monkeypatch.setattr(main, "date", FakeDate)
    monkeypatch.setattr(main, "datetime", FakeDatetime)

    today = FakeDate.today()
    start = main.next_weekend_start(today)
    async with db.get_session() as session:
        session.add(
            Event(
                title="T",
                description="d",
                source_text="s",
                date=today.isoformat(),
                time="18:00",
                location_name="Hall",
            )
        )
        session.add(
            Event(
                title="S",
                description="d2",
                source_text="s2",
                date=today.isoformat(),
                time="19:00",
                location_name="Hall",
                silent=True,
            )
        )
        session.add(
            Event(
                title="W",
                description="weekend",
                source_text="s3",
                date=start.isoformat(),
                time="12:00",
                location_name="Hall",
                added_at=datetime.utcnow(),
            )
        )
        session.add(MonthPage(month=today.strftime("%Y-%m"), url="m1", path="p1"))
        session.add(
            MonthPage(
                month=main.next_month(today.strftime("%Y-%m")), url="m2", path="p2"
            )
        )
        session.add(WeekendPage(start=start.isoformat(), url="w", path="wp"))
        await session.commit()

    posts = await main.build_daily_posts(db, timezone.utc)
    assert posts
    text, markup = posts[0]
    assert "АНОНС" in text
    assert markup.inline_keyboard[0]
    assert text.count("\U0001f449") == 2
    first_btn = markup.inline_keyboard[0][0].text
    assert first_btn.startswith("(+1)")


@pytest.mark.asyncio
async def test_build_daily_posts_tomorrow(tmp_path: Path, monkeypatch):
    db = Database(str(tmp_path / "db.sqlite"))
    await db.init()

    class FakeDate(date):
        @classmethod
        def today(cls):
            return date(2025, 7, 15)

    class FakeDatetime(datetime):
        @classmethod
        def now(cls, tz=None):
            return datetime(2025, 7, 15, 12, 0, tzinfo=tz)

    monkeypatch.setattr(main, "date", FakeDate)
    monkeypatch.setattr(main, "datetime", FakeDatetime)

    today = FakeDate.today()
    tomorrow = today + timedelta(days=1)
    async with db.get_session() as session:
        session.add(
            Event(
                title="T",
                description="d",
                source_text="s",
                date=tomorrow.isoformat(),
                time="18:00",
                location_name="Hall",
            )
        )
        await session.commit()

    now = FakeDatetime.now(timezone.utc) + timedelta(days=1)
    posts = await main.build_daily_posts(db, timezone.utc, now)
    assert posts and tomorrow.strftime("%d") in posts[0][0]



@pytest.mark.asyncio
async def test_daily_weekend_date_link(tmp_path: Path):
    db = Database(str(tmp_path / "db.sqlite"))
    await db.init()

    today = date.today()
    saturday = main.next_weekend_start(today)
    async with db.get_session() as session:
        session.add(
            Event(
                title="W",
                description="weekend",
                source_text="s",
                date=saturday.isoformat(),
                time="12:00",
                location_name="Hall",
                added_at=datetime.utcnow(),
            )
        )
        session.add(WeekendPage(start=saturday.isoformat(), url="w", path="wp"))
        await session.commit()

    posts = await main.build_daily_posts(db, timezone.utc)
    text = posts[0][0]
    assert f'<a href="w">' in text



@pytest.mark.asyncio
async def test_send_daily_preview_disabled(tmp_path: Path):
    db = Database(str(tmp_path / "db.sqlite"))
    await db.init()
    bot = DummyBot("123:abc")

    async with db.get_session() as session:
        session.add(
            main.Channel(channel_id=1, title="ch", is_admin=True, daily_time="08:00")
        )
        session.add(
            Event(
                title="T",
                description="d",
                source_text="s",
                date=date.today().isoformat(),
                time="18:00",
                location_name="Hall",
            )
        )
        await session.commit()

    await main.send_daily_announcement(db, bot, 1, timezone.utc)
    assert bot.messages
    assert bot.messages[-1][2].get("disable_web_page_preview") is True
    async with db.get_session() as session:
        ch = await session.get(main.Channel, 1)
    assert ch.last_daily == date.today().isoformat()


@pytest.mark.asyncio
async def test_daily_test_send_no_record(tmp_path: Path):
    db = Database(str(tmp_path / "db.sqlite"))
    await db.init()
    bot = DummyBot("123:abc")

    async with db.get_session() as session:
        session.add(
            main.Channel(channel_id=1, title="ch", is_admin=True, daily_time="08:00")
        )
        await session.commit()

    await main.send_daily_announcement(db, bot, 1, timezone.utc, record=False)
    async with db.get_session() as session:
        ch = await session.get(main.Channel, 1)
    assert ch.last_daily is None


@pytest.mark.asyncio
async def test_build_daily_posts_split(tmp_path: Path):
    db = Database(str(tmp_path / "db.sqlite"))
    await db.init()

    today = date.today()
    long_desc = "d" * 200
    async with db.get_session() as session:
        for i in range(50):
            session.add(
                Event(
                    title=f"T{i}",
                    description=long_desc,
                    source_text="s",
                    date=today.isoformat(),
                    time="18:00",
                    location_name="Hall",
                )
            )
        await session.commit()

    posts = await main.build_daily_posts(db, timezone.utc)
    assert len(posts) > 1
    for text, _ in posts:
        assert len(text) <= 4096


@pytest.mark.asyncio
async def test_daily_no_more_link(tmp_path: Path, monkeypatch):
    db = Database(str(tmp_path / "db.sqlite"))
    await db.init()

    class FakeDate(date):
        @classmethod
        def today(cls):
            return date(2025, 7, 15)

    class FakeDatetime(datetime):
        @classmethod
        def now(cls, tz=None):
            return datetime(2025, 7, 15, 12, 0, tzinfo=tz)

    monkeypatch.setattr(main, "date", FakeDate)
    monkeypatch.setattr(main, "datetime", FakeDatetime)

    async with db.get_session() as session:
        session.add(
            Event(
                title="T",
                description="d, подробнее (https://t.me/test)",
                source_text="s",
                date=FakeDate.today().isoformat(),
                time="18:00",
                location_name="Hall",
            )
        )
        await session.commit()

    posts = await main.build_daily_posts(db, timezone.utc)
    text = posts[0][0]
    assert "подробнее" not in text


@pytest.mark.asyncio
async def test_upload_ics_content_type(tmp_path: Path, monkeypatch):
    db = Database(str(tmp_path / "db.sqlite"))
    await db.init()

    event = Event(
        id=1,
        title="T",
        description="d",
        source_text="s",
        date=date.today().isoformat(),
        time="10:00",
        location_name="Hall",
    )

    class DummyBucket:
        def __init__(self):
            self.upload_args = None

        def upload(self, path, data, options):
            self.upload_args = (path, data, options)

        def get_public_url(self, path):
            return f"https://test/{path}"

        def remove(self, paths):
            pass

    class DummyStorage:
        def __init__(self):
            self.bucket = DummyBucket()

        def from_(self, bucket):
            return self.bucket

    class DummyClient:
        def __init__(self):
            self.storage = DummyStorage()

    dummy = DummyClient()
    monkeypatch.setattr(main, "get_supabase_client", lambda: dummy)

    url = await main.upload_ics(event, db)
    assert url.endswith(".ics")
    opts = dummy.storage.bucket.upload_args[2]
    assert opts["content-type"] == main.ICS_CONTENT_TYPE
    assert opts["content-disposition"].startswith("inline;")
    assert "filename=\"" in opts["content-disposition"]


@pytest.mark.asyncio
async def test_build_ics_content_headers(tmp_path: Path):
    db = Database(str(tmp_path / "db.sqlite"))
    await db.init()
    event = Event(
        id=1,
        title="T",
        description="d",
        source_text="s",
        date=date.today().isoformat(),
        time="10:00",
        location_name="Hall",
    )

    content = await main.build_ics_content(db, event)
    assert content.endswith("\r\n")
    lines = content.split("\r\n")
    assert lines[0] == "BEGIN:VCALENDAR"
    assert lines[1] == "VERSION:2.0"
    assert lines[2].startswith("PRODID:")
    assert lines[3] == "CALSCALE:GREGORIAN"
    assert lines[4] == "METHOD:PUBLISH"
    assert lines[5].startswith("X-WR-CALNAME:")
    assert any(l.startswith("DTSTAMP:") for l in lines)
    assert lines.count("END:VCALENDAR") == 1


@pytest.mark.asyncio
async def test_build_ics_location_escape(tmp_path: Path):
    db = Database(str(tmp_path / "db.sqlite"))
    await db.init()
    event = Event(
        id=1,
        title="T",
        description="d",
        source_text="s",
        date=date.today().isoformat(),
        time="10:00",
        location_address="Serg, 14",
        city="Kaliningrad",
    )
    content = await main.build_ics_content(db, event)
    assert "LOCATION:Serg\\,\\ 14\\,Kaliningrad" in content



def test_parse_time_range_dots():
    result = main.parse_time_range("10:30..18:00")
    assert result == (time(10, 30), time(18, 0))



@pytest.mark.asyncio
async def test_post_ics_asset_caption(tmp_path: Path, monkeypatch):
    db = Database(str(tmp_path / "db.sqlite"))
    await db.init()
    bot = DummyBot("123:abc")

    ch = main.Channel(channel_id=-1002, title="Asset", is_admin=True, is_asset=True)
    async with db.get_session() as session:
        session.add(ch)
        await session.commit()

    event = Event(
        id=1,
        title="Concert",
        description="desc",
        source_text="s",
        date="2025-07-18",
        time="19:00",
        location_name="Сигнал",
        location_address="Леонова 22",
        city="Калининград",
    )

    async def fake_build(db2, ev):
        return "ICS"

    monkeypatch.setattr(main, "build_ics_content", fake_build)

    async def fake_send_document(self, chat_id, document, caption=None, parse_mode=None):
        self.messages.append((chat_id, caption))
        class Msg:
            message_id = 42
        return Msg()

    monkeypatch.setattr(DummyBot, "send_document", fake_send_document, raising=False)

    url, msg_id = await main.post_ics_asset(event, db, bot)
    assert msg_id == 42
    caption = bot.messages[0][1]
    day = main.format_day_pretty(date(2025, 7, 18))
    assert f"<b>Concert</b>" in caption
    assert f"<i>{day} 19:00 Сигнал, Леонова 22, #Калининград</i>" in caption


@pytest.mark.asyncio
async def test_forward_adds_calendar_button(tmp_path: Path, monkeypatch):
    db = Database(str(tmp_path / "db.sqlite"))
    await db.init()
    bot = DummyBot("123:abc")

    start_msg = types.Message.model_validate(
        {
            "message_id": 1,
            "date": 0,
            "chat": {"id": 1, "type": "private"},
            "from": {"id": 1, "is_bot": False, "first_name": "A"},
            "text": "/start",
        }
    )
    await handle_start(start_msg, db, bot)

    ch_ann = main.Channel(channel_id=-1001, title="Ann", is_admin=True, is_registered=True)
    ch_asset = main.Channel(channel_id=-1002, title="Asset", is_admin=True, is_asset=True)
    async with db.get_session() as session:
        session.add(ch_ann)
        session.add(ch_asset)
        await session.commit()

    async def fake_build(db2, ev):
        return "ICS"

    monkeypatch.setattr(main, "build_ics_content", fake_build)
    async def fake_upload(ev, db2):
        return "https://x/ics"

    async def fake_create(*a, **k):
        return ("u", "p", "", 0)

    monkeypatch.setattr(main, "upload_ics", fake_upload)
    monkeypatch.setattr(main, "create_source_page", fake_create)
    monkeypatch.setattr(main, "update_source_page_ics", lambda *a, **k: None)

    async def fake_sync(*a, **k):
        return None

    monkeypatch.setattr(main, "sync_month_page", fake_sync)
    monkeypatch.setattr(main, "sync_weekend_page", fake_sync)

    async def fake_post(event, db2, b):
        return ("https://t.me/a/1", 55)

    monkeypatch.setattr(main, "post_ics_asset", fake_post)

    async def fake_send_document(self, chat_id, document, caption=None, parse_mode=None):
        class Msg:
            message_id = 77
        return Msg()

    monkeypatch.setattr(DummyBot, "send_document", fake_send_document, raising=False)

    async def fake_parse(text):
        return [
            {
                "title": "T",
                "short_description": "d",
                "date": FUTURE_DATE,
                "time": "18:00",
                "location_name": "Club",
            }
        ]

    monkeypatch.setattr(main, "parse_event_via_4o", fake_parse)
    monkeypatch.setattr(main, "bot", bot, raising=False)

    fwd_msg = types.Message.model_validate(
        {
            "message_id": 2,
            "date": 0,
            "forward_date": 0,
            "forward_from_chat": {"id": -1001, "type": "channel", "username": "ann"},
            "forward_from_message_id": 10,
            "chat": {"id": 1, "type": "private"},
            "from": {"id": 1, "is_bot": False, "first_name": "A"},
            "text": "text",
        }
    )

    await main.handle_forwarded(fwd_msg, db, bot)

    assert bot.edits
    chat_id, msg_id, kwargs = bot.edits[0]
    assert chat_id == -1001
    assert msg_id == 10
    btn = kwargs["reply_markup"].inline_keyboard[0][0]
    assert btn.text == "Добавить в календарь"<|MERGE_RESOLUTION|>--- conflicted
+++ resolved
@@ -12,10 +12,7 @@
 import main
 from telegraph.api import json_dumps
 from telegraph import TelegraphException
-<<<<<<< HEAD
-=======
-
->>>>>>> 44f951e9
+
 
 from main import (
     Database,
@@ -1901,10 +1898,7 @@
         def today(cls):
             return date(2025, 7, 10)
 
-<<<<<<< HEAD
-=======
-
->>>>>>> 44f951e9
+
     class FakeDatetime(datetime):
         @classmethod
         def now(cls, tz=None):
@@ -1913,10 +1907,7 @@
     monkeypatch.setattr(main, "date", FakeDate)
     monkeypatch.setattr(main, "datetime", FakeDatetime)
 
-<<<<<<< HEAD
-=======
-
->>>>>>> 44f951e9
+
     title, content = await main.build_month_page_content(db, "2025-07")
     assert "июле 2025" in title
     assert "Полюбить Калининград Анонсы" in title
@@ -2197,10 +2188,7 @@
         def today(cls):
             return date(2025, 7, 10)
 
-<<<<<<< HEAD
-=======
-
->>>>>>> 44f951e9
+
     class FakeDatetime(datetime):
         @classmethod
         def now(cls, tz=None):
@@ -2209,10 +2197,7 @@
     monkeypatch.setattr(main, "date", FakeDate)
     monkeypatch.setattr(main, "datetime", FakeDatetime)
 
-<<<<<<< HEAD
-=======
-
->>>>>>> 44f951e9
+
     title, content = await main.build_month_page_content(db, "2025-07")
     assert any(n.get("tag") == "h4" for n in content)
 
@@ -2242,10 +2227,7 @@
         def today(cls):
             return date(2025, 7, 10)
 
-<<<<<<< HEAD
-=======
-
->>>>>>> 44f951e9
+
     class FakeDatetime(datetime):
         @classmethod
         def now(cls, tz=None):
@@ -2254,10 +2236,7 @@
     monkeypatch.setattr(main, "date", FakeDate)
     monkeypatch.setattr(main, "datetime", FakeDatetime)
 
-<<<<<<< HEAD
-=======
-
->>>>>>> 44f951e9
+
     _, content = await main.build_month_page_content(db, FUTURE_DATE[:7])
     h4 = next(n for n in content if n.get("tag") == "h4")
     children = h4["children"]
@@ -2291,10 +2270,7 @@
         def today(cls):
             return date(2025, 7, 10)
 
-<<<<<<< HEAD
-=======
-
->>>>>>> 44f951e9
+
     class FakeDatetime(datetime):
         @classmethod
         def now(cls, tz=None):
@@ -2303,10 +2279,7 @@
     monkeypatch.setattr(main, "date", FakeDate)
     monkeypatch.setattr(main, "datetime", FakeDatetime)
 
-<<<<<<< HEAD
-=======
-
->>>>>>> 44f951e9
+
     _, content = await main.build_month_page_content(db, FUTURE_DATE[:7])
     h4 = next(n for n in content if n.get("tag") == "h4")
     text = "".join(
@@ -2625,10 +2598,7 @@
 
 
 @pytest.mark.asyncio
-<<<<<<< HEAD
-=======
-
->>>>>>> 44f951e9
+
 async def test_current_month_omits_past_events(tmp_path: Path, monkeypatch):
     db = Database(str(tmp_path / "db.sqlite"))
     await db.init()
@@ -2661,10 +2631,7 @@
         def today(cls):
             return date(2025, 7, 15)
 
-<<<<<<< HEAD
-=======
-
->>>>>>> 44f951e9
+
     class FakeDatetime(datetime):
         @classmethod
         def now(cls, tz=None):
@@ -2673,10 +2640,7 @@
     monkeypatch.setattr(main, "date", FakeDate)
     monkeypatch.setattr(main, "datetime", FakeDatetime)
 
-<<<<<<< HEAD
-=======
-
->>>>>>> 44f951e9
+
     _, content = await main.build_month_page_content(db, "2025-07")
     titles = [
         c
@@ -2690,10 +2654,7 @@
 
 
 @pytest.mark.asyncio
-<<<<<<< HEAD
-=======
-
->>>>>>> 44f951e9
+
 async def test_month_page_split_filters_past_events(tmp_path: Path, monkeypatch):
     db = Database(str(tmp_path / "db.sqlite"))
     await db.init()
@@ -2728,19 +2689,13 @@
         def today(cls):
             return date(2025, 7, 19)
 
-<<<<<<< HEAD
-=======
-
->>>>>>> 44f951e9
+
     class FakeDatetime(datetime):
         @classmethod
         def now(cls, tz=None):
             return datetime(2025, 7, 19, 12, 0, tzinfo=tz)
 
-<<<<<<< HEAD
-=======
-
->>>>>>> 44f951e9
+
     created: list[list] = []
 
     class DummyTG:
@@ -2756,13 +2711,9 @@
             created.append(content)
 
     monkeypatch.setattr(main, "date", FakeDate)
-<<<<<<< HEAD
+
     monkeypatch.setattr(main, "datetime", FakeDatetime)
-=======
-
-    monkeypatch.setattr(main, "datetime", FakeDatetime)
-
->>>>>>> 44f951e9
+
     monkeypatch.setattr(main, "get_telegraph_token", lambda: "t")
     monkeypatch.setattr(
         "main.Telegraph", lambda access_token=None, domain=None: DummyTG()
@@ -2783,10 +2734,7 @@
 
 
 @pytest.mark.asyncio
-<<<<<<< HEAD
-=======
-
->>>>>>> 44f951e9
+
 async def test_update_source_page_uses_content(monkeypatch):
     events = {}
 
