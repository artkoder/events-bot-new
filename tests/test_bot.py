import os
import sys

sys.path.append(os.path.dirname(os.path.dirname(__file__)))
from pathlib import Path

import pytest
from aiogram import Bot, types
from sqlmodel import select
from datetime import date, timedelta, timezone
import main

from main import (
    Database,
    PendingUser,
    Setting,
    User,
    Event,
    MonthPage,
    create_app,
    handle_register,
    handle_start,
    handle_tz,
    handle_add_event_raw,
    handle_add_event,
    handle_ask_4o,
    handle_events,
    handle_exhibitions,
    handle_edit_message,
    process_request,
    parse_event_via_4o,
    telegraph_test,
    get_telegraph_token,
    editing_sessions,
)

FUTURE_DATE = (date.today() + timedelta(days=10)).isoformat()

class DummyBot(Bot):
    def __init__(self, token: str):
        super().__init__(token)
        self.messages = []
        self.edits = []

    async def send_message(self, chat_id, text, **kwargs):
        self.messages.append((chat_id, text))

    async def edit_message_reply_markup(
        self, chat_id: int | None = None, message_id: int | None = None, **kwargs
    ):
        self.edits.append((chat_id, message_id, kwargs))


class DummyChat:
    def __init__(self, id, title, username=None, type="channel"):
        self.id = id
        self.title = title
        self.username = username
        self.type = type


class DummyMember:
    def __init__(self, status):
        self.status = status


class DummyUpdate:
    def __init__(self, chat_id, title, status="administrator"):
        self.chat = DummyChat(chat_id, title)
        self.new_chat_member = DummyMember(status)


@pytest.mark.asyncio
async def test_registration_limit(tmp_path: Path):
    db = Database(str(tmp_path / "db.sqlite"))
    await db.init()
    bot = DummyBot("123:abc")

    for i in range(1, 11):
        msg = types.Message.model_validate(
            {
                "message_id": i,
                "date": 0,
                "chat": {"id": i, "type": "private"},
                "from": {"id": i, "is_bot": False, "first_name": "U"},
                "text": "/register",
            }
        )
        await handle_register(msg, db, bot)

    msg_over = types.Message.model_validate(
        {
            "message_id": 11,
            "date": 0,
            "chat": {"id": 11, "type": "private"},
            "from": {"id": 11, "is_bot": False, "first_name": "U"},
            "text": "/register",
        }
    )
    await handle_register(msg_over, db, bot)

    async with db.get_session() as session:
        result = await session.execute(select(PendingUser))
        count = len(result.scalars().all())
    assert count == 10


@pytest.mark.asyncio
async def test_tz_setting(tmp_path: Path):
    db = Database(str(tmp_path / "db.sqlite"))
    await db.init()
    bot = DummyBot("123:abc")

    start_msg = types.Message.model_validate(
        {
            "message_id": 1,
            "date": 0,
            "chat": {"id": 1, "type": "private"},
            "from": {"id": 1, "is_bot": False, "first_name": "A"},
            "text": "/start",
        }
    )
    await handle_start(start_msg, db, bot)

    tz_msg = types.Message.model_validate(
        {
            "message_id": 2,
            "date": 0,
            "chat": {"id": 1, "type": "private"},
            "from": {"id": 1, "is_bot": False, "first_name": "A"},
            "text": "/tz +05:00",
        }
    )
    await handle_tz(tz_msg, db, bot)

    async with db.get_session() as session:
        setting = await session.get(Setting, "tz_offset")
    assert setting and setting.value == "+05:00"


@pytest.mark.asyncio
async def test_start_superadmin(tmp_path: Path):
    db = Database(str(tmp_path / "db.sqlite"))
    await db.init()
    bot = DummyBot("123:abc")

    start_msg = types.Message.model_validate(
        {
            "message_id": 1,
            "date": 0,
            "chat": {"id": 1, "type": "private"},
            "from": {"id": 1, "is_bot": False, "first_name": "A"},
            "text": "/start",
        }
    )
    await handle_start(start_msg, db, bot)

    async with db.get_session() as session:
        user = await session.get(User, 1)
    assert user and user.is_superadmin


def test_create_app_requires_webhook_url(monkeypatch):
    monkeypatch.delenv("WEBHOOK_URL", raising=False)
    monkeypatch.setenv("TELEGRAM_BOT_TOKEN", "123:abc")

    with pytest.raises(RuntimeError, match="WEBHOOK_URL is missing"):
        create_app()


@pytest.mark.asyncio
async def test_add_event_raw(tmp_path: Path, monkeypatch):
    db = Database(str(tmp_path / "db.sqlite"))
    await db.init()
    bot = DummyBot("123:abc")

    async def fake_create(title, text, source, html_text=None, media=None):
        return "https://t.me/test", "path"

    monkeypatch.setattr("main.create_source_page", fake_create)

    msg = types.Message.model_validate(
        {
            "message_id": 1,
            "date": 0,
            "chat": {"id": 1, "type": "private"},
            "from": {"id": 1, "is_bot": False, "first_name": "M"},
            "text": f"/addevent_raw Party|{FUTURE_DATE}|18:00|Club",
        }
    )

    await handle_add_event_raw(msg, db, bot)

    async with db.get_session() as session:
        events = (await session.execute(select(Event))).scalars().all()

    assert len(events) == 1
    assert events[0].title == "Party"
    assert events[0].telegraph_url == "https://t.me/test"


@pytest.mark.asyncio
async def test_month_page_sync(tmp_path: Path, monkeypatch):
    db = Database(str(tmp_path / "db.sqlite"))
    await db.init()
    bot = DummyBot("123:abc")

    async def fake_create(title, text, source, html_text=None, media=None):
        return "https://t.me/test", "path"

    called = {}

    async def fake_sync(db_obj, month):
        called["month"] = month

    monkeypatch.setattr("main.create_source_page", fake_create)
    monkeypatch.setattr("main.sync_month_page", fake_sync)

    msg = types.Message.model_validate(
        {
            "message_id": 1,
            "date": 0,
            "chat": {"id": 1, "type": "private"},
            "from": {"id": 1, "is_bot": False, "first_name": "M"},
            "text": "/addevent_raw Party|2025-07-16|18:00|Club",
        }
    )

    await handle_add_event_raw(msg, db, bot)

    assert called.get("month") == "2025-07"


@pytest.mark.asyncio
async def test_add_event_raw_update(tmp_path: Path, monkeypatch):
    db = Database(str(tmp_path / "db.sqlite"))
    await db.init()
    bot = DummyBot("123:abc")

    async def fake_create(title, text, source, html_text=None, media=None):
        return "https://t.me/test", "path"

    monkeypatch.setattr("main.create_source_page", fake_create)

    msg1 = types.Message.model_validate(
        {
            "message_id": 1,
            "date": 0,
            "chat": {"id": 1, "type": "private"},
            "from": {"id": 1, "is_bot": False, "first_name": "M"},
            "text": "/addevent_raw Party|2025-07-16|18:00|Club",
        }
    )
    await handle_add_event_raw(msg1, db, bot)

    msg2 = types.Message.model_validate(
        {
            "message_id": 2,
            "date": 0,
            "chat": {"id": 1, "type": "private"},
            "from": {"id": 1, "is_bot": False, "first_name": "M"},
            "text": "/addevent_raw Party show|2025-07-16|18:00|Club",
        }
    )
    await handle_add_event_raw(msg2, db, bot)

    async with db.get_session() as session:
        events = (await session.execute(select(Event))).scalars().all()

    assert len(events) == 1
    assert events[0].title == "Party show"


@pytest.mark.asyncio
async def test_edit_event(tmp_path: Path, monkeypatch):
    db = Database(str(tmp_path / "db.sqlite"))
    await db.init()
    bot = DummyBot("123:abc")

    async def fake_create(title, text, source, html_text=None, media=None):
        return "https://t.me/test", "path"

    monkeypatch.setattr("main.create_source_page", fake_create)

    msg = types.Message.model_validate(
        {
            "message_id": 1,
            "date": 0,
            "chat": {"id": 1, "type": "private"},
            "from": {"id": 1, "is_bot": False, "first_name": "M"},
            "text": "/addevent_raw Party|2025-07-16|18:00|Club",
        }
    )
    await handle_add_event_raw(msg, db, bot)

    async with db.get_session() as session:
        event = (await session.execute(select(Event))).scalars().first()

    editing_sessions[1] = (event.id, "title")
    edit_msg = types.Message.model_validate(
        {
            "message_id": 2,
            "date": 0,
            "chat": {"id": 1, "type": "private"},
            "from": {"id": 1, "is_bot": False, "first_name": "M"},
            "text": "New Title",
        }
    )
    await handle_edit_message(edit_msg, db, bot)

    async with db.get_session() as session:
        updated = await session.get(Event, event.id)
    assert updated.title == "New Title"


@pytest.mark.asyncio
async def test_events_list(tmp_path: Path, monkeypatch):
    db = Database(str(tmp_path / "db.sqlite"))
    await db.init()
    bot = DummyBot("123:abc")

    async def fake_create(title, text, source, html_text=None, media=None):
        return "https://t.me/test", "path"

    monkeypatch.setattr("main.create_source_page", fake_create)

    start_msg = types.Message.model_validate(
        {
            "message_id": 1,
            "date": 0,
            "chat": {"id": 1, "type": "private"},
            "from": {"id": 1, "is_bot": False, "first_name": "A"},
            "text": "/start",
        }
    )
    await handle_start(start_msg, db, bot)

    add_msg = types.Message.model_validate(
        {
            "message_id": 2,
            "date": 0,
            "chat": {"id": 1, "type": "private"},
            "from": {"id": 1, "is_bot": False, "first_name": "A"},
            "text": f"/addevent_raw Party|{FUTURE_DATE}|18:00|Club",
        }
    )
    await handle_add_event_raw(add_msg, db, bot)

    bot.messages.clear()
    list_msg = types.Message.model_validate(
        {
            "message_id": 3,
            "date": 0,
            "chat": {"id": 1, "type": "private"},
            "from": {"id": 1, "is_bot": False, "first_name": "A"},
            "text": f"/events {FUTURE_DATE}",
        }
    )

    await handle_events(list_msg, db, bot)

    assert bot.messages
    text = bot.messages[-1][1]
    expected_date = date.fromisoformat(FUTURE_DATE).strftime("%d.%m.%Y")
    assert f"Events on {expected_date}" in text
    assert "1. Party" in text
    assert "18:00 Club" in text  # location no city
    assert "исходное: https://t.me/test" in text


@pytest.mark.asyncio
async def test_ask4o_admin(tmp_path: Path, monkeypatch):
    db = Database(str(tmp_path / "db.sqlite"))
    await db.init()
    bot = DummyBot("123:abc")

    start_msg = types.Message.model_validate({
        "message_id": 1,
        "date": 0,
        "chat": {"id": 1, "type": "private"},
        "from": {"id": 1, "is_bot": False, "first_name": "A"},
        "text": "/start",
    })
    await handle_start(start_msg, db, bot)

    called = {}

    async def fake_ask(text: str) -> str:
        called["text"] = text
        return "ok"

    monkeypatch.setattr("main.ask_4o", fake_ask)

    msg = types.Message.model_validate({
        "message_id": 2,
        "date": 0,
        "chat": {"id": 1, "type": "private"},
        "from": {"id": 1, "is_bot": False, "first_name": "A"},
        "text": "/ask4o hello",
    })

    await handle_ask_4o(msg, db, bot)

    assert called.get("text") == "hello"


@pytest.mark.asyncio
async def test_ask4o_not_admin(tmp_path: Path, monkeypatch):
    db = Database(str(tmp_path / "db.sqlite"))
    await db.init()
    bot = DummyBot("123:abc")

    called = False

    async def fake_ask(text: str) -> str:
        nonlocal called
        called = True
        return "ok"

    monkeypatch.setattr("main.ask_4o", fake_ask)

    msg = types.Message.model_validate({
        "message_id": 1,
        "date": 0,
        "chat": {"id": 2, "type": "private"},
        "from": {"id": 2, "is_bot": False, "first_name": "B"},
        "text": "/ask4o hi",
    })

    await handle_ask_4o(msg, db, bot)

    assert called is False


@pytest.mark.asyncio
async def test_parse_event_includes_date(monkeypatch):
    called = {}

    class DummySession:
        async def __aenter__(self):
            return self

        async def __aexit__(self, exc_type, exc, tb):
            pass

        async def post(self, url, json=None, headers=None):
            called["payload"] = json

            class Resp:
                def raise_for_status(self):
                    pass

                async def json(self):
                    return {"choices": [{"message": {"content": "{}"}}]}

            return Resp()

    monkeypatch.setenv("FOUR_O_TOKEN", "x")
    monkeypatch.setattr("main.ClientSession", DummySession)

    await parse_event_via_4o("text")

    assert "Today is" in called["payload"]["messages"][1]["content"]


@pytest.mark.asyncio
async def test_telegraph_test(monkeypatch, capsys):
    class DummyTG:
        def __init__(self, access_token=None):
            self.access_token = access_token
        def create_page(self, title, html_content=None, **_):
            return {"url": "https://telegra.ph/test", "path": "test"}

        def edit_page(self, path, title, html_content):
            pass

    monkeypatch.setenv("TELEGRAPH_TOKEN", "t")
    monkeypatch.setattr("main.Telegraph", lambda access_token=None: DummyTG(access_token))

    await telegraph_test()
    captured = capsys.readouterr()
    assert "Created https://telegra.ph/test" in captured.out
    assert "Edited https://telegra.ph/test" in captured.out


@pytest.mark.asyncio
async def test_create_source_page_photo(monkeypatch):
    class DummyTG:
        def __init__(self, access_token=None):
            self.access_token = access_token
            self.upload_called = False
        def upload_file(self, f):
            self.upload_called = True
        def create_page(self, title, html_content=None, **_):
            assert "<img" not in html_content
            return {"url": "https://telegra.ph/test", "path": "test"}

    monkeypatch.setenv("TELEGRAPH_TOKEN", "t")
    monkeypatch.setattr("main.Telegraph", lambda access_token=None: DummyTG(access_token))

    res = await main.create_source_page("Title", "text", None, media=(b"img", "photo.jpg"))
    assert res == ("https://telegra.ph/test", "test")


def test_get_telegraph_token_creates(tmp_path, monkeypatch):
    class DummyTG:
        def create_account(self, short_name):
            return {"access_token": "abc"}

    monkeypatch.delenv("TELEGRAPH_TOKEN", raising=False)
    monkeypatch.setattr(main, "Telegraph", lambda: DummyTG())
    monkeypatch.setattr(main, "TELEGRAPH_TOKEN_FILE", str(tmp_path / "token.txt"))

    token = get_telegraph_token()
    assert token == "abc"
    assert (tmp_path / "token.txt").read_text() == "abc"


def test_get_telegraph_token_env(monkeypatch):
    monkeypatch.setenv("TELEGRAPH_TOKEN", "zzz")
    token = get_telegraph_token()
    assert token == "zzz"


@pytest.mark.asyncio
async def test_forward_add_event(tmp_path: Path, monkeypatch):
    db = Database(str(tmp_path / "db.sqlite"))
    await db.init()
    bot = DummyBot("123:abc")

    async def fake_parse(text: str) -> list[dict]:
        return [{
            "title": "Forwarded",
            "short_description": "desc",
            "date": "2025-07-16",
            "time": "18:00",
            "location_name": "Club",
        }]

    async def fake_create(title, text, source, html_text=None, media=None):
        return "https://t.me/page", "p"

    monkeypatch.setattr("main.parse_event_via_4o", fake_parse)
    monkeypatch.setattr("main.create_source_page", fake_create)

    start_msg = types.Message.model_validate({
        "message_id": 1,
        "date": 0,
        "chat": {"id": 1, "type": "private"},
        "from": {"id": 1, "is_bot": False, "first_name": "A"},
        "text": "/start",
    })
    await handle_start(start_msg, db, bot)

    upd = DummyUpdate(-100123, "Chan")
    await main.handle_my_chat_member(upd, db)

    async with db.get_session() as session:
        ch = await session.get(main.Channel, -100123)
        ch.is_registered = True
        await session.commit()

    fwd_msg = types.Message.model_validate(
        {
            "message_id": 3,
            "date": 0,
            "forward_date": 0,
            "forward_from_chat": {"id": -100123, "type": "channel", "username": "chan"},
            "forward_from_message_id": 10,
            "chat": {"id": 1, "type": "private"},
            "from": {"id": 1, "is_bot": False, "first_name": "A"},
            "text": "Some text",
        }
    )

    await main.handle_forwarded(fwd_msg, db, bot)

    async with db.get_session() as session:
        ev = (await session.execute(select(Event))).scalars().first()

    assert ev.source_post_url == "https://t.me/chan/10"


@pytest.mark.asyncio
async def test_forward_unregistered(tmp_path: Path, monkeypatch):
    db = Database(str(tmp_path / "db.sqlite"))
    await db.init()
    bot = DummyBot("123:abc")

    async def fake_parse(text: str) -> list[dict]:
        return [{
            "title": "Fwd",
            "short_description": "d",
            "date": "2025-07-16",
            "time": "18:00",
            "location_name": "Club",
        }]

    async def fake_create(title, text, source, html_text=None, media=None):
        return "https://t.me/page", "p"

    monkeypatch.setattr("main.parse_event_via_4o", fake_parse)
    monkeypatch.setattr("main.create_source_page", fake_create)

    start_msg = types.Message.model_validate({
        "message_id": 1,
        "date": 0,
        "chat": {"id": 1, "type": "private"},
        "from": {"id": 1, "is_bot": False, "first_name": "A"},
        "text": "/start",
    })
    await handle_start(start_msg, db, bot)

    upd = DummyUpdate(-100123, "Chan")
    await main.handle_my_chat_member(upd, db)

    fwd_msg = types.Message.model_validate(
        {
            "message_id": 2,
            "date": 0,
            "forward_date": 0,
            "forward_from_chat": {"id": -100123, "type": "channel", "username": "chan"},
            "forward_from_message_id": 10,
            "chat": {"id": 1, "type": "private"},
            "from": {"id": 1, "is_bot": False, "first_name": "A"},
            "text": "Some text",
        }
    )

    await main.handle_forwarded(fwd_msg, db, bot)

    async with db.get_session() as session:
        ev = (await session.execute(select(Event))).scalars().first()

    assert ev.source_post_url is None


@pytest.mark.asyncio
async def test_media_group_caption_first(tmp_path: Path, monkeypatch):
    db = Database(str(tmp_path / "db.sqlite"))
    await db.init()
    bot = DummyBot("123:abc")

    async def fake_parse(text: str) -> list[dict]:
        return [{
            "title": "MG",
            "short_description": "d",
            "date": "2025-07-16",
            "time": "18:00",
            "location_name": "Club",
        }]

    async def fake_create(title, text, source, html_text=None, media=None):
        return "https://t.me/page", "p"

    monkeypatch.setattr("main.parse_event_via_4o", fake_parse)
    monkeypatch.setattr("main.create_source_page", fake_create)

    start_msg = types.Message.model_validate({
        "message_id": 1,
        "date": 0,
        "chat": {"id": 1, "type": "private"},
        "from": {"id": 1, "is_bot": False, "first_name": "A"},
        "text": "/start",
    })
    await handle_start(start_msg, db, bot)

    upd = DummyUpdate(-100123, "Chan")
    await main.handle_my_chat_member(upd, db)

    async with db.get_session() as session:
        ch = await session.get(main.Channel, -100123)
        ch.is_registered = True
        await session.commit()

    msg1 = types.Message.model_validate(
        {
            "message_id": 2,
            "date": 0,
            "forward_date": 0,
            "media_group_id": "g1",
            "forward_from_chat": {"id": -100123, "type": "channel", "username": "chan"},
            "forward_from_message_id": 10,
            "chat": {"id": 1, "type": "private"},
            "from": {"id": 1, "is_bot": False, "first_name": "A"},
            "caption": "Announce",
        }
    )
    await main.handle_forwarded(msg1, db, bot)

    msg2 = types.Message.model_validate(
        {
            "message_id": 3,
            "date": 0,
            "forward_date": 0,
            "media_group_id": "g1",
            "forward_from_chat": {"id": -100123, "type": "channel", "username": "chan"},
            "forward_from_message_id": 11,
            "chat": {"id": 1, "type": "private"},
            "from": {"id": 1, "is_bot": False, "first_name": "A"},
        }
    )
    await main.handle_forwarded(msg2, db, bot)

    async with db.get_session() as session:
        ev = (await session.execute(select(Event))).scalars().first()

    assert ev.title == "MG"
    assert ev.source_post_url == "https://t.me/chan/10"


@pytest.mark.asyncio
async def test_media_group_caption_last(tmp_path: Path, monkeypatch):
    db = Database(str(tmp_path / "db.sqlite"))
    await db.init()
    bot = DummyBot("123:abc")

    async def fake_parse(text: str) -> list[dict]:
        return [{
            "title": "MG",
            "short_description": "d",
            "date": "2025-07-16",
            "time": "18:00",
            "location_name": "Club",
        }]

    async def fake_create(title, text, source, html_text=None, media=None):
        return "https://t.me/page", "p"

    monkeypatch.setattr("main.parse_event_via_4o", fake_parse)
    monkeypatch.setattr("main.create_source_page", fake_create)

    start_msg = types.Message.model_validate({
        "message_id": 1,
        "date": 0,
        "chat": {"id": 1, "type": "private"},
        "from": {"id": 1, "is_bot": False, "first_name": "A"},
        "text": "/start",
    })
    await handle_start(start_msg, db, bot)

    upd = DummyUpdate(-100123, "Chan")
    await main.handle_my_chat_member(upd, db)

    async with db.get_session() as session:
        ch = await session.get(main.Channel, -100123)
        ch.is_registered = True
        await session.commit()

    msg1 = types.Message.model_validate(
        {
            "message_id": 2,
            "date": 0,
            "forward_date": 0,
            "media_group_id": "g2",
            "forward_from_chat": {"id": -100123, "type": "channel", "username": "chan"},
            "forward_from_message_id": 10,
            "chat": {"id": 1, "type": "private"},
            "from": {"id": 1, "is_bot": False, "first_name": "A"},
        }
    )
    await main.handle_forwarded(msg1, db, bot)

    msg2 = types.Message.model_validate(
        {
            "message_id": 3,
            "date": 0,
            "forward_date": 0,
            "media_group_id": "g2",
            "forward_from_chat": {"id": -100123, "type": "channel", "username": "chan"},
            "forward_from_message_id": 11,
            "chat": {"id": 1, "type": "private"},
            "from": {"id": 1, "is_bot": False, "first_name": "A"},
            "caption": "Announce",
        }
    )
    await main.handle_forwarded(msg2, db, bot)

    async with db.get_session() as session:
        evs = (await session.execute(select(Event))).scalars().all()

    assert len(evs) == 1
    assert evs[0].source_post_url == "https://t.me/chan/11"




@pytest.mark.asyncio
async def test_mark_free(tmp_path: Path, monkeypatch):
    db = Database(str(tmp_path / "db.sqlite"))
    await db.init()
    bot = DummyBot("123:abc")

    async def fake_create(title, text, source, html_text=None, media=None):
        return "https://t.me/test", "path"

    monkeypatch.setattr("main.create_source_page", fake_create)

    msg = types.Message.model_validate(
        {
            "message_id": 1,
            "date": 0,
            "chat": {"id": 1, "type": "private"},
            "from": {"id": 1, "is_bot": False, "first_name": "M"},
            "text": "/addevent_raw Party|2025-07-16|18:00|Club",
        }
    )
    await handle_add_event_raw(msg, db, bot)

    async with db.get_session() as session:
        event = (await session.execute(select(Event))).scalars().first()

    cb = types.CallbackQuery.model_validate(
        {
            "id": "c1",
            "from": {"id": 1, "is_bot": False, "first_name": "M"},
            "chat_instance": "1",
            "data": f"markfree:{event.id}",
            "message": {
                "message_id": 2,
                "date": 0,
                "chat": {"id": 1, "type": "private"},
            },
        }
    ).as_(bot)
    async def dummy_answer(*args, **kwargs):
        return None
    object.__setattr__(cb, "answer", dummy_answer)
    await process_request(cb, db, bot)

    async with db.get_session() as session:
        updated = await session.get(Event, event.id)
    assert updated.is_free is True
    assert bot.edits
    btn = bot.edits[-1][2]["reply_markup"].inline_keyboard[0][0]
    assert btn.text == "\u2705 Бесплатное мероприятие"


@pytest.mark.asyncio
async def test_exhibition_listing(tmp_path: Path, monkeypatch):
    db = Database(str(tmp_path / "db.sqlite"))
    await db.init()
    bot = DummyBot("123:abc")

    start_msg = types.Message.model_validate(
        {
            "message_id": 1,
            "date": 0,
            "chat": {"id": 1, "type": "private"},
            "from": {"id": 1, "is_bot": False, "first_name": "A"},
            "text": "/start",
        }
    )
    await handle_start(start_msg, db, bot)

    async def fake_parse(text: str) -> list[dict]:
        return [{
            "title": "Expo",
            "short_description": "desc",
            "festival": "",
            "date": "2025-07-10",
            "end_date": "2025-07-20",
            "time": "",
            "location_name": "Hall",
            "location_address": "Addr",
            "city": "Калининград",
            "ticket_price_min": None,
            "ticket_price_max": None,
            "ticket_link": None,
            "event_type": "выставка",
            "emoji": None,
            "is_free": True,
        }]

    monkeypatch.setattr("main.parse_event_via_4o", fake_parse)

    async def fake_create(title, text, source, html_text=None, media=None):
        return "url", "p"

    monkeypatch.setattr("main.create_source_page", fake_create)

    add_msg = types.Message.model_validate(
        {
            "message_id": 2,
            "date": 0,
            "chat": {"id": 1, "type": "private"},
            "from": {"id": 1, "is_bot": False, "first_name": "A"},
            "text": "/addevent anything",
        }
    )
    await handle_add_event(add_msg, db, bot)

    evt_msg = types.Message.model_validate(
        {
            "message_id": 3,
            "date": 0,
            "chat": {"id": 1, "type": "private"},
            "from": {"id": 1, "is_bot": False, "first_name": "A"},
            "text": "/events 2025-07-10",
        }
    )
    await handle_events(evt_msg, db, bot)
    assert "(Открытие) Expo" in bot.messages[-1][1]

    evt_msg2 = types.Message.model_validate(
        {
            "message_id": 4,
            "date": 0,
            "chat": {"id": 1, "type": "private"},
            "from": {"id": 1, "is_bot": False, "first_name": "A"},
            "text": "/events 2025-07-20",
        }
    )
    await handle_events(evt_msg2, db, bot)
    assert "(Закрытие) Expo" in bot.messages[-1][1]

    exh_msg = types.Message.model_validate(
        {
            "message_id": 5,
            "date": 0,
            "chat": {"id": 1, "type": "private"},
            "from": {"id": 1, "is_bot": False, "first_name": "A"},
            "text": "/exhibitions",
        }
    )
    await handle_exhibitions(exh_msg, db, bot)
    assert "c 10 июля по 20 июля" in bot.messages[-1][1]


@pytest.mark.asyncio
async def test_multiple_events(tmp_path: Path, monkeypatch):
    db = Database(str(tmp_path / "db.sqlite"))
    await db.init()
    bot = DummyBot("123:abc")

    start_msg = types.Message.model_validate(
        {
            "message_id": 1,
            "date": 0,
            "chat": {"id": 1, "type": "private"},
            "from": {"id": 1, "is_bot": False, "first_name": "A"},
            "text": "/start",
        }
    )
    await handle_start(start_msg, db, bot)

    async def fake_parse(text: str) -> list[dict]:
        return [
            {
                "title": "One",
                "short_description": "d1",
                "date": "2025-07-10",
                "time": "18:00",
                "location_name": "Hall",
            },
            {
                "title": "Two",
                "short_description": "d2",
                "date": "2025-07-11",
                "time": "20:00",
                "location_name": "Hall",
            },
        ]

    async def fake_create(title, text, source, html_text=None, media=None):
        return f"url/{title}", title

    monkeypatch.setattr("main.parse_event_via_4o", fake_parse)
    monkeypatch.setattr("main.create_source_page", fake_create)

    add_msg = types.Message.model_validate(
        {
            "message_id": 2,
            "date": 0,
            "chat": {"id": 1, "type": "private"},
            "from": {"id": 1, "is_bot": False, "first_name": "A"},
            "text": "/addevent multi",
        }
    )
    await handle_add_event(add_msg, db, bot)

    async with db.get_session() as session:
        events = (await session.execute(select(Event))).scalars().all()

    assert len(events) == 2
    assert any(e.title == "One" for e in events)
    assert any(e.title == "Two" for e in events)


@pytest.mark.asyncio
async def test_months_command(tmp_path: Path):
    db = Database(str(tmp_path / "db.sqlite"))
    await db.init()
    bot = DummyBot("123:abc")

    async with db.get_session() as session:
        session.add(main.MonthPage(month="2025-07", url="https://t.me/p", path="p"))
        await session.commit()

    start_msg = types.Message.model_validate(
        {
            "message_id": 1,
            "date": 0,
            "chat": {"id": 1, "type": "private"},
            "from": {"id": 1, "is_bot": False, "first_name": "A"},
            "text": "/start",
        }
    )
    await handle_start(start_msg, db, bot)

    msg = types.Message.model_validate(
        {
            "message_id": 2,
            "date": 0,
            "chat": {"id": 1, "type": "private"},
            "from": {"id": 1, "is_bot": False, "first_name": "A"},
            "text": "/months",
        }
    )

    await main.handle_months(msg, db, bot)
    assert "2025-07" in bot.messages[-1][1]


@pytest.mark.asyncio
<<<<<<< HEAD
=======
async def test_build_month_page_content(tmp_path: Path):
    db = Database(str(tmp_path / "db.sqlite"))
    await db.init()

    async with db.get_session() as session:
        session.add(
            Event(
                title="T",
                description="d",
                source_text="s",
                date="2025-07-16",
                time="18:00",
                location_name="Hall",
                is_free=True,
            )
        )
        await session.commit()

    title, content = await main.build_month_page_content(db, "2025-07")
    assert "июле 2025" in title
    assert "Полюбить Калининград Анонсы" in title
    assert any(n.get("tag") == "br" for n in content)


@pytest.mark.asyncio
>>>>>>> 7f1609a4
async def test_date_range_parsing(tmp_path: Path, monkeypatch):
    db = Database(str(tmp_path / "db.sqlite"))
    await db.init()
    bot = DummyBot("123:abc")

    async def fake_parse(text: str) -> list[dict]:
        return [
            {
                "title": "Expo",
                "short_description": "desc",
                "date": "2025-07-01..2025-07-17",
                "time": "18:00",
                "location_name": "Hall",
                "event_type": "выставка",
            }
        ]

    async def fake_create(title, text, source, html_text=None, media=None):
        return "url", "p"

    monkeypatch.setattr("main.parse_event_via_4o", fake_parse)
    monkeypatch.setattr("main.create_source_page", fake_create)

    async def fake_sync(*args, **kwargs):
        return None

    monkeypatch.setattr("main.sync_month_page", fake_sync)

    msg = types.Message.model_validate(
        {
            "message_id": 1,
            "date": 0,
            "chat": {"id": 1, "type": "private"},
            "from": {"id": 1, "is_bot": False, "first_name": "A"},
            "text": "/addevent any",
        }
    )

    await handle_add_event(msg, db, bot)

    async with db.get_session() as session:
        ev = (await session.execute(select(Event))).scalars().first()

    assert ev.date == "2025-07-01"
    assert ev.end_date == "2025-07-17"


def test_md_to_html_sanitizes():
    md = "# T\nline\n<tg-emoji emoji-id='1'>R</tg-emoji>"
    html = main.md_to_html(md)
    assert "<h1>" not in html
    assert "tg-emoji" not in html
    assert "<h3>" in html
    assert "<br" in html


@pytest.mark.asyncio
async def test_sync_month_page_error(tmp_path: Path, monkeypatch):
    db = Database(str(tmp_path / "db.sqlite"))
    await db.init()

    async with db.get_session() as session:
        session.add(
            Event(
                title="Party",
                description="desc",
                source_text="t",
                date="2025-07-16",
                time="18:00",
                location_name="Club",
            )
        )
        session.add(main.MonthPage(month="2025-07", url="u", path="p"))
        await session.commit()

    class DummyTG:
        def edit_page(self, *args, **kwargs):
            raise Exception("fail")

    monkeypatch.setattr("main.get_telegraph_token", lambda: "t")
    monkeypatch.setattr("main.Telegraph", lambda access_token=None: DummyTG())

    # Should not raise
    await main.sync_month_page(db, "2025-07")


@pytest.mark.asyncio
async def test_update_source_page_uses_content(monkeypatch):
    events = {}

    class DummyTG:
        def get_page(self, path, return_html=True):
            return {"content": "<p>old</p>"}
        def edit_page(self, path, title, html_content):
            events["html"] = html_content

    monkeypatch.setattr("main.get_telegraph_token", lambda: "t")
    monkeypatch.setattr("main.Telegraph", lambda access_token=None: DummyTG())

    await main.update_source_page("path", "Title", "new")
    html = events.get("html", "")
    assert "<p>old</p>" in html
    assert "new" in html
    assert main.CONTENT_SEPARATOR in html


@pytest.mark.asyncio
async def test_nav_limits_past(tmp_path: Path):
    db = Database(str(tmp_path / "db.sqlite"))
    await db.init()

    today = date.today()
    async with db.get_session() as session:
        session.add(
            Event(
                title="T",
                description="d",
                source_text="t",
                date=today.isoformat(),
                time="10:00",
                location_name="Hall",
            )
        )
        await session.commit()

    text, markup = await main.build_events_message(db, today, timezone.utc)
    row = markup.inline_keyboard[-1]
    assert len(row) == 1
    assert row[0].text == "\u25B6"


@pytest.mark.asyncio
async def test_nav_future_has_prev(tmp_path: Path):
    db = Database(str(tmp_path / "db.sqlite"))
    await db.init()

    today = date.today()
    future = today + timedelta(days=1)
    async with db.get_session() as session:
        session.add(
            Event(
                title="T",
                description="d",
                source_text="t",
                date=future.isoformat(),
                time="10:00",
                location_name="Hall",
            )
        )
        await session.commit()

    text, markup = await main.build_events_message(db, future, timezone.utc)
    row = markup.inline_keyboard[-1]
    assert len(row) == 2
    assert row[0].text == "\u25C0"
    assert row[1].text == "\u25B6"


@pytest.mark.asyncio
async def test_delete_event_updates_month(tmp_path: Path, monkeypatch):
    db = Database(str(tmp_path / "db.sqlite"))
    await db.init()
    bot = DummyBot("123:abc")

    async def fake_create(title, text, source, html_text=None, media=None):
        return "url", "p"

    called = {}

    async def fake_sync(db_obj, month):
        called["month"] = month

    monkeypatch.setattr("main.create_source_page", fake_create)
    monkeypatch.setattr("main.sync_month_page", fake_sync)

    add_msg = types.Message.model_validate(
        {
            "message_id": 1,
            "date": 0,
            "chat": {"id": 1, "type": "private"},
            "from": {"id": 1, "is_bot": False, "first_name": "A"},
            "text": "/addevent_raw Party|2025-07-16|18:00|Club",
        }
    )

    await handle_add_event_raw(add_msg, db, bot)

    async with db.get_session() as session:
        event = (await session.execute(select(Event))).scalars().first()

    cb = types.CallbackQuery.model_validate(
        {
            "id": "c1",
            "from": {"id": 1, "is_bot": False, "first_name": "A"},
            "chat_instance": "1",
            "data": f"del:{event.id}:{event.date}",
            "message": {
                "message_id": 2,
                "date": 0,
                "chat": {"id": 1, "type": "private"},
            },
        }
    ).as_(bot)
    object.__setattr__(cb.message, "_bot", bot)
    async def dummy_edit(*args, **kwargs):
        return None
    object.__setattr__(cb.message, "edit_text", dummy_edit)
    async def dummy_answer(*args, **kwargs):
        return None
    object.__setattr__(cb, "answer", dummy_answer)

    await process_request(cb, db, bot)

    assert called.get("month") == "2025-07"<|MERGE_RESOLUTION|>--- conflicted
+++ resolved
@@ -1023,8 +1023,6 @@
 
 
 @pytest.mark.asyncio
-<<<<<<< HEAD
-=======
 async def test_build_month_page_content(tmp_path: Path):
     db = Database(str(tmp_path / "db.sqlite"))
     await db.init()
@@ -1050,7 +1048,6 @@
 
 
 @pytest.mark.asyncio
->>>>>>> 7f1609a4
 async def test_date_range_parsing(tmp_path: Path, monkeypatch):
     db = Database(str(tmp_path / "db.sqlite"))
     await db.init()
