--- conflicted
+++ resolved
@@ -4136,7 +4136,6 @@
     assert "Jazz" in bot.messages[-1][1]
 
 
-<<<<<<< HEAD
 def test_event_to_nodes_festival_link():
     e = Event(
         title="T",
@@ -4152,8 +4151,7 @@
     assert nodes[1]["children"][0]["attrs"]["href"] == "http://tg"
 
 
-=======
->>>>>>> bd4cf652
+
 @pytest.mark.asyncio
 async def test_upload_ics_content_type(tmp_path: Path, monkeypatch):
     db = Database(str(tmp_path / "db.sqlite"))
