import os
import sys

sys.path.append(os.path.dirname(os.path.dirname(__file__)))
from pathlib import Path

import pytest
from aiogram import Bot, types
from sqlmodel import select
from datetime import date, timedelta, timezone, datetime
from typing import Any
import main

from main import (
    Database,
    PendingUser,
    Setting,
    User,
    Event,
    MonthPage,
    WeekendPage,
    create_app,
    handle_register,
    handle_start,
    handle_tz,
    handle_add_event_raw,
    handle_add_event,
    handle_ask_4o,
    handle_events,
    handle_exhibitions,
    handle_edit_message,
    process_request,
    parse_event_via_4o,
    telegraph_test,
    get_telegraph_token,
    editing_sessions,
)

FUTURE_DATE = (date.today() + timedelta(days=10)).isoformat()


class DummyBot(Bot):
    def __init__(self, token: str):
        super().__init__(token)
        self.messages = []
        self.edits = []

    async def send_message(self, chat_id, text, **kwargs):
        self.messages.append((chat_id, text, kwargs))

    async def edit_message_reply_markup(
        self, chat_id: int | None = None, message_id: int | None = None, **kwargs
    ):
        self.edits.append((chat_id, message_id, kwargs))

    async def download(self, file_id, destination):
        destination.write(b"img")


class DummyChat:
    def __init__(self, id, title, username=None, type="channel"):
        self.id = id
        self.title = title
        self.username = username
        self.type = type


class DummyMember:
    def __init__(self, status):
        self.status = status


class DummyUpdate:
    def __init__(self, chat_id, title, status="administrator"):
        self.chat = DummyChat(chat_id, title)
        self.new_chat_member = DummyMember(status)


@pytest.mark.asyncio
async def test_registration_limit(tmp_path: Path):
    db = Database(str(tmp_path / "db.sqlite"))
    await db.init()
    bot = DummyBot("123:abc")

    for i in range(1, 11):
        msg = types.Message.model_validate(
            {
                "message_id": i,
                "date": 0,
                "chat": {"id": i, "type": "private"},
                "from": {"id": i, "is_bot": False, "first_name": "U"},
                "text": "/register",
            }
        )
        await handle_register(msg, db, bot)

    msg_over = types.Message.model_validate(
        {
            "message_id": 11,
            "date": 0,
            "chat": {"id": 11, "type": "private"},
            "from": {"id": 11, "is_bot": False, "first_name": "U"},
            "text": "/register",
        }
    )
    await handle_register(msg_over, db, bot)

    async with db.get_session() as session:
        result = await session.execute(select(PendingUser))
        count = len(result.scalars().all())
    assert count == 10


@pytest.mark.asyncio
async def test_tz_setting(tmp_path: Path):
    db = Database(str(tmp_path / "db.sqlite"))
    await db.init()
    bot = DummyBot("123:abc")

    start_msg = types.Message.model_validate(
        {
            "message_id": 1,
            "date": 0,
            "chat": {"id": 1, "type": "private"},
            "from": {"id": 1, "is_bot": False, "first_name": "A"},
            "text": "/start",
        }
    )
    await handle_start(start_msg, db, bot)

    tz_msg = types.Message.model_validate(
        {
            "message_id": 2,
            "date": 0,
            "chat": {"id": 1, "type": "private"},
            "from": {"id": 1, "is_bot": False, "first_name": "A"},
            "text": "/tz +05:00",
        }
    )
    await handle_tz(tz_msg, db, bot)

    async with db.get_session() as session:
        setting = await session.get(Setting, "tz_offset")
    assert setting and setting.value == "+05:00"


@pytest.mark.asyncio
async def test_start_superadmin(tmp_path: Path):
    db = Database(str(tmp_path / "db.sqlite"))
    await db.init()
    bot = DummyBot("123:abc")

    start_msg = types.Message.model_validate(
        {
            "message_id": 1,
            "date": 0,
            "chat": {"id": 1, "type": "private"},
            "from": {"id": 1, "is_bot": False, "first_name": "A"},
            "text": "/start",
        }
    )
    await handle_start(start_msg, db, bot)

    async with db.get_session() as session:
        user = await session.get(User, 1)
    assert user and user.is_superadmin


def test_create_app_requires_webhook_url(monkeypatch):
    monkeypatch.delenv("WEBHOOK_URL", raising=False)
    monkeypatch.setenv("TELEGRAM_BOT_TOKEN", "123:abc")

    with pytest.raises(RuntimeError, match="WEBHOOK_URL is missing"):
        create_app()


@pytest.mark.asyncio
async def test_add_event_raw(tmp_path: Path, monkeypatch):
    db = Database(str(tmp_path / "db.sqlite"))
    await db.init()
    bot = DummyBot("123:abc")

    async def fake_create(title, text, source, html_text=None, media=None, ics_url=None, db=None):
        return "https://t.me/test", "path"

    monkeypatch.setattr("main.create_source_page", fake_create)

    msg = types.Message.model_validate(
        {
            "message_id": 1,
            "date": 0,
            "chat": {"id": 1, "type": "private"},
            "from": {"id": 1, "is_bot": False, "first_name": "M"},
            "text": f"/addevent_raw Party|{FUTURE_DATE}|18:00|Club",
        }
    )

    await handle_add_event_raw(msg, db, bot)

    async with db.get_session() as session:
        events = (await session.execute(select(Event))).scalars().all()

    assert len(events) == 1
    assert events[0].title == "Party"
    assert events[0].telegraph_url == "https://t.me/test"


@pytest.mark.asyncio
async def test_month_page_sync(tmp_path: Path, monkeypatch):
    db = Database(str(tmp_path / "db.sqlite"))
    await db.init()
    bot = DummyBot("123:abc")

    async def fake_create(title, text, source, html_text=None, media=None, ics_url=None, db=None):
        return "https://t.me/test", "path"

    called = {}

    async def fake_sync(db_obj, month):
        called["month"] = month

    monkeypatch.setattr("main.create_source_page", fake_create)
    monkeypatch.setattr("main.sync_month_page", fake_sync)

    msg = types.Message.model_validate(
        {
            "message_id": 1,
            "date": 0,
            "chat": {"id": 1, "type": "private"},
            "from": {"id": 1, "is_bot": False, "first_name": "M"},
            "text": "/addevent_raw Party|2025-07-16|18:00|Club",
        }
    )

    await handle_add_event_raw(msg, db, bot)

    assert called.get("month") == "2025-07"


@pytest.mark.asyncio
async def test_weekend_page_sync(tmp_path: Path, monkeypatch):
    db = Database(str(tmp_path / "db.sqlite"))
    await db.init()
    bot = DummyBot("123:abc")

    async def fake_create(title, text, source, html_text=None, media=None, ics_url=None, db=None):
        return "url", "p"

    called = {}

    async def fake_month(db_obj, month):
        called["month"] = month

    async def fake_weekend(db_obj, start, update_links=True):
        called["weekend"] = start

    monkeypatch.setattr("main.create_source_page", fake_create)
    monkeypatch.setattr("main.sync_month_page", fake_month)
    monkeypatch.setattr("main.sync_weekend_page", fake_weekend)

    msg = types.Message.model_validate(
        {
            "message_id": 1,
            "date": 0,
            "chat": {"id": 1, "type": "private"},
            "from": {"id": 1, "is_bot": False, "first_name": "M"},
            "text": "/addevent_raw Party|2025-07-12|18:00|Club",
        }
    )

    await handle_add_event_raw(msg, db, bot)

    assert called.get("weekend") == "2025-07-12"


@pytest.mark.asyncio
async def test_add_event_raw_update(tmp_path: Path, monkeypatch):
    db = Database(str(tmp_path / "db.sqlite"))
    await db.init()
    bot = DummyBot("123:abc")

    async def fake_create(title, text, source, html_text=None, media=None, ics_url=None, db=None):
        return "https://t.me/test", "path"

    monkeypatch.setattr("main.create_source_page", fake_create)

    msg1 = types.Message.model_validate(
        {
            "message_id": 1,
            "date": 0,
            "chat": {"id": 1, "type": "private"},
            "from": {"id": 1, "is_bot": False, "first_name": "M"},
            "text": "/addevent_raw Party|2025-07-16|18:00|Club",
        }
    )
    await handle_add_event_raw(msg1, db, bot)

    msg2 = types.Message.model_validate(
        {
            "message_id": 2,
            "date": 0,
            "chat": {"id": 1, "type": "private"},
            "from": {"id": 1, "is_bot": False, "first_name": "M"},
            "text": "/addevent_raw Party show|2025-07-16|18:00|Club",
        }
    )
    await handle_add_event_raw(msg2, db, bot)

    async with db.get_session() as session:
        events = (await session.execute(select(Event))).scalars().all()

    assert len(events) == 1
    assert events[0].title == "Party show"


@pytest.mark.asyncio
async def test_edit_event(tmp_path: Path, monkeypatch):
    db = Database(str(tmp_path / "db.sqlite"))
    await db.init()
    bot = DummyBot("123:abc")

    async def fake_create(title, text, source, html_text=None, media=None, ics_url=None, db=None):
        return "https://t.me/test", "path"

    monkeypatch.setattr("main.create_source_page", fake_create)

    msg = types.Message.model_validate(
        {
            "message_id": 1,
            "date": 0,
            "chat": {"id": 1, "type": "private"},
            "from": {"id": 1, "is_bot": False, "first_name": "M"},
            "text": "/addevent_raw Party|2025-07-16|18:00|Club",
        }
    )
    await handle_add_event_raw(msg, db, bot)

    async with db.get_session() as session:
        event = (await session.execute(select(Event))).scalars().first()

    editing_sessions[1] = (event.id, "title")
    edit_msg = types.Message.model_validate(
        {
            "message_id": 2,
            "date": 0,
            "chat": {"id": 1, "type": "private"},
            "from": {"id": 1, "is_bot": False, "first_name": "M"},
            "text": "New Title",
        }
    )
    await handle_edit_message(edit_msg, db, bot)

    async with db.get_session() as session:
        updated = await session.get(Event, event.id)
    assert updated.title == "New Title"


@pytest.mark.asyncio
async def test_edit_remove_ticket_link(tmp_path: Path, monkeypatch):
    db = Database(str(tmp_path / "db.sqlite"))
    await db.init()
    bot = DummyBot("123:abc")

    async def fake_create(title, text, source, html_text=None, media=None, ics_url=None, db=None):
        return "https://t.me/test", "path"

    monkeypatch.setattr("main.create_source_page", fake_create)

    msg = types.Message.model_validate(
        {
            "message_id": 1,
            "date": 0,
            "chat": {"id": 1, "type": "private"},
            "from": {"id": 1, "is_bot": False, "first_name": "M"},
            "text": "/addevent_raw Party|2025-07-16|18:00|Club",
        }
    )
    await handle_add_event_raw(msg, db, bot)

    async with db.get_session() as session:
        event = (await session.execute(select(Event))).scalars().first()
        event.ticket_link = "https://reg"
        await session.commit()

    editing_sessions[1] = (event.id, "ticket_link")
    edit_msg = types.Message.model_validate(
        {
            "message_id": 2,
            "date": 0,
            "chat": {"id": 1, "type": "private"},
            "from": {"id": 1, "is_bot": False, "first_name": "M"},
            "text": "-",
        }
    )
    await handle_edit_message(edit_msg, db, bot)

    async with db.get_session() as session:
        updated = await session.get(Event, event.id)
    assert updated.ticket_link is None


@pytest.mark.asyncio
async def test_edit_event_forwarded(tmp_path: Path, monkeypatch):
    db = Database(str(tmp_path / "db.sqlite"))
    await db.init()
    bot = DummyBot("123:abc")

    async def fake_create(title, text, source, html_text=None, media=None, ics_url=None, db=None):
        return "https://t.me/test", "path"

    monkeypatch.setattr("main.create_source_page", fake_create)

    msg = types.Message.model_validate(
        {
            "message_id": 1,
            "date": 0,
            "chat": {"id": 1, "type": "private"},
            "from": {"id": 1, "is_bot": False, "first_name": "M"},
            "text": "/addevent_raw Party|2025-07-16|18:00|Club",
        }
    )
    await handle_add_event_raw(msg, db, bot)

    async with db.get_session() as session:
        event = (await session.execute(select(Event))).scalars().first()

    editing_sessions[1] = (event.id, "title")
    edit_msg = types.Message.model_validate(
        {
            "message_id": 2,
            "date": 0,
            "chat": {"id": 1, "type": "private"},
            "from": {"id": 1, "is_bot": False, "first_name": "M"},
            "caption": "Forwarded Title",
            "forward_from_chat": {"id": -100123, "type": "channel"},
            "forward_from_message_id": 5,
        }
    )
    await handle_edit_message(edit_msg, db, bot)

    async with db.get_session() as session:
        updated = await session.get(Event, event.id)
    assert updated.title == "Forwarded Title"


@pytest.mark.asyncio
async def test_edit_boolean_fields(tmp_path: Path, monkeypatch):
    db = Database(str(tmp_path / "db.sqlite"))
    await db.init()
    bot = DummyBot("123:abc")

    async def fake_create(title, text, source, html_text=None, media=None, ics_url=None, db=None):
        return "https://t.me/test", "path"

    monkeypatch.setattr("main.create_source_page", fake_create)

    msg = types.Message.model_validate(
        {
            "message_id": 1,
            "date": 0,
            "chat": {"id": 1, "type": "private"},
            "from": {"id": 1, "is_bot": False, "first_name": "M"},
            "text": "/addevent_raw Party|2025-07-16|18:00|Club",
        }
    )
    await handle_add_event_raw(msg, db, bot)

    async with db.get_session() as session:
        event = (await session.execute(select(Event))).scalars().first()

    editing_sessions[1] = (event.id, "is_free")
    edit_msg = types.Message.model_validate(
        {
            "message_id": 2,
            "date": 0,
            "chat": {"id": 1, "type": "private"},
            "from": {"id": 1, "is_bot": False, "first_name": "M"},
            "text": "yes",
        }
    )
    await handle_edit_message(edit_msg, db, bot)

    editing_sessions[1] = (event.id, "pushkin_card")
    edit_msg2 = types.Message.model_validate(
        {
            "message_id": 3,
            "date": 0,
            "chat": {"id": 1, "type": "private"},
            "from": {"id": 1, "is_bot": False, "first_name": "M"},
            "text": "true",
        }
    )
    await handle_edit_message(edit_msg2, db, bot)

    async with db.get_session() as session:
        updated = await session.get(Event, event.id)

    assert updated.is_free is True
    assert updated.pushkin_card is True


@pytest.mark.asyncio
async def test_events_list(tmp_path: Path, monkeypatch):
    db = Database(str(tmp_path / "db.sqlite"))
    await db.init()
    bot = DummyBot("123:abc")

    async def fake_create(title, text, source, html_text=None, media=None, ics_url=None, db=None):
        return "https://t.me/test", "path"

    monkeypatch.setattr("main.create_source_page", fake_create)

    start_msg = types.Message.model_validate(
        {
            "message_id": 1,
            "date": 0,
            "chat": {"id": 1, "type": "private"},
            "from": {"id": 1, "is_bot": False, "first_name": "A"},
            "text": "/start",
        }
    )
    await handle_start(start_msg, db, bot)

    add_msg = types.Message.model_validate(
        {
            "message_id": 2,
            "date": 0,
            "chat": {"id": 1, "type": "private"},
            "from": {"id": 1, "is_bot": False, "first_name": "A"},
            "text": f"/addevent_raw Party|{FUTURE_DATE}|18:00|Club",
        }
    )
    await handle_add_event_raw(add_msg, db, bot)

    bot.messages.clear()
    list_msg = types.Message.model_validate(
        {
            "message_id": 3,
            "date": 0,
            "chat": {"id": 1, "type": "private"},
            "from": {"id": 1, "is_bot": False, "first_name": "A"},
            "text": f"/events {FUTURE_DATE}",
        }
    )

    await handle_events(list_msg, db, bot)

    assert bot.messages
    text = bot.messages[-1][1]
    expected_date = date.fromisoformat(FUTURE_DATE).strftime("%d.%m.%Y")
    assert f"Events on {expected_date}" in text
    assert "1. Party" in text
    assert "18:00 Club" in text  # location no city
    assert "исходное: https://t.me/test" in text


@pytest.mark.asyncio
async def test_events_russian_date_current_year(tmp_path: Path, monkeypatch):
    db = Database(str(tmp_path / "db.sqlite"))
    await db.init()
    bot = DummyBot("123:abc")

    async def fake_create(title, text, source, html_text=None, media=None, ics_url=None, db=None):
        return "u", "p"

    monkeypatch.setattr("main.create_source_page", fake_create)

    start_msg = types.Message.model_validate(
        {
            "message_id": 1,
            "date": 0,
            "chat": {"id": 1, "type": "private"},
            "from": {"id": 1, "is_bot": False, "first_name": "A"},
            "text": "/start",
        }
    )
    await handle_start(start_msg, db, bot)

    add_msg = types.Message.model_validate(
        {
            "message_id": 2,
            "date": 0,
            "chat": {"id": 1, "type": "private"},
            "from": {"id": 1, "is_bot": False, "first_name": "A"},
            "text": "/addevent_raw Party|2025-08-02|18:00|Club",
        }
    )
    await handle_add_event_raw(add_msg, db, bot)

    class FakeDate(date):
        @classmethod
        def today(cls):
            return date(2025, 7, 15)

    class FakeDatetime(datetime):
        @classmethod
        def now(cls, tz=None):
            return datetime(2025, 7, 15, 12, 0, tzinfo=tz)

    monkeypatch.setattr(main, "date", FakeDate)
    monkeypatch.setattr(main, "datetime", FakeDatetime)

    bot.messages.clear()
    list_msg = types.Message.model_validate(
        {
            "message_id": 3,
            "date": 0,
            "chat": {"id": 1, "type": "private"},
            "from": {"id": 1, "is_bot": False, "first_name": "A"},
            "text": "/events 2 августа",
        }
    )

    await handle_events(list_msg, db, bot)

    assert bot.messages
    text = bot.messages[-1][1]
    assert "02.08.2025" in text


@pytest.mark.asyncio
async def test_events_russian_date_next_year(tmp_path: Path, monkeypatch):
    db = Database(str(tmp_path / "db.sqlite"))
    await db.init()
    bot = DummyBot("123:abc")

    async def fake_create(title, text, source, html_text=None, media=None, ics_url=None, db=None):
        return "u", "p"

    monkeypatch.setattr("main.create_source_page", fake_create)

    start_msg = types.Message.model_validate(
        {
            "message_id": 1,
            "date": 0,
            "chat": {"id": 1, "type": "private"},
            "from": {"id": 1, "is_bot": False, "first_name": "A"},
            "text": "/start",
        }
    )
    await handle_start(start_msg, db, bot)

    add_msg = types.Message.model_validate(
        {
            "message_id": 2,
            "date": 0,
            "chat": {"id": 1, "type": "private"},
            "from": {"id": 1, "is_bot": False, "first_name": "A"},
            "text": "/addevent_raw Party|2026-09-05|18:00|Club",
        }
    )
    await handle_add_event_raw(add_msg, db, bot)

    class FakeDate(date):
        @classmethod
        def today(cls):
            return date(2025, 10, 10)

    class FakeDatetime(datetime):
        @classmethod
        def now(cls, tz=None):
            return datetime(2025, 10, 10, 12, 0, tzinfo=tz)

    monkeypatch.setattr(main, "date", FakeDate)
    monkeypatch.setattr(main, "datetime", FakeDatetime)

    bot.messages.clear()
    list_msg = types.Message.model_validate(
        {
            "message_id": 3,
            "date": 0,
            "chat": {"id": 1, "type": "private"},
            "from": {"id": 1, "is_bot": False, "first_name": "A"},
            "text": "/events 5 сентября",
        }
    )

    await handle_events(list_msg, db, bot)

    assert bot.messages
    text = bot.messages[-1][1]
    assert "05.09.2026" in text


@pytest.mark.asyncio
async def test_ask4o_admin(tmp_path: Path, monkeypatch):
    db = Database(str(tmp_path / "db.sqlite"))
    await db.init()
    bot = DummyBot("123:abc")

    start_msg = types.Message.model_validate(
        {
            "message_id": 1,
            "date": 0,
            "chat": {"id": 1, "type": "private"},
            "from": {"id": 1, "is_bot": False, "first_name": "A"},
            "text": "/start",
        }
    )
    await handle_start(start_msg, db, bot)

    called = {}

    async def fake_ask(text: str) -> str:
        called["text"] = text
        return "ok"

    monkeypatch.setattr("main.ask_4o", fake_ask)

    msg = types.Message.model_validate(
        {
            "message_id": 2,
            "date": 0,
            "chat": {"id": 1, "type": "private"},
            "from": {"id": 1, "is_bot": False, "first_name": "A"},
            "text": "/ask4o hello",
        }
    )

    await handle_ask_4o(msg, db, bot)

    assert called.get("text") == "hello"


@pytest.mark.asyncio
async def test_ask4o_not_admin(tmp_path: Path, monkeypatch):
    db = Database(str(tmp_path / "db.sqlite"))
    await db.init()
    bot = DummyBot("123:abc")

    called = False

    async def fake_ask(text: str) -> str:
        nonlocal called
        called = True
        return "ok"

    monkeypatch.setattr("main.ask_4o", fake_ask)

    msg = types.Message.model_validate(
        {
            "message_id": 1,
            "date": 0,
            "chat": {"id": 2, "type": "private"},
            "from": {"id": 2, "is_bot": False, "first_name": "B"},
            "text": "/ask4o hi",
        }
    )

    await handle_ask_4o(msg, db, bot)

    assert called is False


@pytest.mark.asyncio
async def test_parse_event_includes_date(monkeypatch):
    called = {}

    class DummySession:
        async def __aenter__(self):
            return self

        async def __aexit__(self, exc_type, exc, tb):
            pass

        async def post(self, url, json=None, headers=None):
            called["payload"] = json

            class Resp:
                def raise_for_status(self):
                    pass

                async def json(self):
                    return {"choices": [{"message": {"content": "{}"}}]}

            return Resp()

    monkeypatch.setenv("FOUR_O_TOKEN", "x")
    monkeypatch.setattr("main.ClientSession", DummySession)

    await parse_event_via_4o("text")

    assert "Today is" in called["payload"]["messages"][1]["content"]


@pytest.mark.asyncio
async def test_telegraph_test(monkeypatch, capsys):
    class DummyTG:
        def __init__(self, access_token=None):
            self.access_token = access_token

        def create_page(self, title, html_content=None, **_):
            return {"url": "https://telegra.ph/test", "path": "test"}

        def edit_page(self, path, title, html_content):
            pass

    monkeypatch.setenv("TELEGRAPH_TOKEN", "t")
    monkeypatch.setattr(
        "main.Telegraph", lambda access_token=None: DummyTG(access_token)
    )

    await telegraph_test()
    captured = capsys.readouterr()
    assert "Created https://telegra.ph/test" in captured.out
    assert "Edited https://telegra.ph/test" in captured.out


@pytest.mark.asyncio
async def test_create_source_page_photo(monkeypatch):
    class DummyTG:
        def __init__(self, access_token=None):
            self.access_token = access_token
            self.upload_called = False

        def upload_file(self, f):
            self.upload_called = True

        def create_page(self, title, html_content=None, **_):
            assert "<img" not in html_content
            return {"url": "https://telegra.ph/test", "path": "test"}

    monkeypatch.setenv("TELEGRAPH_TOKEN", "t")
    monkeypatch.setattr(
        "main.Telegraph", lambda access_token=None: DummyTG(access_token)
    )

    res = await main.create_source_page(
        "Title", "text", None, media=(b"img", "photo.jpg")
    )
    assert res == ("https://telegra.ph/test", "test", "disabled", 0)


@pytest.mark.asyncio
async def test_create_source_page_photo_catbox(monkeypatch):
    class DummyTG:
        def __init__(self, access_token=None):
            self.access_token = access_token

        def create_page(self, title, html_content=None, **_):
            assert "<img" in html_content
            return {"url": "https://telegra.ph/test", "path": "test"}

    class DummyResp:
        status = 200

        async def text(self):
            return "https://files.catbox.moe/img.jpg"

        async def __aenter__(self):
            return self

        async def __aexit__(self, exc_type, exc, tb):
            return False

    class DummySession:
        def __init__(self, *_, **__):
            self.post_called = False

        async def __aenter__(self):
            return self

        async def __aexit__(self, exc_type, exc, tb):
            return False

        def post(self, url, data=None):
            self.post_called = True
            return DummyResp()

    monkeypatch.setenv("TELEGRAPH_TOKEN", "t")
    monkeypatch.setattr(
        "main.Telegraph", lambda access_token=None: DummyTG(access_token)
    )
    monkeypatch.setattr(main, "ClientSession", DummySession)
    monkeypatch.setattr(main, "CATBOX_ENABLED", True)
    monkeypatch.setattr(main, "imghdr", type("X", (), {"what": lambda *a, **k: "jpeg"}))

    res = await main.create_source_page(
        "Title", "text", None, media=(b"img", "photo.jpg")
    )
    assert res == ("https://telegra.ph/test", "test", "ok", 1)


@pytest.mark.asyncio
async def test_create_source_page_normalizes_hashtags(monkeypatch):
    class DummyTG:
        def __init__(self, access_token=None):
            self.access_token = access_token

        def create_page(self, title, html_content=None, **_):
            assert "#1_августа" not in html_content
            assert "1 августа" in html_content
            return {"url": "https://telegra.ph/test", "path": "test"}

    monkeypatch.setenv("TELEGRAPH_TOKEN", "t")
    monkeypatch.setattr(
        "main.Telegraph", lambda access_token=None: DummyTG(access_token)
    )

    res = await main.create_source_page("Title", "#1_августа text", None)
    assert res == ("https://telegra.ph/test", "test", "", 0)


def test_get_telegraph_token_creates(tmp_path, monkeypatch):
    class DummyTG:
        def create_account(self, short_name):
            return {"access_token": "abc"}

    monkeypatch.delenv("TELEGRAPH_TOKEN", raising=False)
    monkeypatch.setattr(main, "Telegraph", lambda: DummyTG())
    monkeypatch.setattr(main, "TELEGRAPH_TOKEN_FILE", str(tmp_path / "token.txt"))

    token = get_telegraph_token()
    assert token == "abc"
    assert (tmp_path / "token.txt").read_text() == "abc"


def test_get_telegraph_token_env(monkeypatch):
    monkeypatch.setenv("TELEGRAPH_TOKEN", "zzz")
    token = get_telegraph_token()
    assert token == "zzz"


@pytest.mark.asyncio
async def test_addevent_caption_photo(tmp_path: Path, monkeypatch):
    db = Database(str(tmp_path / "db.sqlite"))
    await db.init()
    bot = DummyBot("123:abc")

    async def fake_parse(text: str) -> list[dict]:
        return [
            {
                "title": "T",
                "short_description": "d",
                "date": FUTURE_DATE,
                "time": "18:00",
                "location_name": "Hall",
            }
        ]

    captured = {}

    async def fake_create(title, text, source, html_text=None, media=None, ics_url=None, db=None):
        captured["media"] = media
        return "u", "p"

    monkeypatch.setattr("main.parse_event_via_4o", fake_parse)
    monkeypatch.setattr("main.create_source_page", fake_create)

    msg = types.Message.model_validate(
        {
            "message_id": 1,
            "date": 0,
            "chat": {"id": 1, "type": "private"},
            "from": {"id": 1, "is_bot": False, "first_name": "A"},
            "caption": "/addevent text",
            "photo": [
                {
                    "file_id": "f1",
                    "file_unique_id": "u1",
                    "width": 100,
                    "height": 100,
                }
            ],
        }
    )

    await handle_add_event(msg, db, bot)

    assert captured["media"] == [(b"img", "photo.jpg")]


@pytest.mark.asyncio
async def test_addevent_strips_command(tmp_path: Path, monkeypatch):
    db = Database(str(tmp_path / "db.sqlite"))
    await db.init()
    bot = DummyBot("123:abc")

    async def fake_parse(text: str) -> list[dict]:
        return [
            {
                "title": "T",
                "short_description": "d",
                "date": FUTURE_DATE,
                "time": "18:00",
                "location_name": "Hall",
            }
        ]

    captured = {}

    async def fake_create(title, text, source, html_text=None, media=None, ics_url=None, db=None):
        captured["text"] = text
        captured["html"] = html_text
        return "u", "p"

    monkeypatch.setattr("main.parse_event_via_4o", fake_parse)
    monkeypatch.setattr("main.create_source_page", fake_create)

    msg = types.Message.model_validate(
        {
            "message_id": 1,
            "date": 0,
            "chat": {"id": 1, "type": "private"},
            "from": {"id": 1, "is_bot": False, "first_name": "A"},
            "text": "/addevent\nSome info",
        }
    )

    await handle_add_event(msg, db, bot)

    assert captured["text"] == "Some info"
    assert captured["html"] == "Some info"


@pytest.mark.asyncio
async def test_forward_add_event(tmp_path: Path, monkeypatch):
    db = Database(str(tmp_path / "db.sqlite"))
    await db.init()
    bot = DummyBot("123:abc")

    async def fake_parse(text: str) -> list[dict]:
        return [
            {
                "title": "Forwarded",
                "short_description": "desc",
                "date": "2025-07-16",
                "time": "18:00",
                "location_name": "Club",
            }
        ]

    async def fake_create(title, text, source, html_text=None, media=None, ics_url=None, db=None):
        return "https://t.me/page", "p"

    monkeypatch.setattr("main.parse_event_via_4o", fake_parse)
    monkeypatch.setattr("main.create_source_page", fake_create)

    start_msg = types.Message.model_validate(
        {
            "message_id": 1,
            "date": 0,
            "chat": {"id": 1, "type": "private"},
            "from": {"id": 1, "is_bot": False, "first_name": "A"},
            "text": "/start",
        }
    )
    await handle_start(start_msg, db, bot)

    upd = DummyUpdate(-100123, "Chan")
    await main.handle_my_chat_member(upd, db)

    async with db.get_session() as session:
        ch = await session.get(main.Channel, -100123)
        ch.is_registered = True
        await session.commit()

    fwd_msg = types.Message.model_validate(
        {
            "message_id": 3,
            "date": 0,
            "forward_date": 0,
            "forward_from_chat": {"id": -100123, "type": "channel", "username": "chan"},
            "forward_from_message_id": 10,
            "chat": {"id": 1, "type": "private"},
            "from": {"id": 1, "is_bot": False, "first_name": "A"},
            "text": "Some text",
        }
    )

    await main.handle_forwarded(fwd_msg, db, bot)

    async with db.get_session() as session:
        ev = (await session.execute(select(Event))).scalars().first()

    assert ev.source_post_url == "https://t.me/chan/10"


@pytest.mark.asyncio
async def test_forward_add_event_photo(tmp_path: Path, monkeypatch):
    db = Database(str(tmp_path / "db.sqlite"))
    await db.init()
    bot = DummyBot("123:abc")

    async def fake_parse(text: str) -> list[dict]:
        return [
            {
                "title": "Forwarded",
                "short_description": "desc",
                "date": FUTURE_DATE,
                "time": "18:00",
                "location_name": "Club",
            }
        ]

    captured = {}

    async def fake_add(db2, text, source_link, html_text=None, media=None):
        captured["media"] = media
        return []

    monkeypatch.setattr("main.parse_event_via_4o", fake_parse)
    monkeypatch.setattr("main.add_events_from_text", fake_add)

    start_msg = types.Message.model_validate(
        {
            "message_id": 1,
            "date": 0,
            "chat": {"id": 1, "type": "private"},
            "from": {"id": 1, "is_bot": False, "first_name": "A"},
            "text": "/start",
        }
    )
    await handle_start(start_msg, db, bot)

    upd = DummyUpdate(-100123, "Chan")
    await main.handle_my_chat_member(upd, db)

    async with db.get_session() as session:
        ch = await session.get(main.Channel, -100123)
        ch.is_registered = True
        await session.commit()

    fwd_msg = types.Message.model_validate(
        {
            "message_id": 3,
            "date": 0,
            "forward_date": 0,
            "forward_from_chat": {"id": -100123, "type": "channel", "username": "chan"},
            "forward_from_message_id": 10,
            "chat": {"id": 1, "type": "private"},
            "from": {"id": 1, "is_bot": False, "first_name": "A"},
            "text": "Some text",
            "photo": [
                {
                    "file_id": "f2",
                    "file_unique_id": "u2",
                    "width": 50,
                    "height": 50,
                }
            ],
        }
    )

    await main.handle_forwarded(fwd_msg, db, bot)

    assert captured["media"] == [(b"img", "photo.jpg")]


@pytest.mark.asyncio
async def test_forward_unregistered(tmp_path: Path, monkeypatch):
    db = Database(str(tmp_path / "db.sqlite"))
    await db.init()
    bot = DummyBot("123:abc")

    async def fake_parse(text: str) -> list[dict]:
        return [
            {
                "title": "Fwd",
                "short_description": "d",
                "date": "2025-07-16",
                "time": "18:00",
                "location_name": "Club",
            }
        ]

    async def fake_create(title, text, source, html_text=None, media=None, ics_url=None, db=None):
        return "https://t.me/page", "p"

    monkeypatch.setattr("main.parse_event_via_4o", fake_parse)
    monkeypatch.setattr("main.create_source_page", fake_create)

    start_msg = types.Message.model_validate(
        {
            "message_id": 1,
            "date": 0,
            "chat": {"id": 1, "type": "private"},
            "from": {"id": 1, "is_bot": False, "first_name": "A"},
            "text": "/start",
        }
    )
    await handle_start(start_msg, db, bot)

    upd = DummyUpdate(-100123, "Chan")
    await main.handle_my_chat_member(upd, db)

    fwd_msg = types.Message.model_validate(
        {
            "message_id": 2,
            "date": 0,
            "forward_date": 0,
            "forward_from_chat": {"id": -100123, "type": "channel", "username": "chan"},
            "forward_from_message_id": 10,
            "chat": {"id": 1, "type": "private"},
            "from": {"id": 1, "is_bot": False, "first_name": "A"},
            "text": "Some text",
        }
    )

    await main.handle_forwarded(fwd_msg, db, bot)

    async with db.get_session() as session:
        ev = (await session.execute(select(Event))).scalars().first()

    assert ev.source_post_url is None


@pytest.mark.asyncio
async def test_media_group_caption_first(tmp_path: Path, monkeypatch):
    db = Database(str(tmp_path / "db.sqlite"))
    await db.init()
    bot = DummyBot("123:abc")

    async def fake_parse(text: str) -> list[dict]:
        return [
            {
                "title": "MG",
                "short_description": "d",
                "date": "2025-07-16",
                "time": "18:00",
                "location_name": "Club",
            }
        ]

    async def fake_create(title, text, source, html_text=None, media=None, ics_url=None, db=None):
        return "https://t.me/page", "p"

    monkeypatch.setattr("main.parse_event_via_4o", fake_parse)
    monkeypatch.setattr("main.create_source_page", fake_create)

    start_msg = types.Message.model_validate(
        {
            "message_id": 1,
            "date": 0,
            "chat": {"id": 1, "type": "private"},
            "from": {"id": 1, "is_bot": False, "first_name": "A"},
            "text": "/start",
        }
    )
    await handle_start(start_msg, db, bot)

    upd = DummyUpdate(-100123, "Chan")
    await main.handle_my_chat_member(upd, db)

    async with db.get_session() as session:
        ch = await session.get(main.Channel, -100123)
        ch.is_registered = True
        await session.commit()

    msg1 = types.Message.model_validate(
        {
            "message_id": 2,
            "date": 0,
            "forward_date": 0,
            "media_group_id": "g1",
            "forward_from_chat": {"id": -100123, "type": "channel", "username": "chan"},
            "forward_from_message_id": 10,
            "chat": {"id": 1, "type": "private"},
            "from": {"id": 1, "is_bot": False, "first_name": "A"},
            "caption": "Announce",
        }
    )
    await main.handle_forwarded(msg1, db, bot)

    msg2 = types.Message.model_validate(
        {
            "message_id": 3,
            "date": 0,
            "forward_date": 0,
            "media_group_id": "g1",
            "forward_from_chat": {"id": -100123, "type": "channel", "username": "chan"},
            "forward_from_message_id": 11,
            "chat": {"id": 1, "type": "private"},
            "from": {"id": 1, "is_bot": False, "first_name": "A"},
        }
    )
    await main.handle_forwarded(msg2, db, bot)

    async with db.get_session() as session:
        ev = (await session.execute(select(Event))).scalars().first()

    assert ev.title == "MG"
    assert ev.source_post_url == "https://t.me/chan/10"


@pytest.mark.asyncio
async def test_media_group_caption_last(tmp_path: Path, monkeypatch):
    db = Database(str(tmp_path / "db.sqlite"))
    await db.init()
    bot = DummyBot("123:abc")

    async def fake_parse(text: str) -> list[dict]:
        return [
            {
                "title": "MG",
                "short_description": "d",
                "date": "2025-07-16",
                "time": "18:00",
                "location_name": "Club",
            }
        ]

    async def fake_create(title, text, source, html_text=None, media=None, ics_url=None, db=None):
        return "https://t.me/page", "p"

    monkeypatch.setattr("main.parse_event_via_4o", fake_parse)
    monkeypatch.setattr("main.create_source_page", fake_create)

    start_msg = types.Message.model_validate(
        {
            "message_id": 1,
            "date": 0,
            "chat": {"id": 1, "type": "private"},
            "from": {"id": 1, "is_bot": False, "first_name": "A"},
            "text": "/start",
        }
    )
    await handle_start(start_msg, db, bot)

    upd = DummyUpdate(-100123, "Chan")
    await main.handle_my_chat_member(upd, db)

    async with db.get_session() as session:
        ch = await session.get(main.Channel, -100123)
        ch.is_registered = True
        await session.commit()

    msg1 = types.Message.model_validate(
        {
            "message_id": 2,
            "date": 0,
            "forward_date": 0,
            "media_group_id": "g2",
            "forward_from_chat": {"id": -100123, "type": "channel", "username": "chan"},
            "forward_from_message_id": 10,
            "chat": {"id": 1, "type": "private"},
            "from": {"id": 1, "is_bot": False, "first_name": "A"},
        }
    )
    await main.handle_forwarded(msg1, db, bot)

    msg2 = types.Message.model_validate(
        {
            "message_id": 3,
            "date": 0,
            "forward_date": 0,
            "media_group_id": "g2",
            "forward_from_chat": {"id": -100123, "type": "channel", "username": "chan"},
            "forward_from_message_id": 11,
            "chat": {"id": 1, "type": "private"},
            "from": {"id": 1, "is_bot": False, "first_name": "A"},
            "caption": "Announce",
        }
    )
    await main.handle_forwarded(msg2, db, bot)

    async with db.get_session() as session:
        evs = (await session.execute(select(Event))).scalars().all()

    assert len(evs) == 1
    assert evs[0].source_post_url == "https://t.me/chan/11"


@pytest.mark.asyncio
async def test_mark_free(tmp_path: Path, monkeypatch):
    db = Database(str(tmp_path / "db.sqlite"))
    await db.init()
    bot = DummyBot("123:abc")

    async def fake_create(title, text, source, html_text=None, media=None, ics_url=None, db=None):
        return "https://t.me/test", "path"

    monkeypatch.setattr("main.create_source_page", fake_create)

    msg = types.Message.model_validate(
        {
            "message_id": 1,
            "date": 0,
            "chat": {"id": 1, "type": "private"},
            "from": {"id": 1, "is_bot": False, "first_name": "M"},
            "text": "/addevent_raw Party|2025-07-16|18:00|Club",
        }
    )
    await handle_add_event_raw(msg, db, bot)

    async with db.get_session() as session:
        event = (await session.execute(select(Event))).scalars().first()

    cb = types.CallbackQuery.model_validate(
        {
            "id": "c1",
            "from": {"id": 1, "is_bot": False, "first_name": "M"},
            "chat_instance": "1",
            "data": f"markfree:{event.id}",
            "message": {
                "message_id": 2,
                "date": 0,
                "chat": {"id": 1, "type": "private"},
            },
        }
    ).as_(bot)

    async def dummy_answer(*args, **kwargs):
        return None

    object.__setattr__(cb, "answer", dummy_answer)
    await process_request(cb, db, bot)

    async with db.get_session() as session:
        updated = await session.get(Event, event.id)
    assert updated.is_free is True
    assert bot.edits
    btn = bot.edits[-1][2]["reply_markup"].inline_keyboard[0][0]
    assert btn.text == "\u2705 Бесплатное мероприятие"


@pytest.mark.asyncio
async def test_toggle_silent(tmp_path: Path, monkeypatch):
    db = Database(str(tmp_path / "db.sqlite"))
    await db.init()
    bot = DummyBot("123:abc")

    async def fake_create(title, text, source, html_text=None, media=None, ics_url=None, db=None):
        return "https://t.me/test", "path"

    monkeypatch.setattr("main.create_source_page", fake_create)

    msg = types.Message.model_validate(
        {
            "message_id": 1,
            "date": 0,
            "chat": {"id": 1, "type": "private"},
            "from": {"id": 1, "is_bot": False, "first_name": "M"},
            "text": "/addevent_raw Party|2025-07-16|18:00|Club",
        }
    )
    await handle_add_event_raw(msg, db, bot)

    async with db.get_session() as session:
        event = (await session.execute(select(Event))).scalars().first()

    cb = types.CallbackQuery.model_validate(
        {
            "id": "c2",
            "from": {"id": 1, "is_bot": False, "first_name": "M"},
            "chat_instance": "1",
            "data": f"togglesilent:{event.id}",
            "message": {
                "message_id": 2,
                "date": 0,
                "chat": {"id": 1, "type": "private"},
            },
        }
    ).as_(bot)

    async def dummy_answer(*args, **kwargs):
        return None

    object.__setattr__(cb, "answer", dummy_answer)
    await process_request(cb, db, bot)

    async with db.get_session() as session:
        updated = await session.get(Event, event.id)
    assert updated.silent is True
    assert bot.edits
    btn = bot.edits[-1][2]["reply_markup"].inline_keyboard[0][0]
    assert "Тихий" in btn.text


@pytest.mark.asyncio
async def test_exhibition_listing(tmp_path: Path, monkeypatch):
    db = Database(str(tmp_path / "db.sqlite"))
    await db.init()
    bot = DummyBot("123:abc")

    start_msg = types.Message.model_validate(
        {
            "message_id": 1,
            "date": 0,
            "chat": {"id": 1, "type": "private"},
            "from": {"id": 1, "is_bot": False, "first_name": "A"},
            "text": "/start",
        }
    )
    await handle_start(start_msg, db, bot)

    async def fake_parse(text: str) -> list[dict]:
        return [
            {
                "title": "Expo",
                "short_description": "desc",
                "festival": "",
                "date": "2025-07-10",
                "end_date": "2025-07-20",
                "time": "",
                "location_name": "Hall",
                "location_address": "Addr",
                "city": "Калининград",
                "ticket_price_min": None,
                "ticket_price_max": None,
                "ticket_link": None,
                "event_type": "выставка",
                "emoji": None,
                "is_free": True,
            }
        ]

    monkeypatch.setattr("main.parse_event_via_4o", fake_parse)

    async def fake_create(title, text, source, html_text=None, media=None, ics_url=None, db=None):
        return "url", "p"

    monkeypatch.setattr("main.create_source_page", fake_create)

    add_msg = types.Message.model_validate(
        {
            "message_id": 2,
            "date": 0,
            "chat": {"id": 1, "type": "private"},
            "from": {"id": 1, "is_bot": False, "first_name": "A"},
            "text": "/addevent anything",
        }
    )
    await handle_add_event(add_msg, db, bot)

    evt_msg = types.Message.model_validate(
        {
            "message_id": 3,
            "date": 0,
            "chat": {"id": 1, "type": "private"},
            "from": {"id": 1, "is_bot": False, "first_name": "A"},
            "text": "/events 2025-07-10",
        }
    )
    await handle_events(evt_msg, db, bot)
    assert "(Открытие) Expo" in bot.messages[-1][1]

    evt_msg2 = types.Message.model_validate(
        {
            "message_id": 4,
            "date": 0,
            "chat": {"id": 1, "type": "private"},
            "from": {"id": 1, "is_bot": False, "first_name": "A"},
            "text": "/events 2025-07-20",
        }
    )
    await handle_events(evt_msg2, db, bot)
    assert "(Закрытие) Expo" in bot.messages[-1][1]

    exh_msg = types.Message.model_validate(
        {
            "message_id": 5,
            "date": 0,
            "chat": {"id": 1, "type": "private"},
            "from": {"id": 1, "is_bot": False, "first_name": "A"},
            "text": "/exhibitions",
        }
    )
    await handle_exhibitions(exh_msg, db, bot)
    assert "c 10 июля по 20 июля" in bot.messages[-1][1]


@pytest.mark.asyncio
async def test_multiple_events(tmp_path: Path, monkeypatch):
    db = Database(str(tmp_path / "db.sqlite"))
    await db.init()
    bot = DummyBot("123:abc")

    start_msg = types.Message.model_validate(
        {
            "message_id": 1,
            "date": 0,
            "chat": {"id": 1, "type": "private"},
            "from": {"id": 1, "is_bot": False, "first_name": "A"},
            "text": "/start",
        }
    )
    await handle_start(start_msg, db, bot)

    async def fake_parse(text: str) -> list[dict]:
        return [
            {
                "title": "One",
                "short_description": "d1",
                "date": "2025-07-10",
                "time": "18:00",
                "location_name": "Hall",
            },
            {
                "title": "Two",
                "short_description": "d2",
                "date": "2025-07-11",
                "time": "20:00",
                "location_name": "Hall",
            },
        ]

    async def fake_create(title, text, source, html_text=None, media=None, ics_url=None, db=None):
        return f"url/{title}", title

    monkeypatch.setattr("main.parse_event_via_4o", fake_parse)
    monkeypatch.setattr("main.create_source_page", fake_create)

    add_msg = types.Message.model_validate(
        {
            "message_id": 2,
            "date": 0,
            "chat": {"id": 1, "type": "private"},
            "from": {"id": 1, "is_bot": False, "first_name": "A"},
            "text": "/addevent multi",
        }
    )
    await handle_add_event(add_msg, db, bot)

    async with db.get_session() as session:
        events = (await session.execute(select(Event))).scalars().all()

    assert len(events) == 2
    assert any(e.title == "One" for e in events)
    assert any(e.title == "Two" for e in events)


@pytest.mark.asyncio
async def test_months_command(tmp_path: Path):
    db = Database(str(tmp_path / "db.sqlite"))
    await db.init()
    bot = DummyBot("123:abc")

    async with db.get_session() as session:
        session.add(main.MonthPage(month="2025-07", url="https://t.me/p", path="p"))
        await session.commit()

    start_msg = types.Message.model_validate(
        {
            "message_id": 1,
            "date": 0,
            "chat": {"id": 1, "type": "private"},
            "from": {"id": 1, "is_bot": False, "first_name": "A"},
            "text": "/start",
        }
    )
    await handle_start(start_msg, db, bot)

    msg = types.Message.model_validate(
        {
            "message_id": 2,
            "date": 0,
            "chat": {"id": 1, "type": "private"},
            "from": {"id": 1, "is_bot": False, "first_name": "A"},
            "text": "/pages",
        }
    )

    await main.handle_pages(msg, db, bot)
    assert "2025-07" in bot.messages[-1][1]


@pytest.mark.asyncio
async def test_build_month_page_content(tmp_path: Path):
    db = Database(str(tmp_path / "db.sqlite"))
    await db.init()

    async with db.get_session() as session:
        session.add(
            Event(
                title="T",
                description="d",
                source_text="s",
                date="2025-07-16",
                time="18:00",
                location_name="Hall",
                is_free=True,
            )
        )
        await session.commit()

    title, content = await main.build_month_page_content(db, "2025-07")
    assert "июле 2025" in title
    assert "Полюбить Калининград Анонсы" in title
    assert any(n.get("tag") == "br" for n in content)


@pytest.mark.asyncio
async def test_build_weekend_page_content(tmp_path: Path):
    db = Database(str(tmp_path / "db.sqlite"))
    await db.init()

    saturday = date(2025, 7, 12)
    async with db.get_session() as session:
        session.add(
            Event(
                title="W",
                description="d",
                source_text="s",
                date=saturday.isoformat(),
                time="18:00",
                location_name="Hall",
            )
        )
        await session.commit()

    title, content = await main.build_weekend_page_content(db, saturday.isoformat())
    assert "выходных" in title
    assert any(n.get("tag") == "h4" for n in content)
    intro = content[0]
    assert intro.get("tag") == "p"
    link = next(
        c
        for c in intro["children"]
        if isinstance(c, dict) and c.get("tag") == "a"
    )
    assert link.get("attrs", {}).get("href") == "https://t.me/kenigevents"
    assert "12\u201313 июля" in title

    cross = date(2025, 1, 31)
    async with db.get_session() as session:
        session.add(
            Event(
                title="C",
                description="d",
                source_text="s",
                date=cross.isoformat(),
                time="18:00",
                location_name="Hall",
            )
        )
        await session.commit()

    title2, _ = await main.build_weekend_page_content(db, cross.isoformat())
    assert "31 января" in title2 and "1 февраля" in title2


@pytest.mark.asyncio
async def test_weekend_nav_and_exhibitions(tmp_path: Path):
    db = Database(str(tmp_path / "db.sqlite"))
    await db.init()

    saturday = date(2025, 7, 12)
    next_sat = saturday + timedelta(days=7)
    async with db.get_session() as session:
        session.add(WeekendPage(start=saturday.isoformat(), url="u1", path="p1"))
        session.add(WeekendPage(start=next_sat.isoformat(), url="u2", path="p2"))
        session.add(MonthPage(month="2025-07", url="m1", path="mp1"))
        session.add(MonthPage(month="2025-08", url="m2", path="mp2"))
        session.add(
            Event(
                title="Expo",
                description="d",
                source_text="s",
                date=(saturday - timedelta(days=1)).isoformat(),
                end_date=(saturday + timedelta(days=10)).isoformat(),
                time="10:00",
                location_name="Hall",
                event_type="выставка",
            )
        )
        await session.commit()

    _, content = await main.build_weekend_page_content(db, saturday.isoformat())
    nav_blocks = [
        n
        for n in content
        if n.get("tag") == "h4"
        and any(
            isinstance(c, dict) and c.get("attrs", {}).get("href") == "u2"
            for c in n.get("children", [])
        )
    ]
    assert len(nav_blocks) == 2
    first_block_children = nav_blocks[0]["children"]
    assert not isinstance(first_block_children[0], dict)

    month_link_present = any(
        n.get("tag") == "h4"
        and any(
            isinstance(c, dict) and c.get("attrs", {}).get("href") == "m1"
            for c in n.get("children", [])
        )
        for n in content
    )
    assert month_link_present

    idx_exh = next(
        i
        for i, n in enumerate(content)
        if n.get("tag") == "h3" and "Постоянные" in "".join(n.get("children", []))
    )
    assert content[idx_exh - 1].get("tag") == "p"
    assert content[idx_exh - 2].get("tag") == "br"


@pytest.mark.asyncio
async def test_sync_weekend_page_first_creation_includes_nav(
    tmp_path: Path, monkeypatch
):
    db = Database(str(tmp_path / "db.sqlite"))
    await db.init()

    saturday = date(2025, 7, 12)
    next_sat = saturday + timedelta(days=7)
    updates: list[list[dict]] = []

    class DummyTG:
        def create_page(self, title, content):
            return {"url": "u1", "path": "p1"}

        def edit_page(self, path, title=None, content=None):
            updates.append(content)

    monkeypatch.setattr("main.get_telegraph_token", lambda: "t")
    monkeypatch.setattr("main.Telegraph", lambda access_token=None: DummyTG())

    async with db.get_session() as session:
        session.add(WeekendPage(start=next_sat.isoformat(), url="u2", path="p2"))
        session.add(MonthPage(month="2025-07", url="m1", path="mp1"))
        session.add(MonthPage(month="2025-08", url="m2", path="mp2"))
        session.add(
            Event(
                title="Expo",
                description="d",
                source_text="s",
                date=(saturday - timedelta(days=1)).isoformat(),
                end_date=(saturday + timedelta(days=10)).isoformat(),
                time="10:00",
                location_name="Hall",
                event_type="выставка",
            )
        )
        await session.commit()

    await main.sync_weekend_page(db, saturday.isoformat())
    assert updates
    content = updates[0]
    found_weekend = any(
        isinstance(n, dict)
        and n.get("tag") == "h4"
        and any(
            isinstance(c, dict) and c.get("attrs", {}).get("href") == "u2"
            for c in n.get("children", [])
        )
        for n in content
    )
    found_exh = any(
        isinstance(n, dict)
        and n.get("tag") == "h3"
        and "Постоянные" in "".join(n.get("children", []))
        for n in content
    )
    assert found_weekend
    assert found_exh


@pytest.mark.asyncio
async def test_sync_weekend_page_updates_other_pages(tmp_path: Path, monkeypatch):
    db = Database(str(tmp_path / "db.sqlite"))
    await db.init()

    saturday = date(2025, 7, 12)
    next_sat = saturday + timedelta(days=7)

    edits: list[tuple[str, str]] = []

    class DummyTG:
        def create_page(self, title, content):
            edits.append(("create", "p1"))
            return {"url": "u1", "path": "p1"}

        def edit_page(self, path, title=None, content=None):
            edits.append(("edit", path))

    monkeypatch.setattr("main.get_telegraph_token", lambda: "t")
    monkeypatch.setattr("main.Telegraph", lambda access_token=None: DummyTG())

    async with db.get_session() as session:
        session.add(WeekendPage(start=next_sat.isoformat(), url="u2", path="p2"))
        await session.commit()

    await main.sync_weekend_page(db, saturday.isoformat())

    assert ("edit", "p2") in edits


@pytest.mark.asyncio
async def test_missing_added_at(tmp_path: Path):
    db = Database(str(tmp_path / "db.sqlite"))
    await db.init()

    async with db.get_session() as session:
        session.add(
            Event(
                title="T",
                description="d",
                source_text="s",
                date="2025-07-16",
                time="18:00",
                location_name="Hall",
                is_free=True,
                added_at=None,
            )
        )
        await session.commit()

    title, content = await main.build_month_page_content(db, "2025-07")
    assert any(n.get("tag") == "h4" for n in content)


@pytest.mark.asyncio
async def test_event_title_link(tmp_path: Path):
    db = Database(str(tmp_path / "db.sqlite"))
    await db.init()

    async with db.get_session() as session:
        session.add(
            Event(
                title="Party",
                description="d",
                source_text="s",
                date="2025-07-16",
                time="18:00",
                location_name="Hall",
                source_post_url="https://t.me/chan/1",
                emoji="🎉",
            )
        )
        await session.commit()

    _, content = await main.build_month_page_content(db, "2025-07")
    h4 = next(n for n in content if n.get("tag") == "h4")
    children = h4["children"]
    assert any(isinstance(c, dict) and c.get("tag") == "a" for c in children)
    anchor = next(c for c in children if isinstance(c, dict) and c.get("tag") == "a")
    assert anchor["attrs"]["href"] == "https://t.me/chan/1"
    assert anchor["children"] == ["Party"]


@pytest.mark.asyncio
async def test_emoji_not_duplicated(tmp_path: Path):
    db = Database(str(tmp_path / "db.sqlite"))
    await db.init()

    async with db.get_session() as session:
        session.add(
            Event(
                title="🎉 Party",
                description="d",
                source_text="s",
                date="2025-07-16",
                time="18:00",
                location_name="Hall",
                emoji="🎉",
            )
        )
        await session.commit()

    _, content = await main.build_month_page_content(db, "2025-07")
    h4 = next(n for n in content if n.get("tag") == "h4")
    text = "".join(
        c if isinstance(c, str) else "".join(c.get("children", []))
        for c in h4["children"]
    )
    assert text.count("🎉") == 1


@pytest.mark.asyncio
async def test_spacing_after_headers(tmp_path: Path):
    db = Database(str(tmp_path / "db.sqlite"))
    await db.init()

    async with db.get_session() as session:
        session.add(
            Event(
                title="Weekend",
                description="d",
                source_text="s",
                date="2025-07-12",
                time="18:00",
                location_name="Hall",
            )
        )
        session.add(
            Event(
                title="Expo",
                description="d",
                source_text="s",
                date=date.today().isoformat(),
                time="20:00",
                location_name="Hall",
                end_date=(date.today() + timedelta(days=8)).isoformat(),
                event_type="выставка",
            )
        )
        await session.commit()

    _, content = await main.build_month_page_content(db, "2025-07")
    idx = next(
        i
        for i, n in enumerate(content)
        if n.get("tag") == "h3" and "12 июля" in "".join(n.get("children", []))
    )
    assert content[idx + 1].get("tag") == "br"
    exh_idx = next(
        i
        for i, n in enumerate(content)
        if n.get("tag") == "h3" and "Постоянные" in "".join(n.get("children", []))
    )
    assert content[exh_idx + 1].get("tag") == "br"


@pytest.mark.asyncio
async def test_event_spacing(tmp_path: Path):
    db = Database(str(tmp_path / "db.sqlite"))
    await db.init()

    async with db.get_session() as session:
        session.add(
            Event(
                title="One",
                description="d",
                source_text="s",
                date="2025-07-10",
                time="18:00",
                location_name="Hall",
            )
        )
        session.add(
            Event(
                title="Two",
                description="d",
                source_text="s",
                date="2025-07-10",
                time="19:00",
                location_name="Hall",
            )
        )
        await session.commit()

    _, content = await main.build_month_page_content(db, "2025-07")
    indices = [i for i, n in enumerate(content) if n.get("tag") == "h4"]
    assert content[indices[0] + 1].get("tag") == "p"


def test_registration_link_formatting():
    e = Event(
        title="T",
        description="d",
        source_text="s",
        date="2025-07-10",
        time="18:00",
        location_name="Hall",
        is_free=True,
        ticket_link="https://reg",
    )
    md = main.format_event_md(e)
    assert "Бесплатно [по регистрации](https://reg)" in md


def test_format_event_no_city_dup():
    e = Event(
        title="T",
        description="d",
        source_text="s",
        date="2025-07-10",
        time="18:00",
        location_name="Hall",
        location_address="Addr, Калининград",
        city="Калининград",
    )
    md = main.format_event_md(e)
    assert md.count("Калининград") == 1


def test_pushkin_card_formatting():
    e = Event(
        title="T",
        description="d",
        source_text="s",
        date="2025-07-10",
        time="18:00",
        location_name="Hall",
        ticket_link="https://reg",
        pushkin_card=True,
    )
    md = main.format_event_md(e)
    lines = md.split("\n")
    assert "\u2705 Пушкинская карта" in lines
    # next line should mention tickets or registration
    assert any("Билеты" in l or "регистра" in l for l in lines[lines.index("\u2705 Пушкинская карта") + 1:])


@pytest.mark.asyncio
async def test_date_range_parsing(tmp_path: Path, monkeypatch):
    db = Database(str(tmp_path / "db.sqlite"))
    await db.init()
    bot = DummyBot("123:abc")

    async def fake_parse(text: str) -> list[dict]:
        return [
            {
                "title": "Expo",
                "short_description": "desc",
                "date": "2025-07-01..2025-07-17",
                "time": "18:00",
                "location_name": "Hall",
                "event_type": "выставка",
            }
        ]

    async def fake_create(title, text, source, html_text=None, media=None, ics_url=None, db=None):
        return "url", "p"

    monkeypatch.setattr("main.parse_event_via_4o", fake_parse)
    monkeypatch.setattr("main.create_source_page", fake_create)

    async def fake_sync(*args, **kwargs):
        return None

    monkeypatch.setattr("main.sync_month_page", fake_sync)

    msg = types.Message.model_validate(
        {
            "message_id": 1,
            "date": 0,
            "chat": {"id": 1, "type": "private"},
            "from": {"id": 1, "is_bot": False, "first_name": "A"},
            "text": "/addevent any",
        }
    )

    await handle_add_event(msg, db, bot)

    async with db.get_session() as session:
        ev = (await session.execute(select(Event))).scalars().first()

    assert ev.date == "2025-07-01"
    assert ev.end_date == "2025-07-17"


def test_md_to_html_sanitizes():
    md = "# T\nline\n<tg-emoji emoji-id='1'>R</tg-emoji>"
    html = main.md_to_html(md)
    assert "<h1>" not in html
    assert "tg-emoji" not in html
    assert "<h3>" in html
    assert "<br" in html


@pytest.mark.asyncio
async def test_sync_month_page_error(tmp_path: Path, monkeypatch):
    db = Database(str(tmp_path / "db.sqlite"))
    await db.init()

    async with db.get_session() as session:
        session.add(
            Event(
                title="Party",
                description="desc",
                source_text="t",
                date="2025-07-16",
                time="18:00",
                location_name="Club",
            )
        )
        session.add(main.MonthPage(month="2025-07", url="u", path="p"))
        await session.commit()

    class DummyTG:
        def edit_page(self, *args, **kwargs):
            raise Exception("fail")

    monkeypatch.setattr("main.get_telegraph_token", lambda: "t")
    monkeypatch.setattr("main.Telegraph", lambda access_token=None: DummyTG())

    # Should not raise
    await main.sync_month_page(db, "2025-07")


@pytest.mark.asyncio
async def test_update_source_page_uses_content(monkeypatch):
    events = {}

    class DummyTG:
        def get_page(self, path, return_html=True):
            return {"content": "<p>old</p>"}

        def edit_page(self, path, title, html_content):
            events["html"] = html_content

    monkeypatch.setattr("main.get_telegraph_token", lambda: "t")
    monkeypatch.setattr("main.Telegraph", lambda access_token=None: DummyTG())

    await main.update_source_page("path", "Title", "new")
    html = events.get("html", "")
    assert "<p>old</p>" in html
    assert "new" in html
    assert main.CONTENT_SEPARATOR in html


@pytest.mark.asyncio
async def test_update_source_page_normalizes_hashtags(monkeypatch):
    class DummyTG:
        def get_page(self, path, return_html=True):
            return {"content": ""}

        def edit_page(self, path, title, html_content):
            assert "#1_августа" not in html_content
            assert "1 августа" in html_content

    monkeypatch.setattr("main.get_telegraph_token", lambda: "t")
    monkeypatch.setattr("main.Telegraph", lambda access_token=None: DummyTG())

    await main.update_source_page("p", "T", "#1_августа event")


def test_apply_ics_link_insert_and_remove():
    html = "<p><strong>T</strong></p><p></p><p>body</p>"
    added = main.apply_ics_link(html, "http://x")
    assert "Добавить в календарь" in added
    removed = main.apply_ics_link(added, None)
    assert "Добавить в календарь" not in removed


@pytest.mark.asyncio
async def test_update_source_page_ics(monkeypatch):
    edited = {}

    class DummyTG:
        def get_page(self, path, return_html=True):
            return {"content": "<p>T</p><p></p><p>body</p>"}

        def edit_page(self, path, title, html_content):
            edited["html"] = html_content

    monkeypatch.setattr("main.get_telegraph_token", lambda: "t")
    monkeypatch.setattr("main.Telegraph", lambda access_token=None: DummyTG())

    await main.update_source_page_ics("p", "T", "http://x")
    assert "Добавить в календарь" in edited.get("html", "")
    await main.update_source_page_ics("p", "T", None)
    assert "Добавить в календарь" not in edited.get("html", "")


@pytest.mark.asyncio
async def test_create_source_page_adds_nav(tmp_path: Path, monkeypatch):
    captured = {}

    class DummyTG:
        def create_page(self, title, html_content=None, **_):
            captured["html"] = html_content
            return {"url": "https://telegra.ph/test", "path": "p"}

    monkeypatch.setenv("TELEGRAPH_TOKEN", "t")
    monkeypatch.setattr("main.Telegraph", lambda access_token=None: DummyTG())

    db = Database(str(tmp_path / "db.sqlite"))
    await db.init()
    async with db.get_session() as session:
        session.add(MonthPage(month="2025-07", url="u1", path="p1"))
        session.add(MonthPage(month="2025-08", url="u2", path="p2"))
        await session.commit()

    res = await main.create_source_page("T", "text", None, db=db)
    assert "u1" in captured.get("html", "")
    assert res[0] == "https://telegra.ph/test"


@pytest.mark.asyncio
async def test_nav_limits_past(tmp_path: Path):
    db = Database(str(tmp_path / "db.sqlite"))
    await db.init()

    today = date.today()
    async with db.get_session() as session:
        session.add(
            Event(
                title="T",
                description="d",
                source_text="t",
                date=today.isoformat(),
                time="10:00",
                location_name="Hall",
            )
        )
        await session.commit()

    text, markup = await main.build_events_message(db, today, timezone.utc)
    row = markup.inline_keyboard[-1]
    assert len(row) == 1
    assert row[0].text == "\u25b6"


@pytest.mark.asyncio
async def test_nav_future_has_prev(tmp_path: Path):
    db = Database(str(tmp_path / "db.sqlite"))
    await db.init()

    today = date.today()
    future = today + timedelta(days=1)
    async with db.get_session() as session:
        session.add(
            Event(
                title="T",
                description="d",
                source_text="t",
                date=future.isoformat(),
                time="10:00",
                location_name="Hall",
            )
        )
        await session.commit()

    text, markup = await main.build_events_message(db, future, timezone.utc)
    row = markup.inline_keyboard[-1]
    assert len(row) == 2
    assert row[0].text == "\u25c0"
    assert row[1].text == "\u25b6"


@pytest.mark.asyncio
async def test_delete_event_updates_month(tmp_path: Path, monkeypatch):
    db = Database(str(tmp_path / "db.sqlite"))
    await db.init()
    bot = DummyBot("123:abc")

    async def fake_create(title, text, source, html_text=None, media=None, ics_url=None, db=None):
        return "url", "p"

    called = {}

    async def fake_sync(db_obj, month):
        called["month"] = month

    monkeypatch.setattr("main.create_source_page", fake_create)
    monkeypatch.setattr("main.sync_month_page", fake_sync)

    add_msg = types.Message.model_validate(
        {
            "message_id": 1,
            "date": 0,
            "chat": {"id": 1, "type": "private"},
            "from": {"id": 1, "is_bot": False, "first_name": "A"},
            "text": "/addevent_raw Party|2025-07-16|18:00|Club",
        }
    )

    await handle_add_event_raw(add_msg, db, bot)

    async with db.get_session() as session:
        event = (await session.execute(select(Event))).scalars().first()

    cb = types.CallbackQuery.model_validate(
        {
            "id": "c1",
            "from": {"id": 1, "is_bot": False, "first_name": "A"},
            "chat_instance": "1",
            "data": f"del:{event.id}:{event.date}",
            "message": {
                "message_id": 2,
                "date": 0,
                "chat": {"id": 1, "type": "private"},
            },
        }
    ).as_(bot)
    object.__setattr__(cb.message, "_bot", bot)

    async def dummy_edit(*args, **kwargs):
        return None

    object.__setattr__(cb.message, "edit_text", dummy_edit)

    async def dummy_answer(*args, **kwargs):
        return None

    object.__setattr__(cb, "answer", dummy_answer)

    await process_request(cb, db, bot)

    assert called.get("month") == "2025-07"


@pytest.mark.asyncio
async def test_title_duplicate_update(tmp_path: Path, monkeypatch):
    db = Database(str(tmp_path / "db.sqlite"))
    await db.init()
    bot = DummyBot("123:abc")

    async def fake_create(title, text, source, html_text=None, media=None, ics_url=None, db=None):
        return "url", "p"

    monkeypatch.setattr("main.create_source_page", fake_create)

    msg1 = types.Message.model_validate(
        {
            "message_id": 1,
            "date": 0,
            "chat": {"id": 1, "type": "private"},
            "from": {"id": 1, "is_bot": False, "first_name": "M"},
            "text": "/addevent_raw Movie|2025-07-16|20:00|Hall",
        }
    )
    await handle_add_event_raw(msg1, db, bot)

    msg2 = types.Message.model_validate(
        {
            "message_id": 2,
            "date": 0,
            "chat": {"id": 1, "type": "private"},
            "from": {"id": 1, "is_bot": False, "first_name": "M"},
            "text": "/addevent_raw Movie|2025-07-16|20:00|Another",
        }
    )
    await handle_add_event_raw(msg2, db, bot)

    async with db.get_session() as session:
        events = (await session.execute(select(Event))).scalars().all()

    assert len(events) == 1
    assert events[0].location_name == "Another"


@pytest.mark.asyncio
async def test_llm_duplicate_check(tmp_path: Path, monkeypatch):
    db = Database(str(tmp_path / "db.sqlite"))
    await db.init()
    bot = DummyBot("123:abc")

    async def fake_create(title, text, source, html_text=None, media=None, ics_url=None, db=None):
        return "url", "p"

    called = {"cnt": 0}

    async def fake_check(ev, new):
        called["cnt"] += 1
        return True, "", ""

    monkeypatch.setattr("main.create_source_page", fake_create)
    monkeypatch.setattr("main.check_duplicate_via_4o", fake_check)

    msg1 = types.Message.model_validate(
        {
            "message_id": 1,
            "date": 0,
            "chat": {"id": 1, "type": "private"},
            "from": {"id": 1, "is_bot": False, "first_name": "M"},
            "text": "/addevent_raw Movie|2025-07-16|20:00|Hall",
        }
    )
    await handle_add_event_raw(msg1, db, bot)

    msg2 = types.Message.model_validate(
        {
            "message_id": 2,
            "date": 0,
            "chat": {"id": 1, "type": "private"},
            "from": {"id": 1, "is_bot": False, "first_name": "M"},
            "text": "/addevent_raw Premiere Movie|2025-07-16|20:00|Other",
        }
    )
    await handle_add_event_raw(msg2, db, bot)

    async with db.get_session() as session:
        events = (await session.execute(select(Event))).scalars().all()

    assert len(events) == 1
    assert called["cnt"] == 1


@pytest.mark.asyncio
async def test_extract_ticket_link(tmp_path: Path, monkeypatch):
    db = Database(str(tmp_path / "db.sqlite"))
    await db.init()
    bot = DummyBot("123:abc")

    async def fake_parse(text: str) -> list[dict]:
        return [
            {
                "title": "T",
                "short_description": "d",
                "date": FUTURE_DATE,
                "time": "18:00",
                "location_name": "Hall",
                "ticket_link": None,
                "event_type": "встреча",
                "emoji": None,
                "is_free": True,
            }
        ]

    async def fake_create(title, text, source, html_text=None, media=None, ics_url=None, db=None):
        return "url", "p"

    monkeypatch.setattr("main.parse_event_via_4o", fake_parse)
    monkeypatch.setattr("main.create_source_page", fake_create)

    html = "Регистрация <a href='https://reg'>по ссылке</a>"
    results = await main.add_events_from_text(db, "text", None, html, None)
    ev = results[0][0]
    assert ev.ticket_link == "https://reg"


@pytest.mark.asyncio
async def test_extract_ticket_link_near_word(tmp_path: Path, monkeypatch):
    db = Database(str(tmp_path / "db.sqlite"))
    await db.init()
    bot = DummyBot("123:abc")

    async def fake_parse(text: str) -> list[dict]:
        return [
            {
                "title": "T",
                "short_description": "d",
                "date": FUTURE_DATE,
                "time": "18:00",
                "location_name": "Hall",
                "ticket_link": None,
                "event_type": "встреча",
                "emoji": None,
                "is_free": True,
            }
        ]

    async def fake_create(title, text, source, html_text=None, media=None, ics_url=None, db=None):
        return "url", "p"

    monkeypatch.setattr("main.parse_event_via_4o", fake_parse)
    monkeypatch.setattr("main.create_source_page", fake_create)

    html = "Чтобы поучаствовать, нужна регистрация. <a href='https://reg2'>Жми</a>"
    results = await main.add_events_from_text(db, "text", None, html, None)
    ev = results[0][0]
    assert ev.ticket_link == "https://reg2"


@pytest.mark.asyncio
async def test_ticket_link_overrides_invalid(tmp_path: Path, monkeypatch):
    db = Database(str(tmp_path / "db.sqlite"))
    await db.init()
    bot = DummyBot("123:abc")

    async def fake_parse(text: str) -> list[dict]:
        return [
            {
                "title": "T",
                "short_description": "d",
                "date": FUTURE_DATE,
                "time": "18:00",
                "location_name": "Hall",
                "ticket_link": "Регистрация по ссылке",
                "event_type": "встреча",
                "emoji": None,
                "is_free": True,
            }
        ]

    async def fake_create(title, text, source, html_text=None, media=None, ics_url=None, db=None):
        return "url", "p"

    monkeypatch.setattr("main.parse_event_via_4o", fake_parse)
    monkeypatch.setattr("main.create_source_page", fake_create)

    html = "Регистрация <a href='https://real'>по ссылке</a>"
    results = await main.add_events_from_text(db, "text", None, html, None)
    ev = results[0][0]
    assert ev.ticket_link == "https://real"


@pytest.mark.asyncio
async def test_multiple_ticket_links(tmp_path: Path, monkeypatch):
    db = Database(str(tmp_path / "db.sqlite"))
    await db.init()
    bot = DummyBot("123:abc")

    async def fake_parse(text: str) -> list[dict]:
        return [
            {
                "title": "A",
                "short_description": "d1",
                "date": FUTURE_DATE,
                "time": "18:00",
                "location_name": "Hall",
                "ticket_link": None,
                "event_type": "концерт",
                "emoji": None,
                "is_free": True,
            },
            {
                "title": "B",
                "short_description": "d2",
                "date": FUTURE_DATE,
                "time": "19:00",
                "location_name": "Hall",
                "ticket_link": None,
                "event_type": "концерт",
                "emoji": None,
                "is_free": True,
            },
        ]

    async def fake_create(title, text, source, html_text=None, media=None, ics_url=None, db=None):
        return "url", "p"

    monkeypatch.setattr("main.parse_event_via_4o", fake_parse)
    monkeypatch.setattr("main.create_source_page", fake_create)

    html = (
        "Билеты <a href='https://l1'>купить</a>" 
        " и ещё один концерт. Билеты <a href='https://l2'>здесь</a>"
    )

    results = await main.add_events_from_text(db, "text", None, html, None)
    assert results[0][0].ticket_link == "https://l1"
    assert results[1][0].ticket_link == "https://l2"


@pytest.mark.asyncio
async def test_add_event_strips_city_from_address(tmp_path: Path, monkeypatch):
    db = Database(str(tmp_path / "db.sqlite"))
    await db.init()

    async def fake_parse(text: str) -> list[dict]:
        return [
            {
                "title": "Show",
                "short_description": "d",
                "date": FUTURE_DATE,
                "time": "18:00",
                "location_name": "Hall",
                "location_address": "Addr, Калининград",
                "city": "Калининград",
            }
        ]

    async def fake_create(*args, db=None, **kwargs):
        return "u", "p"

    monkeypatch.setattr("main.parse_event_via_4o", fake_parse)
    monkeypatch.setattr("main.create_source_page", fake_create)

    results = await main.add_events_from_text(db, "t", None, None, None)
    ev = results[0][0]
    assert ev.location_address == "Addr"
    md = main.format_event_md(ev)
    assert md.count("Калининград") == 1


@pytest.mark.asyncio
async def test_festival_expands_dates(tmp_path: Path, monkeypatch):
    db = Database(str(tmp_path / "db.sqlite"))
    await db.init()

    async def fake_parse(text: str) -> list[dict]:
        return [
            {
                "title": "Jazz",
                "short_description": "desc",
                "date": "2025-08-01..2025-08-03",
                "time": "18:00",
                "location_name": "Park",
                "event_type": "концерт",
            }
        ]

    monkeypatch.setattr("main.parse_event_via_4o", fake_parse)

    async def fake_create(*args, db=None, **kwargs):
        return "u", "p"

    monkeypatch.setattr("main.create_source_page", fake_create)

    results = await main.add_events_from_text(db, "text", None, None, None)
    assert len(results) == 3
    async with db.get_session() as session:
        dates = sorted(
            (await session.execute(select(Event))).scalars(), key=lambda e: e.date
        )
        assert [e.date for e in dates] == ["2025-08-01", "2025-08-02", "2025-08-03"]


@pytest.mark.asyncio
async def test_exhibition_future_not_listed(tmp_path: Path):
    db = Database(str(tmp_path / "db.sqlite"))
    await db.init()

    future_start = (date.today() + timedelta(days=10)).isoformat()
    future_end = (date.today() + timedelta(days=20)).isoformat()
    async with db.get_session() as session:
        session.add(
            Event(
                title="Expo",
                description="d",
                source_text="s",
                date=future_start,
                end_date=future_end,
                time="10:00",
                location_name="Hall",
                event_type="выставка",
            )
        )
        await session.commit()

    _, content = await main.build_month_page_content(db, future_start[:7])
    found_in_exh = False
    exh_section = False
    for n in content:
        if n.get("tag") == "h3" and "Постоянные" in "".join(n.get("children", [])):
            exh_section = True
        elif exh_section and isinstance(n, dict) and n.get("tag") == "h4":
            if any("Expo" in str(c) for c in n.get("children", [])):
                found_in_exh = True
    assert not found_in_exh


@pytest.mark.asyncio
async def test_past_exhibition_not_listed_in_events(tmp_path: Path):
    db = Database(str(tmp_path / "db.sqlite"))
    await db.init()

    past_start = (date.today() - timedelta(days=6)).isoformat()
    future_end = (date.today() + timedelta(days=6)).isoformat()
    async with db.get_session() as session:
        session.add(
            Event(
                title="PastExpo",
                description="d",
                source_text="s",
                date=past_start,
                end_date=future_end,
                time="10:00",
                location_name="Hall",
                event_type="выставка",
            )
        )
        await session.commit()

    _, content = await main.build_month_page_content(db, past_start[:7])
    before_exh = True
    found = False
    for n in content:
        if n.get("tag") == "h3" and "Постоянные" in "".join(n.get("children", [])):
            before_exh = False
        if before_exh and isinstance(n, dict) and n.get("tag") == "h4":
            if any("PastExpo" in str(c) for c in n.get("children", [])):
                found = True
    assert not found


@pytest.mark.asyncio
async def test_exhibition_auto_year_end(tmp_path: Path, monkeypatch):
    db = Database(str(tmp_path / "db.sqlite"))
    await db.init()

    async def fake_parse(text: str) -> list[dict]:
        return [
            {
                "title": "AutoExpo",
                "short_description": "d",
                "location_name": "Hall",
                "event_type": "выставка",
            }
        ]

    async def fake_create(*args, db=None, **kwargs):
        return "u", "p"

    monkeypatch.setattr("main.parse_event_via_4o", fake_parse)
    monkeypatch.setattr("main.create_source_page", fake_create)

    results = await main.add_events_from_text(db, "text", None, None, None)
    assert results
    ev = results[0][0]
    today = date.today()
    assert ev.date == today.isoformat()
    assert ev.end_date == date(today.year, 12, 31).isoformat()

    _, content = await main.build_month_page_content(db, today.strftime("%Y-%m"))
    found = False
    exh_section = False
    for n in content:
        if n.get("tag") == "h3" and "Постоянные" in "".join(n.get("children", [])):
            exh_section = True
        elif exh_section and isinstance(n, dict) and n.get("tag") == "h4":
            if any("AutoExpo" in str(c) for c in n.get("children", [])):
                found = True
    assert found


@pytest.mark.asyncio
async def test_month_links_future(tmp_path: Path, monkeypatch):
    db = Database(str(tmp_path / "db.sqlite"))
    await db.init()

    async with db.get_session() as session:
        session.add(MonthPage(month="2025-07", url="u1", path="p1"))
        session.add(MonthPage(month="2025-08", url="u2", path="p2"))
        session.add(MonthPage(month="2025-09", url="u3", path="p3"))
        await session.commit()

    class FakeDate(date):
        @classmethod
        def today(cls):
            return date(2025, 7, 15)

    monkeypatch.setattr(main, "date", FakeDate)
    title, content = await main.build_month_page_content(db, "2025-07")
    found = False
    for n in content:
        if (
            isinstance(n, dict)
            and n.get("tag") == "h4"
            and any("август" in str(c) for c in n.get("children", []))
        ):
            found = True
    assert found


@pytest.mark.asyncio
async def test_build_daily_posts(tmp_path: Path):
    db = Database(str(tmp_path / "db.sqlite"))
    await db.init()

    today = date.today()
    start = main.next_weekend_start(today)
    async with db.get_session() as session:
        session.add(
            Event(
                title="T",
                description="d",
                source_text="s",
                date=today.isoformat(),
                time="18:00",
                location_name="Hall",
            )
        )
        session.add(
            Event(
                title="S",
                description="d2",
                source_text="s2",
                date=today.isoformat(),
                time="19:00",
                location_name="Hall",
                silent=True,
            )
        )
        session.add(
            Event(
                title="W",
                description="weekend",
                source_text="s3",
                date=start.isoformat(),
                time="12:00",
                location_name="Hall",
                added_at=datetime.utcnow(),
            )
        )
        session.add(MonthPage(month=today.strftime("%Y-%m"), url="m1", path="p1"))
        session.add(
            MonthPage(
                month=main.next_month(today.strftime("%Y-%m")), url="m2", path="p2"
            )
        )
        session.add(WeekendPage(start=start.isoformat(), url="w", path="wp"))
        await session.commit()

    posts = await main.build_daily_posts(db, timezone.utc)
    assert posts
    text, markup = posts[0]
    assert "АНОНС" in text
    assert markup.inline_keyboard[0]
    assert text.count("\U0001f449") == 2
    first_btn = markup.inline_keyboard[0][0].text
    assert first_btn.startswith("(+1)")


@pytest.mark.asyncio
async def test_build_daily_posts_tomorrow(tmp_path: Path):
    db = Database(str(tmp_path / "db.sqlite"))
    await db.init()

    today = date.today()
    tomorrow = today + timedelta(days=1)
    async with db.get_session() as session:
        session.add(
            Event(
                title="T",
                description="d",
                source_text="s",
                date=tomorrow.isoformat(),
                time="18:00",
                location_name="Hall",
            )
        )
        await session.commit()

    now = datetime.now(timezone.utc) + timedelta(days=1)
    posts = await main.build_daily_posts(db, timezone.utc, now)
    assert posts and tomorrow.strftime("%d") in posts[0][0]



@pytest.mark.asyncio
async def test_daily_weekend_date_link(tmp_path: Path):
    db = Database(str(tmp_path / "db.sqlite"))
    await db.init()

    today = date.today()
    saturday = main.next_weekend_start(today)
    async with db.get_session() as session:
        session.add(
            Event(
                title="W",
                description="weekend",
                source_text="s",
                date=saturday.isoformat(),
                time="12:00",
                location_name="Hall",
                added_at=datetime.utcnow(),
            )
        )
        session.add(WeekendPage(start=saturday.isoformat(), url="w", path="wp"))
        await session.commit()

    posts = await main.build_daily_posts(db, timezone.utc)
    text = posts[0][0]
    assert f'<a href="w">' in text



@pytest.mark.asyncio
async def test_send_daily_preview_disabled(tmp_path: Path):
    db = Database(str(tmp_path / "db.sqlite"))
    await db.init()
    bot = DummyBot("123:abc")

    async with db.get_session() as session:
        session.add(
            main.Channel(channel_id=1, title="ch", is_admin=True, daily_time="08:00")
        )
        session.add(
            Event(
                title="T",
                description="d",
                source_text="s",
                date=date.today().isoformat(),
                time="18:00",
                location_name="Hall",
            )
        )
        await session.commit()

    await main.send_daily_announcement(db, bot, 1, timezone.utc)
    assert bot.messages
    assert bot.messages[-1][2].get("disable_web_page_preview") is True
    async with db.get_session() as session:
        ch = await session.get(main.Channel, 1)
    assert ch.last_daily == date.today().isoformat()


@pytest.mark.asyncio
async def test_daily_test_send_no_record(tmp_path: Path):
    db = Database(str(tmp_path / "db.sqlite"))
    await db.init()
    bot = DummyBot("123:abc")

    async with db.get_session() as session:
        session.add(
            main.Channel(channel_id=1, title="ch", is_admin=True, daily_time="08:00")
        )
        await session.commit()

    await main.send_daily_announcement(db, bot, 1, timezone.utc, record=False)
    async with db.get_session() as session:
        ch = await session.get(main.Channel, 1)
    assert ch.last_daily is None


@pytest.mark.asyncio
async def test_upload_ics_content_type(tmp_path: Path, monkeypatch):
    db = Database(str(tmp_path / "db.sqlite"))
    await db.init()

    event = Event(
        id=1,
        title="T",
        description="d",
        source_text="s",
        date=date.today().isoformat(),
        time="10:00",
        location_name="Hall",
    )

    class DummyBucket:
        def __init__(self):
            self.upload_args = None

        def upload(self, path, data, options):
            self.upload_args = (path, data, options)

        def get_public_url(self, path):
            return f"https://test/{path}"

        def remove(self, paths):
            pass

    class DummyStorage:
        def __init__(self):
            self.bucket = DummyBucket()

        def from_(self, bucket):
            return self.bucket

    class DummyClient:
        def __init__(self):
            self.storage = DummyStorage()

    dummy = DummyClient()
    monkeypatch.setattr(main, "get_supabase_client", lambda: dummy)

    url = await main.upload_ics(event, db)
    assert url.endswith(".ics")
    opts = dummy.storage.bucket.upload_args[2]
    assert opts["content-type"] == main.ICS_CONTENT_TYPE
<<<<<<< HEAD
=======

>>>>>>> ffe42c26
    assert opts["content-disposition"].startswith("inline;")
    assert "filename=\"" in opts["content-disposition"]


@pytest.mark.asyncio
async def test_build_ics_content_headers(tmp_path: Path):
    db = Database(str(tmp_path / "db.sqlite"))
    await db.init()
    event = Event(
        id=1,
        title="T",
        description="d",
        source_text="s",
        date=date.today().isoformat(),
        time="10:00",
        location_name="Hall",
    )

    content = await main.build_ics_content(db, event)
<<<<<<< HEAD
    assert content.endswith("\r\n")
    lines = content.split("\r\n")
    assert lines[0] == "BEGIN:VCALENDAR"
    assert lines[1] == "VERSION:2.0"
    assert lines[2].startswith("PRODID:")
    assert lines[3] == "CALSCALE:GREGORIAN"
    assert lines[4] == "METHOD:PUBLISH"
    assert any(l.startswith("DTSTAMP:") for l in lines)
=======
    assert "DTSTAMP:" in content
    assert "CALSCALE:GREGORIAN" in content
    assert "METHOD:PUBLISH" in content
>>>>>>> ffe42c26
<|MERGE_RESOLUTION|>--- conflicted
+++ resolved
@@ -3019,10 +3019,7 @@
     assert url.endswith(".ics")
     opts = dummy.storage.bucket.upload_args[2]
     assert opts["content-type"] == main.ICS_CONTENT_TYPE
-<<<<<<< HEAD
-=======
-
->>>>>>> ffe42c26
+
     assert opts["content-disposition"].startswith("inline;")
     assert "filename=\"" in opts["content-disposition"]
 
@@ -3042,7 +3039,7 @@
     )
 
     content = await main.build_ics_content(db, event)
-<<<<<<< HEAD
+
     assert content.endswith("\r\n")
     lines = content.split("\r\n")
     assert lines[0] == "BEGIN:VCALENDAR"
@@ -3051,8 +3048,3 @@
     assert lines[3] == "CALSCALE:GREGORIAN"
     assert lines[4] == "METHOD:PUBLISH"
     assert any(l.startswith("DTSTAMP:") for l in lines)
-=======
-    assert "DTSTAMP:" in content
-    assert "CALSCALE:GREGORIAN" in content
-    assert "METHOD:PUBLISH" in content
->>>>>>> ffe42c26
