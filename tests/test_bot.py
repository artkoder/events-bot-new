--- conflicted
+++ resolved
@@ -2809,7 +2809,7 @@
     assert text.count("\U0001f449") == 2
     first_btn = markup.inline_keyboard[0][0].text
     assert first_btn.startswith("(+1)")
-<<<<<<< HEAD
+
 
 
 @pytest.mark.asyncio
@@ -2837,8 +2837,7 @@
     posts = await main.build_daily_posts(db, timezone.utc)
     text = posts[0][0]
     assert f'<a href="w">' in text
-=======
->>>>>>> 15ba4664
+
 
 
 @pytest.mark.asyncio
