import os
import sys

sys.path.append(os.path.dirname(os.path.dirname(__file__)))
from pathlib import Path

import pytest
from aiogram import Bot, types
from sqlmodel import select
from datetime import date, timedelta, timezone, datetime, time
from typing import Any
import asyncio
import main
from telegraph.api import json_dumps
from telegraph import TelegraphException


from main import (
    Database,
    PendingUser,
    Setting,
    User,
    Event,
    MonthPage,
    WeekendPage,
    create_app,
    handle_register,
    handle_start,
    handle_tz,
    handle_requests,
    handle_partner_info_message,
    handle_add_event_raw,
    handle_add_event,
    handle_ask_4o,
    handle_events,
    handle_exhibitions,
    handle_stats,
    handle_edit_message,
    process_request,
    parse_event_via_4o,
    telegraph_test,
    get_telegraph_token,
    editing_sessions,
    festival_edit_sessions,
)

FUTURE_DATE = (date.today() + timedelta(days=10)).isoformat()


class DummyBot(Bot):
    def __init__(self, token: str):
        super().__init__(token)
        self.messages = []
        self.edits = []

    async def send_message(self, chat_id, text, **kwargs):
        self.messages.append((chat_id, text, kwargs))

    async def edit_message_reply_markup(
        self, chat_id: int | None = None, message_id: int | None = None, **kwargs
    ):
        self.edits.append((chat_id, message_id, kwargs))

    async def download(self, file_id, destination):
        destination.write(b"img")


class DummyChat:
    def __init__(self, id, title, username=None, type="channel"):
        self.id = id
        self.title = title
        self.username = username
        self.type = type


class DummyMember:
    def __init__(self, status):
        self.status = status


class DummyUpdate:
    def __init__(self, chat_id, title, status="administrator"):
        self.chat = DummyChat(chat_id, title)
        self.new_chat_member = DummyMember(status)


@pytest.mark.asyncio
async def test_registration_limit(tmp_path: Path):
    db = Database(str(tmp_path / "db.sqlite"))
    await db.init()
    bot = DummyBot("123:abc")

    for i in range(1, 11):
        msg = types.Message.model_validate(
            {
                "message_id": i,
                "date": 0,
                "chat": {"id": i, "type": "private"},
                "from": {"id": i, "is_bot": False, "first_name": "U"},
                "text": "/register",
            }
        )
        await handle_register(msg, db, bot)

    msg_over = types.Message.model_validate(
        {
            "message_id": 11,
            "date": 0,
            "chat": {"id": 11, "type": "private"},
            "from": {"id": 11, "is_bot": False, "first_name": "U"},
            "text": "/register",
        }
    )
    await handle_register(msg_over, db, bot)

    async with db.get_session() as session:
        result = await session.execute(select(PendingUser))
        count = len(result.scalars().all())
    assert count == 10


@pytest.mark.asyncio
async def test_tz_setting(tmp_path: Path):
    db = Database(str(tmp_path / "db.sqlite"))
    await db.init()
    bot = DummyBot("123:abc")

    start_msg = types.Message.model_validate(
        {
            "message_id": 1,
            "date": 0,
            "chat": {"id": 1, "type": "private"},
            "from": {"id": 1, "is_bot": False, "first_name": "A"},
            "text": "/start",
        }
    )
    await handle_start(start_msg, db, bot)

    tz_msg = types.Message.model_validate(
        {
            "message_id": 2,
            "date": 0,
            "chat": {"id": 1, "type": "private"},
            "from": {"id": 1, "is_bot": False, "first_name": "A"},
            "text": "/tz +05:00",
        }
    )
    await handle_tz(tz_msg, db, bot)

    async with db.get_session() as session:
        setting = await session.get(Setting, "tz_offset")
    assert setting and setting.value == "+05:00"


@pytest.mark.asyncio
async def test_start_superadmin(tmp_path: Path):
    db = Database(str(tmp_path / "db.sqlite"))
    await db.init()
    bot = DummyBot("123:abc")

    start_msg = types.Message.model_validate(
        {
            "message_id": 1,
            "date": 0,
            "chat": {"id": 1, "type": "private"},
            "from": {"id": 1, "is_bot": False, "first_name": "A"},
            "text": "/start",
        }
    )
    await handle_start(start_msg, db, bot)

    async with db.get_session() as session:
        user = await session.get(User, 1)
    assert user and user.is_superadmin


@pytest.mark.asyncio
async def test_partner_registration(tmp_path: Path):
    db = Database(str(tmp_path / "db.sqlite"))
    await db.init()
    bot = DummyBot("123:abc")

    # superadmin becomes user 1
    start_msg = types.Message.model_validate(
        {
            "message_id": 1,
            "date": 0,
            "chat": {"id": 1, "type": "private"},
            "from": {"id": 1, "is_bot": False, "first_name": "S"},
            "text": "/start",
        }
    )
    await handle_start(start_msg, db, bot)

    # user 2 registers
    reg_msg = types.Message.model_validate(
        {
            "message_id": 2,
            "date": 0,
            "chat": {"id": 2, "type": "private"},
            "from": {"id": 2, "is_bot": False, "first_name": "U"},
            "text": "/register",
        }
    )
    await handle_register(reg_msg, db, bot)

    # superadmin requests and selects partner
    req_msg = types.Message.model_validate(
        {
            "message_id": 3,
            "date": 0,
            "chat": {"id": 1, "type": "private"},
            "from": {"id": 1, "is_bot": False, "first_name": "S"},
            "text": "/requests",
        }
    )
    await handle_requests(req_msg, db, bot)

    cb = types.CallbackQuery.model_validate(
        {
            "id": "c1",
            "from": {"id": 1, "is_bot": False, "first_name": "S"},
            "chat_instance": "1",
            "data": "partner:2",
            "message": {"message_id": 3, "date": 0, "chat": {"id": 1, "type": "private"}},
        }
    ).as_(bot)
    async def dummy_answer(*args, **kwargs):
        return None

    object.__setattr__(cb, "answer", dummy_answer)
    object.__setattr__(cb.message, "answer", dummy_answer)
    await process_request(cb, db, bot)

    info_msg = types.Message.model_validate(
        {
            "message_id": 4,
            "date": 0,
            "chat": {"id": 1, "type": "private"},
            "from": {"id": 1, "is_bot": False, "first_name": "S"},
            "text": "Org, Loc",
        }
    )
    await handle_partner_info_message(info_msg, db, bot)

    async with db.get_session() as session:
        user2 = await session.get(User, 2)
    assert user2 and user2.is_partner
    assert user2.organization == "Org"
    assert user2.location == "Loc"
    # check messages to user and admin
    assert any("approved" in m[1] for m in bot.messages if m[0] == 2)
    assert any("approved" in m[1] for m in bot.messages if m[0] == 1)


def test_create_app_requires_webhook_url(monkeypatch):
    monkeypatch.delenv("WEBHOOK_URL", raising=False)
    monkeypatch.setenv("TELEGRAM_BOT_TOKEN", "123:abc")

    with pytest.raises(RuntimeError, match="WEBHOOK_URL is missing"):
        create_app()


@pytest.mark.asyncio
async def test_add_event_raw(tmp_path: Path, monkeypatch):
    db = Database(str(tmp_path / "db.sqlite"))
    await db.init()
    bot = DummyBot("123:abc")

    async def fake_create(title, text, source, html_text=None, media=None, ics_url=None, db=None, **kwargs):
        return "https://t.me/test", "path"

    monkeypatch.setattr("main.create_source_page", fake_create)

    msg = types.Message.model_validate(
        {
            "message_id": 1,
            "date": 0,
            "chat": {"id": 1, "type": "private"},
            "from": {"id": 1, "is_bot": False, "first_name": "M"},
            "text": f"/addevent_raw Party|{FUTURE_DATE}|18:00|Club",
        }
    )

    await handle_add_event_raw(msg, db, bot)

    async with db.get_session() as session:
        events = (await session.execute(select(Event))).scalars().all()

    assert len(events) == 1
    assert events[0].title == "Party"
    assert events[0].telegraph_url == "https://t.me/test"


@pytest.mark.asyncio
async def test_month_page_sync(tmp_path: Path, monkeypatch):
    db = Database(str(tmp_path / "db.sqlite"))
    await db.init()
    bot = DummyBot("123:abc")

    async def fake_create(title, text, source, html_text=None, media=None, ics_url=None, db=None, **kwargs):
        return "https://t.me/test", "path"

    called = {}

    async def fake_sync(db_obj, month):
        called["month"] = month

    monkeypatch.setattr("main.create_source_page", fake_create)
    monkeypatch.setattr("main.sync_month_page", fake_sync)

    msg = types.Message.model_validate(
        {
            "message_id": 1,
            "date": 0,
            "chat": {"id": 1, "type": "private"},
            "from": {"id": 1, "is_bot": False, "first_name": "M"},
            "text": "/addevent_raw Party|2025-07-16|18:00|Club",
        }
    )

    await handle_add_event_raw(msg, db, bot)

    assert called.get("month") == "2025-07"


@pytest.mark.asyncio
async def test_weekend_page_sync(tmp_path: Path, monkeypatch):
    db = Database(str(tmp_path / "db.sqlite"))
    await db.init()
    bot = DummyBot("123:abc")

    async def fake_create(title, text, source, html_text=None, media=None, ics_url=None, db=None, **kwargs):
        return "url", "p"

    called = {}

    async def fake_month(db_obj, month):
        called["month"] = month

    async def fake_weekend(db_obj, start, update_links=True):
        called["weekend"] = start

    monkeypatch.setattr("main.create_source_page", fake_create)
    monkeypatch.setattr("main.sync_month_page", fake_month)
    monkeypatch.setattr("main.sync_weekend_page", fake_weekend)

    msg = types.Message.model_validate(
        {
            "message_id": 1,
            "date": 0,
            "chat": {"id": 1, "type": "private"},
            "from": {"id": 1, "is_bot": False, "first_name": "M"},
            "text": "/addevent_raw Party|2025-07-12|18:00|Club",
        }
    )

    await handle_add_event_raw(msg, db, bot)

    assert called.get("weekend") == "2025-07-12"


@pytest.mark.asyncio
async def test_add_event_raw_update(tmp_path: Path, monkeypatch):
    db = Database(str(tmp_path / "db.sqlite"))
    await db.init()
    bot = DummyBot("123:abc")

    async def fake_create(title, text, source, html_text=None, media=None, ics_url=None, db=None, **kwargs):
        return "https://t.me/test", "path"

    monkeypatch.setattr("main.create_source_page", fake_create)

    msg1 = types.Message.model_validate(
        {
            "message_id": 1,
            "date": 0,
            "chat": {"id": 1, "type": "private"},
            "from": {"id": 1, "is_bot": False, "first_name": "M"},
            "text": "/addevent_raw Party|2025-07-16|18:00|Club",
        }
    )
    await handle_add_event_raw(msg1, db, bot)

    msg2 = types.Message.model_validate(
        {
            "message_id": 2,
            "date": 0,
            "chat": {"id": 1, "type": "private"},
            "from": {"id": 1, "is_bot": False, "first_name": "M"},
            "text": "/addevent_raw Party show|2025-07-16|18:00|Club",
        }
    )
    await handle_add_event_raw(msg2, db, bot)

    async with db.get_session() as session:
        events = (await session.execute(select(Event))).scalars().all()

    assert len(events) == 1
    assert events[0].title == "Party show"


@pytest.mark.asyncio
async def test_edit_event(tmp_path: Path, monkeypatch):
    db = Database(str(tmp_path / "db.sqlite"))
    await db.init()
    bot = DummyBot("123:abc")

    async def fake_create(title, text, source, html_text=None, media=None, ics_url=None, db=None, **kwargs):
        return "https://t.me/test", "path"

    monkeypatch.setattr("main.create_source_page", fake_create)

    msg = types.Message.model_validate(
        {
            "message_id": 1,
            "date": 0,
            "chat": {"id": 1, "type": "private"},
            "from": {"id": 1, "is_bot": False, "first_name": "M"},
            "text": "/addevent_raw Party|2025-07-16|18:00|Club",
        }
    )
    await handle_add_event_raw(msg, db, bot)

    async with db.get_session() as session:
        event = (await session.execute(select(Event))).scalars().first()

    editing_sessions[1] = (event.id, "title")
    edit_msg = types.Message.model_validate(
        {
            "message_id": 2,
            "date": 0,
            "chat": {"id": 1, "type": "private"},
            "from": {"id": 1, "is_bot": False, "first_name": "M"},
            "text": "New Title",
        }
    )
    await handle_edit_message(edit_msg, db, bot)

    async with db.get_session() as session:
        updated = await session.get(Event, event.id)
    assert updated.title == "New Title"


@pytest.mark.asyncio
async def test_edit_remove_ticket_link(tmp_path: Path, monkeypatch):
    db = Database(str(tmp_path / "db.sqlite"))
    await db.init()
    bot = DummyBot("123:abc")

    async def fake_create(title, text, source, html_text=None, media=None, ics_url=None, db=None, **kwargs):
        return "https://t.me/test", "path"

    monkeypatch.setattr("main.create_source_page", fake_create)

    msg = types.Message.model_validate(
        {
            "message_id": 1,
            "date": 0,
            "chat": {"id": 1, "type": "private"},
            "from": {"id": 1, "is_bot": False, "first_name": "M"},
            "text": "/addevent_raw Party|2025-07-16|18:00|Club",
        }
    )
    await handle_add_event_raw(msg, db, bot)

    async with db.get_session() as session:
        event = (await session.execute(select(Event))).scalars().first()
        event.ticket_link = "https://reg"
        await session.commit()

    editing_sessions[1] = (event.id, "ticket_link")
    edit_msg = types.Message.model_validate(
        {
            "message_id": 2,
            "date": 0,
            "chat": {"id": 1, "type": "private"},
            "from": {"id": 1, "is_bot": False, "first_name": "M"},
            "text": "-",
        }
    )
    await handle_edit_message(edit_msg, db, bot)

    async with db.get_session() as session:
        updated = await session.get(Event, event.id)
    assert updated.ticket_link is None


@pytest.mark.asyncio
async def test_edit_event_forwarded(tmp_path: Path, monkeypatch):
    db = Database(str(tmp_path / "db.sqlite"))
    await db.init()
    bot = DummyBot("123:abc")

    async def fake_create(title, text, source, html_text=None, media=None, ics_url=None, db=None, **kwargs):
        return "https://t.me/test", "path"

    monkeypatch.setattr("main.create_source_page", fake_create)

    msg = types.Message.model_validate(
        {
            "message_id": 1,
            "date": 0,
            "chat": {"id": 1, "type": "private"},
            "from": {"id": 1, "is_bot": False, "first_name": "M"},
            "text": "/addevent_raw Party|2025-07-16|18:00|Club",
        }
    )
    await handle_add_event_raw(msg, db, bot)

    async with db.get_session() as session:
        event = (await session.execute(select(Event))).scalars().first()

    editing_sessions[1] = (event.id, "title")
    edit_msg = types.Message.model_validate(
        {
            "message_id": 2,
            "date": 0,
            "chat": {"id": 1, "type": "private"},
            "from": {"id": 1, "is_bot": False, "first_name": "M"},
            "caption": "Forwarded Title",
            "forward_from_chat": {"id": -100123, "type": "channel"},
            "forward_from_message_id": 5,
        }
    )
    await handle_edit_message(edit_msg, db, bot)

    async with db.get_session() as session:
        updated = await session.get(Event, event.id)
    assert updated.title == "Forwarded Title"


@pytest.mark.asyncio
async def test_edit_boolean_fields(tmp_path: Path, monkeypatch):
    db = Database(str(tmp_path / "db.sqlite"))
    await db.init()
    bot = DummyBot("123:abc")

    async def fake_create(title, text, source, html_text=None, media=None, ics_url=None, db=None, **kwargs):
        return "https://t.me/test", "path"

    monkeypatch.setattr("main.create_source_page", fake_create)

    msg = types.Message.model_validate(
        {
            "message_id": 1,
            "date": 0,
            "chat": {"id": 1, "type": "private"},
            "from": {"id": 1, "is_bot": False, "first_name": "M"},
            "text": "/addevent_raw Party|2025-07-16|18:00|Club",
        }
    )
    await handle_add_event_raw(msg, db, bot)

    async with db.get_session() as session:
        event = (await session.execute(select(Event))).scalars().first()

    editing_sessions[1] = (event.id, "is_free")
    edit_msg = types.Message.model_validate(
        {
            "message_id": 2,
            "date": 0,
            "chat": {"id": 1, "type": "private"},
            "from": {"id": 1, "is_bot": False, "first_name": "M"},
            "text": "yes",
        }
    )
    await handle_edit_message(edit_msg, db, bot)

    editing_sessions[1] = (event.id, "pushkin_card")
    edit_msg2 = types.Message.model_validate(
        {
            "message_id": 3,
            "date": 0,
            "chat": {"id": 1, "type": "private"},
            "from": {"id": 1, "is_bot": False, "first_name": "M"},
            "text": "true",
        }
    )
    await handle_edit_message(edit_msg2, db, bot)

    async with db.get_session() as session:
        updated = await session.get(Event, event.id)

    assert updated.is_free is True
    assert updated.pushkin_card is True


@pytest.mark.asyncio
async def test_events_list(tmp_path: Path, monkeypatch):
    db = Database(str(tmp_path / "db.sqlite"))
    await db.init()
    bot = DummyBot("123:abc")

    async def fake_create(title, text, source, html_text=None, media=None, ics_url=None, db=None, **kwargs):
        return "https://t.me/test", "path"

    monkeypatch.setattr("main.create_source_page", fake_create)

    start_msg = types.Message.model_validate(
        {
            "message_id": 1,
            "date": 0,
            "chat": {"id": 1, "type": "private"},
            "from": {"id": 1, "is_bot": False, "first_name": "A"},
            "text": "/start",
        }
    )
    await handle_start(start_msg, db, bot)

    add_msg = types.Message.model_validate(
        {
            "message_id": 2,
            "date": 0,
            "chat": {"id": 1, "type": "private"},
            "from": {"id": 1, "is_bot": False, "first_name": "A"},
            "text": f"/addevent_raw Party|{FUTURE_DATE}|18:00|Club",
        }
    )
    await handle_add_event_raw(add_msg, db, bot)

    bot.messages.clear()
    list_msg = types.Message.model_validate(
        {
            "message_id": 3,
            "date": 0,
            "chat": {"id": 1, "type": "private"},
            "from": {"id": 1, "is_bot": False, "first_name": "A"},
            "text": f"/events {FUTURE_DATE}",
        }
    )

    await handle_events(list_msg, db, bot)

    assert bot.messages
    text = bot.messages[-1][1]
    expected_date = date.fromisoformat(FUTURE_DATE).strftime("%d.%m.%Y")
    assert f"Events on {expected_date}" in text
    assert "1. Party" in text
    assert "18:00 Club" in text  # location no city
    assert "исходное: https://t.me/test" in text


@pytest.mark.asyncio
async def test_events_russian_date_current_year(tmp_path: Path, monkeypatch):
    db = Database(str(tmp_path / "db.sqlite"))
    await db.init()
    bot = DummyBot("123:abc")

    async def fake_create(title, text, source, html_text=None, media=None, ics_url=None, db=None, **kwargs):
        return "u", "p"

    monkeypatch.setattr("main.create_source_page", fake_create)

    start_msg = types.Message.model_validate(
        {
            "message_id": 1,
            "date": 0,
            "chat": {"id": 1, "type": "private"},
            "from": {"id": 1, "is_bot": False, "first_name": "A"},
            "text": "/start",
        }
    )
    await handle_start(start_msg, db, bot)

    add_msg = types.Message.model_validate(
        {
            "message_id": 2,
            "date": 0,
            "chat": {"id": 1, "type": "private"},
            "from": {"id": 1, "is_bot": False, "first_name": "A"},
            "text": "/addevent_raw Party|2025-08-02|18:00|Club",
        }
    )
    await handle_add_event_raw(add_msg, db, bot)

    class FakeDate(date):
        @classmethod
        def today(cls):
            return date(2025, 7, 15)

    class FakeDatetime(datetime):
        @classmethod
        def now(cls, tz=None):
            return datetime(2025, 7, 15, 12, 0, tzinfo=tz)

    monkeypatch.setattr(main, "date", FakeDate)
    monkeypatch.setattr(main, "datetime", FakeDatetime)

    bot.messages.clear()
    list_msg = types.Message.model_validate(
        {
            "message_id": 3,
            "date": 0,
            "chat": {"id": 1, "type": "private"},
            "from": {"id": 1, "is_bot": False, "first_name": "A"},
            "text": "/events 2 августа",
        }
    )

    await handle_events(list_msg, db, bot)

    assert bot.messages
    text = bot.messages[-1][1]
    assert "02.08.2025" in text


@pytest.mark.asyncio
async def test_events_russian_date_next_year(tmp_path: Path, monkeypatch):
    db = Database(str(tmp_path / "db.sqlite"))
    await db.init()
    bot = DummyBot("123:abc")

    async def fake_create(title, text, source, html_text=None, media=None, ics_url=None, db=None, **kwargs):
        return "u", "p"

    monkeypatch.setattr("main.create_source_page", fake_create)

    start_msg = types.Message.model_validate(
        {
            "message_id": 1,
            "date": 0,
            "chat": {"id": 1, "type": "private"},
            "from": {"id": 1, "is_bot": False, "first_name": "A"},
            "text": "/start",
        }
    )
    await handle_start(start_msg, db, bot)

    add_msg = types.Message.model_validate(
        {
            "message_id": 2,
            "date": 0,
            "chat": {"id": 1, "type": "private"},
            "from": {"id": 1, "is_bot": False, "first_name": "A"},
            "text": "/addevent_raw Party|2026-09-05|18:00|Club",
        }
    )
    await handle_add_event_raw(add_msg, db, bot)

    class FakeDate(date):
        @classmethod
        def today(cls):
            return date(2025, 10, 10)

    class FakeDatetime(datetime):
        @classmethod
        def now(cls, tz=None):
            return datetime(2025, 10, 10, 12, 0, tzinfo=tz)

    monkeypatch.setattr(main, "date", FakeDate)
    monkeypatch.setattr(main, "datetime", FakeDatetime)

    bot.messages.clear()
    list_msg = types.Message.model_validate(
        {
            "message_id": 3,
            "date": 0,
            "chat": {"id": 1, "type": "private"},
            "from": {"id": 1, "is_bot": False, "first_name": "A"},
            "text": "/events 5 сентября",
        }
    )

    await handle_events(list_msg, db, bot)

    assert bot.messages
    text = bot.messages[-1][1]
    assert "05.09.2026" in text


@pytest.mark.asyncio
async def test_ask4o_admin(tmp_path: Path, monkeypatch):
    db = Database(str(tmp_path / "db.sqlite"))
    await db.init()
    bot = DummyBot("123:abc")

    start_msg = types.Message.model_validate(
        {
            "message_id": 1,
            "date": 0,
            "chat": {"id": 1, "type": "private"},
            "from": {"id": 1, "is_bot": False, "first_name": "A"},
            "text": "/start",
        }
    )
    await handle_start(start_msg, db, bot)

    called = {}

    async def fake_ask(text: str) -> str:
        called["text"] = text
        return "ok"

    monkeypatch.setattr("main.ask_4o", fake_ask)

    msg = types.Message.model_validate(
        {
            "message_id": 2,
            "date": 0,
            "chat": {"id": 1, "type": "private"},
            "from": {"id": 1, "is_bot": False, "first_name": "A"},
            "text": "/ask4o hello",
        }
    )

    await handle_ask_4o(msg, db, bot)

    assert called.get("text") == "hello"


@pytest.mark.asyncio
async def test_ask4o_not_admin(tmp_path: Path, monkeypatch):
    db = Database(str(tmp_path / "db.sqlite"))
    await db.init()
    bot = DummyBot("123:abc")

    called = False

    async def fake_ask(text: str) -> str:
        nonlocal called
        called = True
        return "ok"

    monkeypatch.setattr("main.ask_4o", fake_ask)

    msg = types.Message.model_validate(
        {
            "message_id": 1,
            "date": 0,
            "chat": {"id": 2, "type": "private"},
            "from": {"id": 2, "is_bot": False, "first_name": "B"},
            "text": "/ask4o hi",
        }
    )

    await handle_ask_4o(msg, db, bot)

    assert called is False


@pytest.mark.asyncio
async def test_parse_event_includes_date(monkeypatch):
    called = {}

    class DummySession:
        async def __aenter__(self):
            return self

        async def __aexit__(self, exc_type, exc, tb):
            pass

        async def post(self, url, json=None, headers=None):
            called["payload"] = json

            class Resp:
                def raise_for_status(self):
                    pass

                async def json(self):
                    return {"choices": [{"message": {"content": "{}"}}]}

            return Resp()

    monkeypatch.setenv("FOUR_O_TOKEN", "x")
    monkeypatch.setattr("main.ClientSession", DummySession)

    await parse_event_via_4o("text")

    assert "Today is" in called["payload"]["messages"][1]["content"]


@pytest.mark.asyncio
async def test_add_events_from_text_channel_title(tmp_path: Path, monkeypatch):
    db = Database(str(tmp_path / "db.sqlite"))
    await db.init()

    captured = {}

    async def fake_parse(text: str):
        captured["text"] = text
        return [
            {
                "title": "T",
                "short_description": "d",
                "date": FUTURE_DATE,
                "time": "18:00",
                "location_name": "Hall",
            }
        ]

    async def fake_create(title, text, source, html_text=None, media=None, ics_url=None, db=None, **kwargs):
        return "u", "p"

    monkeypatch.setattr("main.parse_event_via_4o", fake_parse)
    monkeypatch.setattr("main.create_source_page", fake_create)

    await main.add_events_from_text(db, "info", None, None, None, channel_title="Chan")

    assert "Chan" in captured["text"]


@pytest.mark.asyncio
async def test_telegraph_test(monkeypatch, capsys):
    class DummyTG:
        def __init__(self, access_token=None):
            self.access_token = access_token

        def create_page(self, title, html_content=None, **_):
            return {"url": "https://telegra.ph/test", "path": "test"}

        def edit_page(self, path, title, html_content):
            pass

    monkeypatch.setenv("TELEGRAPH_TOKEN", "t")
    monkeypatch.setattr(
        "main.Telegraph",
        lambda access_token=None, domain=None: DummyTG(access_token),
    )

    await telegraph_test()
    captured = capsys.readouterr()
    assert "Created https://telegra.ph/test" in captured.out
    assert "Edited https://telegra.ph/test" in captured.out


@pytest.mark.asyncio
async def test_create_source_page_photo(monkeypatch):
    class DummyTG:
        def __init__(self, access_token=None):
            self.access_token = access_token
            self.upload_called = False

        def upload_file(self, f):
            self.upload_called = True

        def create_page(self, title, html_content=None, **_):
            assert "<img" not in html_content
            return {"url": "https://telegra.ph/test", "path": "test"}

    monkeypatch.setenv("TELEGRAPH_TOKEN", "t")
    monkeypatch.setattr(
        "main.Telegraph", lambda access_token=None, domain=None: DummyTG(access_token)
    )

    res = await main.create_source_page(
        "Title", "text", None, media=(b"img", "photo.jpg")
    )
    assert res == ("https://telegra.ph/test", "test", "disabled", 0)


@pytest.mark.asyncio
async def test_create_source_page_photo_catbox(monkeypatch):
    class DummyTG:
        def __init__(self, access_token=None):
            self.access_token = access_token

        def create_page(self, title, html_content=None, **_):
            assert "<img" in html_content
            return {"url": "https://telegra.ph/test", "path": "test"}

    class DummyResp:
        status = 200

        async def text(self):
            return "https://files.catbox.moe/img.jpg"

        async def __aenter__(self):
            return self

        async def __aexit__(self, exc_type, exc, tb):
            return False

    class DummySession:
        def __init__(self, *_, **__):
            self.post_called = False

        async def __aenter__(self):
            return self

        async def __aexit__(self, exc_type, exc, tb):
            return False

        def post(self, url, data=None):
            self.post_called = True
            return DummyResp()

    monkeypatch.setenv("TELEGRAPH_TOKEN", "t")
    monkeypatch.setattr(
        "main.Telegraph", lambda access_token=None, domain=None: DummyTG(access_token)
    )
    monkeypatch.setattr(main, "ClientSession", DummySession)
    monkeypatch.setattr(main, "CATBOX_ENABLED", True)
    monkeypatch.setattr(main, "imghdr", type("X", (), {"what": lambda *a, **k: "jpeg"}))

    res = await main.create_source_page(
        "Title", "text", None, media=(b"img", "photo.jpg")
    )
    assert res == ("https://telegra.ph/test", "test", "ok", 1)


@pytest.mark.asyncio
async def test_create_source_page_reuse_urls(monkeypatch):
    class DummyTG:
        def create_page(self, title, html_content=None, **_):
            assert "https://files.catbox.moe/img.jpg" in html_content
            return {"url": "https://telegra.ph/test", "path": "test"}

    class DummySession:
        def __init__(self, *_, **__):
            raise AssertionError("should not be called")

    monkeypatch.setenv("TELEGRAPH_TOKEN", "t")
    monkeypatch.setattr(
        "main.Telegraph", lambda access_token=None, domain=None: DummyTG()
    )
    monkeypatch.setattr(main, "ClientSession", DummySession)
    monkeypatch.setattr(main, "CATBOX_ENABLED", True)

    res = await main.create_source_page(
        "Title",
        "text",
        None,
        media=(b"img", "photo.jpg"),
        catbox_urls=["https://files.catbox.moe/img.jpg"],
    )
    assert res == ("https://telegra.ph/test", "test", "", 1)


@pytest.mark.asyncio
async def test_create_source_page_normalizes_hashtags(monkeypatch):
    class DummyTG:
        def __init__(self, access_token=None):
            self.access_token = access_token

        def create_page(self, title, html_content=None, **_):
            assert "#1_августа" not in html_content
            assert "1 августа" in html_content
            return {"url": "https://telegra.ph/test", "path": "test"}

    monkeypatch.setenv("TELEGRAPH_TOKEN", "t")
    monkeypatch.setattr(
        "main.Telegraph", lambda access_token=None, domain=None: DummyTG(access_token)
    )

    res = await main.create_source_page("Title", "#1_августа text", None)
    assert res == ("https://telegra.ph/test", "test", "", 0)


def test_get_telegraph_token_creates(tmp_path, monkeypatch):
    class DummyTG:
        def create_account(self, short_name):
            return {"access_token": "abc"}

    monkeypatch.delenv("TELEGRAPH_TOKEN", raising=False)
    monkeypatch.setattr(main, "Telegraph", lambda: DummyTG())
    monkeypatch.setattr(main, "TELEGRAPH_TOKEN_FILE", str(tmp_path / "token.txt"))

    token = get_telegraph_token()
    assert token == "abc"
    assert (tmp_path / "token.txt").read_text() == "abc"


def test_get_telegraph_token_env(monkeypatch):
    monkeypatch.setenv("TELEGRAPH_TOKEN", "zzz")
    token = get_telegraph_token()
    assert token == "zzz"


@pytest.mark.asyncio
async def test_addevent_caption_photo(tmp_path: Path, monkeypatch):
    db = Database(str(tmp_path / "db.sqlite"))
    await db.init()
    bot = DummyBot("123:abc")

    async def fake_parse(text: str, source_channel: str | None = None) -> list[dict]:
        return [
            {
                "title": "T",
                "short_description": "d",
                "date": FUTURE_DATE,
                "time": "18:00",
                "location_name": "Hall",
            }
        ]

    captured = {}

    async def fake_create(title, text, source, html_text=None, media=None, ics_url=None, db=None, **kwargs):
        captured["media"] = media
        captured["urls"] = kwargs.get("catbox_urls")
        return "u", "p"

    monkeypatch.setattr("main.parse_event_via_4o", fake_parse)
    monkeypatch.setattr("main.create_source_page", fake_create)

    msg = types.Message.model_validate(
        {
            "message_id": 1,
            "date": 0,
            "chat": {"id": 1, "type": "private"},
            "from": {"id": 1, "is_bot": False, "first_name": "A"},
            "caption": "/addevent text",
            "photo": [
                {
                    "file_id": "f1",
                    "file_unique_id": "u1",
                    "width": 100,
                    "height": 100,
                }
            ],
        }
    )

    await handle_add_event(msg, db, bot)

    assert captured["media"] is None
    assert captured["urls"] == []


@pytest.mark.asyncio
async def test_addevent_strips_command(tmp_path: Path, monkeypatch):
    db = Database(str(tmp_path / "db.sqlite"))
    await db.init()
    bot = DummyBot("123:abc")

    async def fake_parse(text: str, source_channel: str | None = None) -> list[dict]:
        return [
            {
                "title": "T",
                "short_description": "d",
                "date": FUTURE_DATE,
                "time": "18:00",
                "location_name": "Hall",
            }
        ]

    captured = {}

    async def fake_create(title, text, source, html_text=None, media=None, ics_url=None, db=None, **kwargs):
        captured["text"] = text
        captured["html"] = html_text
        return "u", "p"

    monkeypatch.setattr("main.parse_event_via_4o", fake_parse)
    monkeypatch.setattr("main.create_source_page", fake_create)

    msg = types.Message.model_validate(
        {
            "message_id": 1,
            "date": 0,
            "chat": {"id": 1, "type": "private"},
            "from": {"id": 1, "is_bot": False, "first_name": "A"},
            "text": "/addevent\nSome info",
        }
    )

    await handle_add_event(msg, db, bot)

    assert captured["text"] == "Some info"
    assert captured["html"] == "Some info"


@pytest.mark.asyncio
async def test_addevent_vk_wall_link(tmp_path: Path, monkeypatch):
    db = Database(str(tmp_path / "db.sqlite"))
    await db.init()
    bot = DummyBot("123:abc")

    captured = {}

    async def fake_parse(text: str) -> list[dict]:
        captured["text"] = text
        return [
            {
                "title": "T",
                "short_description": "d",
                "date": FUTURE_DATE,
                "time": "18:00",
                "location_name": "Hall",
            }
        ]

    async def fake_create(title, text, source, html_text=None, media=None, ics_url=None, db=None, **kwargs):
        captured["source"] = source
        captured["display"] = kwargs.get("display_link")
        return "u", "p"

    monkeypatch.setattr("main.parse_event_via_4o", fake_parse)
    monkeypatch.setattr("main.create_source_page", fake_create)

    msg = types.Message.model_validate(
        {
            "message_id": 1,
            "date": 0,
            "chat": {"id": 1, "type": "private"},
            "from": {"id": 1, "is_bot": False, "first_name": "A"},
            "text": "/addevent https://vk.com/wall-1_2\nSome info",
        }
    )

    await handle_add_event(msg, db, bot)

    async with db.get_session() as session:
        ev = (await session.execute(select(Event))).scalars().first()

    assert ev.source_post_url == "https://vk.com/wall-1_2"
    assert captured["text"] == "Some info"
    assert captured["source"] == "https://vk.com/wall-1_2"
    assert captured.get("display") is False


@pytest.mark.asyncio
async def test_forward_add_event(tmp_path: Path, monkeypatch):
    db = Database(str(tmp_path / "db.sqlite"))
    await db.init()
    bot = DummyBot("123:abc")

    async def fake_parse(text: str, source_channel: str | None = None) -> list[dict]:
        return [
            {
                "title": "Forwarded",
                "short_description": "desc",
                "date": "2025-07-16",
                "time": "18:00",
                "location_name": "Club",
            }
        ]

    async def fake_create(title, text, source, html_text=None, media=None, ics_url=None, db=None, **kwargs):
        return "https://t.me/page", "p"

    monkeypatch.setattr("main.parse_event_via_4o", fake_parse)
    monkeypatch.setattr("main.create_source_page", fake_create)

    start_msg = types.Message.model_validate(
        {
            "message_id": 1,
            "date": 0,
            "chat": {"id": 1, "type": "private"},
            "from": {"id": 1, "is_bot": False, "first_name": "A"},
            "text": "/start",
        }
    )
    await handle_start(start_msg, db, bot)

    upd = DummyUpdate(-100123, "Chan")
    await main.handle_my_chat_member(upd, db)

    async with db.get_session() as session:
        ch = await session.get(main.Channel, -100123)
        ch.is_registered = True
        await session.commit()

    fwd_msg = types.Message.model_validate(
        {
            "message_id": 3,
            "date": 0,
            "forward_date": 0,
            "forward_from_chat": {"id": -100123, "type": "channel", "username": "chan"},
            "forward_from_message_id": 10,
            "chat": {"id": 1, "type": "private"},
            "from": {"id": 1, "is_bot": False, "first_name": "A"},
            "text": "Some text",
        }
    )

    await main.handle_forwarded(fwd_msg, db, bot)

    async with db.get_session() as session:
        ev = (await session.execute(select(Event))).scalars().first()

    assert ev.source_post_url == "https://t.me/chan/10"


@pytest.mark.asyncio
async def test_forward_passes_channel_name(tmp_path: Path, monkeypatch):
    db = Database(str(tmp_path / "db.sqlite"))
    await db.init()
    bot = DummyBot("123:abc")

    captured = {}

    async def fake_parse(text: str, source_channel: str | None = None) -> list[dict]:
        captured["chan"] = source_channel
        return [
            {
                "title": "Forwarded",
                "short_description": "desc",
                "date": FUTURE_DATE,
                "time": "18:00",
                "location_name": "Club",
            }
        ]

    monkeypatch.setattr("main.parse_event_via_4o", fake_parse)

    async def fake_create(*args, **kwargs):
        return "u", "p"

    monkeypatch.setattr("main.create_source_page", fake_create)

    start_msg = types.Message.model_validate(
        {
            "message_id": 1,
            "date": 0,
            "chat": {"id": 1, "type": "private"},
            "from": {"id": 1, "is_bot": False, "first_name": "A"},
            "text": "/start",
        }
    )
    await handle_start(start_msg, db, bot)

    upd = DummyUpdate(-100123, "Chan")
    await main.handle_my_chat_member(upd, db)

    async with db.get_session() as session:
        ch = await session.get(main.Channel, -100123)
        ch.is_registered = True
        await session.commit()

    fwd_msg = types.Message.model_validate(
        {
            "message_id": 3,
            "date": 0,
            "forward_date": 0,
            "forward_from_chat": {"id": -100123, "type": "channel", "title": "Chan"},
            "forward_from_message_id": 10,
            "chat": {"id": 1, "type": "private"},
            "from": {"id": 1, "is_bot": False, "first_name": "A"},
            "text": "Some text",
        }
    )

    await main.handle_forwarded(fwd_msg, db, bot)

    assert captured["chan"] == "Chan"


@pytest.mark.asyncio
async def test_parse_event_alias_channel_title(monkeypatch):
    seen = {}

    class DummySession:
        async def __aenter__(self):
            return self

        async def __aexit__(self, exc_type, exc, tb):
            pass

        async def post(self, url, json=None, headers=None):
            seen["payload"] = json

            class Resp:
                def raise_for_status(self):
                    pass

                async def json(self):
                    return {"choices": [{"message": {"content": "{}"}}]}

            return Resp()

    monkeypatch.setenv("FOUR_O_TOKEN", "x")
    monkeypatch.setattr("main.ClientSession", DummySession)

    await main.parse_event_via_4o("t", channel_title="Name")

    assert "Name" in seen["payload"]["messages"][1]["content"]


@pytest.mark.asyncio
async def test_forward_add_event_origin(tmp_path: Path, monkeypatch):
    db = Database(str(tmp_path / "db.sqlite"))
    await db.init()
    bot = DummyBot("123:abc")

    async def fake_parse(text: str, source_channel: str | None = None) -> list[dict]:
        return [
            {
                "title": "Forwarded",
                "short_description": "desc",
                "date": "2025-07-16",
                "time": "18:00",
                "location_name": "Club",
            }
        ]

    async def fake_create(title, text, source, html_text=None, media=None, ics_url=None, db=None, **kwargs):
        return "https://t.me/page", "p"

    monkeypatch.setattr("main.parse_event_via_4o", fake_parse)
    monkeypatch.setattr("main.create_source_page", fake_create)

    start_msg = types.Message.model_validate(
        {
            "message_id": 1,
            "date": 0,
            "chat": {"id": 1, "type": "private"},
            "from": {"id": 1, "is_bot": False, "first_name": "A"},
            "text": "/start",
        }
    )
    await handle_start(start_msg, db, bot)

    upd = DummyUpdate(-100123, "Chan")
    await main.handle_my_chat_member(upd, db)

    async with db.get_session() as session:
        ch = await session.get(main.Channel, -100123)
        ch.is_registered = True
        await session.commit()

    fwd_msg = types.Message.model_validate(
        {
            "message_id": 3,
            "date": 0,
            "forward_origin": {
                "type": "channel",
                "chat": {"id": -100123, "type": "channel", "username": "chan"},
                "message_id": 10,
                "date": 0,
            },
            "chat": {"id": 1, "type": "private"},
            "from": {"id": 1, "is_bot": False, "first_name": "A"},
            "text": "Some text",
        }
    )

    await main.handle_forwarded(fwd_msg, db, bot)

    async with db.get_session() as session:
        ev = (await session.execute(select(Event))).scalars().first()

    assert ev.source_post_url == "https://t.me/chan/10"


@pytest.mark.asyncio
async def test_forward_add_event_photo(tmp_path: Path, monkeypatch):
    db = Database(str(tmp_path / "db.sqlite"))
    await db.init()
    bot = DummyBot("123:abc")

    async def fake_parse(text: str, source_channel: str | None = None) -> list[dict]:
        return [
            {
                "title": "Forwarded",
                "short_description": "desc",
                "date": FUTURE_DATE,
                "time": "18:00",
                "location_name": "Club",
            }
        ]

    captured = {}

    async def fake_add(db2, text, source_link, html_text=None, media=None, **kwargs):
        captured["media"] = media
        return []

    monkeypatch.setattr("main.parse_event_via_4o", fake_parse)
    monkeypatch.setattr("main.add_events_from_text", fake_add)

    start_msg = types.Message.model_validate(
        {
            "message_id": 1,
            "date": 0,
            "chat": {"id": 1, "type": "private"},
            "from": {"id": 1, "is_bot": False, "first_name": "A"},
            "text": "/start",
        }
    )
    await handle_start(start_msg, db, bot)

    upd = DummyUpdate(-100123, "Chan")
    await main.handle_my_chat_member(upd, db)

    async with db.get_session() as session:
        ch = await session.get(main.Channel, -100123)
        ch.is_registered = True
        await session.commit()

    fwd_msg = types.Message.model_validate(
        {
            "message_id": 3,
            "date": 0,
            "forward_date": 0,
            "forward_from_chat": {"id": -100123, "type": "channel", "username": "chan"},
            "forward_from_message_id": 10,
            "chat": {"id": 1, "type": "private"},
            "from": {"id": 1, "is_bot": False, "first_name": "A"},
            "text": "Some text",
            "photo": [
                {
                    "file_id": "f2",
                    "file_unique_id": "u2",
                    "width": 50,
                    "height": 50,
                }
            ],
        }
    )

    await main.handle_forwarded(fwd_msg, db, bot)

    assert captured["media"] == [(b"img", "photo.jpg")]


@pytest.mark.asyncio
async def test_forward_unregistered(tmp_path: Path, monkeypatch):
    db = Database(str(tmp_path / "db.sqlite"))
    await db.init()
    bot = DummyBot("123:abc")

    async def fake_parse(text: str, source_channel: str | None = None) -> list[dict]:
        return [
            {
                "title": "Fwd",
                "short_description": "d",
                "date": "2025-07-16",
                "time": "18:00",
                "location_name": "Club",
            }
        ]

    async def fake_create(title, text, source, html_text=None, media=None, ics_url=None, db=None, **kwargs):
        return "https://t.me/page", "p"

    monkeypatch.setattr("main.parse_event_via_4o", fake_parse)
    monkeypatch.setattr("main.create_source_page", fake_create)

    start_msg = types.Message.model_validate(
        {
            "message_id": 1,
            "date": 0,
            "chat": {"id": 1, "type": "private"},
            "from": {"id": 1, "is_bot": False, "first_name": "A"},
            "text": "/start",
        }
    )
    await handle_start(start_msg, db, bot)

    upd = DummyUpdate(-100123, "Chan")
    await main.handle_my_chat_member(upd, db)

    fwd_msg = types.Message.model_validate(
        {
            "message_id": 2,
            "date": 0,
            "forward_date": 0,
            "forward_from_chat": {"id": -100123, "type": "channel", "username": "chan"},
            "forward_from_message_id": 10,
            "chat": {"id": 1, "type": "private"},
            "from": {"id": 1, "is_bot": False, "first_name": "A"},
            "text": "Some text",
        }
    )

    await main.handle_forwarded(fwd_msg, db, bot)

    async with db.get_session() as session:
        ev = (await session.execute(select(Event))).scalars().first()

    assert ev.source_post_url is None


@pytest.mark.asyncio
async def test_media_group_caption_first(tmp_path: Path, monkeypatch):
    db = Database(str(tmp_path / "db.sqlite"))
    await db.init()
    bot = DummyBot("123:abc")

    async def fake_parse(text: str, source_channel: str | None = None) -> list[dict]:
        return [
            {
                "title": "MG",
                "short_description": "d",
                "date": "2025-07-16",
                "time": "18:00",
                "location_name": "Club",
            }
        ]

    async def fake_create(title, text, source, html_text=None, media=None, ics_url=None, db=None, **kwargs):
        return "https://t.me/page", "p"

    monkeypatch.setattr("main.parse_event_via_4o", fake_parse)
    monkeypatch.setattr("main.create_source_page", fake_create)

    start_msg = types.Message.model_validate(
        {
            "message_id": 1,
            "date": 0,
            "chat": {"id": 1, "type": "private"},
            "from": {"id": 1, "is_bot": False, "first_name": "A"},
            "text": "/start",
        }
    )
    await handle_start(start_msg, db, bot)

    upd = DummyUpdate(-100123, "Chan")
    await main.handle_my_chat_member(upd, db)

    async with db.get_session() as session:
        ch = await session.get(main.Channel, -100123)
        ch.is_registered = True
        await session.commit()

    msg1 = types.Message.model_validate(
        {
            "message_id": 2,
            "date": 0,
            "forward_date": 0,
            "media_group_id": "g1",
            "forward_from_chat": {"id": -100123, "type": "channel", "username": "chan"},
            "forward_from_message_id": 10,
            "chat": {"id": 1, "type": "private"},
            "from": {"id": 1, "is_bot": False, "first_name": "A"},
            "caption": "Announce",
        }
    )
    await main.handle_forwarded(msg1, db, bot)

    msg2 = types.Message.model_validate(
        {
            "message_id": 3,
            "date": 0,
            "forward_date": 0,
            "media_group_id": "g1",
            "forward_from_chat": {"id": -100123, "type": "channel", "username": "chan"},
            "forward_from_message_id": 11,
            "chat": {"id": 1, "type": "private"},
            "from": {"id": 1, "is_bot": False, "first_name": "A"},
        }
    )
    await main.handle_forwarded(msg2, db, bot)

    async with db.get_session() as session:
        ev = (await session.execute(select(Event))).scalars().first()

    assert ev.title == "MG"
    assert ev.source_post_url == "https://t.me/chan/10"


@pytest.mark.asyncio
async def test_media_group_caption_last(tmp_path: Path, monkeypatch):
    db = Database(str(tmp_path / "db.sqlite"))
    await db.init()
    bot = DummyBot("123:abc")

    async def fake_parse(text: str, source_channel: str | None = None) -> list[dict]:
        return [
            {
                "title": "MG",
                "short_description": "d",
                "date": "2025-07-16",
                "time": "18:00",
                "location_name": "Club",
            }
        ]

    async def fake_create(title, text, source, html_text=None, media=None, ics_url=None, db=None, **kwargs):
        return "https://t.me/page", "p"

    monkeypatch.setattr("main.parse_event_via_4o", fake_parse)
    monkeypatch.setattr("main.create_source_page", fake_create)

    start_msg = types.Message.model_validate(
        {
            "message_id": 1,
            "date": 0,
            "chat": {"id": 1, "type": "private"},
            "from": {"id": 1, "is_bot": False, "first_name": "A"},
            "text": "/start",
        }
    )
    await handle_start(start_msg, db, bot)

    upd = DummyUpdate(-100123, "Chan")
    await main.handle_my_chat_member(upd, db)

    async with db.get_session() as session:
        ch = await session.get(main.Channel, -100123)
        ch.is_registered = True
        await session.commit()

    msg1 = types.Message.model_validate(
        {
            "message_id": 2,
            "date": 0,
            "forward_date": 0,
            "media_group_id": "g2",
            "forward_from_chat": {"id": -100123, "type": "channel", "username": "chan"},
            "forward_from_message_id": 10,
            "chat": {"id": 1, "type": "private"},
            "from": {"id": 1, "is_bot": False, "first_name": "A"},
        }
    )
    await main.handle_forwarded(msg1, db, bot)

    msg2 = types.Message.model_validate(
        {
            "message_id": 3,
            "date": 0,
            "forward_date": 0,
            "media_group_id": "g2",
            "forward_from_chat": {"id": -100123, "type": "channel", "username": "chan"},
            "forward_from_message_id": 11,
            "chat": {"id": 1, "type": "private"},
            "from": {"id": 1, "is_bot": False, "first_name": "A"},
            "caption": "Announce",
        }
    )
    await main.handle_forwarded(msg2, db, bot)

    async with db.get_session() as session:
        evs = (await session.execute(select(Event))).scalars().all()

    assert len(evs) == 1
    assert evs[0].source_post_url == "https://t.me/chan/11"


@pytest.mark.asyncio
async def test_mark_free(tmp_path: Path, monkeypatch):
    db = Database(str(tmp_path / "db.sqlite"))
    await db.init()
    bot = DummyBot("123:abc")

    async def fake_create(title, text, source, html_text=None, media=None, ics_url=None, db=None, **kwargs):
        return "https://t.me/test", "path"

    monkeypatch.setattr("main.create_source_page", fake_create)

    msg = types.Message.model_validate(
        {
            "message_id": 1,
            "date": 0,
            "chat": {"id": 1, "type": "private"},
            "from": {"id": 1, "is_bot": False, "first_name": "M"},
            "text": "/addevent_raw Party|2025-07-16|18:00|Club",
        }
    )
    await handle_add_event_raw(msg, db, bot)

    async with db.get_session() as session:
        event = (await session.execute(select(Event))).scalars().first()

    cb = types.CallbackQuery.model_validate(
        {
            "id": "c1",
            "from": {"id": 1, "is_bot": False, "first_name": "M"},
            "chat_instance": "1",
            "data": f"markfree:{event.id}",
            "message": {
                "message_id": 2,
                "date": 0,
                "chat": {"id": 1, "type": "private"},
            },
        }
    ).as_(bot)

    async def dummy_answer(*args, **kwargs):
        return None

    object.__setattr__(cb, "answer", dummy_answer)
    await process_request(cb, db, bot)

    async with db.get_session() as session:
        updated = await session.get(Event, event.id)
    assert updated.is_free is True
    assert bot.edits
    btn = bot.edits[-1][2]["reply_markup"].inline_keyboard[0][0]
    assert btn.text == "\u2705 Бесплатное мероприятие"


@pytest.mark.asyncio
async def test_toggle_silent(tmp_path: Path, monkeypatch):
    db = Database(str(tmp_path / "db.sqlite"))
    await db.init()
    bot = DummyBot("123:abc")

    async def fake_create(title, text, source, html_text=None, media=None, ics_url=None, db=None, **kwargs):
        return "https://t.me/test", "path"

    monkeypatch.setattr("main.create_source_page", fake_create)

    msg = types.Message.model_validate(
        {
            "message_id": 1,
            "date": 0,
            "chat": {"id": 1, "type": "private"},
            "from": {"id": 1, "is_bot": False, "first_name": "M"},
            "text": "/addevent_raw Party|2025-07-16|18:00|Club",
        }
    )
    await handle_add_event_raw(msg, db, bot)

    async with db.get_session() as session:
        event = (await session.execute(select(Event))).scalars().first()

    cb = types.CallbackQuery.model_validate(
        {
            "id": "c2",
            "from": {"id": 1, "is_bot": False, "first_name": "M"},
            "chat_instance": "1",
            "data": f"togglesilent:{event.id}",
            "message": {
                "message_id": 2,
                "date": 0,
                "chat": {"id": 1, "type": "private"},
            },
        }
    ).as_(bot)

    async def dummy_answer(*args, **kwargs):
        return None

    object.__setattr__(cb, "answer", dummy_answer)
    await process_request(cb, db, bot)

    async with db.get_session() as session:
        updated = await session.get(Event, event.id)
    assert updated.silent is True
    assert bot.edits
    btn = bot.edits[-1][2]["reply_markup"].inline_keyboard[0][0]
    assert "Тихий" in btn.text


@pytest.mark.asyncio
async def test_exhibition_listing(tmp_path: Path, monkeypatch):
    db = Database(str(tmp_path / "db.sqlite"))
    await db.init()
    bot = DummyBot("123:abc")

    start_msg = types.Message.model_validate(
        {
            "message_id": 1,
            "date": 0,
            "chat": {"id": 1, "type": "private"},
            "from": {"id": 1, "is_bot": False, "first_name": "A"},
            "text": "/start",
        }
    )
    await handle_start(start_msg, db, bot)

    async def fake_parse(text: str, source_channel: str | None = None) -> list[dict]:
        return [
            {
                "title": "Expo",
                "short_description": "desc",
                "festival": "",
                "date": "2025-07-10",
                "end_date": "2025-07-20",
                "time": "",
                "location_name": "Hall",
                "location_address": "Addr",
                "city": "Калининград",
                "ticket_price_min": None,
                "ticket_price_max": None,
                "ticket_link": None,
                "event_type": "выставка",
                "emoji": None,
                "is_free": True,
            }
        ]

    monkeypatch.setattr("main.parse_event_via_4o", fake_parse)

    async def fake_create(title, text, source, html_text=None, media=None, ics_url=None, db=None, **kwargs):
        return "url", "p"

    monkeypatch.setattr("main.create_source_page", fake_create)

    add_msg = types.Message.model_validate(
        {
            "message_id": 2,
            "date": 0,
            "chat": {"id": 1, "type": "private"},
            "from": {"id": 1, "is_bot": False, "first_name": "A"},
            "text": "/addevent anything",
        }
    )
    await handle_add_event(add_msg, db, bot)

    evt_msg = types.Message.model_validate(
        {
            "message_id": 3,
            "date": 0,
            "chat": {"id": 1, "type": "private"},
            "from": {"id": 1, "is_bot": False, "first_name": "A"},
            "text": "/events 2025-07-10",
        }
    )
    await handle_events(evt_msg, db, bot)
    assert "(Открытие) Expo" in bot.messages[-1][1]

    evt_msg2 = types.Message.model_validate(
        {
            "message_id": 4,
            "date": 0,
            "chat": {"id": 1, "type": "private"},
            "from": {"id": 1, "is_bot": False, "first_name": "A"},
            "text": "/events 2025-07-20",
        }
    )
    await handle_events(evt_msg2, db, bot)
    assert "(Закрытие) Expo" in bot.messages[-1][1]

    exh_msg = types.Message.model_validate(
        {
            "message_id": 5,
            "date": 0,
            "chat": {"id": 1, "type": "private"},
            "from": {"id": 1, "is_bot": False, "first_name": "A"},
            "text": "/exhibitions",
        }
    )
    await handle_exhibitions(exh_msg, db, bot)
    assert "c 10 июля по 20 июля" in bot.messages[-1][1]


@pytest.mark.asyncio
async def test_multiple_events(tmp_path: Path, monkeypatch):
    db = Database(str(tmp_path / "db.sqlite"))
    await db.init()
    bot = DummyBot("123:abc")

    start_msg = types.Message.model_validate(
        {
            "message_id": 1,
            "date": 0,
            "chat": {"id": 1, "type": "private"},
            "from": {"id": 1, "is_bot": False, "first_name": "A"},
            "text": "/start",
        }
    )
    await handle_start(start_msg, db, bot)

    async def fake_parse(text: str, source_channel: str | None = None) -> list[dict]:
        return [
            {
                "title": "One",
                "short_description": "d1",
                "date": "2025-07-10",
                "time": "18:00",
                "location_name": "Hall",
            },
            {
                "title": "Two",
                "short_description": "d2",
                "date": "2025-07-11",
                "time": "20:00",
                "location_name": "Hall",
            },
        ]

    async def fake_create(title, text, source, html_text=None, media=None, ics_url=None, db=None, **kwargs):
        return f"url/{title}", title

    monkeypatch.setattr("main.parse_event_via_4o", fake_parse)
    monkeypatch.setattr("main.create_source_page", fake_create)

    add_msg = types.Message.model_validate(
        {
            "message_id": 2,
            "date": 0,
            "chat": {"id": 1, "type": "private"},
            "from": {"id": 1, "is_bot": False, "first_name": "A"},
            "text": "/addevent multi",
        }
    )
    await handle_add_event(add_msg, db, bot)

    async with db.get_session() as session:
        events = (await session.execute(select(Event))).scalars().all()

    assert len(events) == 2
    assert any(e.title == "One" for e in events)
    assert any(e.title == "Two" for e in events)


@pytest.mark.asyncio
async def test_months_command(tmp_path: Path):
    db = Database(str(tmp_path / "db.sqlite"))
    await db.init()
    bot = DummyBot("123:abc")

    async with db.get_session() as session:
        session.add(main.MonthPage(month="2025-07", url="https://t.me/p", path="p"))
        await session.commit()

    start_msg = types.Message.model_validate(
        {
            "message_id": 1,
            "date": 0,
            "chat": {"id": 1, "type": "private"},
            "from": {"id": 1, "is_bot": False, "first_name": "A"},
            "text": "/start",
        }
    )
    await handle_start(start_msg, db, bot)

    msg = types.Message.model_validate(
        {
            "message_id": 2,
            "date": 0,
            "chat": {"id": 1, "type": "private"},
            "from": {"id": 1, "is_bot": False, "first_name": "A"},
            "text": "/pages",
        }
    )

    await main.handle_pages(msg, db, bot)
    assert "2025-07" in bot.messages[-1][1]


@pytest.mark.asyncio
async def test_stats_pages(tmp_path: Path, monkeypatch):
    db = Database(str(tmp_path / "db.sqlite"))
    await db.init()
    bot = DummyBot("123:abc")

    prev_month = (date.today().replace(day=1) - timedelta(days=1)).strftime("%Y-%m")
    prev_weekend = main.next_weekend_start(date.today() - timedelta(days=7))

    cur_month = date.today().strftime("%Y-%m")
    next_month = main.next_month(cur_month)
    cur_weekend = main.next_weekend_start(date.today())
    next_weekend = main.next_weekend_start(cur_weekend + timedelta(days=1))

    async with db.get_session() as session:
        session.add(main.MonthPage(month=prev_month, url="u", path="mp_prev"))
        session.add(main.MonthPage(month=cur_month, url="u2", path="mp_cur"))
        session.add(main.MonthPage(month=next_month, url="u3", path="mp_next"))
        session.add(main.WeekendPage(start=prev_weekend.isoformat(), url="w1", path="wp_prev"))
        session.add(main.WeekendPage(start=cur_weekend.isoformat(), url="w2", path="wp_cur"))
        session.add(main.WeekendPage(start=next_weekend.isoformat(), url="w3", path="wp_next"))

        await session.commit()

    class DummyTG:
        def __init__(self, access_token=None):
            self.access_token = access_token

        def get_views(self, path, **_):

            views = {
                "mp_prev": {"views": 100},
                "mp_cur": {"views": 200},
                "mp_next": {"views": 300},
                "wp_prev": {"views": 10},
                "wp_cur": {"views": 20},
                "wp_next": {"views": 30},
            }
            return views[path]


    monkeypatch.setenv("TELEGRAPH_TOKEN", "t")
    monkeypatch.setattr(
        "main.Telegraph", lambda access_token=None, domain=None: DummyTG(access_token)
    )


    start_msg = types.Message.model_validate({
        "message_id": 1,
        "date": 0,
        "chat": {"id": 1, "type": "private"},
        "from": {"id": 1, "is_bot": False, "first_name": "A"},
        "text": "/start",
    })
    await handle_start(start_msg, db, bot)

    msg = types.Message.model_validate({
        "message_id": 2,
        "date": 0,
        "chat": {"id": 1, "type": "private"},
        "from": {"id": 1, "is_bot": False, "first_name": "A"},
        "text": "/stats",
    })
    await handle_stats(msg, db, bot)


    lines = bot.messages[-1][1].splitlines()
    assert any("100" in l for l in lines)  # previous month
    assert any("10" in l for l in lines)   # previous weekend
    assert any("20" in l for l in lines)   # current weekend
    assert any("300" in l for l in lines)  # future month



@pytest.mark.asyncio
async def test_stats_events(tmp_path: Path, monkeypatch):
    db = Database(str(tmp_path / "db.sqlite"))
    await db.init()
    bot = DummyBot("123:abc")

    prev_month_start = (date.today().replace(day=1) - timedelta(days=1)).replace(day=1)
    event_date = prev_month_start + timedelta(days=1)

    async with db.get_session() as session:
        session.add(
            Event(
                title="A",
                description="d",
                source_text="s",
                date=event_date.isoformat(),
                time="10:00",
                location_name="Hall",
                telegraph_url="http://a",
                telegraph_path="pa",
            )
        )
        session.add(
            Event(
                title="B",
                description="d",
                source_text="s",
                date=event_date.isoformat(),
                time="11:00",
                location_name="Hall",
                telegraph_url="http://b",
                telegraph_path="pb",
            )
        )
        await session.commit()

    class DummyTG:
        def __init__(self, access_token=None):
            pass

        def get_views(self, path, **_):
            return {"pa": {"views": 5}, "pb": {"views": 10}}[path]

    monkeypatch.setenv("TELEGRAPH_TOKEN", "t")

    monkeypatch.setattr(
        "main.Telegraph", lambda access_token=None, domain=None: DummyTG(access_token)
    )


    start_msg = types.Message.model_validate({
        "message_id": 1,
        "date": 0,
        "chat": {"id": 1, "type": "private"},
        "from": {"id": 1, "is_bot": False, "first_name": "A"},
        "text": "/start",
    })
    await handle_start(start_msg, db, bot)

    msg = types.Message.model_validate({
        "message_id": 2,
        "date": 0,
        "chat": {"id": 1, "type": "private"},
        "from": {"id": 1, "is_bot": False, "first_name": "A"},
        "text": "/stats events",
    })
    await handle_stats(msg, db, bot)

    lines = bot.messages[-1][1].splitlines()
    assert lines[0].startswith("http://b")
    assert "10" in lines[0]
    assert "5" in lines[1]


@pytest.mark.asyncio
async def test_build_month_page_content(tmp_path: Path, monkeypatch):
    db = Database(str(tmp_path / "db.sqlite"))
    await db.init()

    async with db.get_session() as session:
        session.add(
            Event(
                title="T",
                description="d",
                source_text="s",
                date="2025-07-16",
                time="18:00",
                location_name="Hall",
                is_free=True,
            )
        )
        await session.commit()

    class FakeDate(date):
        @classmethod
        def today(cls):
            return date(2025, 7, 10)


    class FakeDatetime(datetime):
        @classmethod
        def now(cls, tz=None):
            return datetime(2025, 7, 10, 12, 0, tzinfo=tz)

    monkeypatch.setattr(main, "date", FakeDate)
    monkeypatch.setattr(main, "datetime", FakeDatetime)


    title, content = await main.build_month_page_content(db, "2025-07")
    assert "июле 2025" in title
    assert "Полюбить Калининград Анонсы" in title
    assert any(n.get("tag") == "br" for n in content)


@pytest.mark.asyncio
async def test_build_weekend_page_content(tmp_path: Path):
    db = Database(str(tmp_path / "db.sqlite"))
    await db.init()

    saturday = main.next_weekend_start(date.today())
    async with db.get_session() as session:
        session.add(
            Event(
                title="W",
                description="d",
                source_text="s",
                date=saturday.isoformat(),
                time="18:00",
                location_name="Hall",
            )
        )
        await session.commit()

    title, content = await main.build_weekend_page_content(db, saturday.isoformat())
    assert "выходных" in title
    assert any(n.get("tag") == "h4" for n in content)
    intro = content[0]
    assert intro.get("tag") == "p"
    link = next(
        c
        for c in intro["children"]
        if isinstance(c, dict) and c.get("tag") == "a"
    )
    assert link.get("attrs", {}).get("href") == "https://t.me/kenigevents"
    assert str(saturday.day) in title

    cross = date(2025, 1, 31)
    async with db.get_session() as session:
        session.add(
            Event(
                title="C",
                description="d",
                source_text="s",
                date=cross.isoformat(),
                time="18:00",
                location_name="Hall",
            )
        )
        await session.commit()

    title2, _ = await main.build_weekend_page_content(db, cross.isoformat())
    assert "31 января" in title2 and "1 февраля" in title2


@pytest.mark.asyncio
async def test_weekend_nav_and_exhibitions(tmp_path: Path):
    db = Database(str(tmp_path / "db.sqlite"))
    await db.init()

    saturday = date(2025, 7, 12)
    next_sat = saturday + timedelta(days=7)
    async with db.get_session() as session:
        session.add(WeekendPage(start=saturday.isoformat(), url="u1", path="p1"))
        session.add(WeekendPage(start=next_sat.isoformat(), url="u2", path="p2"))
        session.add(MonthPage(month="2025-07", url="m1", path="mp1"))
        session.add(MonthPage(month="2025-08", url="m2", path="mp2"))
        session.add(
            Event(
                title="Expo",
                description="d",
                source_text="s",
                date=(saturday - timedelta(days=1)).isoformat(),
                end_date=(saturday + timedelta(days=10)).isoformat(),
                time="10:00",
                location_name="Hall",
                event_type="выставка",
            )
        )
        await session.commit()

    _, content = await main.build_weekend_page_content(db, saturday.isoformat())
    nav_blocks = [
        n
        for n in content
        if n.get("tag") == "h4"
        and any(
            isinstance(c, dict) and c.get("attrs", {}).get("href") == "u2"
            for c in n.get("children", [])
        )
    ]
    assert len(nav_blocks) == 2
    first_block_children = nav_blocks[0]["children"]
    assert not isinstance(first_block_children[0], dict)

    month_link_present = any(
        n.get("tag") == "h4"
        and any(
            isinstance(c, dict) and c.get("attrs", {}).get("href") == "m1"
            for c in n.get("children", [])
        )
        for n in content
    )
    assert month_link_present

    idx_exh = next(
        i
        for i, n in enumerate(content)
        if n.get("tag") == "h3" and "Постоянные" in "".join(n.get("children", []))
    )
    assert content[idx_exh - 1].get("tag") == "p"
    assert content[idx_exh - 2].get("tag") == "br"


@pytest.mark.asyncio
async def test_month_nav_and_exhibitions(tmp_path: Path):
    db = Database(str(tmp_path / "db.sqlite"))
    await db.init()

    async with db.get_session() as session:
        session.add(MonthPage(month="2025-07", url="m1", path="p1"))
        session.add(MonthPage(month="2025-08", url="m2", path="p2"))
        session.add(
            Event(
                title="Expo",
                description="d",
                source_text="s",
                date="2025-07-05",
                end_date="2025-07-20",
                time="10:00",
                location_name="Hall",
                event_type="выставка",
            )
        )
        await session.commit()

    _, content = await main.build_month_page_content(db, "2025-07")
    nav_blocks = [
        n
        for n in content
        if n.get("tag") == "h4"
        and any(
            isinstance(c, dict) and c.get("attrs", {}).get("href") == "m2"
            for c in n.get("children", [])
        )
    ]
    assert len(nav_blocks) == 2
    first_block_children = nav_blocks[0]["children"]
    assert not isinstance(first_block_children[0], dict)

    idx_exh = next(
        i
        for i, n in enumerate(content)
        if n.get("tag") == "h3" and "Постоянные" in "".join(n.get("children", []))
    )
    assert content[idx_exh - 1].get("tag") == "p"
    assert content[idx_exh - 2].get("tag") == "br"


@pytest.mark.asyncio
async def test_sync_weekend_page_first_creation_includes_nav(
    tmp_path: Path, monkeypatch
):
    db = Database(str(tmp_path / "db.sqlite"))
    await db.init()

    saturday = date(2025, 7, 12)
    next_sat = saturday + timedelta(days=7)
    updates: list[list[dict]] = []

    class DummyTG:
        def create_page(self, title, content):
            return {"url": "u1", "path": "p1"}

        def edit_page(self, path, title=None, content=None):
            updates.append(content)

    monkeypatch.setattr("main.get_telegraph_token", lambda: "t")
    monkeypatch.setattr(
        "main.Telegraph", lambda access_token=None, domain=None: DummyTG()
    )

    async with db.get_session() as session:
        session.add(WeekendPage(start=next_sat.isoformat(), url="u2", path="p2"))
        session.add(MonthPage(month="2025-07", url="m1", path="mp1"))
        session.add(MonthPage(month="2025-08", url="m2", path="mp2"))
        session.add(
            Event(
                title="Expo",
                description="d",
                source_text="s",
                date=(saturday - timedelta(days=1)).isoformat(),
                end_date=(saturday + timedelta(days=10)).isoformat(),
                time="10:00",
                location_name="Hall",
                event_type="выставка",
            )
        )
        await session.commit()

    await main.sync_weekend_page(db, saturday.isoformat())
    assert updates
    content = updates[0]
    found_weekend = any(
        isinstance(n, dict)
        and n.get("tag") == "h4"
        and any(
            isinstance(c, dict) and c.get("attrs", {}).get("href") == "u2"
            for c in n.get("children", [])
        )
        for n in content
    )
    found_exh = any(
        isinstance(n, dict)
        and n.get("tag") == "h3"
        and "Постоянные" in "".join(n.get("children", []))
        for n in content
    )
    assert found_weekend
    assert found_exh


@pytest.mark.asyncio
async def test_sync_weekend_page_updates_other_pages(tmp_path: Path, monkeypatch):
    db = Database(str(tmp_path / "db.sqlite"))
    await db.init()

    saturday = date(2025, 7, 12)
    next_sat = saturday + timedelta(days=7)

    edits: list[tuple[str, str]] = []

    class DummyTG:
        def create_page(self, title, content):
            edits.append(("create", "p1"))
            return {"url": "u1", "path": "p1"}

        def edit_page(self, path, title=None, content=None):
            edits.append(("edit", path))

    monkeypatch.setattr("main.get_telegraph_token", lambda: "t")
    monkeypatch.setattr(
        "main.Telegraph", lambda access_token=None, domain=None: DummyTG()
    )

    async with db.get_session() as session:
        session.add(WeekendPage(start=next_sat.isoformat(), url="u2", path="p2"))
        await session.commit()

    await main.sync_weekend_page(db, saturday.isoformat())

    assert ("edit", "p2") in edits


@pytest.mark.asyncio
async def test_missing_added_at(tmp_path: Path, monkeypatch):
    db = Database(str(tmp_path / "db.sqlite"))
    await db.init()

    async with db.get_session() as session:
        session.add(
            Event(
                title="T",
                description="d",
                source_text="s",
                date="2025-07-16",
                time="18:00",
                location_name="Hall",
                is_free=True,
                added_at=None,
            )
        )
        await session.commit()

    class FakeDate(date):
        @classmethod
        def today(cls):
            return date(2025, 7, 10)


    class FakeDatetime(datetime):
        @classmethod
        def now(cls, tz=None):
            return datetime(2025, 7, 10, 12, 0, tzinfo=tz)

    monkeypatch.setattr(main, "date", FakeDate)
    monkeypatch.setattr(main, "datetime", FakeDatetime)


    title, content = await main.build_month_page_content(db, "2025-07")
    assert any(n.get("tag") == "h4" for n in content)


@pytest.mark.asyncio
async def test_event_title_link(tmp_path: Path, monkeypatch):
    db = Database(str(tmp_path / "db.sqlite"))
    await db.init()

    async with db.get_session() as session:
        session.add(
            Event(
                title="Party",
                description="d",
                source_text="s",
                date="2025-07-16",
                time="18:00",
                location_name="Hall",
                source_post_url="https://t.me/chan/1",
                emoji="🎉",
            )
        )
        await session.commit()

    class FakeDate(date):
        @classmethod
        def today(cls):
            return date(2025, 7, 10)


    class FakeDatetime(datetime):
        @classmethod
        def now(cls, tz=None):
            return datetime(2025, 7, 10, 12, 0, tzinfo=tz)

    monkeypatch.setattr(main, "date", FakeDate)
    monkeypatch.setattr(main, "datetime", FakeDatetime)


    _, content = await main.build_month_page_content(db, FUTURE_DATE[:7])
    h4 = next(n for n in content if n.get("tag") == "h4")
    children = h4["children"]
    assert any(isinstance(c, dict) and c.get("tag") == "a" for c in children)
    anchor = next(c for c in children if isinstance(c, dict) and c.get("tag") == "a")
    assert anchor["attrs"]["href"] == "https://t.me/chan/1"
    assert anchor["children"] == ["Party"]


@pytest.mark.asyncio
async def test_emoji_not_duplicated(tmp_path: Path, monkeypatch):
    db = Database(str(tmp_path / "db.sqlite"))
    await db.init()

    async with db.get_session() as session:
        session.add(
            Event(
                title="🎉 Party",
                description="d",
                source_text="s",
                date="2025-07-16",
                time="18:00",
                location_name="Hall",
                emoji="🎉",
            )
        )
        await session.commit()

    class FakeDate(date):
        @classmethod
        def today(cls):
            return date(2025, 7, 10)


    class FakeDatetime(datetime):
        @classmethod
        def now(cls, tz=None):
            return datetime(2025, 7, 10, 12, 0, tzinfo=tz)

    monkeypatch.setattr(main, "date", FakeDate)
    monkeypatch.setattr(main, "datetime", FakeDatetime)


    _, content = await main.build_month_page_content(db, FUTURE_DATE[:7])
    h4 = next(n for n in content if n.get("tag") == "h4")
    text = "".join(
        c if isinstance(c, str) else "".join(c.get("children", []))
        for c in h4["children"]
    )
    assert text.count("🎉") == 1


@pytest.mark.asyncio
async def test_spacing_after_headers(tmp_path: Path):
    db = Database(str(tmp_path / "db.sqlite"))
    await db.init()

    async with db.get_session() as session:
        session.add(
            Event(
                title="Weekend",
                description="d",
                source_text="s",
                date=FUTURE_DATE,
                time="18:00",
                location_name="Hall",
            )
        )
        session.add(
            Event(
                title="Expo",
                description="d",
                source_text="s",
                date=date.today().isoformat(),
                time="20:00",
                location_name="Hall",
                end_date=(date.today() + timedelta(days=8)).isoformat(),
                event_type="выставка",
            )
        )
        await session.commit()

    _, content = await main.build_month_page_content(db, FUTURE_DATE[:7])
    idx = next(
        i
        for i, n in enumerate(content)
        if n.get("tag") == "h3" and str(date.fromisoformat(FUTURE_DATE).day) in "".join(n.get("children", []))
    )
    assert content[idx + 1].get("tag") == "br"
    exh_idx = next(
        i
        for i, n in enumerate(content)
        if n.get("tag") == "h3" and "Постоянные" in "".join(n.get("children", []))
    )
    assert content[exh_idx + 1].get("tag") == "br"


@pytest.mark.asyncio
async def test_event_spacing(tmp_path: Path):
    db = Database(str(tmp_path / "db.sqlite"))
    await db.init()

    async with db.get_session() as session:
        session.add(
            Event(
                title="One",
                description="d",
                source_text="s",
                date=FUTURE_DATE,
                time="18:00",
                location_name="Hall",
            )
        )
        session.add(
            Event(
                title="Two",
                description="d",
                source_text="s",
                date=FUTURE_DATE,
                time="19:00",
                location_name="Hall",
            )
        )
        await session.commit()

    _, content = await main.build_month_page_content(db, FUTURE_DATE[:7])
    indices = [i for i, n in enumerate(content) if n.get("tag") == "h4"]
    assert content[indices[0] + 1].get("tag") == "p"


def test_registration_link_formatting():
    e = Event(
        title="T",
        description="d",
        source_text="s",
        date="2025-07-10",
        time="18:00",
        location_name="Hall",
        is_free=True,
        ticket_link="https://reg",
    )
    md = main.format_event_md(e)
    assert "Бесплатно [по регистрации](https://reg)" in md


def test_format_event_no_city_dup():
    e = Event(
        title="T",
        description="d",
        source_text="s",
        date="2025-07-10",
        time="18:00",
        location_name="Hall",
        location_address="Addr, Калининград",
        city="Калининград",
    )
    md = main.format_event_md(e)
    assert md.count("Калининград") == 1


def test_pushkin_card_formatting():
    e = Event(
        title="T",
        description="d",
        source_text="s",
        date="2025-07-10",
        time="18:00",
        location_name="Hall",
        ticket_link="https://reg",
        pushkin_card=True,
    )
    md = main.format_event_md(e)
    lines = md.split("\n")
    assert "\u2705 Пушкинская карта" in lines
    # next line should mention tickets or registration
    assert any("Билеты" in l or "регистра" in l for l in lines[lines.index("\u2705 Пушкинская карта") + 1:])


@pytest.mark.asyncio
async def test_date_range_parsing(tmp_path: Path, monkeypatch):
    db = Database(str(tmp_path / "db.sqlite"))
    await db.init()
    bot = DummyBot("123:abc")

    async def fake_parse(text: str, source_channel: str | None = None) -> list[dict]:
        return [
            {
                "title": "Expo",
                "short_description": "desc",
                "date": "2025-07-01..2025-07-17",
                "time": "18:00",
                "location_name": "Hall",
                "event_type": "выставка",
            }
        ]

    async def fake_create(title, text, source, html_text=None, media=None, ics_url=None, db=None, **kwargs):
        return "url", "p"

    monkeypatch.setattr("main.parse_event_via_4o", fake_parse)
    monkeypatch.setattr("main.create_source_page", fake_create)

    async def fake_sync(*args, **kwargs):
        return None

    monkeypatch.setattr("main.sync_month_page", fake_sync)

    msg = types.Message.model_validate(
        {
            "message_id": 1,
            "date": 0,
            "chat": {"id": 1, "type": "private"},
            "from": {"id": 1, "is_bot": False, "first_name": "A"},
            "text": "/addevent any",
        }
    )

    await handle_add_event(msg, db, bot)

    async with db.get_session() as session:
        ev = (await session.execute(select(Event))).scalars().first()

    assert ev.date == "2025-07-01"
    assert ev.end_date == "2025-07-17"


def test_md_to_html_sanitizes():
    md = "# T\nline\n<tg-emoji emoji-id='1'>R</tg-emoji>"
    html = main.md_to_html(md)
    assert "<h1>" not in html
    assert "tg-emoji" not in html
    assert "<h3>" in html
    assert "<br" in html


@pytest.mark.asyncio
async def test_sync_month_page_error(tmp_path: Path, monkeypatch):
    db = Database(str(tmp_path / "db.sqlite"))
    await db.init()

    async with db.get_session() as session:
        session.add(
            Event(
                title="Party",
                description="desc",
                source_text="t",
                date="2025-07-16",
                time="18:00",
                location_name="Club",
            )
        )
        session.add(main.MonthPage(month="2025-07", url="u", path="p"))
        await session.commit()

    class DummyTG:
        def edit_page(self, *args, **kwargs):
            raise Exception("fail")

    monkeypatch.setattr("main.get_telegraph_token", lambda: "t")
    monkeypatch.setattr(
        "main.Telegraph", lambda access_token=None, domain=None: DummyTG()
    )

    # Should not raise
    await main.sync_month_page(db, "2025-07")


@pytest.mark.asyncio
async def test_sync_month_page_split(tmp_path: Path, monkeypatch):
    db = Database(str(tmp_path / "db.sqlite"))
    await db.init()

    async with db.get_session() as session:
        for day in range(1, 4):
            session.add(
                Event(
                    title=f"E{day}",
                    description="d",
                    source_text="s",
                    date=f"2025-07-{day:02d}",
                    time="10:00",
                    location_name="L",
                )
            )
        await session.commit()

    calls = {"created": []}

    class DummyTG:
        def __init__(self, access_token=None):
            pass

        def create_page(self, title, content=None, **_):
            calls["created"].append(json_dumps(content))
            idx = len(calls["created"])
            return {"url": f"u{idx}", "path": f"p{idx}"}

        def edit_page(self, path, title=None, content=None):
            pass

    monkeypatch.setattr("main.get_telegraph_token", lambda: "t")
    monkeypatch.setattr("main.Telegraph", lambda access_token=None, domain=None: DummyTG())
    monkeypatch.setattr("main.TELEGRAPH_PAGE_LIMIT", 10)

    await main.sync_month_page(db, "2025-07")

    async with db.get_session() as session:
        page = await session.get(MonthPage, "2025-07")
    assert page.url2 is not None
    assert len(calls["created"]) == 2


@pytest.mark.asyncio
async def test_sync_month_page_split_on_error(tmp_path: Path, monkeypatch):
    db = Database(str(tmp_path / "db.sqlite"))
    await db.init()

    async with db.get_session() as session:
        for day in range(1, 4):
            session.add(
                Event(
                    title=f"E{day}",
                    description="d",
                    source_text="s",
                    date=f"2025-07-{day:02d}",
                    time="10:00",
                    location_name="L",
                )
            )
        session.add(MonthPage(month="2025-07", url="u1", path="p1"))
        await session.commit()

    calls = {"created": [], "edited": 0}

    class DummyTG:
        def __init__(self, access_token=None):
            pass

        def create_page(self, title, content=None, **_):
            calls["created"].append(json_dumps(content))
            idx = len(calls["created"]) + 1
            return {"url": f"u{idx}", "path": f"p{idx}"}

        def edit_page(self, path, title=None, content=None):
            calls["edited"] += 1
            if path == "p1" and calls["edited"] == 1:
                raise TelegraphException("CONTENT_TOO_BIG")

    monkeypatch.setattr("main.get_telegraph_token", lambda: "t")
    monkeypatch.setattr("main.Telegraph", lambda access_token=None, domain=None: DummyTG())

    await main.sync_month_page(db, "2025-07")

    async with db.get_session() as session:
        page = await session.get(MonthPage, "2025-07")
    assert page.url == "u1"
    assert page.url2 is not None
    assert len(calls["created"]) == 1


@pytest.mark.asyncio

async def test_current_month_omits_past_events(tmp_path: Path, monkeypatch):
    db = Database(str(tmp_path / "db.sqlite"))
    await db.init()

    async with db.get_session() as session:
        session.add(
            Event(
                title="Past",
                description="d",
                source_text="s",
                date="2025-07-10",
                time="10:00",
                location_name="Hall",
            )
        )
        session.add(
            Event(
                title="Future",
                description="d",
                source_text="s",
                date="2025-07-20",
                time="10:00",
                location_name="Hall",
            )
        )
        await session.commit()

    class FakeDate(date):
        @classmethod
        def today(cls):
            return date(2025, 7, 15)


    class FakeDatetime(datetime):
        @classmethod
        def now(cls, tz=None):
            return datetime(2025, 7, 15, 12, 0, tzinfo=tz)

    monkeypatch.setattr(main, "date", FakeDate)
    monkeypatch.setattr(main, "datetime", FakeDatetime)


    _, content = await main.build_month_page_content(db, "2025-07")
    titles = [
        c
        for n in content
        if n.get("tag") == "h4"
        for c in n.get("children", [])
        if isinstance(c, str)
    ]
    assert any("Future" in t for t in titles)
    assert not any("Past" in t for t in titles)


@pytest.mark.asyncio

async def test_month_page_split_filters_past_events(tmp_path: Path, monkeypatch):
    db = Database(str(tmp_path / "db.sqlite"))
    await db.init()

    async with db.get_session() as session:
        for day in range(5, 8):
            session.add(
                Event(
                    title=f"P{day}",
                    description="d",
                    source_text="s",
                    date=f"2025-07-{day:02d}",
                    time="10:00",
                    location_name="L",
                )
            )
        for day in range(19, 23):
            session.add(
                Event(
                    title=f"F{day}",
                    description="d",
                    source_text="s",
                    date=f"2025-07-{day:02d}",
                    time="10:00",
                    location_name="L",
                )
            )
        await session.commit()

    class FakeDate(date):
        @classmethod
        def today(cls):
            return date(2025, 7, 19)


    class FakeDatetime(datetime):
        @classmethod
        def now(cls, tz=None):
            return datetime(2025, 7, 19, 12, 0, tzinfo=tz)


    created: list[list] = []

    class DummyTG:
        def __init__(self, access_token=None):
            pass

        def create_page(self, title, content=None, **_):
            created.append(content)
            idx = len(created)
            return {"url": f"u{idx}", "path": f"p{idx}"}

        def edit_page(self, path, title=None, content=None):
            created.append(content)

    monkeypatch.setattr(main, "date", FakeDate)

    monkeypatch.setattr(main, "datetime", FakeDatetime)

    monkeypatch.setattr(main, "get_telegraph_token", lambda: "t")
    monkeypatch.setattr(
        "main.Telegraph", lambda access_token=None, domain=None: DummyTG()
    )
    monkeypatch.setattr(main, "TELEGRAPH_PAGE_LIMIT", 10)

    await main.sync_month_page(db, "2025-07")

    assert len(created) == 2
    titles = [
        c
        for n in created[0]
        if n.get("tag") == "h4"
        for c in n.get("children", [])
        if isinstance(c, str)
    ]
    assert not any(t.startswith("P") for t in titles)


@pytest.mark.asyncio

async def test_update_source_page_uses_content(monkeypatch):
    events = {}

    class DummyTG:
        def get_page(self, path, return_html=True):
            return {"content": "<p>old</p>"}

        def edit_page(self, path, title, html_content):
            events["html"] = html_content

    monkeypatch.setattr("main.get_telegraph_token", lambda: "t")
    monkeypatch.setattr(
        "main.Telegraph", lambda access_token=None, domain=None: DummyTG()
    )

    await main.update_source_page("path", "Title", "new")
    html = events.get("html", "")
    assert "<p>old</p>" in html
    assert "new" in html
    assert main.CONTENT_SEPARATOR in html


@pytest.mark.asyncio
async def test_update_source_page_footer(monkeypatch):
    edited = {}

    class DummyTG:
        def get_page(self, path, return_html=True):
            return {"content": "<p>old</p>"}

        def edit_page(self, path, title, html_content):
            edited["html"] = html_content

    monkeypatch.setattr("main.get_telegraph_token", lambda: "t")
    monkeypatch.setattr(
        "main.Telegraph", lambda access_token=None, domain=None: DummyTG()
    )

    await main.update_source_page("p", "T", "text")
    html = edited.get("html", "")
    assert "Полюбить Калининград Анонсы" in html
    assert "&nbsp;" in html


@pytest.mark.asyncio
async def test_update_source_page_normalizes_hashtags(monkeypatch):
    class DummyTG:
        def get_page(self, path, return_html=True):
            return {"content": ""}

        def edit_page(self, path, title, html_content):
            assert "#1_августа" not in html_content
            assert "1 августа" in html_content

    monkeypatch.setattr("main.get_telegraph_token", lambda: "t")
    monkeypatch.setattr(
        "main.Telegraph", lambda access_token=None, domain=None: DummyTG()
    )

    await main.update_source_page("p", "T", "#1_августа event")


def test_apply_ics_link_insert_and_remove():
    html = "<p><strong>T</strong></p><p></p><p>body</p>"
    added = main.apply_ics_link(html, "http://x")
    assert "Добавить в календарь" in added
    removed = main.apply_ics_link(added, None)
    assert "Добавить в календарь" not in removed


@pytest.mark.asyncio
async def test_update_source_page_ics(monkeypatch):
    edited = {}

    class DummyTG:
        def get_page(self, path, return_html=True):
            return {"content": "<p>T</p><p></p><p>body</p>"}

        def edit_page(self, path, title, html_content):
            edited["html"] = html_content

    monkeypatch.setattr("main.get_telegraph_token", lambda: "t")
    monkeypatch.setattr(
        "main.Telegraph", lambda access_token=None, domain=None: DummyTG()
    )

    await main.update_source_page_ics("p", "T", "http://x")
    assert "Добавить в календарь" in edited.get("html", "")
    await main.update_source_page_ics("p", "T", None)
    assert "Добавить в календарь" not in edited.get("html", "")


@pytest.mark.asyncio
async def test_create_source_page_adds_nav(tmp_path: Path, monkeypatch):
    captured = {}

    class DummyTG:
        def create_page(self, title, html_content=None, **_):
            captured["html"] = html_content
            return {"url": "https://telegra.ph/test", "path": "p"}

    monkeypatch.setenv("TELEGRAPH_TOKEN", "t")
    monkeypatch.setattr(
        "main.Telegraph", lambda access_token=None, domain=None: DummyTG()
    )

    db = Database(str(tmp_path / "db.sqlite"))
    await db.init()
    async with db.get_session() as session:
        session.add(MonthPage(month="2025-07", url="u1", path="p1"))
        session.add(MonthPage(month="2025-08", url="u2", path="p2"))
        await session.commit()

    res = await main.create_source_page("T", "text", None, db=db)
    assert "u1" in captured.get("html", "")
    assert res[0] == "https://telegra.ph/test"


@pytest.mark.asyncio
async def test_create_source_page_footer(monkeypatch):
    captured = {}

    class DummyTG:
        def create_page(self, title, html_content=None, **_):
            captured["html"] = html_content
            return {"url": "https://telegra.ph/test", "path": "p"}

    monkeypatch.setenv("TELEGRAPH_TOKEN", "t")
    monkeypatch.setattr(
        "main.Telegraph", lambda access_token=None, domain=None: DummyTG()
    )

    await main.create_source_page("T", "text", None)
    html = captured.get("html", "")
    assert "Полюбить Калининград Анонсы" in html
    assert "&nbsp;" in html


@pytest.mark.asyncio
async def test_update_event_description_from_telegraph(tmp_path: Path, monkeypatch):
    db = Database(str(tmp_path / "db.sqlite"))
    await db.init()

    class DummyTG:
        def get_page(self, path, return_html=True):
            return {"content": f"<p>first</p><p>{main.CONTENT_SEPARATOR}</p><p>second</p>"}

    monkeypatch.setattr("main.get_telegraph_token", lambda: "t")
    monkeypatch.setattr("main.Telegraph", lambda access_token=None, domain=None: DummyTG())

    event = Event(
        title="T",
        description="old",
        source_text="s",
        date=FUTURE_DATE,
        time="18:00",
        location_name="Hall",
        telegraph_path="p",
    )
    async with db.get_session() as session:
        session.add(event)
        await session.commit()

    async def fake_parse(text: str, source_channel: str | None = None) -> list[dict]:
        assert "first" in text and "second" in text
        return [
            {
                "title": "T",
                "short_description": "combined",
                "date": FUTURE_DATE,
                "time": "18:00",
                "location_name": "Hall",
            }
        ]

    monkeypatch.setattr("main.parse_event_via_4o", fake_parse)

    await main.update_event_description(event, db)

    async with db.get_session() as session:
        updated = await session.get(Event, event.id)

    assert updated.description == "combined"


@pytest.mark.asyncio
async def test_nav_limits_past(tmp_path: Path, monkeypatch):
    db = Database(str(tmp_path / "db.sqlite"))
    await db.init()

    class FakeDate(date):
        @classmethod
        def today(cls):
            return date(2025, 7, 15)

    class FakeDatetime(datetime):
        @classmethod
        def now(cls, tz=None):
            return datetime(2025, 7, 15, 12, 0, tzinfo=tz)

    monkeypatch.setattr(main, "date", FakeDate)
    monkeypatch.setattr(main, "datetime", FakeDatetime)

    today = FakeDate.today()
    async with db.get_session() as session:
        session.add(
            Event(
                title="T",
                description="d",
                source_text="t",
                date=today.isoformat(),
                time="10:00",
                location_name="Hall",
            )
        )
        await session.commit()

    text, markup = await main.build_events_message(db, today, timezone.utc)
    row = markup.inline_keyboard[-1]
    assert len(row) == 1
    assert row[0].text == "\u25b6"


@pytest.mark.asyncio
async def test_nav_future_has_prev(tmp_path: Path, monkeypatch):
    db = Database(str(tmp_path / "db.sqlite"))
    await db.init()

    class FakeDate(date):
        @classmethod
        def today(cls):
            return date(2025, 7, 15)

    class FakeDatetime(datetime):
        @classmethod
        def now(cls, tz=None):
            return datetime(2025, 7, 15, 12, 0, tzinfo=tz)

    monkeypatch.setattr(main, "date", FakeDate)
    monkeypatch.setattr(main, "datetime", FakeDatetime)

    today = FakeDate.today()
    future = today + timedelta(days=1)
    async with db.get_session() as session:
        session.add(
            Event(
                title="T",
                description="d",
                source_text="t",
                date=future.isoformat(),
                time="10:00",
                location_name="Hall",
            )
        )
        await session.commit()

    text, markup = await main.build_events_message(db, future, timezone.utc)
    row = markup.inline_keyboard[-1]
    assert len(row) == 2
    assert row[0].text == "\u25c0"
    assert row[1].text == "\u25b6"


@pytest.mark.asyncio
async def test_delete_event_updates_month(tmp_path: Path, monkeypatch):
    db = Database(str(tmp_path / "db.sqlite"))
    await db.init()
    bot = DummyBot("123:abc")

    async def fake_create(title, text, source, html_text=None, media=None, ics_url=None, db=None, **kwargs):
        return "url", "p"

    called = {}

    async def fake_sync(db_obj, month):
        called["month"] = month

    monkeypatch.setattr("main.create_source_page", fake_create)
    monkeypatch.setattr("main.sync_month_page", fake_sync)

    add_msg = types.Message.model_validate(
        {
            "message_id": 1,
            "date": 0,
            "chat": {"id": 1, "type": "private"},
            "from": {"id": 1, "is_bot": False, "first_name": "A"},
            "text": "/addevent_raw Party|2025-07-16|18:00|Club",
        }
    )

    await handle_add_event_raw(add_msg, db, bot)

    async with db.get_session() as session:
        event = (await session.execute(select(Event))).scalars().first()

    cb = types.CallbackQuery.model_validate(
        {
            "id": "c1",
            "from": {"id": 1, "is_bot": False, "first_name": "A"},
            "chat_instance": "1",
            "data": f"del:{event.id}:{event.date}",
            "message": {
                "message_id": 2,
                "date": 0,
                "chat": {"id": 1, "type": "private"},
            },
        }
    ).as_(bot)
    object.__setattr__(cb.message, "_bot", bot)

    async def dummy_edit(*args, **kwargs):
        return None

    object.__setattr__(cb.message, "edit_text", dummy_edit)

    async def dummy_answer(*args, **kwargs):
        return None

    object.__setattr__(cb, "answer", dummy_answer)

    await process_request(cb, db, bot)

    assert called.get("month") == "2025-07"


@pytest.mark.asyncio
async def test_title_duplicate_update(tmp_path: Path, monkeypatch):
    db = Database(str(tmp_path / "db.sqlite"))
    await db.init()
    bot = DummyBot("123:abc")

    async def fake_create(title, text, source, html_text=None, media=None, ics_url=None, db=None, **kwargs):
        return "url", "p"

    monkeypatch.setattr("main.create_source_page", fake_create)

    msg1 = types.Message.model_validate(
        {
            "message_id": 1,
            "date": 0,
            "chat": {"id": 1, "type": "private"},
            "from": {"id": 1, "is_bot": False, "first_name": "M"},
            "text": "/addevent_raw Movie|2025-07-16|20:00|Hall",
        }
    )
    await handle_add_event_raw(msg1, db, bot)

    msg2 = types.Message.model_validate(
        {
            "message_id": 2,
            "date": 0,
            "chat": {"id": 1, "type": "private"},
            "from": {"id": 1, "is_bot": False, "first_name": "M"},
            "text": "/addevent_raw Movie|2025-07-16|20:00|Another",
        }
    )
    await handle_add_event_raw(msg2, db, bot)

    async with db.get_session() as session:
        events = (await session.execute(select(Event))).scalars().all()

    assert len(events) == 1
    assert events[0].location_name == "Another"


@pytest.mark.asyncio
async def test_llm_duplicate_check(tmp_path: Path, monkeypatch):
    db = Database(str(tmp_path / "db.sqlite"))
    await db.init()
    bot = DummyBot("123:abc")

    async def fake_create(title, text, source, html_text=None, media=None, ics_url=None, db=None, **kwargs):
        return "url", "p"

    called = {"cnt": 0}

    async def fake_check(ev, new):
        called["cnt"] += 1
        return True, "", ""

    monkeypatch.setattr("main.create_source_page", fake_create)
    monkeypatch.setattr("main.check_duplicate_via_4o", fake_check)

    msg1 = types.Message.model_validate(
        {
            "message_id": 1,
            "date": 0,
            "chat": {"id": 1, "type": "private"},
            "from": {"id": 1, "is_bot": False, "first_name": "M"},
            "text": "/addevent_raw Movie|2025-07-16|20:00|Hall",
        }
    )
    await handle_add_event_raw(msg1, db, bot)

    msg2 = types.Message.model_validate(
        {
            "message_id": 2,
            "date": 0,
            "chat": {"id": 1, "type": "private"},
            "from": {"id": 1, "is_bot": False, "first_name": "M"},
            "text": "/addevent_raw Premiere Movie|2025-07-16|20:00|Other",
        }
    )
    await handle_add_event_raw(msg2, db, bot)

    async with db.get_session() as session:
        events = (await session.execute(select(Event))).scalars().all()

    assert len(events) == 1
    assert called["cnt"] == 1


@pytest.mark.asyncio
async def test_extract_ticket_link(tmp_path: Path, monkeypatch):
    db = Database(str(tmp_path / "db.sqlite"))
    await db.init()
    bot = DummyBot("123:abc")

    async def fake_parse(text: str, source_channel: str | None = None) -> list[dict]:
        return [
            {
                "title": "T",
                "short_description": "d",
                "date": FUTURE_DATE,
                "time": "18:00",
                "location_name": "Hall",
                "ticket_link": None,
                "event_type": "встреча",
                "emoji": None,
                "is_free": True,
            }
        ]

    async def fake_create(title, text, source, html_text=None, media=None, ics_url=None, db=None, **kwargs):
        return "url", "p"

    monkeypatch.setattr("main.parse_event_via_4o", fake_parse)
    monkeypatch.setattr("main.create_source_page", fake_create)

    html = "Регистрация <a href='https://reg'>по ссылке</a>"
    results = await main.add_events_from_text(db, "text", None, html, None)
    ev = results[0][0]
    assert ev.ticket_link == "https://reg"


@pytest.mark.asyncio
async def test_extract_ticket_link_near_word(tmp_path: Path, monkeypatch):
    db = Database(str(tmp_path / "db.sqlite"))
    await db.init()
    bot = DummyBot("123:abc")

    async def fake_parse(text: str, source_channel: str | None = None) -> list[dict]:
        return [
            {
                "title": "T",
                "short_description": "d",
                "date": FUTURE_DATE,
                "time": "18:00",
                "location_name": "Hall",
                "ticket_link": None,
                "event_type": "встреча",
                "emoji": None,
                "is_free": True,
            }
        ]

    async def fake_create(title, text, source, html_text=None, media=None, ics_url=None, db=None, **kwargs):
        return "url", "p"

    monkeypatch.setattr("main.parse_event_via_4o", fake_parse)
    monkeypatch.setattr("main.create_source_page", fake_create)

    html = "Чтобы поучаствовать, нужна регистрация. <a href='https://reg2'>Жми</a>"
    results = await main.add_events_from_text(db, "text", None, html, None)
    ev = results[0][0]
    assert ev.ticket_link == "https://reg2"


@pytest.mark.asyncio
async def test_ticket_link_overrides_invalid(tmp_path: Path, monkeypatch):
    db = Database(str(tmp_path / "db.sqlite"))
    await db.init()
    bot = DummyBot("123:abc")

    async def fake_parse(text: str, source_channel: str | None = None) -> list[dict]:
        return [
            {
                "title": "T",
                "short_description": "d",
                "date": FUTURE_DATE,
                "time": "18:00",
                "location_name": "Hall",
                "ticket_link": "Регистрация по ссылке",
                "event_type": "встреча",
                "emoji": None,
                "is_free": True,
            }
        ]

    async def fake_create(title, text, source, html_text=None, media=None, ics_url=None, db=None, **kwargs):
        return "url", "p"

    monkeypatch.setattr("main.parse_event_via_4o", fake_parse)
    monkeypatch.setattr("main.create_source_page", fake_create)

    html = "Регистрация <a href='https://real'>по ссылке</a>"
    results = await main.add_events_from_text(db, "text", None, html, None)
    ev = results[0][0]
    assert ev.ticket_link == "https://real"


@pytest.mark.asyncio
async def test_multiple_ticket_links(tmp_path: Path, monkeypatch):
    db = Database(str(tmp_path / "db.sqlite"))
    await db.init()
    bot = DummyBot("123:abc")

    async def fake_parse(text: str, source_channel: str | None = None) -> list[dict]:
        return [
            {
                "title": "A",
                "short_description": "d1",
                "date": FUTURE_DATE,
                "time": "18:00",
                "location_name": "Hall",
                "ticket_link": None,
                "event_type": "концерт",
                "emoji": None,
                "is_free": True,
            },
            {
                "title": "B",
                "short_description": "d2",
                "date": FUTURE_DATE,
                "time": "19:00",
                "location_name": "Hall",
                "ticket_link": None,
                "event_type": "концерт",
                "emoji": None,
                "is_free": True,
            },
        ]

    async def fake_create(title, text, source, html_text=None, media=None, ics_url=None, db=None, **kwargs):
        return "url", "p"

    monkeypatch.setattr("main.parse_event_via_4o", fake_parse)
    monkeypatch.setattr("main.create_source_page", fake_create)

    html = (
        "Билеты <a href='https://l1'>купить</a>" 
        " и ещё один концерт. Билеты <a href='https://l2'>здесь</a>"
    )

    results = await main.add_events_from_text(db, "text", None, html, None)
    assert results[0][0].ticket_link == "https://l1"
    assert results[1][0].ticket_link == "https://l2"


@pytest.mark.asyncio
async def test_add_event_lines_include_vk_link(tmp_path: Path, monkeypatch):
    db = Database(str(tmp_path / "db.sqlite"))
    await db.init()

    async def fake_parse(text: str) -> list[dict]:
        return [
            {
                "title": "T",
                "short_description": "d",
                "date": FUTURE_DATE,
                "time": "18:00",
                "location_name": "Hall",
            }
        ]

    async def fake_create(title, text, source, html_text=None, media=None, ics_url=None, db=None, **kwargs):
        return "https://t.me/page", "p"

    monkeypatch.setattr("main.parse_event_via_4o", fake_parse)
    monkeypatch.setattr("main.create_source_page", fake_create)

    results = await main.add_events_from_text(
        db, "text", "https://vk.com/wall-1_1", None, None
    )
    assert results
    lines = results[0][2]
    assert "telegraph: https://t.me/page" in lines
    idx = lines.index("telegraph: https://t.me/page")
    assert lines[idx + 1] == "Vk: https://vk.com/wall-1_1"


@pytest.mark.asyncio
async def test_add_event_strips_city_from_address(tmp_path: Path, monkeypatch):
    db = Database(str(tmp_path / "db.sqlite"))
    await db.init()

    async def fake_parse(text: str, source_channel: str | None = None) -> list[dict]:
        return [
            {
                "title": "Show",
                "short_description": "d",
                "date": FUTURE_DATE,
                "time": "18:00",
                "location_name": "Hall",
                "location_address": "Addr, Калининград",
                "city": "Калининград",
            }
        ]

    async def fake_create(*args, db=None, **kwargs):
        return "u", "p"

    monkeypatch.setattr("main.parse_event_via_4o", fake_parse)
    monkeypatch.setattr("main.create_source_page", fake_create)

    results = await main.add_events_from_text(db, "t", None, None, None)
    ev = results[0][0]
    assert ev.location_address == "Addr"
    md = main.format_event_md(ev)
    assert md.count("Калининград") == 1


@pytest.mark.asyncio
async def test_festival_expands_dates(tmp_path: Path, monkeypatch):
    db = Database(str(tmp_path / "db.sqlite"))
    await db.init()

    async def fake_parse(text: str, source_channel: str | None = None) -> list[dict]:
        return [
            {
                "title": "Jazz",
                "short_description": "desc",
                "date": "2025-08-01..2025-08-03",
                "time": "18:00",
                "location_name": "Park",
                "event_type": "концерт",
            }
        ]

    monkeypatch.setattr("main.parse_event_via_4o", fake_parse)

    async def fake_create(*args, db=None, **kwargs):
        return "u", "p"

    monkeypatch.setattr("main.create_source_page", fake_create)

    results = await main.add_events_from_text(db, "text", None, None, None)
    assert len(results) == 3
    async with db.get_session() as session:
        dates = sorted(
            (await session.execute(select(Event))).scalars(), key=lambda e: e.date
        )
        assert [e.date for e in dates] == ["2025-08-01", "2025-08-02", "2025-08-03"]


@pytest.mark.asyncio
async def test_exhibition_future_not_listed(tmp_path: Path):
    db = Database(str(tmp_path / "db.sqlite"))
    await db.init()

    future_start = (date.today() + timedelta(days=10)).isoformat()
    future_end = (date.today() + timedelta(days=20)).isoformat()
    async with db.get_session() as session:
        session.add(
            Event(
                title="Expo",
                description="d",
                source_text="s",
                date=future_start,
                end_date=future_end,
                time="10:00",
                location_name="Hall",
                event_type="выставка",
            )
        )
        await session.commit()

    _, content = await main.build_month_page_content(db, future_start[:7])
    found_in_exh = False
    exh_section = False
    for n in content:
        if n.get("tag") == "h3" and "Постоянные" in "".join(n.get("children", [])):
            exh_section = True
        elif exh_section and isinstance(n, dict) and n.get("tag") == "h4":
            if any("Expo" in str(c) for c in n.get("children", [])):
                found_in_exh = True
    assert not found_in_exh


@pytest.mark.asyncio
async def test_past_exhibition_not_listed_in_events(tmp_path: Path):
    db = Database(str(tmp_path / "db.sqlite"))
    await db.init()

    past_start = (date.today() - timedelta(days=6)).isoformat()
    future_end = (date.today() + timedelta(days=6)).isoformat()
    async with db.get_session() as session:
        session.add(
            Event(
                title="PastExpo",
                description="d",
                source_text="s",
                date=past_start,
                end_date=future_end,
                time="10:00",
                location_name="Hall",
                event_type="выставка",
            )
        )
        await session.commit()

    _, content = await main.build_month_page_content(db, past_start[:7])
    before_exh = True
    found = False
    for n in content:
        if n.get("tag") == "h3" and "Постоянные" in "".join(n.get("children", [])):
            before_exh = False
        if before_exh and isinstance(n, dict) and n.get("tag") == "h4":
            if any("PastExpo" in str(c) for c in n.get("children", [])):
                found = True
    assert not found


@pytest.mark.asyncio
async def test_exhibition_auto_year_end(tmp_path: Path, monkeypatch):
    db = Database(str(tmp_path / "db.sqlite"))
    await db.init()

    async def fake_parse(text: str, source_channel: str | None = None) -> list[dict]:
        return [
            {
                "title": "AutoExpo",
                "short_description": "d",
                "location_name": "Hall",
                "event_type": "выставка",
            }
        ]

    async def fake_create(*args, db=None, **kwargs):
        return "u", "p"

    monkeypatch.setattr("main.parse_event_via_4o", fake_parse)
    monkeypatch.setattr("main.create_source_page", fake_create)

    class FakeDate(date):
        @classmethod
        def today(cls):
            return date(2025, 7, 15)

    class FakeDatetime(datetime):
        @classmethod
        def now(cls, tz=None):
            return datetime(2025, 7, 15, 12, 0, tzinfo=tz)

    monkeypatch.setattr(main, "date", FakeDate)
    monkeypatch.setattr(main, "datetime", FakeDatetime)

    results = await main.add_events_from_text(db, "text", None, None, None)
    assert results
    ev = results[0][0]
    today = FakeDate.today()
    assert ev.date == today.isoformat()
    assert ev.end_date == date(today.year, 12, 31).isoformat()

    _, content = await main.build_month_page_content(db, today.strftime("%Y-%m"))
    found = False
    exh_section = False
    for n in content:
        if n.get("tag") == "h3" and "Постоянные" in "".join(n.get("children", [])):
            exh_section = True
        elif exh_section and isinstance(n, dict) and n.get("tag") == "h4":
            if any("AutoExpo" in str(c) for c in n.get("children", [])):
                found = True
    assert found


@pytest.mark.asyncio
async def test_month_links_future(tmp_path: Path, monkeypatch):
    db = Database(str(tmp_path / "db.sqlite"))
    await db.init()

    async with db.get_session() as session:
        session.add(MonthPage(month="2025-07", url="u1", path="p1"))
        session.add(MonthPage(month="2025-08", url="u2", path="p2"))
        session.add(MonthPage(month="2025-09", url="u3", path="p3"))
        await session.commit()

    class FakeDate(date):
        @classmethod
        def today(cls):
            return date(2025, 7, 15)

    class FakeDatetime(datetime):
        @classmethod
        def now(cls, tz=None):
            return datetime(2025, 7, 15, 12, 0, tzinfo=tz)

    monkeypatch.setattr(main, "date", FakeDate)
    monkeypatch.setattr(main, "datetime", FakeDatetime)
    title, content = await main.build_month_page_content(db, "2025-07")
    found = False
    for n in content:
        if (
            isinstance(n, dict)
            and n.get("tag") == "h4"
            and any("август" in str(c) for c in n.get("children", []))
        ):
            found = True
    assert found


@pytest.mark.asyncio
async def test_build_daily_posts(tmp_path: Path, monkeypatch):
    db = Database(str(tmp_path / "db.sqlite"))
    await db.init()

    class FakeDate(date):
        @classmethod
        def today(cls):
            return date(2025, 7, 15)

    class FakeDatetime(datetime):
        @classmethod
        def now(cls, tz=None):
            return datetime(2025, 7, 15, 12, 0, tzinfo=tz)

    monkeypatch.setattr(main, "date", FakeDate)
    monkeypatch.setattr(main, "datetime", FakeDatetime)

    today = FakeDate.today()
    start = main.next_weekend_start(today)
    async with db.get_session() as session:
        session.add(
            Event(
                title="T",
                description="d",
                source_text="s",
                date=today.isoformat(),
                time="18:00",
                location_name="Hall",
            )
        )
        session.add(
            Event(
                title="S",
                description="d2",
                source_text="s2",
                date=today.isoformat(),
                time="19:00",
                location_name="Hall",
                silent=True,
            )
        )
        session.add(
            Event(
                title="W",
                description="weekend",
                source_text="s3",
                date=start.isoformat(),
                time="12:00",
                location_name="Hall",
                added_at=datetime.utcnow(),
            )
        )
        session.add(MonthPage(month=today.strftime("%Y-%m"), url="m1", path="p1"))
        session.add(
            MonthPage(
                month=main.next_month(today.strftime("%Y-%m")), url="m2", path="p2"
            )
        )
        session.add(WeekendPage(start=start.isoformat(), url="w", path="wp"))
        await session.commit()

    posts = await main.build_daily_posts(db, timezone.utc)
    assert posts
    text, markup = posts[0]
    assert "АНОНС" in text
    assert markup.inline_keyboard[0]
    assert text.count("\U0001f449") == 2
    first_btn = markup.inline_keyboard[0][0].text
    assert first_btn.startswith("(+1)")


@pytest.mark.asyncio
async def test_build_daily_posts_tomorrow(tmp_path: Path, monkeypatch):
    db = Database(str(tmp_path / "db.sqlite"))
    await db.init()

    class FakeDate(date):
        @classmethod
        def today(cls):
            return date(2025, 7, 15)

    class FakeDatetime(datetime):
        @classmethod
        def now(cls, tz=None):
            return datetime(2025, 7, 15, 12, 0, tzinfo=tz)

    monkeypatch.setattr(main, "date", FakeDate)
    monkeypatch.setattr(main, "datetime", FakeDatetime)

    today = FakeDate.today()
    tomorrow = today + timedelta(days=1)
    async with db.get_session() as session:
        session.add(
            Event(
                title="T",
                description="d",
                source_text="s",
                date=tomorrow.isoformat(),
                time="18:00",
                location_name="Hall",
            )
        )
        await session.commit()

    now = FakeDatetime.now(timezone.utc) + timedelta(days=1)
    posts = await main.build_daily_posts(db, timezone.utc, now)
    assert posts and tomorrow.strftime("%d") in posts[0][0]



@pytest.mark.asyncio
async def test_daily_weekend_date_link(tmp_path: Path):
    db = Database(str(tmp_path / "db.sqlite"))
    await db.init()

    today = date.today()
    saturday = main.next_weekend_start(today)
    async with db.get_session() as session:
        session.add(
            Event(
                title="W",
                description="weekend",
                source_text="s",
                date=saturday.isoformat(),
                time="12:00",
                location_name="Hall",
                added_at=datetime.utcnow(),
            )
        )
        session.add(WeekendPage(start=saturday.isoformat(), url="w", path="wp"))
        await session.commit()

    posts = await main.build_daily_posts(db, timezone.utc)
    text = posts[0][0]
    assert f'<a href="w">' in text



@pytest.mark.asyncio
async def test_send_daily_preview_disabled(tmp_path: Path):
    db = Database(str(tmp_path / "db.sqlite"))
    await db.init()
    bot = DummyBot("123:abc")

    async with db.get_session() as session:
        session.add(
            main.Channel(channel_id=1, title="ch", is_admin=True, daily_time="08:00")
        )
        session.add(
            Event(
                title="T",
                description="d",
                source_text="s",
                date=date.today().isoformat(),
                time="18:00",
                location_name="Hall",
            )
        )
        await session.commit()

    await main.send_daily_announcement(db, bot, 1, timezone.utc)
    assert bot.messages
    assert bot.messages[-1][2].get("disable_web_page_preview") is True
    async with db.get_session() as session:
        ch = await session.get(main.Channel, 1)
    assert ch.last_daily == date.today().isoformat()


@pytest.mark.asyncio
async def test_daily_test_send_no_record(tmp_path: Path):
    db = Database(str(tmp_path / "db.sqlite"))
    await db.init()
    bot = DummyBot("123:abc")

    async with db.get_session() as session:
        session.add(
            main.Channel(channel_id=1, title="ch", is_admin=True, daily_time="08:00")
        )
        await session.commit()

    await main.send_daily_announcement(db, bot, 1, timezone.utc, record=False)
    async with db.get_session() as session:
        ch = await session.get(main.Channel, 1)
    assert ch.last_daily is None


@pytest.mark.asyncio
async def test_build_daily_posts_split(tmp_path: Path):
    db = Database(str(tmp_path / "db.sqlite"))
    await db.init()

    today = date.today()
    long_desc = "d" * 200
    async with db.get_session() as session:
        for i in range(50):
            session.add(
                Event(
                    title=f"T{i}",
                    description=long_desc,
                    source_text="s",
                    date=today.isoformat(),
                    time="18:00",
                    location_name="Hall",
                )
            )
        await session.commit()

    posts = await main.build_daily_posts(db, timezone.utc)
    assert len(posts) > 1
    for text, _ in posts:
        assert len(text) <= 4096


@pytest.mark.asyncio
async def test_daily_no_more_link(tmp_path: Path, monkeypatch):
    db = Database(str(tmp_path / "db.sqlite"))
    await db.init()

    class FakeDate(date):
        @classmethod
        def today(cls):
            return date(2025, 7, 15)

    class FakeDatetime(datetime):
        @classmethod
        def now(cls, tz=None):
            return datetime(2025, 7, 15, 12, 0, tzinfo=tz)

    monkeypatch.setattr(main, "date", FakeDate)
    monkeypatch.setattr(main, "datetime", FakeDatetime)

    async with db.get_session() as session:
        session.add(
            Event(
                title="T",
                description="d, подробнее (https://t.me/test)",
                source_text="s",
                date=FakeDate.today().isoformat(),
                time="18:00",
                location_name="Hall",
            )
        )
        await session.commit()

    posts = await main.build_daily_posts(db, timezone.utc)
    text = posts[0][0]
    assert "подробнее" not in text


def test_format_event_vk_with_vk_link():
    e = Event(
        title="T",
        description="d",
        source_text="s",
        date="2025-07-10",
        time="18:00",
        location_name="Hall",
        source_post_url="https://vk.com/wall-1_1",
        telegraph_url="https://t.me/page",
    )
    text = main.format_event_vk(e)
    assert "[подробнее|https://vk.com/wall-1_1]" in text
    assert "t.me/page" not in text


def test_format_event_vk_fallback_link():
    e = Event(
        title="T",
        description="d",
        source_text="s",
        date="2025-07-10",
        time="18:00",
        location_name="Hall",
        source_post_url="https://vk.cc/abc",
        telegraph_url="https://t.me/page",
    )
    text = main.format_event_vk(e)
    assert "[подробнее|https://t.me/page]" in text


@pytest.mark.asyncio
async def test_daily_posts_festival_link(tmp_path: Path):
    db = Database(str(tmp_path / "db.sqlite"))
    await db.init()

    today = date.today()
    async with db.get_session() as session:
        session.add(
            main.Festival(name="Jazz", telegraph_url="http://tg", vk_post_url="http://vk")
        )
        session.add(
            Event(
                title="T",
                description="d",
                source_text="s",
                date=today.isoformat(),
                time="18:00",
                location_name="Hall",
                festival="Jazz",
            )
        )
        await session.commit()

    posts = await main.build_daily_posts(db, timezone.utc)
    assert "http://tg" in posts[0][0]
    sec1, _ = await main.build_daily_sections_vk(db, timezone.utc)
    assert sec1


@pytest.mark.asyncio
async def test_handle_fest_list(tmp_path: Path):
    db = Database(str(tmp_path / "db.sqlite"))
    await db.init()
    bot = DummyBot("123:abc")

    async with db.get_session() as session:
        session.add(User(user_id=1))
        session.add(main.Festival(name="Jazz"))
        await session.commit()

    msg = types.Message.model_validate(
        {
            "message_id": 1,
            "date": 0,
            "chat": {"id": 1, "type": "private"},
            "from": {"id": 1, "is_bot": False, "first_name": "A"},
            "text": "/fest",
        }
    )
    await main.handle_fest(msg, db, bot)
    assert "Jazz" in bot.messages[-1][1]


def test_event_to_nodes_festival_link():
    e = Event(
        title="T",
        description="d",
        source_text="s",
        date="2025-07-10",
        time="18:00",
        location_name="Hall",
        festival="Jazz",
    )
    fest = main.Festival(name="Jazz", telegraph_url="http://tg")
    nodes = main.event_to_nodes(e, fest)
    assert nodes[1]["children"][0]["attrs"]["href"] == "http://tg"
    assert sum(
        1
        for n in nodes
        if isinstance(n, dict)
        and any(
            isinstance(c, dict)
            and c.get("attrs", {}).get("href") == "http://tg"
            for c in n.get("children", [])
        )
    ) == 1


def test_event_to_nodes_festival_icon():
    e = Event(
        title="T",
        description="d",
        source_text="s",
        date="2025-07-10",
        time="18:00",
        location_name="Hall",
        festival="Jazz",
    )
    fest = main.Festival(name="Jazz", telegraph_url="http://tg")
    nodes = main.event_to_nodes(e, fest, fest_icon=True)
    assert nodes[1]["children"][0] == "✨ "



@pytest.mark.asyncio
async def test_daily_posts_festival_link(tmp_path: Path):
    db = Database(str(tmp_path / "db.sqlite"))
    await db.init()

    today = date.today()
    async with db.get_session() as session:
        session.add(
            main.Festival(name="Jazz", telegraph_url="http://tg", vk_post_url="http://vk")
        )
        session.add(
            Event(
                title="T",
                description="d",
                source_text="s",
                date=today.isoformat(),
                time="18:00",
                location_name="Hall",
                festival="Jazz",
            )
        )
        await session.commit()

    posts = await main.build_daily_posts(db, timezone.utc)
    assert "http://tg" in posts[0][0]
    sec1, _ = await main.build_daily_sections_vk(db, timezone.utc)
    assert sec1


@pytest.mark.asyncio
async def test_festival_auto_page_creation(tmp_path: Path, monkeypatch):
    db = Database(str(tmp_path / "db.sqlite"))
    await db.init()

    async def fake_parse(*args, **kwargs):
        return [
            {
                "title": "Jazz Day",
                "short_description": "desc",
                "date": FUTURE_DATE,
                "time": "18:00",
                "location_name": "Hall",
                "festival": "Jazz",
            }
        ]

    class DummyTG:
        def __init__(self, access_token=None):
            pass

        def create_page(self, title, content=None):
            return {"url": "http://tg", "path": "p"}

        def edit_page(self, path, title=None, content=None):
            pass

    monkeypatch.setenv("TELEGRAPH_TOKEN", "t")
    monkeypatch.setattr("main.Telegraph", lambda access_token=None: DummyTG())
    monkeypatch.setattr("main.parse_event_via_4o", fake_parse)

    async def fake_ask(text):
        return "Desc"

    monkeypatch.setattr("main.ask_4o", fake_ask)
    async def fake_create(*args, **kwargs):
        return "u", "p"

    monkeypatch.setattr("main.create_source_page", fake_create)

    await main.add_events_from_text(db, "t", None, None, None)

    async with db.get_session() as session:
        fest = (await session.execute(select(main.Festival))).scalars().first()
    assert fest and fest.telegraph_url == "http://tg"
    assert fest.description == "Desc"


@pytest.mark.asyncio
async def test_handle_fest_list(tmp_path: Path):
    db = Database(str(tmp_path / "db.sqlite"))
    await db.init()
    bot = DummyBot("123:abc")

    async with db.get_session() as session:
        session.add(User(user_id=1))
        session.add(main.Festival(name="Jazz"))
        await session.commit()

    msg = types.Message.model_validate(
        {
            "message_id": 1,
            "date": 0,
            "chat": {"id": 1, "type": "private"},
            "from": {"id": 1, "is_bot": False, "first_name": "A"},
            "text": "/fest",
        }
    )
    await main.handle_fest(msg, db, bot)
    assert "Jazz" in bot.messages[-1][1]


@pytest.mark.asyncio
async def test_month_page_festival_link(tmp_path: Path):
    db = Database(str(tmp_path / "db.sqlite"))
    await db.init()

    m = FUTURE_DATE[:7]
    async with db.get_session() as session:
        session.add(main.Festival(name="Jazz", telegraph_url="http://tg"))
        session.add(
            Event(
                title="T",
                description="d",
                source_text="s",
                date=FUTURE_DATE,
                time="18:00",
                location_name="Hall",
                festival="Jazz",
            )
        )
        await session.commit()

    title, content = await main.build_month_page_content(db, m)
    assert "http://tg" in json_dumps(content)


@pytest.mark.asyncio
async def test_daily_posts_festival_link(tmp_path: Path):
    db = Database(str(tmp_path / "db.sqlite"))
    await db.init()

    today = date.today()
    async with db.get_session() as session:
        session.add(
            main.Festival(name="Jazz", telegraph_url="http://tg", vk_post_url="http://vk")
        )
        session.add(
            Event(
                title="T",
                description="d",
                source_text="s",
                date=today.isoformat(),
                time="18:00",
                location_name="Hall",
                festival="Jazz",
            )
        )
        await session.commit()

    posts = await main.build_daily_posts(db, timezone.utc)
    assert "http://tg" in posts[0][0]
    sec1, _ = await main.build_daily_sections_vk(db, timezone.utc)
    assert sec1


@pytest.mark.asyncio
async def test_festival_auto_page_creation(tmp_path: Path, monkeypatch):
    db = Database(str(tmp_path / "db.sqlite"))
    await db.init()

    async def fake_parse(*args, **kwargs):
        return [
            {
                "title": "Jazz Day",
                "short_description": "desc",
                "date": FUTURE_DATE,
                "time": "18:00",
                "location_name": "Hall",
                "festival": "Jazz",
            }
        ]

    class DummyTG:
        def __init__(self, access_token=None):
            pass

        def create_page(self, title, content=None):
            return {"url": "http://tg", "path": "p"}

        def edit_page(self, path, title=None, content=None):
            pass

    monkeypatch.setenv("TELEGRAPH_TOKEN", "t")
    monkeypatch.setattr("main.Telegraph", lambda access_token=None: DummyTG())
    monkeypatch.setattr("main.parse_event_via_4o", fake_parse)

    async def fake_ask(text):
        return "Desc"

    monkeypatch.setattr("main.ask_4o", fake_ask)
    async def fake_create(*args, **kwargs):
        return "u", "p"

    monkeypatch.setattr("main.create_source_page", fake_create)

    await main.add_events_from_text(db, "t", None, None, None)

    async with db.get_session() as session:
        fest = (await session.execute(select(main.Festival))).scalars().first()
    assert fest and fest.telegraph_url == "http://tg"
    assert fest.description == "Desc"


@pytest.mark.asyncio
async def test_handle_fest_list(tmp_path: Path):
    db = Database(str(tmp_path / "db.sqlite"))
    await db.init()
    bot = DummyBot("123:abc")

    async with db.get_session() as session:
        session.add(User(user_id=1))
        session.add(main.Festival(name="Jazz"))
        await session.commit()

    msg = types.Message.model_validate(
        {
            "message_id": 1,
            "date": 0,
            "chat": {"id": 1, "type": "private"},
            "from": {"id": 1, "is_bot": False, "first_name": "A"},
            "text": "/fest",
        }
    )
    await main.handle_fest(msg, db, bot)
    assert "Jazz" in bot.messages[-1][1]


@pytest.mark.asyncio
async def test_month_page_festival_link(tmp_path: Path):
    db = Database(str(tmp_path / "db.sqlite"))
    await db.init()

    m = FUTURE_DATE[:7]
    async with db.get_session() as session:
        session.add(main.Festival(name="Jazz", telegraph_url="http://tg"))
        session.add(
            Event(
                title="T",
                description="d",
                source_text="s",
                date=FUTURE_DATE,
                time="18:00",
                location_name="Hall",
                festival="Jazz",
            )
        )
        await session.commit()

    title, content = await main.build_month_page_content(db, m)
    assert "http://tg" in json_dumps(content)


@pytest.mark.asyncio
async def test_daily_posts_festival_link(tmp_path: Path):
    db = Database(str(tmp_path / "db.sqlite"))
    await db.init()

    today = date.today()
    async with db.get_session() as session:
        session.add(
            main.Festival(name="Jazz", telegraph_url="http://tg", vk_post_url="http://vk")
        )
        session.add(
            Event(
                title="T",
                description="d",
                source_text="s",
                date=today.isoformat(),
                time="18:00",
                location_name="Hall",
                festival="Jazz",
            )
        )
        await session.commit()

    posts = await main.build_daily_posts(db, timezone.utc)
    assert "http://tg" in posts[0][0]
    sec1, _ = await main.build_daily_sections_vk(db, timezone.utc)
    assert sec1


@pytest.mark.asyncio
async def test_festival_auto_page_creation(tmp_path: Path, monkeypatch):
    db = Database(str(tmp_path / "db.sqlite"))
    await db.init()

    async def fake_parse(*args, **kwargs):
        return [
            {
                "title": "Jazz Day",
                "short_description": "desc",
                "date": FUTURE_DATE,
                "time": "18:00",
                "location_name": "Hall",
                "festival": "Jazz",
            }
        ]

    class DummyTG:
        def __init__(self, access_token=None):
            pass

        def create_page(self, title, content=None):
            return {"url": "http://tg", "path": "p"}

        def edit_page(self, path, title=None, content=None):
            pass

    monkeypatch.setenv("TELEGRAPH_TOKEN", "t")
    monkeypatch.setattr("main.Telegraph", lambda access_token=None: DummyTG())
    monkeypatch.setattr("main.parse_event_via_4o", fake_parse)

    async def fake_ask(text):
        return "Desc"

    monkeypatch.setattr("main.ask_4o", fake_ask)
    async def fake_create(*args, **kwargs):
        return "u", "p"

    monkeypatch.setattr("main.create_source_page", fake_create)

    await main.add_events_from_text(db, "t", None, None, None)

    async with db.get_session() as session:
        fest = (await session.execute(select(main.Festival))).scalars().first()
    assert fest and fest.telegraph_url == "http://tg"
    assert fest.description == "Desc"


@pytest.mark.asyncio
async def test_handle_fest_list(tmp_path: Path):
    db = Database(str(tmp_path / "db.sqlite"))
    await db.init()
    bot = DummyBot("123:abc")

    async with db.get_session() as session:
        session.add(User(user_id=1))
        session.add(main.Festival(name="Jazz"))
        await session.commit()

    msg = types.Message.model_validate(
        {
            "message_id": 1,
            "date": 0,
            "chat": {"id": 1, "type": "private"},
            "from": {"id": 1, "is_bot": False, "first_name": "A"},
            "text": "/fest",
        }
    )
    await main.handle_fest(msg, db, bot)
    assert "Jazz" in bot.messages[-1][1]


@pytest.mark.asyncio
async def test_month_page_festival_link(tmp_path: Path):
    db = Database(str(tmp_path / "db.sqlite"))
    await db.init()

    m = FUTURE_DATE[:7]
    async with db.get_session() as session:
        session.add(main.Festival(name="Jazz", telegraph_url="http://tg"))
        session.add(
            Event(
                title="T",
                description="d",
                source_text="s",
                date=FUTURE_DATE,
                time="18:00",
                location_name="Hall",
                festival="Jazz",
            )
        )
        await session.commit()

    title, content = await main.build_month_page_content(db, m)
    assert "http://tg" in json_dumps(content)


@pytest.mark.asyncio
async def test_upload_ics_content_type(tmp_path: Path, monkeypatch):
    db = Database(str(tmp_path / "db.sqlite"))
    await db.init()

    event = Event(
        id=1,
        title="T",
        description="d",
        source_text="s",
        date=date.today().isoformat(),
        time="10:00",
        location_name="Hall",
    )

    class DummyBucket:
        def __init__(self):
            self.upload_args = None

        def upload(self, path, data, options):
            self.upload_args = (path, data, options)

        def get_public_url(self, path):
            return f"https://test/{path}"

        def remove(self, paths):
            pass

    class DummyStorage:
        def __init__(self):
            self.bucket = DummyBucket()

        def from_(self, bucket):
            return self.bucket

    class DummyClient:
        def __init__(self):
            self.storage = DummyStorage()

    dummy = DummyClient()
    monkeypatch.setattr(main, "get_supabase_client", lambda: dummy)

    url = await main.upload_ics(event, db)
    assert url.endswith(".ics")
    opts = dummy.storage.bucket.upload_args[2]
    assert opts["content-type"] == main.ICS_CONTENT_TYPE
    assert opts["content-disposition"].startswith("inline;")
    assert "filename=\"" in opts["content-disposition"]


@pytest.mark.asyncio
async def test_build_ics_content_headers(tmp_path: Path):
    db = Database(str(tmp_path / "db.sqlite"))
    await db.init()
    event = Event(
        id=1,
        title="T",
        description="d",
        source_text="s",
        date=date.today().isoformat(),
        time="10:00",
        location_name="Hall",
    )

    content = await main.build_ics_content(db, event)
    assert content.endswith("\r\n")
    lines = content.split("\r\n")
    assert lines[0] == "BEGIN:VCALENDAR"
    assert lines[1] == "VERSION:2.0"
    assert lines[2].startswith("PRODID:")
    assert lines[3] == "CALSCALE:GREGORIAN"
    assert lines[4] == "METHOD:PUBLISH"
    assert lines[5].startswith("X-WR-CALNAME:")
    assert any(l.startswith("DTSTAMP:") for l in lines)
    assert lines.count("END:VCALENDAR") == 1


@pytest.mark.asyncio
async def test_build_ics_location_escape(tmp_path: Path):
    db = Database(str(tmp_path / "db.sqlite"))
    await db.init()
    event = Event(
        id=1,
        title="T",
        description="d",
        source_text="s",
        date=date.today().isoformat(),
        time="10:00",
        location_address="Serg, 14",
        city="Kaliningrad",
    )
    content = await main.build_ics_content(db, event)
    assert "LOCATION:Serg\\,\\ 14\\,Kaliningrad" in content



def test_parse_time_range_dots():
    result = main.parse_time_range("10:30..18:00")
    assert result == (time(10, 30), time(18, 0))



@pytest.mark.asyncio
async def test_post_ics_asset_caption(tmp_path: Path, monkeypatch):
    db = Database(str(tmp_path / "db.sqlite"))
    await db.init()
    bot = DummyBot("123:abc")

    ch = main.Channel(channel_id=-1002, title="Asset", is_admin=True, is_asset=True)
    async with db.get_session() as session:
        session.add(ch)
        await session.commit()

    event = Event(
        id=1,
        title="Concert",
        description="desc",
        source_text="s",
        date="2025-07-18",
        time="19:00",
        location_name="Сигнал",
        location_address="Леонова 22",
        city="Калининград",
    )

    async def fake_build(db2, ev):
        return "ICS"

    monkeypatch.setattr(main, "build_ics_content", fake_build)

    async def fake_send_document(self, chat_id, document, caption=None, parse_mode=None):
        self.messages.append((chat_id, caption))
        class Msg:
            message_id = 42
        return Msg()

    monkeypatch.setattr(DummyBot, "send_document", fake_send_document, raising=False)

    url, msg_id = await main.post_ics_asset(event, db, bot)
    assert msg_id == 42
    caption = bot.messages[0][1]
    day = main.format_day_pretty(date(2025, 7, 18))
    assert f"<b>Concert</b>" in caption
    assert f"<i>{day} 19:00 Сигнал, Леонова 22, #Калининград</i>" in caption


@pytest.mark.asyncio
async def test_forward_adds_calendar_button(tmp_path: Path, monkeypatch):
    db = Database(str(tmp_path / "db.sqlite"))
    await db.init()
    bot = DummyBot("123:abc")

    start_msg = types.Message.model_validate(
        {
            "message_id": 1,
            "date": 0,
            "chat": {"id": 1, "type": "private"},
            "from": {"id": 1, "is_bot": False, "first_name": "A"},
            "text": "/start",
        }
    )
    await handle_start(start_msg, db, bot)

    ch_ann = main.Channel(channel_id=-1001, title="Ann", is_admin=True, is_registered=True)
    ch_asset = main.Channel(channel_id=-1002, title="Asset", is_admin=True, is_asset=True)
    async with db.get_session() as session:
        session.add(ch_ann)
        session.add(ch_asset)
        session.add(
            main.MonthPage(month="2025-07", url="m1", path="p1")
        )
        session.add(
            main.MonthPage(month="2025-08", url="m2", path="p2")
        )
        session.add(
            main.MonthPage(month="2025-10", url="m3", path="p3")
        )
        await session.commit()

    class FakeDate(date):
        @classmethod
        def today(cls):
            return date(2025, 7, 27)

    class FakeDatetime(datetime):
        @classmethod
        def now(cls, tz=None):
            return datetime(2025, 7, 27, 12, 0, tzinfo=tz)

    monkeypatch.setattr(main, "date", FakeDate)
    monkeypatch.setattr(main, "datetime", FakeDatetime)

    async def fake_build(db2, ev):
        return "ICS"

    monkeypatch.setattr(main, "build_ics_content", fake_build)
    async def fake_upload(ev, db2):
        return "https://x/ics"

    async def fake_create(*a, **k):
        return ("u", "p", "", 0)

    monkeypatch.setattr(main, "upload_ics", fake_upload)
    monkeypatch.setattr(main, "create_source_page", fake_create)
    monkeypatch.setattr(main, "update_source_page_ics", lambda *a, **k: None)

    async def fake_sync(*a, **k):
        return None

    monkeypatch.setattr(main, "sync_month_page", fake_sync)
    monkeypatch.setattr(main, "sync_weekend_page", fake_sync)

    async def fake_post(event, db2, b):
        return ("https://t.me/a/1", 55)

    monkeypatch.setattr(main, "post_ics_asset", fake_post)

    async def fake_send_document(self, chat_id, document, caption=None, parse_mode=None):
        class Msg:
            message_id = 77
        return Msg()

    monkeypatch.setattr(DummyBot, "send_document", fake_send_document, raising=False)

    async def fake_parse(text, source_channel=None):
        return [
            {
                "title": "T",
                "short_description": "d",
                "date": FUTURE_DATE,
                "time": "18:00",
                "location_name": "Club",
            }
        ]

    monkeypatch.setattr(main, "parse_event_via_4o", fake_parse)
    monkeypatch.setattr(main, "bot", bot, raising=False)

    fwd_msg = types.Message.model_validate(
        {
            "message_id": 2,
            "date": 0,
            "forward_date": 0,
            "forward_from_chat": {"id": -1001, "type": "channel", "username": "ann"},
            "forward_from_message_id": 10,
            "chat": {"id": 1, "type": "private"},
            "from": {"id": 1, "is_bot": False, "first_name": "A"},
            "text": "text",
        }
    )

    await main.handle_forwarded(fwd_msg, db, bot)

    assert bot.edits
    chat_id, msg_id, kwargs = bot.edits[0]
    assert chat_id == -1001
    assert msg_id == 10
    keyboard = kwargs["reply_markup"].inline_keyboard
    assert keyboard[0][0].text == "Добавить в календарь"
    row2 = keyboard[1]
    texts = [b.text for b in row2]
    assert texts == ["\U0001f4c5 июль", "\U0001f4c5 август", "\U0001f4c5 октябрь"]


@pytest.mark.asyncio
async def test_cleanup_old_events(tmp_path: Path, monkeypatch):
    db = Database(str(tmp_path / "db.sqlite"))
    await db.init()
    bot = DummyBot("123:abc")

    async def nop(*args, **kwargs):
        pass

    monkeypatch.setattr(main, "delete_ics", nop)
    monkeypatch.setattr(main, "delete_asset_post", nop)
    monkeypatch.setattr(main, "remove_calendar_button", nop)

    old_date = (date.today() - timedelta(days=8)).isoformat()
    new_date = (date.today() + timedelta(days=1)).isoformat()

    async with db.get_session() as session:
        old = Event(
            title="Old",
            description="",
            date=old_date,
            time="18:00",
            location_name="P",
            source_text="",
        )
        new = Event(
            title="New",
            description="",
            date=new_date,
            time="18:00",
            location_name="P",
            source_text="",
        )
        session.add(old)
        session.add(new)
        await session.commit()
        old_id = old.id
        new_id = new.id

    await main.cleanup_old_events(db, bot)

    async with db.get_session() as session:
        old_ev = await session.get(Event, old_id)
        new_ev = await session.get(Event, new_id)

    assert old_ev is None
    assert new_ev is not None


@pytest.mark.asyncio
async def test_cleanup_scheduler_notifies_superadmin(tmp_path: Path, monkeypatch):
    db = Database(str(tmp_path / "db.sqlite"))
    await db.init()
    bot = DummyBot("123:abc")

    start_msg = types.Message.model_validate(
        {
            "message_id": 1,
            "date": 0,
            "chat": {"id": 1, "type": "private"},
            "from": {"id": 1, "is_bot": False, "first_name": "A"},
            "text": "/start",
        }
    )
    await handle_start(start_msg, db, bot)

    async def nop(*args, **kwargs):
        pass

    monkeypatch.setattr(main, "delete_ics", nop)
    monkeypatch.setattr(main, "delete_asset_post", nop)
    monkeypatch.setattr(main, "remove_calendar_button", nop)

    old_date = (date.today() - timedelta(days=8)).isoformat()
    async with db.get_session() as session:
        session.add(
            Event(
                title="Old",
                description="",
                date=old_date,
                time="18:00",
                location_name="P",
                source_text="",
            )
        )
        await session.commit()

    class FakeDatetime(datetime):
        @classmethod
        def now(cls, tz=None):
            return datetime.combine(date.today(), time(3, 5), tzinfo=tz)

    monkeypatch.setattr(main, "datetime", FakeDatetime)

    async def fake_sleep(*args, **kwargs):
        raise asyncio.CancelledError

    monkeypatch.setattr(asyncio, "sleep", fake_sleep)

    with pytest.raises(asyncio.CancelledError):
        await main.cleanup_scheduler(db, bot)

    assert any("Cleanup completed" in m[1] for m in bot.messages)


@pytest.mark.asyncio
async def test_page_update_scheduler(tmp_path: Path, monkeypatch):
    db = Database(str(tmp_path / "db.sqlite"))
    await db.init()

    called = {}

    async def fake_month(db_obj, month):
        called["month"] = month

    async def fake_weekend(db_obj, start, update_links=True):
        called["weekend"] = start

    monkeypatch.setattr(main, "sync_month_page", fake_month)
    monkeypatch.setattr(main, "sync_weekend_page", fake_weekend)

    class FakeDate(date):
        @classmethod
        def today(cls):
            return date(2025, 7, 6)  # Sunday

    class FakeDatetime(datetime):
        @classmethod
        def now(cls, tz=None):
            return datetime(2025, 7, 6, 1, 5, tzinfo=tz)

    monkeypatch.setattr(main, "date", FakeDate)
    monkeypatch.setattr(main, "datetime", FakeDatetime)

    async def fake_sleep(*args, **kwargs):
        raise asyncio.CancelledError

    monkeypatch.setattr(asyncio, "sleep", fake_sleep)

    with pytest.raises(asyncio.CancelledError):
        await main.page_update_scheduler(db)

    assert called.get("month") == "2025-07"
    assert called.get("weekend") == "2025-07-05"


@pytest.mark.asyncio
async def test_dumpdb(tmp_path: Path, monkeypatch):
    db = Database(str(tmp_path / "db.sqlite"))
    await db.init()
    bot = DummyBot("123:abc")

    async def fake_send_document(self, chat_id, document, caption=None, parse_mode=None):
        self.sent = document
        self.messages.append((chat_id, caption))

    monkeypatch.setattr(DummyBot, "send_document", fake_send_document, raising=False)

    start_msg = types.Message.model_validate(
        {
            "message_id": 1,
            "date": 0,
            "chat": {"id": 1, "type": "private"},
            "from": {"id": 1, "is_bot": False, "first_name": "A"},
            "text": "/start",
        }
    )
    await handle_start(start_msg, db, bot)

    async with db.get_session() as session:
        session.add(main.Channel(channel_id=-100, title="Chan", is_registered=True))
        await session.commit()

    dump_msg = types.Message.model_validate(
        {
            "message_id": 2,
            "date": 0,
            "chat": {"id": 1, "type": "private"},
            "from": {"id": 1, "is_bot": False, "first_name": "A"},
            "text": "/dumpdb",
        }
    )

    await main.handle_dumpdb(dump_msg, db, bot)

    assert hasattr(bot, "sent")
    assert "Chan" in bot.messages[-1][1]
    assert "/restore" in bot.messages[-1][1]


@pytest.mark.asyncio
async def test_event_add_notifies_superadmin(tmp_path: Path, monkeypatch):
    db = Database(str(tmp_path / "db.sqlite"))
    await db.init()
    bot = DummyBot("123:abc")

    async def fake_create(*args, **kwargs):
        return "u", "p"

    monkeypatch.setattr("main.create_source_page", fake_create)

    start_msg = types.Message.model_validate(
        {
            "message_id": 1,
            "date": 0,
            "chat": {"id": 1, "type": "private"},
            "from": {"id": 1, "is_bot": False, "first_name": "S"},
            "text": "/start",
        }
    )
    await handle_start(start_msg, db, bot)

    async with db.get_session() as session:
        session.add(User(user_id=2, username="u2"))
        await session.commit()

    add_msg = types.Message.model_validate(
        {
            "message_id": 2,
            "date": 0,
            "chat": {"id": 2, "type": "private"},
            "from": {"id": 2, "is_bot": False, "first_name": "U"},
            "text": f"/addevent_raw Party|{FUTURE_DATE}|18:00|Club",
        }
    )

    await handle_add_event_raw(add_msg, db, bot)

    assert any(
        "added event" in m[1] and "u2" in m[1] for m in bot.messages if m[0] == 1
    )


@pytest.mark.asyncio
async def test_partner_event_add_notifies_superadmin(tmp_path: Path, monkeypatch):
    db = Database(str(tmp_path / "db.sqlite"))
    await db.init()
    bot = DummyBot("123:abc")

    async def fake_create(*args, **kwargs):
        return "u", "p"

    monkeypatch.setattr("main.create_source_page", fake_create)

    start_msg = types.Message.model_validate(
        {
            "message_id": 1,
            "date": 0,
            "chat": {"id": 1, "type": "private"},
            "from": {"id": 1, "is_bot": False, "first_name": "S"},
            "text": "/start",
        }
    )
    await handle_start(start_msg, db, bot)

    async with db.get_session() as session:
        session.add(User(user_id=3, username="p", is_partner=True))
        await session.commit()

    add_msg = types.Message.model_validate(
        {
            "message_id": 2,
            "date": 0,
            "chat": {"id": 3, "type": "private"},
            "from": {"id": 3, "is_bot": False, "first_name": "P"},
            "text": f"/addevent_raw Party|{FUTURE_DATE}|18:00|Club",
        }
    )

    await handle_add_event_raw(add_msg, db, bot)

    assert any(
        "partner" in m[1] and "added event" in m[1] for m in bot.messages if m[0] == 1
    )


@pytest.mark.asyncio
async def test_festival_description_dash(tmp_path: Path, monkeypatch):
    db = Database(str(tmp_path / "db.sqlite"))
    await db.init()

    async def fake_parse(*args, **kwargs):
        return [
            {
                "title": "Jazz Day",
                "short_description": "desc",
                "date": FUTURE_DATE,
                "time": "18:00",
                "location_name": "Hall",
                "festival": "Jazz",
            }
        ]

    class DummyTG:
        def __init__(self, access_token=None):
            pass

        def create_page(self, title, content=None):
            return {"url": "http://tg", "path": "p"}

        def edit_page(self, path, title=None, content=None):
            pass

    monkeypatch.setenv("TELEGRAPH_TOKEN", "t")
    monkeypatch.setattr("main.Telegraph", lambda access_token=None: DummyTG())
    monkeypatch.setattr("main.parse_event_via_4o", fake_parse)

    async def fake_ask(text):
        return "Desc"

    monkeypatch.setattr("main.ask_4o", fake_ask)

    async def fake_create(*args, **kwargs):
        return "u", "p"

    monkeypatch.setattr("main.create_source_page", fake_create)

    async with db.get_session() as session:
        session.add(main.Festival(name="Jazz", description="-"))
        await session.commit()

    await main.add_events_from_text(db, "t", None, None, None)
    await main.sync_festival_page(db, "Jazz")

    async with db.get_session() as session:
        fest = (await session.execute(select(main.Festival))).scalars().first()

    assert fest and fest.description == "Desc"


@pytest.mark.asyncio
async def test_fest_list_includes_links(tmp_path: Path):
    db = Database(str(tmp_path / "db.sqlite"))
    await db.init()
    bot = DummyBot("123:abc")

    async with db.get_session() as session:
        session.add(User(user_id=1))
        session.add(
            main.Festival(
                name="Jazz",
                telegraph_url="http://tg",
                website_url="https://jazz.ru",
                vk_url="https://vk.com/jazz",
                tg_url="https://t.me/jazz",
            )
        )
        await session.commit()

    msg = types.Message.model_validate(
        {
            "message_id": 1,
            "date": 0,
            "chat": {"id": 1, "type": "private"},
            "from": {"id": 1, "is_bot": False, "first_name": "A"},
            "text": "/fest",
        }
    )
    await main.handle_fest(msg, db, bot)
    text = bot.messages[-1][1]
    assert "http://tg" in text
    assert "https://jazz.ru" in text
    assert "https://vk.com/jazz" in text
    assert "https://t.me/jazz" in text


@pytest.mark.asyncio
async def test_edit_festival_contacts(tmp_path: Path):
    db = Database(str(tmp_path / "db.sqlite"))
    await db.init()
    bot = DummyBot("123:abc")

    async with db.get_session() as session:
        session.add(User(user_id=1))
        fest = main.Festival(name="Jazz")
        session.add(fest)
        await session.commit()
        fid = fest.id

    festival_edit_sessions[1] = (fid, "site")

    msg = types.Message.model_validate(
        {
            "message_id": 2,
            "date": 0,
            "chat": {"id": 1, "type": "private"},
            "from": {"id": 1, "is_bot": False, "first_name": "A"},
            "text": "https://example.com",

        }
    )
    await main.handle_festival_edit_message(msg, db, bot)

    async with db.get_session() as session:
        fest = await session.get(main.Festival, fid)
        assert fest.website_url == "https://example.com"

    festival_edit_sessions[1] = (fid, "vk")

    msg2 = types.Message.model_validate(
        {
            "message_id": 3,
            "date": 0,
            "chat": {"id": 1, "type": "private"},
            "from": {"id": 1, "is_bot": False, "first_name": "A"},
            "text": "-",

        }
    )
    await main.handle_festival_edit_message(msg2, db, bot)

    async with db.get_session() as session:
        fest = await session.get(main.Festival, fid)
        assert fest.vk_url is None


@pytest.mark.asyncio
async def test_festival_page_contacts_and_dates(tmp_path: Path):
    db = Database(str(tmp_path / "db.sqlite"))
    await db.init()

    async with db.get_session() as session:
        fest = main.Festival(
            name="Jazz",
            website_url="https://jazz.ru",
            vk_url="https://vk.com/jazz",
            tg_url="https://t.me/jazz",
            photo_url="http://img",
        )
        session.add(fest)
        session.add(
            Event(
                title="A",
                description="d",
                source_text="s",
                date="2025-07-10",
                time="18:00",
                location_name="Hall",
                city="Калининград",
                festival="Jazz",
            )
        )
        session.add(
            Event(
                title="B",
                description="d",
                source_text="s",
                date="2025-07-12",
                time="19:00",
                location_name="Hall",
                city="Калининград",
                festival="Jazz",
            )
        )
        await session.commit()

    title, content = await main.build_festival_page_content(db, fest)
    dump = json_dumps(content)
    assert "Контакты фестиваля" in dump
    assert "Мероприятия фестиваля" in dump
    assert "\ud83d\udcc5" in dump or "📅" in dump
    assert "\ud83d\xdccd" in dump or "📍" in dump
    idx_contacts = next(
        i
        for i, n in enumerate(content)
        if n.get("tag") == "h3" and "Контакты" in "".join(n.get("children", []))
    )
    assert content[idx_contacts - 1].get("tag") == "p"
    assert content[idx_contacts - 2].get("tag") == "br"
    idx_events = next(
        i
        for i, n in enumerate(content)
        if n.get("tag") == "h3" and "Мероприятия" in "".join(n.get("children", []))
    )
    assert content[idx_events - 1].get("tag") == "p"
    assert content[idx_events - 2].get("tag") == "br"


@pytest.mark.asyncio
async def test_month_page_festival_star(tmp_path: Path):
    db = Database(str(tmp_path / "db.sqlite"))
    await db.init()

    m = FUTURE_DATE[:7]
    async with db.get_session() as session:
        session.add(main.Festival(name="Jazz", telegraph_url="http://tg"))
        session.add(
            Event(
                title="T",
                description="d",
                source_text="s",
                date=FUTURE_DATE,
                time="18:00",
                location_name="Hall",
                festival="Jazz",
            )
        )
        await session.commit()

    _, content = await main.build_month_page_content(db, m)
    fest_line = next(
        n
        for n in content
        if isinstance(n, dict)
        and any(
            isinstance(c, dict) and c.get("attrs", {}).get("href") == "http://tg"
            for c in n.get("children", [])
        )
    )
    assert fest_line["children"][0] == "✨ "


@pytest.mark.asyncio
async def test_festival_vk_message_period_location(tmp_path: Path):
    db = Database(str(tmp_path / "db.sqlite"))
    await db.init()

    async with db.get_session() as session:
        fest = main.Festival(name="Jazz")
        session.add(fest)
        session.add(
            Event(
                title="A",
                description="d",
                source_text="s",
                date="2025-07-10",
                time="18:00",
                location_name="Hall",
                city="Калининград",
                festival="Jazz",
            )
        )
        session.add(
            Event(
                title="B",
                description="d",
                source_text="s",
                date="2025-07-12",
                time="19:00",
                location_name="Hall",
                city="Калининград",
                festival="Jazz",
            )
        )
        await session.commit()

    text = await main.build_festival_vk_message(db, fest)
    assert "\U0001f4c5" in text or "📅" in text
    assert "\U0001f4cd" in text or "📍" in text


@pytest.mark.asyncio
async def test_festival_page_lists_upcoming(tmp_path: Path):
    db = Database(str(tmp_path / "db.sqlite"))
    await db.init()

    next_month_date = (date.fromisoformat(FUTURE_DATE) + timedelta(days=31)).isoformat()

    async with db.get_session() as session:
        fest1 = main.Festival(name="Jazz", telegraph_url="http://tg1")
        fest2 = main.Festival(name="Rock", telegraph_url="http://tg2")
        session.add(fest1)
        session.add(fest2)
        session.add(
            Event(
                title="A",
                description="d",
                source_text="s",
                date=FUTURE_DATE,
                time="18:00",
                location_name="Hall",
                festival="Jazz",
            )
        )
        session.add(
            Event(
                title="B",
                description="d",
                source_text="s",
                date=next_month_date,
                time="18:00",
                location_name="Park",
                festival="Rock",
            )
        )
        await session.commit()

    _, nodes = await main.build_festival_page_content(db, fest1)
    dump = json_dumps(nodes)
    assert "Ближайшие фестивали" in dump
    assert "Rock" in dump
    assert "Jazz" not in dump


@pytest.mark.asyncio
async def test_festival_vk_message_lists_upcoming(tmp_path: Path):
    db = Database(str(tmp_path / "db.sqlite"))
    await db.init()

    next_month_date = (date.fromisoformat(FUTURE_DATE) + timedelta(days=31)).isoformat()

    async with db.get_session() as session:
        fest1 = main.Festival(name="Jazz", vk_post_url="http://vk1")
        fest2 = main.Festival(name="Rock", vk_post_url="http://vk2")
        session.add(fest1)
        session.add(fest2)
        session.add(
            Event(
                title="A",
                description="d",
                source_text="s",
                date=FUTURE_DATE,
                time="18:00",
                location_name="Hall",
                festival="Jazz",
            )
        )
        session.add(
            Event(
                title="B",
                description="d",
                source_text="s",
                date=next_month_date,
                time="18:00",
                location_name="Park",
                festival="Rock",
            )
        )
        await session.commit()

    text = await main.build_festival_vk_message(db, fest1)
    assert "Ближайшие фестивали" in text
<<<<<<< HEAD
    assert "[http://vk2|Rock]" in text
    assert "[http://vk1|Jazz]" not in text
=======
    assert "[Rock|http://vk2]" in text
    assert "[Jazz|http://vk1]" not in text
>>>>>>> 9f8cd943

<|MERGE_RESOLUTION|>--- conflicted
+++ resolved
@@ -5482,11 +5482,7 @@
 
     text = await main.build_festival_vk_message(db, fest1)
     assert "Ближайшие фестивали" in text
-<<<<<<< HEAD
     assert "[http://vk2|Rock]" in text
     assert "[http://vk1|Jazz]" not in text
-=======
-    assert "[Rock|http://vk2]" in text
-    assert "[Jazz|http://vk1]" not in text
->>>>>>> 9f8cd943
-
+
+
