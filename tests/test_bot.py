import os
import sys

sys.path.append(os.path.dirname(os.path.dirname(__file__)))
from pathlib import Path

import pytest
from aiogram import Bot, types
from sqlmodel import select
from datetime import date, timedelta, timezone, datetime, time
from typing import Any
import main
from telegraph.api import json_dumps
from telegraph import TelegraphException
<<<<<<< HEAD
=======

>>>>>>> 5945d742

from main import (
    Database,
    PendingUser,
    Setting,
    User,
    Event,
    MonthPage,
    WeekendPage,
    create_app,
    handle_register,
    handle_start,
    handle_tz,
    handle_add_event_raw,
    handle_add_event,
    handle_ask_4o,
    handle_events,
    handle_exhibitions,
    handle_stats,
    handle_edit_message,
    process_request,
    parse_event_via_4o,
    telegraph_test,
    get_telegraph_token,
    editing_sessions,
)

FUTURE_DATE = (date.today() + timedelta(days=10)).isoformat()


class DummyBot(Bot):
    def __init__(self, token: str):
        super().__init__(token)
        self.messages = []
        self.edits = []

    async def send_message(self, chat_id, text, **kwargs):
        self.messages.append((chat_id, text, kwargs))

    async def edit_message_reply_markup(
        self, chat_id: int | None = None, message_id: int | None = None, **kwargs
    ):
        self.edits.append((chat_id, message_id, kwargs))

    async def download(self, file_id, destination):
        destination.write(b"img")


class DummyChat:
    def __init__(self, id, title, username=None, type="channel"):
        self.id = id
        self.title = title
        self.username = username
        self.type = type


class DummyMember:
    def __init__(self, status):
        self.status = status


class DummyUpdate:
    def __init__(self, chat_id, title, status="administrator"):
        self.chat = DummyChat(chat_id, title)
        self.new_chat_member = DummyMember(status)


@pytest.mark.asyncio
async def test_registration_limit(tmp_path: Path):
    db = Database(str(tmp_path / "db.sqlite"))
    await db.init()
    bot = DummyBot("123:abc")

    for i in range(1, 11):
        msg = types.Message.model_validate(
            {
                "message_id": i,
                "date": 0,
                "chat": {"id": i, "type": "private"},
                "from": {"id": i, "is_bot": False, "first_name": "U"},
                "text": "/register",
            }
        )
        await handle_register(msg, db, bot)

    msg_over = types.Message.model_validate(
        {
            "message_id": 11,
            "date": 0,
            "chat": {"id": 11, "type": "private"},
            "from": {"id": 11, "is_bot": False, "first_name": "U"},
            "text": "/register",
        }
    )
    await handle_register(msg_over, db, bot)

    async with db.get_session() as session:
        result = await session.execute(select(PendingUser))
        count = len(result.scalars().all())
    assert count == 10


@pytest.mark.asyncio
async def test_tz_setting(tmp_path: Path):
    db = Database(str(tmp_path / "db.sqlite"))
    await db.init()
    bot = DummyBot("123:abc")

    start_msg = types.Message.model_validate(
        {
            "message_id": 1,
            "date": 0,
            "chat": {"id": 1, "type": "private"},
            "from": {"id": 1, "is_bot": False, "first_name": "A"},
            "text": "/start",
        }
    )
    await handle_start(start_msg, db, bot)

    tz_msg = types.Message.model_validate(
        {
            "message_id": 2,
            "date": 0,
            "chat": {"id": 1, "type": "private"},
            "from": {"id": 1, "is_bot": False, "first_name": "A"},
            "text": "/tz +05:00",
        }
    )
    await handle_tz(tz_msg, db, bot)

    async with db.get_session() as session:
        setting = await session.get(Setting, "tz_offset")
    assert setting and setting.value == "+05:00"


@pytest.mark.asyncio
async def test_start_superadmin(tmp_path: Path):
    db = Database(str(tmp_path / "db.sqlite"))
    await db.init()
    bot = DummyBot("123:abc")

    start_msg = types.Message.model_validate(
        {
            "message_id": 1,
            "date": 0,
            "chat": {"id": 1, "type": "private"},
            "from": {"id": 1, "is_bot": False, "first_name": "A"},
            "text": "/start",
        }
    )
    await handle_start(start_msg, db, bot)

    async with db.get_session() as session:
        user = await session.get(User, 1)
    assert user and user.is_superadmin


def test_create_app_requires_webhook_url(monkeypatch):
    monkeypatch.delenv("WEBHOOK_URL", raising=False)
    monkeypatch.setenv("TELEGRAM_BOT_TOKEN", "123:abc")

    with pytest.raises(RuntimeError, match="WEBHOOK_URL is missing"):
        create_app()


@pytest.mark.asyncio
async def test_add_event_raw(tmp_path: Path, monkeypatch):
    db = Database(str(tmp_path / "db.sqlite"))
    await db.init()
    bot = DummyBot("123:abc")

    async def fake_create(title, text, source, html_text=None, media=None, ics_url=None, db=None):
        return "https://t.me/test", "path"

    monkeypatch.setattr("main.create_source_page", fake_create)

    msg = types.Message.model_validate(
        {
            "message_id": 1,
            "date": 0,
            "chat": {"id": 1, "type": "private"},
            "from": {"id": 1, "is_bot": False, "first_name": "M"},
            "text": f"/addevent_raw Party|{FUTURE_DATE}|18:00|Club",
        }
    )

    await handle_add_event_raw(msg, db, bot)

    async with db.get_session() as session:
        events = (await session.execute(select(Event))).scalars().all()

    assert len(events) == 1
    assert events[0].title == "Party"
    assert events[0].telegraph_url == "https://t.me/test"


@pytest.mark.asyncio
async def test_month_page_sync(tmp_path: Path, monkeypatch):
    db = Database(str(tmp_path / "db.sqlite"))
    await db.init()
    bot = DummyBot("123:abc")

    async def fake_create(title, text, source, html_text=None, media=None, ics_url=None, db=None):
        return "https://t.me/test", "path"

    called = {}

    async def fake_sync(db_obj, month):
        called["month"] = month

    monkeypatch.setattr("main.create_source_page", fake_create)
    monkeypatch.setattr("main.sync_month_page", fake_sync)

    msg = types.Message.model_validate(
        {
            "message_id": 1,
            "date": 0,
            "chat": {"id": 1, "type": "private"},
            "from": {"id": 1, "is_bot": False, "first_name": "M"},
            "text": "/addevent_raw Party|2025-07-16|18:00|Club",
        }
    )

    await handle_add_event_raw(msg, db, bot)

    assert called.get("month") == "2025-07"


@pytest.mark.asyncio
async def test_weekend_page_sync(tmp_path: Path, monkeypatch):
    db = Database(str(tmp_path / "db.sqlite"))
    await db.init()
    bot = DummyBot("123:abc")

    async def fake_create(title, text, source, html_text=None, media=None, ics_url=None, db=None):
        return "url", "p"

    called = {}

    async def fake_month(db_obj, month):
        called["month"] = month

    async def fake_weekend(db_obj, start, update_links=True):
        called["weekend"] = start

    monkeypatch.setattr("main.create_source_page", fake_create)
    monkeypatch.setattr("main.sync_month_page", fake_month)
    monkeypatch.setattr("main.sync_weekend_page", fake_weekend)

    msg = types.Message.model_validate(
        {
            "message_id": 1,
            "date": 0,
            "chat": {"id": 1, "type": "private"},
            "from": {"id": 1, "is_bot": False, "first_name": "M"},
            "text": "/addevent_raw Party|2025-07-12|18:00|Club",
        }
    )

    await handle_add_event_raw(msg, db, bot)

    assert called.get("weekend") == "2025-07-12"


@pytest.mark.asyncio
async def test_add_event_raw_update(tmp_path: Path, monkeypatch):
    db = Database(str(tmp_path / "db.sqlite"))
    await db.init()
    bot = DummyBot("123:abc")

    async def fake_create(title, text, source, html_text=None, media=None, ics_url=None, db=None):
        return "https://t.me/test", "path"

    monkeypatch.setattr("main.create_source_page", fake_create)

    msg1 = types.Message.model_validate(
        {
            "message_id": 1,
            "date": 0,
            "chat": {"id": 1, "type": "private"},
            "from": {"id": 1, "is_bot": False, "first_name": "M"},
            "text": "/addevent_raw Party|2025-07-16|18:00|Club",
        }
    )
    await handle_add_event_raw(msg1, db, bot)

    msg2 = types.Message.model_validate(
        {
            "message_id": 2,
            "date": 0,
            "chat": {"id": 1, "type": "private"},
            "from": {"id": 1, "is_bot": False, "first_name": "M"},
            "text": "/addevent_raw Party show|2025-07-16|18:00|Club",
        }
    )
    await handle_add_event_raw(msg2, db, bot)

    async with db.get_session() as session:
        events = (await session.execute(select(Event))).scalars().all()

    assert len(events) == 1
    assert events[0].title == "Party show"


@pytest.mark.asyncio
async def test_edit_event(tmp_path: Path, monkeypatch):
    db = Database(str(tmp_path / "db.sqlite"))
    await db.init()
    bot = DummyBot("123:abc")

    async def fake_create(title, text, source, html_text=None, media=None, ics_url=None, db=None):
        return "https://t.me/test", "path"

    monkeypatch.setattr("main.create_source_page", fake_create)

    msg = types.Message.model_validate(
        {
            "message_id": 1,
            "date": 0,
            "chat": {"id": 1, "type": "private"},
            "from": {"id": 1, "is_bot": False, "first_name": "M"},
            "text": "/addevent_raw Party|2025-07-16|18:00|Club",
        }
    )
    await handle_add_event_raw(msg, db, bot)

    async with db.get_session() as session:
        event = (await session.execute(select(Event))).scalars().first()

    editing_sessions[1] = (event.id, "title")
    edit_msg = types.Message.model_validate(
        {
            "message_id": 2,
            "date": 0,
            "chat": {"id": 1, "type": "private"},
            "from": {"id": 1, "is_bot": False, "first_name": "M"},
            "text": "New Title",
        }
    )
    await handle_edit_message(edit_msg, db, bot)

    async with db.get_session() as session:
        updated = await session.get(Event, event.id)
    assert updated.title == "New Title"


@pytest.mark.asyncio
async def test_edit_remove_ticket_link(tmp_path: Path, monkeypatch):
    db = Database(str(tmp_path / "db.sqlite"))
    await db.init()
    bot = DummyBot("123:abc")

    async def fake_create(title, text, source, html_text=None, media=None, ics_url=None, db=None):
        return "https://t.me/test", "path"

    monkeypatch.setattr("main.create_source_page", fake_create)

    msg = types.Message.model_validate(
        {
            "message_id": 1,
            "date": 0,
            "chat": {"id": 1, "type": "private"},
            "from": {"id": 1, "is_bot": False, "first_name": "M"},
            "text": "/addevent_raw Party|2025-07-16|18:00|Club",
        }
    )
    await handle_add_event_raw(msg, db, bot)

    async with db.get_session() as session:
        event = (await session.execute(select(Event))).scalars().first()
        event.ticket_link = "https://reg"
        await session.commit()

    editing_sessions[1] = (event.id, "ticket_link")
    edit_msg = types.Message.model_validate(
        {
            "message_id": 2,
            "date": 0,
            "chat": {"id": 1, "type": "private"},
            "from": {"id": 1, "is_bot": False, "first_name": "M"},
            "text": "-",
        }
    )
    await handle_edit_message(edit_msg, db, bot)

    async with db.get_session() as session:
        updated = await session.get(Event, event.id)
    assert updated.ticket_link is None


@pytest.mark.asyncio
async def test_edit_event_forwarded(tmp_path: Path, monkeypatch):
    db = Database(str(tmp_path / "db.sqlite"))
    await db.init()
    bot = DummyBot("123:abc")

    async def fake_create(title, text, source, html_text=None, media=None, ics_url=None, db=None):
        return "https://t.me/test", "path"

    monkeypatch.setattr("main.create_source_page", fake_create)

    msg = types.Message.model_validate(
        {
            "message_id": 1,
            "date": 0,
            "chat": {"id": 1, "type": "private"},
            "from": {"id": 1, "is_bot": False, "first_name": "M"},
            "text": "/addevent_raw Party|2025-07-16|18:00|Club",
        }
    )
    await handle_add_event_raw(msg, db, bot)

    async with db.get_session() as session:
        event = (await session.execute(select(Event))).scalars().first()

    editing_sessions[1] = (event.id, "title")
    edit_msg = types.Message.model_validate(
        {
            "message_id": 2,
            "date": 0,
            "chat": {"id": 1, "type": "private"},
            "from": {"id": 1, "is_bot": False, "first_name": "M"},
            "caption": "Forwarded Title",
            "forward_from_chat": {"id": -100123, "type": "channel"},
            "forward_from_message_id": 5,
        }
    )
    await handle_edit_message(edit_msg, db, bot)

    async with db.get_session() as session:
        updated = await session.get(Event, event.id)
    assert updated.title == "Forwarded Title"


@pytest.mark.asyncio
async def test_edit_boolean_fields(tmp_path: Path, monkeypatch):
    db = Database(str(tmp_path / "db.sqlite"))
    await db.init()
    bot = DummyBot("123:abc")

    async def fake_create(title, text, source, html_text=None, media=None, ics_url=None, db=None):
        return "https://t.me/test", "path"

    monkeypatch.setattr("main.create_source_page", fake_create)

    msg = types.Message.model_validate(
        {
            "message_id": 1,
            "date": 0,
            "chat": {"id": 1, "type": "private"},
            "from": {"id": 1, "is_bot": False, "first_name": "M"},
            "text": "/addevent_raw Party|2025-07-16|18:00|Club",
        }
    )
    await handle_add_event_raw(msg, db, bot)

    async with db.get_session() as session:
        event = (await session.execute(select(Event))).scalars().first()

    editing_sessions[1] = (event.id, "is_free")
    edit_msg = types.Message.model_validate(
        {
            "message_id": 2,
            "date": 0,
            "chat": {"id": 1, "type": "private"},
            "from": {"id": 1, "is_bot": False, "first_name": "M"},
            "text": "yes",
        }
    )
    await handle_edit_message(edit_msg, db, bot)

    editing_sessions[1] = (event.id, "pushkin_card")
    edit_msg2 = types.Message.model_validate(
        {
            "message_id": 3,
            "date": 0,
            "chat": {"id": 1, "type": "private"},
            "from": {"id": 1, "is_bot": False, "first_name": "M"},
            "text": "true",
        }
    )
    await handle_edit_message(edit_msg2, db, bot)

    async with db.get_session() as session:
        updated = await session.get(Event, event.id)

    assert updated.is_free is True
    assert updated.pushkin_card is True


@pytest.mark.asyncio
async def test_events_list(tmp_path: Path, monkeypatch):
    db = Database(str(tmp_path / "db.sqlite"))
    await db.init()
    bot = DummyBot("123:abc")

    async def fake_create(title, text, source, html_text=None, media=None, ics_url=None, db=None):
        return "https://t.me/test", "path"

    monkeypatch.setattr("main.create_source_page", fake_create)

    start_msg = types.Message.model_validate(
        {
            "message_id": 1,
            "date": 0,
            "chat": {"id": 1, "type": "private"},
            "from": {"id": 1, "is_bot": False, "first_name": "A"},
            "text": "/start",
        }
    )
    await handle_start(start_msg, db, bot)

    add_msg = types.Message.model_validate(
        {
            "message_id": 2,
            "date": 0,
            "chat": {"id": 1, "type": "private"},
            "from": {"id": 1, "is_bot": False, "first_name": "A"},
            "text": f"/addevent_raw Party|{FUTURE_DATE}|18:00|Club",
        }
    )
    await handle_add_event_raw(add_msg, db, bot)

    bot.messages.clear()
    list_msg = types.Message.model_validate(
        {
            "message_id": 3,
            "date": 0,
            "chat": {"id": 1, "type": "private"},
            "from": {"id": 1, "is_bot": False, "first_name": "A"},
            "text": f"/events {FUTURE_DATE}",
        }
    )

    await handle_events(list_msg, db, bot)

    assert bot.messages
    text = bot.messages[-1][1]
    expected_date = date.fromisoformat(FUTURE_DATE).strftime("%d.%m.%Y")
    assert f"Events on {expected_date}" in text
    assert "1. Party" in text
    assert "18:00 Club" in text  # location no city
    assert "исходное: https://t.me/test" in text


@pytest.mark.asyncio
async def test_events_russian_date_current_year(tmp_path: Path, monkeypatch):
    db = Database(str(tmp_path / "db.sqlite"))
    await db.init()
    bot = DummyBot("123:abc")

    async def fake_create(title, text, source, html_text=None, media=None, ics_url=None, db=None):
        return "u", "p"

    monkeypatch.setattr("main.create_source_page", fake_create)

    start_msg = types.Message.model_validate(
        {
            "message_id": 1,
            "date": 0,
            "chat": {"id": 1, "type": "private"},
            "from": {"id": 1, "is_bot": False, "first_name": "A"},
            "text": "/start",
        }
    )
    await handle_start(start_msg, db, bot)

    add_msg = types.Message.model_validate(
        {
            "message_id": 2,
            "date": 0,
            "chat": {"id": 1, "type": "private"},
            "from": {"id": 1, "is_bot": False, "first_name": "A"},
            "text": "/addevent_raw Party|2025-08-02|18:00|Club",
        }
    )
    await handle_add_event_raw(add_msg, db, bot)

    class FakeDate(date):
        @classmethod
        def today(cls):
            return date(2025, 7, 15)

    class FakeDatetime(datetime):
        @classmethod
        def now(cls, tz=None):
            return datetime(2025, 7, 15, 12, 0, tzinfo=tz)

    monkeypatch.setattr(main, "date", FakeDate)
    monkeypatch.setattr(main, "datetime", FakeDatetime)

    bot.messages.clear()
    list_msg = types.Message.model_validate(
        {
            "message_id": 3,
            "date": 0,
            "chat": {"id": 1, "type": "private"},
            "from": {"id": 1, "is_bot": False, "first_name": "A"},
            "text": "/events 2 августа",
        }
    )

    await handle_events(list_msg, db, bot)

    assert bot.messages
    text = bot.messages[-1][1]
    assert "02.08.2025" in text


@pytest.mark.asyncio
async def test_events_russian_date_next_year(tmp_path: Path, monkeypatch):
    db = Database(str(tmp_path / "db.sqlite"))
    await db.init()
    bot = DummyBot("123:abc")

    async def fake_create(title, text, source, html_text=None, media=None, ics_url=None, db=None):
        return "u", "p"

    monkeypatch.setattr("main.create_source_page", fake_create)

    start_msg = types.Message.model_validate(
        {
            "message_id": 1,
            "date": 0,
            "chat": {"id": 1, "type": "private"},
            "from": {"id": 1, "is_bot": False, "first_name": "A"},
            "text": "/start",
        }
    )
    await handle_start(start_msg, db, bot)

    add_msg = types.Message.model_validate(
        {
            "message_id": 2,
            "date": 0,
            "chat": {"id": 1, "type": "private"},
            "from": {"id": 1, "is_bot": False, "first_name": "A"},
            "text": "/addevent_raw Party|2026-09-05|18:00|Club",
        }
    )
    await handle_add_event_raw(add_msg, db, bot)

    class FakeDate(date):
        @classmethod
        def today(cls):
            return date(2025, 10, 10)

    class FakeDatetime(datetime):
        @classmethod
        def now(cls, tz=None):
            return datetime(2025, 10, 10, 12, 0, tzinfo=tz)

    monkeypatch.setattr(main, "date", FakeDate)
    monkeypatch.setattr(main, "datetime", FakeDatetime)

    bot.messages.clear()
    list_msg = types.Message.model_validate(
        {
            "message_id": 3,
            "date": 0,
            "chat": {"id": 1, "type": "private"},
            "from": {"id": 1, "is_bot": False, "first_name": "A"},
            "text": "/events 5 сентября",
        }
    )

    await handle_events(list_msg, db, bot)

    assert bot.messages
    text = bot.messages[-1][1]
    assert "05.09.2026" in text


@pytest.mark.asyncio
async def test_ask4o_admin(tmp_path: Path, monkeypatch):
    db = Database(str(tmp_path / "db.sqlite"))
    await db.init()
    bot = DummyBot("123:abc")

    start_msg = types.Message.model_validate(
        {
            "message_id": 1,
            "date": 0,
            "chat": {"id": 1, "type": "private"},
            "from": {"id": 1, "is_bot": False, "first_name": "A"},
            "text": "/start",
        }
    )
    await handle_start(start_msg, db, bot)

    called = {}

    async def fake_ask(text: str) -> str:
        called["text"] = text
        return "ok"

    monkeypatch.setattr("main.ask_4o", fake_ask)

    msg = types.Message.model_validate(
        {
            "message_id": 2,
            "date": 0,
            "chat": {"id": 1, "type": "private"},
            "from": {"id": 1, "is_bot": False, "first_name": "A"},
            "text": "/ask4o hello",
        }
    )

    await handle_ask_4o(msg, db, bot)

    assert called.get("text") == "hello"


@pytest.mark.asyncio
async def test_ask4o_not_admin(tmp_path: Path, monkeypatch):
    db = Database(str(tmp_path / "db.sqlite"))
    await db.init()
    bot = DummyBot("123:abc")

    called = False

    async def fake_ask(text: str) -> str:
        nonlocal called
        called = True
        return "ok"

    monkeypatch.setattr("main.ask_4o", fake_ask)

    msg = types.Message.model_validate(
        {
            "message_id": 1,
            "date": 0,
            "chat": {"id": 2, "type": "private"},
            "from": {"id": 2, "is_bot": False, "first_name": "B"},
            "text": "/ask4o hi",
        }
    )

    await handle_ask_4o(msg, db, bot)

    assert called is False


@pytest.mark.asyncio
async def test_parse_event_includes_date(monkeypatch):
    called = {}

    class DummySession:
        async def __aenter__(self):
            return self

        async def __aexit__(self, exc_type, exc, tb):
            pass

        async def post(self, url, json=None, headers=None):
            called["payload"] = json

            class Resp:
                def raise_for_status(self):
                    pass

                async def json(self):
                    return {"choices": [{"message": {"content": "{}"}}]}

            return Resp()

    monkeypatch.setenv("FOUR_O_TOKEN", "x")
    monkeypatch.setattr("main.ClientSession", DummySession)

    await parse_event_via_4o("text")

    assert "Today is" in called["payload"]["messages"][1]["content"]


@pytest.mark.asyncio
async def test_telegraph_test(monkeypatch, capsys):
    class DummyTG:
        def __init__(self, access_token=None):
            self.access_token = access_token

        def create_page(self, title, html_content=None, **_):
            return {"url": "https://telegra.ph/test", "path": "test"}

        def edit_page(self, path, title, html_content):
            pass

    monkeypatch.setenv("TELEGRAPH_TOKEN", "t")
    monkeypatch.setattr(
        "main.Telegraph",
        lambda access_token=None, domain=None: DummyTG(access_token),
    )

    await telegraph_test()
    captured = capsys.readouterr()
    assert "Created https://telegra.ph/test" in captured.out
    assert "Edited https://telegra.ph/test" in captured.out


@pytest.mark.asyncio
async def test_create_source_page_photo(monkeypatch):
    class DummyTG:
        def __init__(self, access_token=None):
            self.access_token = access_token
            self.upload_called = False

        def upload_file(self, f):
            self.upload_called = True

        def create_page(self, title, html_content=None, **_):
            assert "<img" not in html_content
            return {"url": "https://telegra.ph/test", "path": "test"}

    monkeypatch.setenv("TELEGRAPH_TOKEN", "t")
    monkeypatch.setattr(
        "main.Telegraph", lambda access_token=None, domain=None: DummyTG(access_token)
    )

    res = await main.create_source_page(
        "Title", "text", None, media=(b"img", "photo.jpg")
    )
    assert res == ("https://telegra.ph/test", "test", "disabled", 0)


@pytest.mark.asyncio
async def test_create_source_page_photo_catbox(monkeypatch):
    class DummyTG:
        def __init__(self, access_token=None):
            self.access_token = access_token

        def create_page(self, title, html_content=None, **_):
            assert "<img" in html_content
            return {"url": "https://telegra.ph/test", "path": "test"}

    class DummyResp:
        status = 200

        async def text(self):
            return "https://files.catbox.moe/img.jpg"

        async def __aenter__(self):
            return self

        async def __aexit__(self, exc_type, exc, tb):
            return False

    class DummySession:
        def __init__(self, *_, **__):
            self.post_called = False

        async def __aenter__(self):
            return self

        async def __aexit__(self, exc_type, exc, tb):
            return False

        def post(self, url, data=None):
            self.post_called = True
            return DummyResp()

    monkeypatch.setenv("TELEGRAPH_TOKEN", "t")
    monkeypatch.setattr(
        "main.Telegraph", lambda access_token=None, domain=None: DummyTG(access_token)
    )
    monkeypatch.setattr(main, "ClientSession", DummySession)
    monkeypatch.setattr(main, "CATBOX_ENABLED", True)
    monkeypatch.setattr(main, "imghdr", type("X", (), {"what": lambda *a, **k: "jpeg"}))

    res = await main.create_source_page(
        "Title", "text", None, media=(b"img", "photo.jpg")
    )
    assert res == ("https://telegra.ph/test", "test", "ok", 1)


@pytest.mark.asyncio
async def test_create_source_page_normalizes_hashtags(monkeypatch):
    class DummyTG:
        def __init__(self, access_token=None):
            self.access_token = access_token

        def create_page(self, title, html_content=None, **_):
            assert "#1_августа" not in html_content
            assert "1 августа" in html_content
            return {"url": "https://telegra.ph/test", "path": "test"}

    monkeypatch.setenv("TELEGRAPH_TOKEN", "t")
    monkeypatch.setattr(
        "main.Telegraph", lambda access_token=None, domain=None: DummyTG(access_token)
    )

    res = await main.create_source_page("Title", "#1_августа text", None)
    assert res == ("https://telegra.ph/test", "test", "", 0)


def test_get_telegraph_token_creates(tmp_path, monkeypatch):
    class DummyTG:
        def create_account(self, short_name):
            return {"access_token": "abc"}

    monkeypatch.delenv("TELEGRAPH_TOKEN", raising=False)
    monkeypatch.setattr(main, "Telegraph", lambda: DummyTG())
    monkeypatch.setattr(main, "TELEGRAPH_TOKEN_FILE", str(tmp_path / "token.txt"))

    token = get_telegraph_token()
    assert token == "abc"
    assert (tmp_path / "token.txt").read_text() == "abc"


def test_get_telegraph_token_env(monkeypatch):
    monkeypatch.setenv("TELEGRAPH_TOKEN", "zzz")
    token = get_telegraph_token()
    assert token == "zzz"


@pytest.mark.asyncio
async def test_addevent_caption_photo(tmp_path: Path, monkeypatch):
    db = Database(str(tmp_path / "db.sqlite"))
    await db.init()
    bot = DummyBot("123:abc")

    async def fake_parse(text: str) -> list[dict]:
        return [
            {
                "title": "T",
                "short_description": "d",
                "date": FUTURE_DATE,
                "time": "18:00",
                "location_name": "Hall",
            }
        ]

    captured = {}

    async def fake_create(title, text, source, html_text=None, media=None, ics_url=None, db=None):
        captured["media"] = media
        return "u", "p"

    monkeypatch.setattr("main.parse_event_via_4o", fake_parse)
    monkeypatch.setattr("main.create_source_page", fake_create)

    msg = types.Message.model_validate(
        {
            "message_id": 1,
            "date": 0,
            "chat": {"id": 1, "type": "private"},
            "from": {"id": 1, "is_bot": False, "first_name": "A"},
            "caption": "/addevent text",
            "photo": [
                {
                    "file_id": "f1",
                    "file_unique_id": "u1",
                    "width": 100,
                    "height": 100,
                }
            ],
        }
    )

    await handle_add_event(msg, db, bot)

    assert captured["media"] == [(b"img", "photo.jpg")]


@pytest.mark.asyncio
async def test_addevent_strips_command(tmp_path: Path, monkeypatch):
    db = Database(str(tmp_path / "db.sqlite"))
    await db.init()
    bot = DummyBot("123:abc")

    async def fake_parse(text: str) -> list[dict]:
        return [
            {
                "title": "T",
                "short_description": "d",
                "date": FUTURE_DATE,
                "time": "18:00",
                "location_name": "Hall",
            }
        ]

    captured = {}

    async def fake_create(title, text, source, html_text=None, media=None, ics_url=None, db=None):
        captured["text"] = text
        captured["html"] = html_text
        return "u", "p"

    monkeypatch.setattr("main.parse_event_via_4o", fake_parse)
    monkeypatch.setattr("main.create_source_page", fake_create)

    msg = types.Message.model_validate(
        {
            "message_id": 1,
            "date": 0,
            "chat": {"id": 1, "type": "private"},
            "from": {"id": 1, "is_bot": False, "first_name": "A"},
            "text": "/addevent\nSome info",
        }
    )

    await handle_add_event(msg, db, bot)

    assert captured["text"] == "Some info"
    assert captured["html"] == "Some info"


@pytest.mark.asyncio
async def test_forward_add_event(tmp_path: Path, monkeypatch):
    db = Database(str(tmp_path / "db.sqlite"))
    await db.init()
    bot = DummyBot("123:abc")

    async def fake_parse(text: str) -> list[dict]:
        return [
            {
                "title": "Forwarded",
                "short_description": "desc",
                "date": "2025-07-16",
                "time": "18:00",
                "location_name": "Club",
            }
        ]

    async def fake_create(title, text, source, html_text=None, media=None, ics_url=None, db=None):
        return "https://t.me/page", "p"

    monkeypatch.setattr("main.parse_event_via_4o", fake_parse)
    monkeypatch.setattr("main.create_source_page", fake_create)

    start_msg = types.Message.model_validate(
        {
            "message_id": 1,
            "date": 0,
            "chat": {"id": 1, "type": "private"},
            "from": {"id": 1, "is_bot": False, "first_name": "A"},
            "text": "/start",
        }
    )
    await handle_start(start_msg, db, bot)

    upd = DummyUpdate(-100123, "Chan")
    await main.handle_my_chat_member(upd, db)

    async with db.get_session() as session:
        ch = await session.get(main.Channel, -100123)
        ch.is_registered = True
        await session.commit()

    fwd_msg = types.Message.model_validate(
        {
            "message_id": 3,
            "date": 0,
            "forward_date": 0,
            "forward_from_chat": {"id": -100123, "type": "channel", "username": "chan"},
            "forward_from_message_id": 10,
            "chat": {"id": 1, "type": "private"},
            "from": {"id": 1, "is_bot": False, "first_name": "A"},
            "text": "Some text",
        }
    )

    await main.handle_forwarded(fwd_msg, db, bot)

    async with db.get_session() as session:
        ev = (await session.execute(select(Event))).scalars().first()

    assert ev.source_post_url == "https://t.me/chan/10"


@pytest.mark.asyncio
async def test_forward_add_event_origin(tmp_path: Path, monkeypatch):
    db = Database(str(tmp_path / "db.sqlite"))
    await db.init()
    bot = DummyBot("123:abc")

    async def fake_parse(text: str) -> list[dict]:
        return [
            {
                "title": "Forwarded",
                "short_description": "desc",
                "date": "2025-07-16",
                "time": "18:00",
                "location_name": "Club",
            }
        ]

    async def fake_create(title, text, source, html_text=None, media=None, ics_url=None, db=None):
        return "https://t.me/page", "p"

    monkeypatch.setattr("main.parse_event_via_4o", fake_parse)
    monkeypatch.setattr("main.create_source_page", fake_create)

    start_msg = types.Message.model_validate(
        {
            "message_id": 1,
            "date": 0,
            "chat": {"id": 1, "type": "private"},
            "from": {"id": 1, "is_bot": False, "first_name": "A"},
            "text": "/start",
        }
    )
    await handle_start(start_msg, db, bot)

    upd = DummyUpdate(-100123, "Chan")
    await main.handle_my_chat_member(upd, db)

    async with db.get_session() as session:
        ch = await session.get(main.Channel, -100123)
        ch.is_registered = True
        await session.commit()

    fwd_msg = types.Message.model_validate(
        {
            "message_id": 3,
            "date": 0,
            "forward_origin": {
                "type": "messageOriginChannel",
                "chat": {"id": -100123, "type": "channel", "username": "chan"},
                "message_id": 10,
                "date": 0,
            },
            "chat": {"id": 1, "type": "private"},
            "from": {"id": 1, "is_bot": False, "first_name": "A"},
            "text": "Some text",
        }
    )

    await main.handle_forwarded(fwd_msg, db, bot)

    async with db.get_session() as session:
        ev = (await session.execute(select(Event))).scalars().first()

    assert ev.source_post_url == "https://t.me/chan/10"


@pytest.mark.asyncio
async def test_forward_add_event_photo(tmp_path: Path, monkeypatch):
    db = Database(str(tmp_path / "db.sqlite"))
    await db.init()
    bot = DummyBot("123:abc")

    async def fake_parse(text: str) -> list[dict]:
        return [
            {
                "title": "Forwarded",
                "short_description": "desc",
                "date": FUTURE_DATE,
                "time": "18:00",
                "location_name": "Club",
            }
        ]

    captured = {}

    async def fake_add(db2, text, source_link, html_text=None, media=None, **kwargs):
        captured["media"] = media
        return []

    monkeypatch.setattr("main.parse_event_via_4o", fake_parse)
    monkeypatch.setattr("main.add_events_from_text", fake_add)

    start_msg = types.Message.model_validate(
        {
            "message_id": 1,
            "date": 0,
            "chat": {"id": 1, "type": "private"},
            "from": {"id": 1, "is_bot": False, "first_name": "A"},
            "text": "/start",
        }
    )
    await handle_start(start_msg, db, bot)

    upd = DummyUpdate(-100123, "Chan")
    await main.handle_my_chat_member(upd, db)

    async with db.get_session() as session:
        ch = await session.get(main.Channel, -100123)
        ch.is_registered = True
        await session.commit()

    fwd_msg = types.Message.model_validate(
        {
            "message_id": 3,
            "date": 0,
            "forward_date": 0,
            "forward_from_chat": {"id": -100123, "type": "channel", "username": "chan"},
            "forward_from_message_id": 10,
            "chat": {"id": 1, "type": "private"},
            "from": {"id": 1, "is_bot": False, "first_name": "A"},
            "text": "Some text",
            "photo": [
                {
                    "file_id": "f2",
                    "file_unique_id": "u2",
                    "width": 50,
                    "height": 50,
                }
            ],
        }
    )

    await main.handle_forwarded(fwd_msg, db, bot)

    assert captured["media"] == [(b"img", "photo.jpg")]


@pytest.mark.asyncio
async def test_forward_unregistered(tmp_path: Path, monkeypatch):
    db = Database(str(tmp_path / "db.sqlite"))
    await db.init()
    bot = DummyBot("123:abc")

    async def fake_parse(text: str) -> list[dict]:
        return [
            {
                "title": "Fwd",
                "short_description": "d",
                "date": "2025-07-16",
                "time": "18:00",
                "location_name": "Club",
            }
        ]

    async def fake_create(title, text, source, html_text=None, media=None, ics_url=None, db=None):
        return "https://t.me/page", "p"

    monkeypatch.setattr("main.parse_event_via_4o", fake_parse)
    monkeypatch.setattr("main.create_source_page", fake_create)

    start_msg = types.Message.model_validate(
        {
            "message_id": 1,
            "date": 0,
            "chat": {"id": 1, "type": "private"},
            "from": {"id": 1, "is_bot": False, "first_name": "A"},
            "text": "/start",
        }
    )
    await handle_start(start_msg, db, bot)

    upd = DummyUpdate(-100123, "Chan")
    await main.handle_my_chat_member(upd, db)

    fwd_msg = types.Message.model_validate(
        {
            "message_id": 2,
            "date": 0,
            "forward_date": 0,
            "forward_from_chat": {"id": -100123, "type": "channel", "username": "chan"},
            "forward_from_message_id": 10,
            "chat": {"id": 1, "type": "private"},
            "from": {"id": 1, "is_bot": False, "first_name": "A"},
            "text": "Some text",
        }
    )

    await main.handle_forwarded(fwd_msg, db, bot)

    async with db.get_session() as session:
        ev = (await session.execute(select(Event))).scalars().first()

    assert ev.source_post_url is None


@pytest.mark.asyncio
async def test_media_group_caption_first(tmp_path: Path, monkeypatch):
    db = Database(str(tmp_path / "db.sqlite"))
    await db.init()
    bot = DummyBot("123:abc")

    async def fake_parse(text: str) -> list[dict]:
        return [
            {
                "title": "MG",
                "short_description": "d",
                "date": "2025-07-16",
                "time": "18:00",
                "location_name": "Club",
            }
        ]

    async def fake_create(title, text, source, html_text=None, media=None, ics_url=None, db=None):
        return "https://t.me/page", "p"

    monkeypatch.setattr("main.parse_event_via_4o", fake_parse)
    monkeypatch.setattr("main.create_source_page", fake_create)

    start_msg = types.Message.model_validate(
        {
            "message_id": 1,
            "date": 0,
            "chat": {"id": 1, "type": "private"},
            "from": {"id": 1, "is_bot": False, "first_name": "A"},
            "text": "/start",
        }
    )
    await handle_start(start_msg, db, bot)

    upd = DummyUpdate(-100123, "Chan")
    await main.handle_my_chat_member(upd, db)

    async with db.get_session() as session:
        ch = await session.get(main.Channel, -100123)
        ch.is_registered = True
        await session.commit()

    msg1 = types.Message.model_validate(
        {
            "message_id": 2,
            "date": 0,
            "forward_date": 0,
            "media_group_id": "g1",
            "forward_from_chat": {"id": -100123, "type": "channel", "username": "chan"},
            "forward_from_message_id": 10,
            "chat": {"id": 1, "type": "private"},
            "from": {"id": 1, "is_bot": False, "first_name": "A"},
            "caption": "Announce",
        }
    )
    await main.handle_forwarded(msg1, db, bot)

    msg2 = types.Message.model_validate(
        {
            "message_id": 3,
            "date": 0,
            "forward_date": 0,
            "media_group_id": "g1",
            "forward_from_chat": {"id": -100123, "type": "channel", "username": "chan"},
            "forward_from_message_id": 11,
            "chat": {"id": 1, "type": "private"},
            "from": {"id": 1, "is_bot": False, "first_name": "A"},
        }
    )
    await main.handle_forwarded(msg2, db, bot)

    async with db.get_session() as session:
        ev = (await session.execute(select(Event))).scalars().first()

    assert ev.title == "MG"
    assert ev.source_post_url == "https://t.me/chan/10"


@pytest.mark.asyncio
async def test_media_group_caption_last(tmp_path: Path, monkeypatch):
    db = Database(str(tmp_path / "db.sqlite"))
    await db.init()
    bot = DummyBot("123:abc")

    async def fake_parse(text: str) -> list[dict]:
        return [
            {
                "title": "MG",
                "short_description": "d",
                "date": "2025-07-16",
                "time": "18:00",
                "location_name": "Club",
            }
        ]

    async def fake_create(title, text, source, html_text=None, media=None, ics_url=None, db=None):
        return "https://t.me/page", "p"

    monkeypatch.setattr("main.parse_event_via_4o", fake_parse)
    monkeypatch.setattr("main.create_source_page", fake_create)

    start_msg = types.Message.model_validate(
        {
            "message_id": 1,
            "date": 0,
            "chat": {"id": 1, "type": "private"},
            "from": {"id": 1, "is_bot": False, "first_name": "A"},
            "text": "/start",
        }
    )
    await handle_start(start_msg, db, bot)

    upd = DummyUpdate(-100123, "Chan")
    await main.handle_my_chat_member(upd, db)

    async with db.get_session() as session:
        ch = await session.get(main.Channel, -100123)
        ch.is_registered = True
        await session.commit()

    msg1 = types.Message.model_validate(
        {
            "message_id": 2,
            "date": 0,
            "forward_date": 0,
            "media_group_id": "g2",
            "forward_from_chat": {"id": -100123, "type": "channel", "username": "chan"},
            "forward_from_message_id": 10,
            "chat": {"id": 1, "type": "private"},
            "from": {"id": 1, "is_bot": False, "first_name": "A"},
        }
    )
    await main.handle_forwarded(msg1, db, bot)

    msg2 = types.Message.model_validate(
        {
            "message_id": 3,
            "date": 0,
            "forward_date": 0,
            "media_group_id": "g2",
            "forward_from_chat": {"id": -100123, "type": "channel", "username": "chan"},
            "forward_from_message_id": 11,
            "chat": {"id": 1, "type": "private"},
            "from": {"id": 1, "is_bot": False, "first_name": "A"},
            "caption": "Announce",
        }
    )
    await main.handle_forwarded(msg2, db, bot)

    async with db.get_session() as session:
        evs = (await session.execute(select(Event))).scalars().all()

    assert len(evs) == 1
    assert evs[0].source_post_url == "https://t.me/chan/11"


@pytest.mark.asyncio
async def test_mark_free(tmp_path: Path, monkeypatch):
    db = Database(str(tmp_path / "db.sqlite"))
    await db.init()
    bot = DummyBot("123:abc")

    async def fake_create(title, text, source, html_text=None, media=None, ics_url=None, db=None):
        return "https://t.me/test", "path"

    monkeypatch.setattr("main.create_source_page", fake_create)

    msg = types.Message.model_validate(
        {
            "message_id": 1,
            "date": 0,
            "chat": {"id": 1, "type": "private"},
            "from": {"id": 1, "is_bot": False, "first_name": "M"},
            "text": "/addevent_raw Party|2025-07-16|18:00|Club",
        }
    )
    await handle_add_event_raw(msg, db, bot)

    async with db.get_session() as session:
        event = (await session.execute(select(Event))).scalars().first()

    cb = types.CallbackQuery.model_validate(
        {
            "id": "c1",
            "from": {"id": 1, "is_bot": False, "first_name": "M"},
            "chat_instance": "1",
            "data": f"markfree:{event.id}",
            "message": {
                "message_id": 2,
                "date": 0,
                "chat": {"id": 1, "type": "private"},
            },
        }
    ).as_(bot)

    async def dummy_answer(*args, **kwargs):
        return None

    object.__setattr__(cb, "answer", dummy_answer)
    await process_request(cb, db, bot)

    async with db.get_session() as session:
        updated = await session.get(Event, event.id)
    assert updated.is_free is True
    assert bot.edits
    btn = bot.edits[-1][2]["reply_markup"].inline_keyboard[0][0]
    assert btn.text == "\u2705 Бесплатное мероприятие"


@pytest.mark.asyncio
async def test_toggle_silent(tmp_path: Path, monkeypatch):
    db = Database(str(tmp_path / "db.sqlite"))
    await db.init()
    bot = DummyBot("123:abc")

    async def fake_create(title, text, source, html_text=None, media=None, ics_url=None, db=None):
        return "https://t.me/test", "path"

    monkeypatch.setattr("main.create_source_page", fake_create)

    msg = types.Message.model_validate(
        {
            "message_id": 1,
            "date": 0,
            "chat": {"id": 1, "type": "private"},
            "from": {"id": 1, "is_bot": False, "first_name": "M"},
            "text": "/addevent_raw Party|2025-07-16|18:00|Club",
        }
    )
    await handle_add_event_raw(msg, db, bot)

    async with db.get_session() as session:
        event = (await session.execute(select(Event))).scalars().first()

    cb = types.CallbackQuery.model_validate(
        {
            "id": "c2",
            "from": {"id": 1, "is_bot": False, "first_name": "M"},
            "chat_instance": "1",
            "data": f"togglesilent:{event.id}",
            "message": {
                "message_id": 2,
                "date": 0,
                "chat": {"id": 1, "type": "private"},
            },
        }
    ).as_(bot)

    async def dummy_answer(*args, **kwargs):
        return None

    object.__setattr__(cb, "answer", dummy_answer)
    await process_request(cb, db, bot)

    async with db.get_session() as session:
        updated = await session.get(Event, event.id)
    assert updated.silent is True
    assert bot.edits
    btn = bot.edits[-1][2]["reply_markup"].inline_keyboard[0][0]
    assert "Тихий" in btn.text


@pytest.mark.asyncio
async def test_exhibition_listing(tmp_path: Path, monkeypatch):
    db = Database(str(tmp_path / "db.sqlite"))
    await db.init()
    bot = DummyBot("123:abc")

    start_msg = types.Message.model_validate(
        {
            "message_id": 1,
            "date": 0,
            "chat": {"id": 1, "type": "private"},
            "from": {"id": 1, "is_bot": False, "first_name": "A"},
            "text": "/start",
        }
    )
    await handle_start(start_msg, db, bot)

    async def fake_parse(text: str) -> list[dict]:
        return [
            {
                "title": "Expo",
                "short_description": "desc",
                "festival": "",
                "date": "2025-07-10",
                "end_date": "2025-07-20",
                "time": "",
                "location_name": "Hall",
                "location_address": "Addr",
                "city": "Калининград",
                "ticket_price_min": None,
                "ticket_price_max": None,
                "ticket_link": None,
                "event_type": "выставка",
                "emoji": None,
                "is_free": True,
            }
        ]

    monkeypatch.setattr("main.parse_event_via_4o", fake_parse)

    async def fake_create(title, text, source, html_text=None, media=None, ics_url=None, db=None):
        return "url", "p"

    monkeypatch.setattr("main.create_source_page", fake_create)

    add_msg = types.Message.model_validate(
        {
            "message_id": 2,
            "date": 0,
            "chat": {"id": 1, "type": "private"},
            "from": {"id": 1, "is_bot": False, "first_name": "A"},
            "text": "/addevent anything",
        }
    )
    await handle_add_event(add_msg, db, bot)

    evt_msg = types.Message.model_validate(
        {
            "message_id": 3,
            "date": 0,
            "chat": {"id": 1, "type": "private"},
            "from": {"id": 1, "is_bot": False, "first_name": "A"},
            "text": "/events 2025-07-10",
        }
    )
    await handle_events(evt_msg, db, bot)
    assert "(Открытие) Expo" in bot.messages[-1][1]

    evt_msg2 = types.Message.model_validate(
        {
            "message_id": 4,
            "date": 0,
            "chat": {"id": 1, "type": "private"},
            "from": {"id": 1, "is_bot": False, "first_name": "A"},
            "text": "/events 2025-07-20",
        }
    )
    await handle_events(evt_msg2, db, bot)
    assert "(Закрытие) Expo" in bot.messages[-1][1]

    exh_msg = types.Message.model_validate(
        {
            "message_id": 5,
            "date": 0,
            "chat": {"id": 1, "type": "private"},
            "from": {"id": 1, "is_bot": False, "first_name": "A"},
            "text": "/exhibitions",
        }
    )
    await handle_exhibitions(exh_msg, db, bot)
    assert "c 10 июля по 20 июля" in bot.messages[-1][1]


@pytest.mark.asyncio
async def test_multiple_events(tmp_path: Path, monkeypatch):
    db = Database(str(tmp_path / "db.sqlite"))
    await db.init()
    bot = DummyBot("123:abc")

    start_msg = types.Message.model_validate(
        {
            "message_id": 1,
            "date": 0,
            "chat": {"id": 1, "type": "private"},
            "from": {"id": 1, "is_bot": False, "first_name": "A"},
            "text": "/start",
        }
    )
    await handle_start(start_msg, db, bot)

    async def fake_parse(text: str) -> list[dict]:
        return [
            {
                "title": "One",
                "short_description": "d1",
                "date": "2025-07-10",
                "time": "18:00",
                "location_name": "Hall",
            },
            {
                "title": "Two",
                "short_description": "d2",
                "date": "2025-07-11",
                "time": "20:00",
                "location_name": "Hall",
            },
        ]

    async def fake_create(title, text, source, html_text=None, media=None, ics_url=None, db=None):
        return f"url/{title}", title

    monkeypatch.setattr("main.parse_event_via_4o", fake_parse)
    monkeypatch.setattr("main.create_source_page", fake_create)

    add_msg = types.Message.model_validate(
        {
            "message_id": 2,
            "date": 0,
            "chat": {"id": 1, "type": "private"},
            "from": {"id": 1, "is_bot": False, "first_name": "A"},
            "text": "/addevent multi",
        }
    )
    await handle_add_event(add_msg, db, bot)

    async with db.get_session() as session:
        events = (await session.execute(select(Event))).scalars().all()

    assert len(events) == 2
    assert any(e.title == "One" for e in events)
    assert any(e.title == "Two" for e in events)


@pytest.mark.asyncio
async def test_months_command(tmp_path: Path):
    db = Database(str(tmp_path / "db.sqlite"))
    await db.init()
    bot = DummyBot("123:abc")

    async with db.get_session() as session:
        session.add(main.MonthPage(month="2025-07", url="https://t.me/p", path="p"))
        await session.commit()

    start_msg = types.Message.model_validate(
        {
            "message_id": 1,
            "date": 0,
            "chat": {"id": 1, "type": "private"},
            "from": {"id": 1, "is_bot": False, "first_name": "A"},
            "text": "/start",
        }
    )
    await handle_start(start_msg, db, bot)

    msg = types.Message.model_validate(
        {
            "message_id": 2,
            "date": 0,
            "chat": {"id": 1, "type": "private"},
            "from": {"id": 1, "is_bot": False, "first_name": "A"},
            "text": "/pages",
        }
    )

    await main.handle_pages(msg, db, bot)
    assert "2025-07" in bot.messages[-1][1]


@pytest.mark.asyncio
async def test_stats_pages(tmp_path: Path, monkeypatch):
    db = Database(str(tmp_path / "db.sqlite"))
    await db.init()
    bot = DummyBot("123:abc")

    prev_month = (date.today().replace(day=1) - timedelta(days=1)).strftime("%Y-%m")
    prev_weekend = main.next_weekend_start(date.today() - timedelta(days=7))

    cur_month = date.today().strftime("%Y-%m")
    next_month = main.next_month(cur_month)
    cur_weekend = main.next_weekend_start(date.today())
    next_weekend = main.next_weekend_start(cur_weekend + timedelta(days=1))

    async with db.get_session() as session:
        session.add(main.MonthPage(month=prev_month, url="u", path="mp_prev"))
        session.add(main.MonthPage(month=cur_month, url="u2", path="mp_cur"))
        session.add(main.MonthPage(month=next_month, url="u3", path="mp_next"))
        session.add(main.WeekendPage(start=prev_weekend.isoformat(), url="w1", path="wp_prev"))
        session.add(main.WeekendPage(start=cur_weekend.isoformat(), url="w2", path="wp_cur"))
        session.add(main.WeekendPage(start=next_weekend.isoformat(), url="w3", path="wp_next"))

        await session.commit()

    class DummyTG:
        def __init__(self, access_token=None):
            self.access_token = access_token

        def get_views(self, path, **_):

            views = {
                "mp_prev": {"views": 100},
                "mp_cur": {"views": 200},
                "mp_next": {"views": 300},
                "wp_prev": {"views": 10},
                "wp_cur": {"views": 20},
                "wp_next": {"views": 30},
            }
            return views[path]


    monkeypatch.setenv("TELEGRAPH_TOKEN", "t")
    monkeypatch.setattr(
        "main.Telegraph", lambda access_token=None, domain=None: DummyTG(access_token)
    )


    start_msg = types.Message.model_validate({
        "message_id": 1,
        "date": 0,
        "chat": {"id": 1, "type": "private"},
        "from": {"id": 1, "is_bot": False, "first_name": "A"},
        "text": "/start",
    })
    await handle_start(start_msg, db, bot)

    msg = types.Message.model_validate({
        "message_id": 2,
        "date": 0,
        "chat": {"id": 1, "type": "private"},
        "from": {"id": 1, "is_bot": False, "first_name": "A"},
        "text": "/stats",
    })
    await handle_stats(msg, db, bot)


    lines = bot.messages[-1][1].splitlines()
    assert any("100" in l for l in lines)  # previous month
    assert any("10" in l for l in lines)   # previous weekend
    assert any("20" in l for l in lines)   # current weekend
    assert any("300" in l for l in lines)  # future month



@pytest.mark.asyncio
async def test_stats_events(tmp_path: Path, monkeypatch):
    db = Database(str(tmp_path / "db.sqlite"))
    await db.init()
    bot = DummyBot("123:abc")

    prev_month_start = (date.today().replace(day=1) - timedelta(days=1)).replace(day=1)
    event_date = prev_month_start + timedelta(days=1)

    async with db.get_session() as session:
        session.add(
            Event(
                title="A",
                description="d",
                source_text="s",
                date=event_date.isoformat(),
                time="10:00",
                location_name="Hall",
                telegraph_url="http://a",
                telegraph_path="pa",
            )
        )
        session.add(
            Event(
                title="B",
                description="d",
                source_text="s",
                date=event_date.isoformat(),
                time="11:00",
                location_name="Hall",
                telegraph_url="http://b",
                telegraph_path="pb",
            )
        )
        await session.commit()

    class DummyTG:
        def __init__(self, access_token=None):
            pass

        def get_views(self, path, **_):
            return {"pa": {"views": 5}, "pb": {"views": 10}}[path]

    monkeypatch.setenv("TELEGRAPH_TOKEN", "t")

    monkeypatch.setattr(
        "main.Telegraph", lambda access_token=None, domain=None: DummyTG(access_token)
    )


    start_msg = types.Message.model_validate({
        "message_id": 1,
        "date": 0,
        "chat": {"id": 1, "type": "private"},
        "from": {"id": 1, "is_bot": False, "first_name": "A"},
        "text": "/start",
    })
    await handle_start(start_msg, db, bot)

    msg = types.Message.model_validate({
        "message_id": 2,
        "date": 0,
        "chat": {"id": 1, "type": "private"},
        "from": {"id": 1, "is_bot": False, "first_name": "A"},
        "text": "/stats events",
    })
    await handle_stats(msg, db, bot)

    lines = bot.messages[-1][1].splitlines()
    assert lines[0].startswith("http://b")
    assert "10" in lines[0]
    assert "5" in lines[1]


@pytest.mark.asyncio
async def test_build_month_page_content(tmp_path: Path, monkeypatch):
    db = Database(str(tmp_path / "db.sqlite"))
    await db.init()

    async with db.get_session() as session:
        session.add(
            Event(
                title="T",
                description="d",
                source_text="s",
                date="2025-07-16",
                time="18:00",
                location_name="Hall",
                is_free=True,
            )
        )
        await session.commit()

    class FakeDate(date):
        @classmethod
        def today(cls):
            return date(2025, 7, 10)

<<<<<<< HEAD
    class FakeDatetime(datetime):
        @classmethod
        def now(cls, tz=None):
            return datetime(2025, 7, 10, 12, 0, tzinfo=tz)

    monkeypatch.setattr(main, "date", FakeDate)
    monkeypatch.setattr(main, "datetime", FakeDatetime)
=======
    monkeypatch.setattr(main, "date", FakeDate)
>>>>>>> 5945d742

    title, content = await main.build_month_page_content(db, "2025-07")
    assert "июле 2025" in title
    assert "Полюбить Калининград Анонсы" in title
    assert any(n.get("tag") == "br" for n in content)


@pytest.mark.asyncio
async def test_build_weekend_page_content(tmp_path: Path):
    db = Database(str(tmp_path / "db.sqlite"))
    await db.init()

    saturday = main.next_weekend_start(date.today())
    async with db.get_session() as session:
        session.add(
            Event(
                title="W",
                description="d",
                source_text="s",
                date=saturday.isoformat(),
                time="18:00",
                location_name="Hall",
            )
        )
        await session.commit()

    title, content = await main.build_weekend_page_content(db, saturday.isoformat())
    assert "выходных" in title
    assert any(n.get("tag") == "h4" for n in content)
    intro = content[0]
    assert intro.get("tag") == "p"
    link = next(
        c
        for c in intro["children"]
        if isinstance(c, dict) and c.get("tag") == "a"
    )
    assert link.get("attrs", {}).get("href") == "https://t.me/kenigevents"
    assert str(saturday.day) in title

    cross = date(2025, 1, 31)
    async with db.get_session() as session:
        session.add(
            Event(
                title="C",
                description="d",
                source_text="s",
                date=cross.isoformat(),
                time="18:00",
                location_name="Hall",
            )
        )
        await session.commit()

    title2, _ = await main.build_weekend_page_content(db, cross.isoformat())
    assert "31 января" in title2 and "1 февраля" in title2


@pytest.mark.asyncio
async def test_weekend_nav_and_exhibitions(tmp_path: Path):
    db = Database(str(tmp_path / "db.sqlite"))
    await db.init()

    saturday = date(2025, 7, 12)
    next_sat = saturday + timedelta(days=7)
    async with db.get_session() as session:
        session.add(WeekendPage(start=saturday.isoformat(), url="u1", path="p1"))
        session.add(WeekendPage(start=next_sat.isoformat(), url="u2", path="p2"))
        session.add(MonthPage(month="2025-07", url="m1", path="mp1"))
        session.add(MonthPage(month="2025-08", url="m2", path="mp2"))
        session.add(
            Event(
                title="Expo",
                description="d",
                source_text="s",
                date=(saturday - timedelta(days=1)).isoformat(),
                end_date=(saturday + timedelta(days=10)).isoformat(),
                time="10:00",
                location_name="Hall",
                event_type="выставка",
            )
        )
        await session.commit()

    _, content = await main.build_weekend_page_content(db, saturday.isoformat())
    nav_blocks = [
        n
        for n in content
        if n.get("tag") == "h4"
        and any(
            isinstance(c, dict) and c.get("attrs", {}).get("href") == "u2"
            for c in n.get("children", [])
        )
    ]
    assert len(nav_blocks) == 2
    first_block_children = nav_blocks[0]["children"]
    assert not isinstance(first_block_children[0], dict)

    month_link_present = any(
        n.get("tag") == "h4"
        and any(
            isinstance(c, dict) and c.get("attrs", {}).get("href") == "m1"
            for c in n.get("children", [])
        )
        for n in content
    )
    assert month_link_present

    idx_exh = next(
        i
        for i, n in enumerate(content)
        if n.get("tag") == "h3" and "Постоянные" in "".join(n.get("children", []))
    )
    assert content[idx_exh - 1].get("tag") == "p"
    assert content[idx_exh - 2].get("tag") == "br"


@pytest.mark.asyncio
async def test_month_nav_and_exhibitions(tmp_path: Path):
    db = Database(str(tmp_path / "db.sqlite"))
    await db.init()

    async with db.get_session() as session:
        session.add(MonthPage(month="2025-07", url="m1", path="p1"))
        session.add(MonthPage(month="2025-08", url="m2", path="p2"))
        session.add(
            Event(
                title="Expo",
                description="d",
                source_text="s",
                date="2025-07-05",
                end_date="2025-07-20",
                time="10:00",
                location_name="Hall",
                event_type="выставка",
            )
        )
        await session.commit()

    _, content = await main.build_month_page_content(db, "2025-07")
    nav_blocks = [
        n
        for n in content
        if n.get("tag") == "h4"
        and any(
            isinstance(c, dict) and c.get("attrs", {}).get("href") == "m2"
            for c in n.get("children", [])
        )
    ]
    assert len(nav_blocks) == 2
    first_block_children = nav_blocks[0]["children"]
    assert not isinstance(first_block_children[0], dict)

    idx_exh = next(
        i
        for i, n in enumerate(content)
        if n.get("tag") == "h3" and "Постоянные" in "".join(n.get("children", []))
    )
    assert content[idx_exh - 1].get("tag") == "p"
    assert content[idx_exh - 2].get("tag") == "br"


@pytest.mark.asyncio
async def test_sync_weekend_page_first_creation_includes_nav(
    tmp_path: Path, monkeypatch
):
    db = Database(str(tmp_path / "db.sqlite"))
    await db.init()

    saturday = date(2025, 7, 12)
    next_sat = saturday + timedelta(days=7)
    updates: list[list[dict]] = []

    class DummyTG:
        def create_page(self, title, content):
            return {"url": "u1", "path": "p1"}

        def edit_page(self, path, title=None, content=None):
            updates.append(content)

    monkeypatch.setattr("main.get_telegraph_token", lambda: "t")
    monkeypatch.setattr(
        "main.Telegraph", lambda access_token=None, domain=None: DummyTG()
    )

    async with db.get_session() as session:
        session.add(WeekendPage(start=next_sat.isoformat(), url="u2", path="p2"))
        session.add(MonthPage(month="2025-07", url="m1", path="mp1"))
        session.add(MonthPage(month="2025-08", url="m2", path="mp2"))
        session.add(
            Event(
                title="Expo",
                description="d",
                source_text="s",
                date=(saturday - timedelta(days=1)).isoformat(),
                end_date=(saturday + timedelta(days=10)).isoformat(),
                time="10:00",
                location_name="Hall",
                event_type="выставка",
            )
        )
        await session.commit()

    await main.sync_weekend_page(db, saturday.isoformat())
    assert updates
    content = updates[0]
    found_weekend = any(
        isinstance(n, dict)
        and n.get("tag") == "h4"
        and any(
            isinstance(c, dict) and c.get("attrs", {}).get("href") == "u2"
            for c in n.get("children", [])
        )
        for n in content
    )
    found_exh = any(
        isinstance(n, dict)
        and n.get("tag") == "h3"
        and "Постоянные" in "".join(n.get("children", []))
        for n in content
    )
    assert found_weekend
    assert found_exh


@pytest.mark.asyncio
async def test_sync_weekend_page_updates_other_pages(tmp_path: Path, monkeypatch):
    db = Database(str(tmp_path / "db.sqlite"))
    await db.init()

    saturday = date(2025, 7, 12)
    next_sat = saturday + timedelta(days=7)

    edits: list[tuple[str, str]] = []

    class DummyTG:
        def create_page(self, title, content):
            edits.append(("create", "p1"))
            return {"url": "u1", "path": "p1"}

        def edit_page(self, path, title=None, content=None):
            edits.append(("edit", path))

    monkeypatch.setattr("main.get_telegraph_token", lambda: "t")
    monkeypatch.setattr(
        "main.Telegraph", lambda access_token=None, domain=None: DummyTG()
    )

    async with db.get_session() as session:
        session.add(WeekendPage(start=next_sat.isoformat(), url="u2", path="p2"))
        await session.commit()

    await main.sync_weekend_page(db, saturday.isoformat())

    assert ("edit", "p2") in edits


@pytest.mark.asyncio
async def test_missing_added_at(tmp_path: Path, monkeypatch):
    db = Database(str(tmp_path / "db.sqlite"))
    await db.init()

    async with db.get_session() as session:
        session.add(
            Event(
                title="T",
                description="d",
                source_text="s",
                date="2025-07-16",
                time="18:00",
                location_name="Hall",
                is_free=True,
                added_at=None,
            )
        )
        await session.commit()

    class FakeDate(date):
        @classmethod
        def today(cls):
            return date(2025, 7, 10)

<<<<<<< HEAD
    class FakeDatetime(datetime):
        @classmethod
        def now(cls, tz=None):
            return datetime(2025, 7, 10, 12, 0, tzinfo=tz)

    monkeypatch.setattr(main, "date", FakeDate)
    monkeypatch.setattr(main, "datetime", FakeDatetime)
=======
    monkeypatch.setattr(main, "date", FakeDate)
>>>>>>> 5945d742

    title, content = await main.build_month_page_content(db, "2025-07")
    assert any(n.get("tag") == "h4" for n in content)


@pytest.mark.asyncio
async def test_event_title_link(tmp_path: Path, monkeypatch):
    db = Database(str(tmp_path / "db.sqlite"))
    await db.init()

    async with db.get_session() as session:
        session.add(
            Event(
                title="Party",
                description="d",
                source_text="s",
                date="2025-07-16",
                time="18:00",
                location_name="Hall",
                source_post_url="https://t.me/chan/1",
                emoji="🎉",
            )
        )
        await session.commit()

    class FakeDate(date):
        @classmethod
        def today(cls):
            return date(2025, 7, 10)

<<<<<<< HEAD
    class FakeDatetime(datetime):
        @classmethod
        def now(cls, tz=None):
            return datetime(2025, 7, 10, 12, 0, tzinfo=tz)

    monkeypatch.setattr(main, "date", FakeDate)
    monkeypatch.setattr(main, "datetime", FakeDatetime)
=======
    monkeypatch.setattr(main, "date", FakeDate)
>>>>>>> 5945d742

    _, content = await main.build_month_page_content(db, FUTURE_DATE[:7])
    h4 = next(n for n in content if n.get("tag") == "h4")
    children = h4["children"]
    assert any(isinstance(c, dict) and c.get("tag") == "a" for c in children)
    anchor = next(c for c in children if isinstance(c, dict) and c.get("tag") == "a")
    assert anchor["attrs"]["href"] == "https://t.me/chan/1"
    assert anchor["children"] == ["Party"]


@pytest.mark.asyncio
async def test_emoji_not_duplicated(tmp_path: Path, monkeypatch):
    db = Database(str(tmp_path / "db.sqlite"))
    await db.init()

    async with db.get_session() as session:
        session.add(
            Event(
                title="🎉 Party",
                description="d",
                source_text="s",
                date="2025-07-16",
                time="18:00",
                location_name="Hall",
                emoji="🎉",
            )
        )
        await session.commit()

    class FakeDate(date):
        @classmethod
        def today(cls):
            return date(2025, 7, 10)

<<<<<<< HEAD
    class FakeDatetime(datetime):
        @classmethod
        def now(cls, tz=None):
            return datetime(2025, 7, 10, 12, 0, tzinfo=tz)

    monkeypatch.setattr(main, "date", FakeDate)
    monkeypatch.setattr(main, "datetime", FakeDatetime)
=======
    monkeypatch.setattr(main, "date", FakeDate)
>>>>>>> 5945d742

    _, content = await main.build_month_page_content(db, FUTURE_DATE[:7])
    h4 = next(n for n in content if n.get("tag") == "h4")
    text = "".join(
        c if isinstance(c, str) else "".join(c.get("children", []))
        for c in h4["children"]
    )
    assert text.count("🎉") == 1


@pytest.mark.asyncio
async def test_spacing_after_headers(tmp_path: Path):
    db = Database(str(tmp_path / "db.sqlite"))
    await db.init()

    async with db.get_session() as session:
        session.add(
            Event(
                title="Weekend",
                description="d",
                source_text="s",
                date=FUTURE_DATE,
                time="18:00",
                location_name="Hall",
            )
        )
        session.add(
            Event(
                title="Expo",
                description="d",
                source_text="s",
                date=date.today().isoformat(),
                time="20:00",
                location_name="Hall",
                end_date=(date.today() + timedelta(days=8)).isoformat(),
                event_type="выставка",
            )
        )
        await session.commit()

    _, content = await main.build_month_page_content(db, FUTURE_DATE[:7])
    idx = next(
        i
        for i, n in enumerate(content)
        if n.get("tag") == "h3" and str(date.fromisoformat(FUTURE_DATE).day) in "".join(n.get("children", []))
    )
    assert content[idx + 1].get("tag") == "br"
    exh_idx = next(
        i
        for i, n in enumerate(content)
        if n.get("tag") == "h3" and "Постоянные" in "".join(n.get("children", []))
    )
    assert content[exh_idx + 1].get("tag") == "br"


@pytest.mark.asyncio
async def test_event_spacing(tmp_path: Path):
    db = Database(str(tmp_path / "db.sqlite"))
    await db.init()

    async with db.get_session() as session:
        session.add(
            Event(
                title="One",
                description="d",
                source_text="s",
                date=FUTURE_DATE,
                time="18:00",
                location_name="Hall",
            )
        )
        session.add(
            Event(
                title="Two",
                description="d",
                source_text="s",
                date=FUTURE_DATE,
                time="19:00",
                location_name="Hall",
            )
        )
        await session.commit()

    _, content = await main.build_month_page_content(db, FUTURE_DATE[:7])
    indices = [i for i, n in enumerate(content) if n.get("tag") == "h4"]
    assert content[indices[0] + 1].get("tag") == "p"


def test_registration_link_formatting():
    e = Event(
        title="T",
        description="d",
        source_text="s",
        date="2025-07-10",
        time="18:00",
        location_name="Hall",
        is_free=True,
        ticket_link="https://reg",
    )
    md = main.format_event_md(e)
    assert "Бесплатно [по регистрации](https://reg)" in md


def test_format_event_no_city_dup():
    e = Event(
        title="T",
        description="d",
        source_text="s",
        date="2025-07-10",
        time="18:00",
        location_name="Hall",
        location_address="Addr, Калининград",
        city="Калининград",
    )
    md = main.format_event_md(e)
    assert md.count("Калининград") == 1


def test_pushkin_card_formatting():
    e = Event(
        title="T",
        description="d",
        source_text="s",
        date="2025-07-10",
        time="18:00",
        location_name="Hall",
        ticket_link="https://reg",
        pushkin_card=True,
    )
    md = main.format_event_md(e)
    lines = md.split("\n")
    assert "\u2705 Пушкинская карта" in lines
    # next line should mention tickets or registration
    assert any("Билеты" in l or "регистра" in l for l in lines[lines.index("\u2705 Пушкинская карта") + 1:])


@pytest.mark.asyncio
async def test_date_range_parsing(tmp_path: Path, monkeypatch):
    db = Database(str(tmp_path / "db.sqlite"))
    await db.init()
    bot = DummyBot("123:abc")

    async def fake_parse(text: str) -> list[dict]:
        return [
            {
                "title": "Expo",
                "short_description": "desc",
                "date": "2025-07-01..2025-07-17",
                "time": "18:00",
                "location_name": "Hall",
                "event_type": "выставка",
            }
        ]

    async def fake_create(title, text, source, html_text=None, media=None, ics_url=None, db=None):
        return "url", "p"

    monkeypatch.setattr("main.parse_event_via_4o", fake_parse)
    monkeypatch.setattr("main.create_source_page", fake_create)

    async def fake_sync(*args, **kwargs):
        return None

    monkeypatch.setattr("main.sync_month_page", fake_sync)

    msg = types.Message.model_validate(
        {
            "message_id": 1,
            "date": 0,
            "chat": {"id": 1, "type": "private"},
            "from": {"id": 1, "is_bot": False, "first_name": "A"},
            "text": "/addevent any",
        }
    )

    await handle_add_event(msg, db, bot)

    async with db.get_session() as session:
        ev = (await session.execute(select(Event))).scalars().first()

    assert ev.date == "2025-07-01"
    assert ev.end_date == "2025-07-17"


def test_md_to_html_sanitizes():
    md = "# T\nline\n<tg-emoji emoji-id='1'>R</tg-emoji>"
    html = main.md_to_html(md)
    assert "<h1>" not in html
    assert "tg-emoji" not in html
    assert "<h3>" in html
    assert "<br" in html


@pytest.mark.asyncio
async def test_sync_month_page_error(tmp_path: Path, monkeypatch):
    db = Database(str(tmp_path / "db.sqlite"))
    await db.init()

    async with db.get_session() as session:
        session.add(
            Event(
                title="Party",
                description="desc",
                source_text="t",
                date="2025-07-16",
                time="18:00",
                location_name="Club",
            )
        )
        session.add(main.MonthPage(month="2025-07", url="u", path="p"))
        await session.commit()

    class DummyTG:
        def edit_page(self, *args, **kwargs):
            raise Exception("fail")

    monkeypatch.setattr("main.get_telegraph_token", lambda: "t")
    monkeypatch.setattr(
        "main.Telegraph", lambda access_token=None, domain=None: DummyTG()
    )

    # Should not raise
    await main.sync_month_page(db, "2025-07")


@pytest.mark.asyncio
async def test_sync_month_page_split(tmp_path: Path, monkeypatch):
    db = Database(str(tmp_path / "db.sqlite"))
    await db.init()

    async with db.get_session() as session:
        for day in range(1, 4):
            session.add(
                Event(
                    title=f"E{day}",
                    description="d",
                    source_text="s",
                    date=f"2025-07-{day:02d}",
                    time="10:00",
                    location_name="L",
                )
            )
        await session.commit()

    calls = {"created": []}

    class DummyTG:
        def __init__(self, access_token=None):
            pass

        def create_page(self, title, content=None, **_):
            calls["created"].append(json_dumps(content))
            idx = len(calls["created"])
            return {"url": f"u{idx}", "path": f"p{idx}"}

        def edit_page(self, path, title=None, content=None):
            pass

    monkeypatch.setattr("main.get_telegraph_token", lambda: "t")
    monkeypatch.setattr("main.Telegraph", lambda access_token=None, domain=None: DummyTG())
    monkeypatch.setattr("main.TELEGRAPH_PAGE_LIMIT", 10)

    await main.sync_month_page(db, "2025-07")

    async with db.get_session() as session:
        page = await session.get(MonthPage, "2025-07")
    assert page.url2 is not None
    assert len(calls["created"]) == 2


@pytest.mark.asyncio
async def test_sync_month_page_split_on_error(tmp_path: Path, monkeypatch):
    db = Database(str(tmp_path / "db.sqlite"))
    await db.init()

    async with db.get_session() as session:
        for day in range(1, 4):
            session.add(
                Event(
                    title=f"E{day}",
                    description="d",
                    source_text="s",
                    date=f"2025-07-{day:02d}",
                    time="10:00",
                    location_name="L",
                )
            )
        session.add(MonthPage(month="2025-07", url="u1", path="p1"))
        await session.commit()

    calls = {"created": [], "edited": 0}

    class DummyTG:
        def __init__(self, access_token=None):
            pass

        def create_page(self, title, content=None, **_):
            calls["created"].append(json_dumps(content))
            idx = len(calls["created"]) + 1
            return {"url": f"u{idx}", "path": f"p{idx}"}

        def edit_page(self, path, title=None, content=None):
            calls["edited"] += 1
            if path == "p1" and calls["edited"] == 1:
                raise TelegraphException("CONTENT_TOO_BIG")

    monkeypatch.setattr("main.get_telegraph_token", lambda: "t")
    monkeypatch.setattr("main.Telegraph", lambda access_token=None, domain=None: DummyTG())

    await main.sync_month_page(db, "2025-07")

    async with db.get_session() as session:
        page = await session.get(MonthPage, "2025-07")
    assert page.url == "u1"
    assert page.url2 is not None
    assert len(calls["created"]) == 1


@pytest.mark.asyncio
<<<<<<< HEAD
=======

>>>>>>> 5945d742
async def test_current_month_omits_past_events(tmp_path: Path, monkeypatch):
    db = Database(str(tmp_path / "db.sqlite"))
    await db.init()

    async with db.get_session() as session:
        session.add(
            Event(
                title="Past",
                description="d",
                source_text="s",
                date="2025-07-10",
                time="10:00",
                location_name="Hall",
            )
        )
        session.add(
            Event(
                title="Future",
                description="d",
                source_text="s",
                date="2025-07-20",
                time="10:00",
                location_name="Hall",
            )
        )
        await session.commit()

    class FakeDate(date):
        @classmethod
        def today(cls):
            return date(2025, 7, 15)

<<<<<<< HEAD
    class FakeDatetime(datetime):
        @classmethod
        def now(cls, tz=None):
            return datetime(2025, 7, 15, 12, 0, tzinfo=tz)

    monkeypatch.setattr(main, "date", FakeDate)
    monkeypatch.setattr(main, "datetime", FakeDatetime)
=======
    monkeypatch.setattr(main, "date", FakeDate)
>>>>>>> 5945d742

    _, content = await main.build_month_page_content(db, "2025-07")
    titles = [
        c
        for n in content
        if n.get("tag") == "h4"
        for c in n.get("children", [])
        if isinstance(c, str)
    ]
    assert any("Future" in t for t in titles)
    assert not any("Past" in t for t in titles)


@pytest.mark.asyncio
<<<<<<< HEAD
=======

>>>>>>> 5945d742
async def test_month_page_split_filters_past_events(tmp_path: Path, monkeypatch):
    db = Database(str(tmp_path / "db.sqlite"))
    await db.init()

    async with db.get_session() as session:
        for day in range(5, 8):
            session.add(
                Event(
                    title=f"P{day}",
                    description="d",
                    source_text="s",
                    date=f"2025-07-{day:02d}",
                    time="10:00",
                    location_name="L",
                )
            )
        for day in range(19, 23):
            session.add(
                Event(
                    title=f"F{day}",
                    description="d",
                    source_text="s",
                    date=f"2025-07-{day:02d}",
                    time="10:00",
                    location_name="L",
                )
            )
        await session.commit()

    class FakeDate(date):
        @classmethod
        def today(cls):
            return date(2025, 7, 19)

<<<<<<< HEAD
    class FakeDatetime(datetime):
        @classmethod
        def now(cls, tz=None):
            return datetime(2025, 7, 19, 12, 0, tzinfo=tz)

=======
>>>>>>> 5945d742
    created: list[list] = []

    class DummyTG:
        def __init__(self, access_token=None):
            pass

        def create_page(self, title, content=None, **_):
            created.append(content)
            idx = len(created)
            return {"url": f"u{idx}", "path": f"p{idx}"}

        def edit_page(self, path, title=None, content=None):
            created.append(content)

    monkeypatch.setattr(main, "date", FakeDate)
<<<<<<< HEAD
    monkeypatch.setattr(main, "datetime", FakeDatetime)
=======
>>>>>>> 5945d742
    monkeypatch.setattr(main, "get_telegraph_token", lambda: "t")
    monkeypatch.setattr(
        "main.Telegraph", lambda access_token=None, domain=None: DummyTG()
    )
    monkeypatch.setattr(main, "TELEGRAPH_PAGE_LIMIT", 10)

    await main.sync_month_page(db, "2025-07")

    assert len(created) == 2
    titles = [
        c
        for n in created[0]
        if n.get("tag") == "h4"
        for c in n.get("children", [])
        if isinstance(c, str)
    ]
    assert not any(t.startswith("P") for t in titles)


@pytest.mark.asyncio
<<<<<<< HEAD
=======

>>>>>>> 5945d742
async def test_update_source_page_uses_content(monkeypatch):
    events = {}

    class DummyTG:
        def get_page(self, path, return_html=True):
            return {"content": "<p>old</p>"}

        def edit_page(self, path, title, html_content):
            events["html"] = html_content

    monkeypatch.setattr("main.get_telegraph_token", lambda: "t")
    monkeypatch.setattr(
        "main.Telegraph", lambda access_token=None, domain=None: DummyTG()
    )

    await main.update_source_page("path", "Title", "new")
    html = events.get("html", "")
    assert "<p>old</p>" in html
    assert "new" in html
    assert main.CONTENT_SEPARATOR in html


@pytest.mark.asyncio
async def test_update_source_page_footer(monkeypatch):
    edited = {}

    class DummyTG:
        def get_page(self, path, return_html=True):
            return {"content": "<p>old</p>"}

        def edit_page(self, path, title, html_content):
            edited["html"] = html_content

    monkeypatch.setattr("main.get_telegraph_token", lambda: "t")
    monkeypatch.setattr(
        "main.Telegraph", lambda access_token=None, domain=None: DummyTG()
    )

    await main.update_source_page("p", "T", "text")
    html = edited.get("html", "")
    assert "Полюбить Калининград Анонсы" in html
    assert "&nbsp;" in html


@pytest.mark.asyncio
async def test_update_source_page_normalizes_hashtags(monkeypatch):
    class DummyTG:
        def get_page(self, path, return_html=True):
            return {"content": ""}

        def edit_page(self, path, title, html_content):
            assert "#1_августа" not in html_content
            assert "1 августа" in html_content

    monkeypatch.setattr("main.get_telegraph_token", lambda: "t")
    monkeypatch.setattr(
        "main.Telegraph", lambda access_token=None, domain=None: DummyTG()
    )

    await main.update_source_page("p", "T", "#1_августа event")


def test_apply_ics_link_insert_and_remove():
    html = "<p><strong>T</strong></p><p></p><p>body</p>"
    added = main.apply_ics_link(html, "http://x")
    assert "Добавить в календарь" in added
    removed = main.apply_ics_link(added, None)
    assert "Добавить в календарь" not in removed


@pytest.mark.asyncio
async def test_update_source_page_ics(monkeypatch):
    edited = {}

    class DummyTG:
        def get_page(self, path, return_html=True):
            return {"content": "<p>T</p><p></p><p>body</p>"}

        def edit_page(self, path, title, html_content):
            edited["html"] = html_content

    monkeypatch.setattr("main.get_telegraph_token", lambda: "t")
    monkeypatch.setattr(
        "main.Telegraph", lambda access_token=None, domain=None: DummyTG()
    )

    await main.update_source_page_ics("p", "T", "http://x")
    assert "Добавить в календарь" in edited.get("html", "")
    await main.update_source_page_ics("p", "T", None)
    assert "Добавить в календарь" not in edited.get("html", "")


@pytest.mark.asyncio
async def test_create_source_page_adds_nav(tmp_path: Path, monkeypatch):
    captured = {}

    class DummyTG:
        def create_page(self, title, html_content=None, **_):
            captured["html"] = html_content
            return {"url": "https://telegra.ph/test", "path": "p"}

    monkeypatch.setenv("TELEGRAPH_TOKEN", "t")
    monkeypatch.setattr(
        "main.Telegraph", lambda access_token=None, domain=None: DummyTG()
    )

    db = Database(str(tmp_path / "db.sqlite"))
    await db.init()
    async with db.get_session() as session:
        session.add(MonthPage(month="2025-07", url="u1", path="p1"))
        session.add(MonthPage(month="2025-08", url="u2", path="p2"))
        await session.commit()

    res = await main.create_source_page("T", "text", None, db=db)
    assert "u1" in captured.get("html", "")
    assert res[0] == "https://telegra.ph/test"


@pytest.mark.asyncio
async def test_create_source_page_footer(monkeypatch):
    captured = {}

    class DummyTG:
        def create_page(self, title, html_content=None, **_):
            captured["html"] = html_content
            return {"url": "https://telegra.ph/test", "path": "p"}

    monkeypatch.setenv("TELEGRAPH_TOKEN", "t")
    monkeypatch.setattr(
        "main.Telegraph", lambda access_token=None, domain=None: DummyTG()
    )

    await main.create_source_page("T", "text", None)
    html = captured.get("html", "")
    assert "Полюбить Калининград Анонсы" in html
    assert "&nbsp;" in html


@pytest.mark.asyncio
async def test_nav_limits_past(tmp_path: Path):
    db = Database(str(tmp_path / "db.sqlite"))
    await db.init()

    today = date.today()
    async with db.get_session() as session:
        session.add(
            Event(
                title="T",
                description="d",
                source_text="t",
                date=today.isoformat(),
                time="10:00",
                location_name="Hall",
            )
        )
        await session.commit()

    text, markup = await main.build_events_message(db, today, timezone.utc)
    row = markup.inline_keyboard[-1]
    assert len(row) == 1
    assert row[0].text == "\u25b6"


@pytest.mark.asyncio
async def test_nav_future_has_prev(tmp_path: Path):
    db = Database(str(tmp_path / "db.sqlite"))
    await db.init()

    today = date.today()
    future = today + timedelta(days=1)
    async with db.get_session() as session:
        session.add(
            Event(
                title="T",
                description="d",
                source_text="t",
                date=future.isoformat(),
                time="10:00",
                location_name="Hall",
            )
        )
        await session.commit()

    text, markup = await main.build_events_message(db, future, timezone.utc)
    row = markup.inline_keyboard[-1]
    assert len(row) == 2
    assert row[0].text == "\u25c0"
    assert row[1].text == "\u25b6"


@pytest.mark.asyncio
async def test_delete_event_updates_month(tmp_path: Path, monkeypatch):
    db = Database(str(tmp_path / "db.sqlite"))
    await db.init()
    bot = DummyBot("123:abc")

    async def fake_create(title, text, source, html_text=None, media=None, ics_url=None, db=None):
        return "url", "p"

    called = {}

    async def fake_sync(db_obj, month):
        called["month"] = month

    monkeypatch.setattr("main.create_source_page", fake_create)
    monkeypatch.setattr("main.sync_month_page", fake_sync)

    add_msg = types.Message.model_validate(
        {
            "message_id": 1,
            "date": 0,
            "chat": {"id": 1, "type": "private"},
            "from": {"id": 1, "is_bot": False, "first_name": "A"},
            "text": "/addevent_raw Party|2025-07-16|18:00|Club",
        }
    )

    await handle_add_event_raw(add_msg, db, bot)

    async with db.get_session() as session:
        event = (await session.execute(select(Event))).scalars().first()

    cb = types.CallbackQuery.model_validate(
        {
            "id": "c1",
            "from": {"id": 1, "is_bot": False, "first_name": "A"},
            "chat_instance": "1",
            "data": f"del:{event.id}:{event.date}",
            "message": {
                "message_id": 2,
                "date": 0,
                "chat": {"id": 1, "type": "private"},
            },
        }
    ).as_(bot)
    object.__setattr__(cb.message, "_bot", bot)

    async def dummy_edit(*args, **kwargs):
        return None

    object.__setattr__(cb.message, "edit_text", dummy_edit)

    async def dummy_answer(*args, **kwargs):
        return None

    object.__setattr__(cb, "answer", dummy_answer)

    await process_request(cb, db, bot)

    assert called.get("month") == "2025-07"


@pytest.mark.asyncio
async def test_title_duplicate_update(tmp_path: Path, monkeypatch):
    db = Database(str(tmp_path / "db.sqlite"))
    await db.init()
    bot = DummyBot("123:abc")

    async def fake_create(title, text, source, html_text=None, media=None, ics_url=None, db=None):
        return "url", "p"

    monkeypatch.setattr("main.create_source_page", fake_create)

    msg1 = types.Message.model_validate(
        {
            "message_id": 1,
            "date": 0,
            "chat": {"id": 1, "type": "private"},
            "from": {"id": 1, "is_bot": False, "first_name": "M"},
            "text": "/addevent_raw Movie|2025-07-16|20:00|Hall",
        }
    )
    await handle_add_event_raw(msg1, db, bot)

    msg2 = types.Message.model_validate(
        {
            "message_id": 2,
            "date": 0,
            "chat": {"id": 1, "type": "private"},
            "from": {"id": 1, "is_bot": False, "first_name": "M"},
            "text": "/addevent_raw Movie|2025-07-16|20:00|Another",
        }
    )
    await handle_add_event_raw(msg2, db, bot)

    async with db.get_session() as session:
        events = (await session.execute(select(Event))).scalars().all()

    assert len(events) == 1
    assert events[0].location_name == "Another"


@pytest.mark.asyncio
async def test_llm_duplicate_check(tmp_path: Path, monkeypatch):
    db = Database(str(tmp_path / "db.sqlite"))
    await db.init()
    bot = DummyBot("123:abc")

    async def fake_create(title, text, source, html_text=None, media=None, ics_url=None, db=None):
        return "url", "p"

    called = {"cnt": 0}

    async def fake_check(ev, new):
        called["cnt"] += 1
        return True, "", ""

    monkeypatch.setattr("main.create_source_page", fake_create)
    monkeypatch.setattr("main.check_duplicate_via_4o", fake_check)

    msg1 = types.Message.model_validate(
        {
            "message_id": 1,
            "date": 0,
            "chat": {"id": 1, "type": "private"},
            "from": {"id": 1, "is_bot": False, "first_name": "M"},
            "text": "/addevent_raw Movie|2025-07-16|20:00|Hall",
        }
    )
    await handle_add_event_raw(msg1, db, bot)

    msg2 = types.Message.model_validate(
        {
            "message_id": 2,
            "date": 0,
            "chat": {"id": 1, "type": "private"},
            "from": {"id": 1, "is_bot": False, "first_name": "M"},
            "text": "/addevent_raw Premiere Movie|2025-07-16|20:00|Other",
        }
    )
    await handle_add_event_raw(msg2, db, bot)

    async with db.get_session() as session:
        events = (await session.execute(select(Event))).scalars().all()

    assert len(events) == 1
    assert called["cnt"] == 1


@pytest.mark.asyncio
async def test_extract_ticket_link(tmp_path: Path, monkeypatch):
    db = Database(str(tmp_path / "db.sqlite"))
    await db.init()
    bot = DummyBot("123:abc")

    async def fake_parse(text: str) -> list[dict]:
        return [
            {
                "title": "T",
                "short_description": "d",
                "date": FUTURE_DATE,
                "time": "18:00",
                "location_name": "Hall",
                "ticket_link": None,
                "event_type": "встреча",
                "emoji": None,
                "is_free": True,
            }
        ]

    async def fake_create(title, text, source, html_text=None, media=None, ics_url=None, db=None):
        return "url", "p"

    monkeypatch.setattr("main.parse_event_via_4o", fake_parse)
    monkeypatch.setattr("main.create_source_page", fake_create)

    html = "Регистрация <a href='https://reg'>по ссылке</a>"
    results = await main.add_events_from_text(db, "text", None, html, None)
    ev = results[0][0]
    assert ev.ticket_link == "https://reg"


@pytest.mark.asyncio
async def test_extract_ticket_link_near_word(tmp_path: Path, monkeypatch):
    db = Database(str(tmp_path / "db.sqlite"))
    await db.init()
    bot = DummyBot("123:abc")

    async def fake_parse(text: str) -> list[dict]:
        return [
            {
                "title": "T",
                "short_description": "d",
                "date": FUTURE_DATE,
                "time": "18:00",
                "location_name": "Hall",
                "ticket_link": None,
                "event_type": "встреча",
                "emoji": None,
                "is_free": True,
            }
        ]

    async def fake_create(title, text, source, html_text=None, media=None, ics_url=None, db=None):
        return "url", "p"

    monkeypatch.setattr("main.parse_event_via_4o", fake_parse)
    monkeypatch.setattr("main.create_source_page", fake_create)

    html = "Чтобы поучаствовать, нужна регистрация. <a href='https://reg2'>Жми</a>"
    results = await main.add_events_from_text(db, "text", None, html, None)
    ev = results[0][0]
    assert ev.ticket_link == "https://reg2"


@pytest.mark.asyncio
async def test_ticket_link_overrides_invalid(tmp_path: Path, monkeypatch):
    db = Database(str(tmp_path / "db.sqlite"))
    await db.init()
    bot = DummyBot("123:abc")

    async def fake_parse(text: str) -> list[dict]:
        return [
            {
                "title": "T",
                "short_description": "d",
                "date": FUTURE_DATE,
                "time": "18:00",
                "location_name": "Hall",
                "ticket_link": "Регистрация по ссылке",
                "event_type": "встреча",
                "emoji": None,
                "is_free": True,
            }
        ]

    async def fake_create(title, text, source, html_text=None, media=None, ics_url=None, db=None):
        return "url", "p"

    monkeypatch.setattr("main.parse_event_via_4o", fake_parse)
    monkeypatch.setattr("main.create_source_page", fake_create)

    html = "Регистрация <a href='https://real'>по ссылке</a>"
    results = await main.add_events_from_text(db, "text", None, html, None)
    ev = results[0][0]
    assert ev.ticket_link == "https://real"


@pytest.mark.asyncio
async def test_multiple_ticket_links(tmp_path: Path, monkeypatch):
    db = Database(str(tmp_path / "db.sqlite"))
    await db.init()
    bot = DummyBot("123:abc")

    async def fake_parse(text: str) -> list[dict]:
        return [
            {
                "title": "A",
                "short_description": "d1",
                "date": FUTURE_DATE,
                "time": "18:00",
                "location_name": "Hall",
                "ticket_link": None,
                "event_type": "концерт",
                "emoji": None,
                "is_free": True,
            },
            {
                "title": "B",
                "short_description": "d2",
                "date": FUTURE_DATE,
                "time": "19:00",
                "location_name": "Hall",
                "ticket_link": None,
                "event_type": "концерт",
                "emoji": None,
                "is_free": True,
            },
        ]

    async def fake_create(title, text, source, html_text=None, media=None, ics_url=None, db=None):
        return "url", "p"

    monkeypatch.setattr("main.parse_event_via_4o", fake_parse)
    monkeypatch.setattr("main.create_source_page", fake_create)

    html = (
        "Билеты <a href='https://l1'>купить</a>" 
        " и ещё один концерт. Билеты <a href='https://l2'>здесь</a>"
    )

    results = await main.add_events_from_text(db, "text", None, html, None)
    assert results[0][0].ticket_link == "https://l1"
    assert results[1][0].ticket_link == "https://l2"


@pytest.mark.asyncio
async def test_add_event_strips_city_from_address(tmp_path: Path, monkeypatch):
    db = Database(str(tmp_path / "db.sqlite"))
    await db.init()

    async def fake_parse(text: str) -> list[dict]:
        return [
            {
                "title": "Show",
                "short_description": "d",
                "date": FUTURE_DATE,
                "time": "18:00",
                "location_name": "Hall",
                "location_address": "Addr, Калининград",
                "city": "Калининград",
            }
        ]

    async def fake_create(*args, db=None, **kwargs):
        return "u", "p"

    monkeypatch.setattr("main.parse_event_via_4o", fake_parse)
    monkeypatch.setattr("main.create_source_page", fake_create)

    results = await main.add_events_from_text(db, "t", None, None, None)
    ev = results[0][0]
    assert ev.location_address == "Addr"
    md = main.format_event_md(ev)
    assert md.count("Калининград") == 1


@pytest.mark.asyncio
async def test_festival_expands_dates(tmp_path: Path, monkeypatch):
    db = Database(str(tmp_path / "db.sqlite"))
    await db.init()

    async def fake_parse(text: str) -> list[dict]:
        return [
            {
                "title": "Jazz",
                "short_description": "desc",
                "date": "2025-08-01..2025-08-03",
                "time": "18:00",
                "location_name": "Park",
                "event_type": "концерт",
            }
        ]

    monkeypatch.setattr("main.parse_event_via_4o", fake_parse)

    async def fake_create(*args, db=None, **kwargs):
        return "u", "p"

    monkeypatch.setattr("main.create_source_page", fake_create)

    results = await main.add_events_from_text(db, "text", None, None, None)
    assert len(results) == 3
    async with db.get_session() as session:
        dates = sorted(
            (await session.execute(select(Event))).scalars(), key=lambda e: e.date
        )
        assert [e.date for e in dates] == ["2025-08-01", "2025-08-02", "2025-08-03"]


@pytest.mark.asyncio
async def test_exhibition_future_not_listed(tmp_path: Path):
    db = Database(str(tmp_path / "db.sqlite"))
    await db.init()

    future_start = (date.today() + timedelta(days=10)).isoformat()
    future_end = (date.today() + timedelta(days=20)).isoformat()
    async with db.get_session() as session:
        session.add(
            Event(
                title="Expo",
                description="d",
                source_text="s",
                date=future_start,
                end_date=future_end,
                time="10:00",
                location_name="Hall",
                event_type="выставка",
            )
        )
        await session.commit()

    _, content = await main.build_month_page_content(db, future_start[:7])
    found_in_exh = False
    exh_section = False
    for n in content:
        if n.get("tag") == "h3" and "Постоянные" in "".join(n.get("children", [])):
            exh_section = True
        elif exh_section and isinstance(n, dict) and n.get("tag") == "h4":
            if any("Expo" in str(c) for c in n.get("children", [])):
                found_in_exh = True
    assert not found_in_exh


@pytest.mark.asyncio
async def test_past_exhibition_not_listed_in_events(tmp_path: Path):
    db = Database(str(tmp_path / "db.sqlite"))
    await db.init()

    past_start = (date.today() - timedelta(days=6)).isoformat()
    future_end = (date.today() + timedelta(days=6)).isoformat()
    async with db.get_session() as session:
        session.add(
            Event(
                title="PastExpo",
                description="d",
                source_text="s",
                date=past_start,
                end_date=future_end,
                time="10:00",
                location_name="Hall",
                event_type="выставка",
            )
        )
        await session.commit()

    _, content = await main.build_month_page_content(db, past_start[:7])
    before_exh = True
    found = False
    for n in content:
        if n.get("tag") == "h3" and "Постоянные" in "".join(n.get("children", [])):
            before_exh = False
        if before_exh and isinstance(n, dict) and n.get("tag") == "h4":
            if any("PastExpo" in str(c) for c in n.get("children", [])):
                found = True
    assert not found


@pytest.mark.asyncio
async def test_exhibition_auto_year_end(tmp_path: Path, monkeypatch):
    db = Database(str(tmp_path / "db.sqlite"))
    await db.init()

    async def fake_parse(text: str) -> list[dict]:
        return [
            {
                "title": "AutoExpo",
                "short_description": "d",
                "location_name": "Hall",
                "event_type": "выставка",
            }
        ]

    async def fake_create(*args, db=None, **kwargs):
        return "u", "p"

    monkeypatch.setattr("main.parse_event_via_4o", fake_parse)
    monkeypatch.setattr("main.create_source_page", fake_create)

    results = await main.add_events_from_text(db, "text", None, None, None)
    assert results
    ev = results[0][0]
    today = date.today()
    assert ev.date == today.isoformat()
    assert ev.end_date == date(today.year, 12, 31).isoformat()

    _, content = await main.build_month_page_content(db, today.strftime("%Y-%m"))
    found = False
    exh_section = False
    for n in content:
        if n.get("tag") == "h3" and "Постоянные" in "".join(n.get("children", [])):
            exh_section = True
        elif exh_section and isinstance(n, dict) and n.get("tag") == "h4":
            if any("AutoExpo" in str(c) for c in n.get("children", [])):
                found = True
    assert found


@pytest.mark.asyncio
async def test_month_links_future(tmp_path: Path, monkeypatch):
    db = Database(str(tmp_path / "db.sqlite"))
    await db.init()

    async with db.get_session() as session:
        session.add(MonthPage(month="2025-07", url="u1", path="p1"))
        session.add(MonthPage(month="2025-08", url="u2", path="p2"))
        session.add(MonthPage(month="2025-09", url="u3", path="p3"))
        await session.commit()

    class FakeDate(date):
        @classmethod
        def today(cls):
            return date(2025, 7, 15)

    class FakeDatetime(datetime):
        @classmethod
        def now(cls, tz=None):
            return datetime(2025, 7, 15, 12, 0, tzinfo=tz)

    monkeypatch.setattr(main, "date", FakeDate)
    monkeypatch.setattr(main, "datetime", FakeDatetime)
    title, content = await main.build_month_page_content(db, "2025-07")
    found = False
    for n in content:
        if (
            isinstance(n, dict)
            and n.get("tag") == "h4"
            and any("август" in str(c) for c in n.get("children", []))
        ):
            found = True
    assert found


@pytest.mark.asyncio
async def test_build_daily_posts(tmp_path: Path):
    db = Database(str(tmp_path / "db.sqlite"))
    await db.init()

    today = date.today()
    start = main.next_weekend_start(today)
    async with db.get_session() as session:
        session.add(
            Event(
                title="T",
                description="d",
                source_text="s",
                date=today.isoformat(),
                time="18:00",
                location_name="Hall",
            )
        )
        session.add(
            Event(
                title="S",
                description="d2",
                source_text="s2",
                date=today.isoformat(),
                time="19:00",
                location_name="Hall",
                silent=True,
            )
        )
        session.add(
            Event(
                title="W",
                description="weekend",
                source_text="s3",
                date=start.isoformat(),
                time="12:00",
                location_name="Hall",
                added_at=datetime.utcnow(),
            )
        )
        session.add(MonthPage(month=today.strftime("%Y-%m"), url="m1", path="p1"))
        session.add(
            MonthPage(
                month=main.next_month(today.strftime("%Y-%m")), url="m2", path="p2"
            )
        )
        session.add(WeekendPage(start=start.isoformat(), url="w", path="wp"))
        await session.commit()

    posts = await main.build_daily_posts(db, timezone.utc)
    assert posts
    text, markup = posts[0]
    assert "АНОНС" in text
    assert markup.inline_keyboard[0]
    assert text.count("\U0001f449") == 2
    first_btn = markup.inline_keyboard[0][0].text
    assert first_btn.startswith("(+1)")


@pytest.mark.asyncio
async def test_build_daily_posts_tomorrow(tmp_path: Path):
    db = Database(str(tmp_path / "db.sqlite"))
    await db.init()

    today = date.today()
    tomorrow = today + timedelta(days=1)
    async with db.get_session() as session:
        session.add(
            Event(
                title="T",
                description="d",
                source_text="s",
                date=tomorrow.isoformat(),
                time="18:00",
                location_name="Hall",
            )
        )
        await session.commit()

    now = datetime.now(timezone.utc) + timedelta(days=1)
    posts = await main.build_daily_posts(db, timezone.utc, now)
    assert posts and tomorrow.strftime("%d") in posts[0][0]



@pytest.mark.asyncio
async def test_daily_weekend_date_link(tmp_path: Path):
    db = Database(str(tmp_path / "db.sqlite"))
    await db.init()

    today = date.today()
    saturday = main.next_weekend_start(today)
    async with db.get_session() as session:
        session.add(
            Event(
                title="W",
                description="weekend",
                source_text="s",
                date=saturday.isoformat(),
                time="12:00",
                location_name="Hall",
                added_at=datetime.utcnow(),
            )
        )
        session.add(WeekendPage(start=saturday.isoformat(), url="w", path="wp"))
        await session.commit()

    posts = await main.build_daily_posts(db, timezone.utc)
    text = posts[0][0]
    assert f'<a href="w">' in text



@pytest.mark.asyncio
async def test_send_daily_preview_disabled(tmp_path: Path):
    db = Database(str(tmp_path / "db.sqlite"))
    await db.init()
    bot = DummyBot("123:abc")

    async with db.get_session() as session:
        session.add(
            main.Channel(channel_id=1, title="ch", is_admin=True, daily_time="08:00")
        )
        session.add(
            Event(
                title="T",
                description="d",
                source_text="s",
                date=date.today().isoformat(),
                time="18:00",
                location_name="Hall",
            )
        )
        await session.commit()

    await main.send_daily_announcement(db, bot, 1, timezone.utc)
    assert bot.messages
    assert bot.messages[-1][2].get("disable_web_page_preview") is True
    async with db.get_session() as session:
        ch = await session.get(main.Channel, 1)
    assert ch.last_daily == date.today().isoformat()


@pytest.mark.asyncio
async def test_daily_test_send_no_record(tmp_path: Path):
    db = Database(str(tmp_path / "db.sqlite"))
    await db.init()
    bot = DummyBot("123:abc")

    async with db.get_session() as session:
        session.add(
            main.Channel(channel_id=1, title="ch", is_admin=True, daily_time="08:00")
        )
        await session.commit()

    await main.send_daily_announcement(db, bot, 1, timezone.utc, record=False)
    async with db.get_session() as session:
        ch = await session.get(main.Channel, 1)
    assert ch.last_daily is None


@pytest.mark.asyncio
async def test_build_daily_posts_split(tmp_path: Path):
    db = Database(str(tmp_path / "db.sqlite"))
    await db.init()

    today = date.today()
    long_desc = "d" * 200
    async with db.get_session() as session:
        for i in range(50):
            session.add(
                Event(
                    title=f"T{i}",
                    description=long_desc,
                    source_text="s",
                    date=today.isoformat(),
                    time="18:00",
                    location_name="Hall",
                )
            )
        await session.commit()

    posts = await main.build_daily_posts(db, timezone.utc)
    assert len(posts) > 1
    for text, _ in posts:
        assert len(text) <= 4096


@pytest.mark.asyncio
async def test_upload_ics_content_type(tmp_path: Path, monkeypatch):
    db = Database(str(tmp_path / "db.sqlite"))
    await db.init()

    event = Event(
        id=1,
        title="T",
        description="d",
        source_text="s",
        date=date.today().isoformat(),
        time="10:00",
        location_name="Hall",
    )

    class DummyBucket:
        def __init__(self):
            self.upload_args = None

        def upload(self, path, data, options):
            self.upload_args = (path, data, options)

        def get_public_url(self, path):
            return f"https://test/{path}"

        def remove(self, paths):
            pass

    class DummyStorage:
        def __init__(self):
            self.bucket = DummyBucket()

        def from_(self, bucket):
            return self.bucket

    class DummyClient:
        def __init__(self):
            self.storage = DummyStorage()

    dummy = DummyClient()
    monkeypatch.setattr(main, "get_supabase_client", lambda: dummy)

    url = await main.upload_ics(event, db)
    assert url.endswith(".ics")
    opts = dummy.storage.bucket.upload_args[2]
    assert opts["content-type"] == main.ICS_CONTENT_TYPE
    assert opts["content-disposition"].startswith("inline;")
    assert "filename=\"" in opts["content-disposition"]


@pytest.mark.asyncio
async def test_build_ics_content_headers(tmp_path: Path):
    db = Database(str(tmp_path / "db.sqlite"))
    await db.init()
    event = Event(
        id=1,
        title="T",
        description="d",
        source_text="s",
        date=date.today().isoformat(),
        time="10:00",
        location_name="Hall",
    )

    content = await main.build_ics_content(db, event)
    assert content.endswith("\r\n")
    lines = content.split("\r\n")
    assert lines[0] == "BEGIN:VCALENDAR"
    assert lines[1] == "VERSION:2.0"
    assert lines[2].startswith("PRODID:")
    assert lines[3] == "CALSCALE:GREGORIAN"
    assert lines[4] == "METHOD:PUBLISH"
    assert lines[5].startswith("X-WR-CALNAME:")
    assert any(l.startswith("DTSTAMP:") for l in lines)
    assert lines.count("END:VCALENDAR") == 1


@pytest.mark.asyncio
async def test_build_ics_location_escape(tmp_path: Path):
    db = Database(str(tmp_path / "db.sqlite"))
    await db.init()
    event = Event(
        id=1,
        title="T",
        description="d",
        source_text="s",
        date=date.today().isoformat(),
        time="10:00",
        location_address="Serg, 14",
        city="Kaliningrad",
    )
    content = await main.build_ics_content(db, event)
    assert "LOCATION:Serg\\,\\ 14\\,Kaliningrad" in content



def test_parse_time_range_dots():
    result = main.parse_time_range("10:30..18:00")
    assert result == (time(10, 30), time(18, 0))



@pytest.mark.asyncio
async def test_post_ics_asset_caption(tmp_path: Path, monkeypatch):
    db = Database(str(tmp_path / "db.sqlite"))
    await db.init()
    bot = DummyBot("123:abc")

    ch = main.Channel(channel_id=-1002, title="Asset", is_admin=True, is_asset=True)
    async with db.get_session() as session:
        session.add(ch)
        await session.commit()

    event = Event(
        id=1,
        title="Concert",
        description="desc",
        source_text="s",
        date="2025-07-18",
        time="19:00",
        location_name="Сигнал",
        location_address="Леонова 22",
        city="Калининград",
    )

    async def fake_build(db2, ev):
        return "ICS"

    monkeypatch.setattr(main, "build_ics_content", fake_build)

    async def fake_send_document(self, chat_id, document, caption=None, parse_mode=None):
        self.messages.append((chat_id, caption))
        class Msg:
            message_id = 42
        return Msg()

    monkeypatch.setattr(DummyBot, "send_document", fake_send_document, raising=False)

    url, msg_id = await main.post_ics_asset(event, db, bot)
    assert msg_id == 42
    caption = bot.messages[0][1]
    day = main.format_day_pretty(date(2025, 7, 18))
    assert f"<b>Concert</b>" in caption
    assert f"<i>{day} 19:00 Сигнал, Леонова 22, #Калининград</i>" in caption


@pytest.mark.asyncio
async def test_forward_adds_calendar_button(tmp_path: Path, monkeypatch):
    db = Database(str(tmp_path / "db.sqlite"))
    await db.init()
    bot = DummyBot("123:abc")

    start_msg = types.Message.model_validate(
        {
            "message_id": 1,
            "date": 0,
            "chat": {"id": 1, "type": "private"},
            "from": {"id": 1, "is_bot": False, "first_name": "A"},
            "text": "/start",
        }
    )
    await handle_start(start_msg, db, bot)

    ch_ann = main.Channel(channel_id=-1001, title="Ann", is_admin=True, is_registered=True)
    ch_asset = main.Channel(channel_id=-1002, title="Asset", is_admin=True, is_asset=True)
    async with db.get_session() as session:
        session.add(ch_ann)
        session.add(ch_asset)
        await session.commit()

    async def fake_build(db2, ev):
        return "ICS"

    monkeypatch.setattr(main, "build_ics_content", fake_build)
    async def fake_upload(ev, db2):
        return "https://x/ics"

    async def fake_create(*a, **k):
        return ("u", "p", "", 0)

    monkeypatch.setattr(main, "upload_ics", fake_upload)
    monkeypatch.setattr(main, "create_source_page", fake_create)
    monkeypatch.setattr(main, "update_source_page_ics", lambda *a, **k: None)

    async def fake_sync(*a, **k):
        return None

    monkeypatch.setattr(main, "sync_month_page", fake_sync)
    monkeypatch.setattr(main, "sync_weekend_page", fake_sync)

    async def fake_post(event, db2, b):
        return ("https://t.me/a/1", 55)

    monkeypatch.setattr(main, "post_ics_asset", fake_post)

    async def fake_send_document(self, chat_id, document, caption=None, parse_mode=None):
        class Msg:
            message_id = 77
        return Msg()

    monkeypatch.setattr(DummyBot, "send_document", fake_send_document, raising=False)

    async def fake_parse(text):
        return [
            {
                "title": "T",
                "short_description": "d",
                "date": FUTURE_DATE,
                "time": "18:00",
                "location_name": "Club",
            }
        ]

    monkeypatch.setattr(main, "parse_event_via_4o", fake_parse)
    monkeypatch.setattr(main, "bot", bot, raising=False)

    fwd_msg = types.Message.model_validate(
        {
            "message_id": 2,
            "date": 0,
            "forward_date": 0,
            "forward_from_chat": {"id": -1001, "type": "channel", "username": "ann"},
            "forward_from_message_id": 10,
            "chat": {"id": 1, "type": "private"},
            "from": {"id": 1, "is_bot": False, "first_name": "A"},
            "text": "text",
        }
    )

    await main.handle_forwarded(fwd_msg, db, bot)

    assert bot.edits
    chat_id, msg_id, kwargs = bot.edits[0]
    assert chat_id == -1001
    assert msg_id == 10
    btn = kwargs["reply_markup"].inline_keyboard[0][0]
    assert btn.text == "Добавить в календарь"<|MERGE_RESOLUTION|>--- conflicted
+++ resolved
@@ -12,10 +12,7 @@
 import main
 from telegraph.api import json_dumps
 from telegraph import TelegraphException
-<<<<<<< HEAD
-=======
-
->>>>>>> 5945d742
+
 
 from main import (
     Database,
@@ -1901,7 +1898,7 @@
         def today(cls):
             return date(2025, 7, 10)
 
-<<<<<<< HEAD
+
     class FakeDatetime(datetime):
         @classmethod
         def now(cls, tz=None):
@@ -1909,9 +1906,7 @@
 
     monkeypatch.setattr(main, "date", FakeDate)
     monkeypatch.setattr(main, "datetime", FakeDatetime)
-=======
-    monkeypatch.setattr(main, "date", FakeDate)
->>>>>>> 5945d742
+
 
     title, content = await main.build_month_page_content(db, "2025-07")
     assert "июле 2025" in title
@@ -2193,7 +2188,7 @@
         def today(cls):
             return date(2025, 7, 10)
 
-<<<<<<< HEAD
+
     class FakeDatetime(datetime):
         @classmethod
         def now(cls, tz=None):
@@ -2201,9 +2196,7 @@
 
     monkeypatch.setattr(main, "date", FakeDate)
     monkeypatch.setattr(main, "datetime", FakeDatetime)
-=======
-    monkeypatch.setattr(main, "date", FakeDate)
->>>>>>> 5945d742
+
 
     title, content = await main.build_month_page_content(db, "2025-07")
     assert any(n.get("tag") == "h4" for n in content)
@@ -2234,7 +2227,7 @@
         def today(cls):
             return date(2025, 7, 10)
 
-<<<<<<< HEAD
+
     class FakeDatetime(datetime):
         @classmethod
         def now(cls, tz=None):
@@ -2242,9 +2235,7 @@
 
     monkeypatch.setattr(main, "date", FakeDate)
     monkeypatch.setattr(main, "datetime", FakeDatetime)
-=======
-    monkeypatch.setattr(main, "date", FakeDate)
->>>>>>> 5945d742
+
 
     _, content = await main.build_month_page_content(db, FUTURE_DATE[:7])
     h4 = next(n for n in content if n.get("tag") == "h4")
@@ -2279,7 +2270,7 @@
         def today(cls):
             return date(2025, 7, 10)
 
-<<<<<<< HEAD
+
     class FakeDatetime(datetime):
         @classmethod
         def now(cls, tz=None):
@@ -2287,9 +2278,7 @@
 
     monkeypatch.setattr(main, "date", FakeDate)
     monkeypatch.setattr(main, "datetime", FakeDatetime)
-=======
-    monkeypatch.setattr(main, "date", FakeDate)
->>>>>>> 5945d742
+
 
     _, content = await main.build_month_page_content(db, FUTURE_DATE[:7])
     h4 = next(n for n in content if n.get("tag") == "h4")
@@ -2609,10 +2598,7 @@
 
 
 @pytest.mark.asyncio
-<<<<<<< HEAD
-=======
-
->>>>>>> 5945d742
+
 async def test_current_month_omits_past_events(tmp_path: Path, monkeypatch):
     db = Database(str(tmp_path / "db.sqlite"))
     await db.init()
@@ -2645,7 +2631,7 @@
         def today(cls):
             return date(2025, 7, 15)
 
-<<<<<<< HEAD
+
     class FakeDatetime(datetime):
         @classmethod
         def now(cls, tz=None):
@@ -2653,9 +2639,7 @@
 
     monkeypatch.setattr(main, "date", FakeDate)
     monkeypatch.setattr(main, "datetime", FakeDatetime)
-=======
-    monkeypatch.setattr(main, "date", FakeDate)
->>>>>>> 5945d742
+
 
     _, content = await main.build_month_page_content(db, "2025-07")
     titles = [
@@ -2670,10 +2654,7 @@
 
 
 @pytest.mark.asyncio
-<<<<<<< HEAD
-=======
-
->>>>>>> 5945d742
+
 async def test_month_page_split_filters_past_events(tmp_path: Path, monkeypatch):
     db = Database(str(tmp_path / "db.sqlite"))
     await db.init()
@@ -2708,14 +2689,13 @@
         def today(cls):
             return date(2025, 7, 19)
 
-<<<<<<< HEAD
+
     class FakeDatetime(datetime):
         @classmethod
         def now(cls, tz=None):
             return datetime(2025, 7, 19, 12, 0, tzinfo=tz)
 
-=======
->>>>>>> 5945d742
+
     created: list[list] = []
 
     class DummyTG:
@@ -2731,10 +2711,9 @@
             created.append(content)
 
     monkeypatch.setattr(main, "date", FakeDate)
-<<<<<<< HEAD
+
     monkeypatch.setattr(main, "datetime", FakeDatetime)
-=======
->>>>>>> 5945d742
+
     monkeypatch.setattr(main, "get_telegraph_token", lambda: "t")
     monkeypatch.setattr(
         "main.Telegraph", lambda access_token=None, domain=None: DummyTG()
@@ -2755,10 +2734,7 @@
 
 
 @pytest.mark.asyncio
-<<<<<<< HEAD
-=======
-
->>>>>>> 5945d742
+
 async def test_update_source_page_uses_content(monkeypatch):
     events = {}
 
