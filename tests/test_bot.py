import os
import sys

sys.path.append(os.path.dirname(os.path.dirname(__file__)))
from pathlib import Path

import pytest
from aiogram import Bot, types
from sqlmodel import select
from datetime import date, timedelta, timezone, datetime, time
from typing import Any
import main
from telegraph.api import json_dumps
from telegraph import TelegraphException
<<<<<<< HEAD
=======

>>>>>>> 3be2b7ec

from main import (
    Database,
    PendingUser,
    Setting,
    User,
    Event,
    MonthPage,
    WeekendPage,
    create_app,
    handle_register,
    handle_start,
    handle_tz,
    handle_add_event_raw,
    handle_add_event,
    handle_ask_4o,
    handle_events,
    handle_exhibitions,
    handle_stats,
    handle_edit_message,
    process_request,
    parse_event_via_4o,
    telegraph_test,
    get_telegraph_token,
    editing_sessions,
)

FUTURE_DATE = (date.today() + timedelta(days=10)).isoformat()


class DummyBot(Bot):
    def __init__(self, token: str):
        super().__init__(token)
        self.messages = []
        self.edits = []

    async def send_message(self, chat_id, text, **kwargs):
        self.messages.append((chat_id, text, kwargs))

    async def edit_message_reply_markup(
        self, chat_id: int | None = None, message_id: int | None = None, **kwargs
    ):
        self.edits.append((chat_id, message_id, kwargs))

    async def download(self, file_id, destination):
        destination.write(b"img")


class DummyChat:
    def __init__(self, id, title, username=None, type="channel"):
        self.id = id
        self.title = title
        self.username = username
        self.type = type


class DummyMember:
    def __init__(self, status):
        self.status = status


class DummyUpdate:
    def __init__(self, chat_id, title, status="administrator"):
        self.chat = DummyChat(chat_id, title)
        self.new_chat_member = DummyMember(status)


@pytest.mark.asyncio
async def test_registration_limit(tmp_path: Path):
    db = Database(str(tmp_path / "db.sqlite"))
    await db.init()
    bot = DummyBot("123:abc")

    for i in range(1, 11):
        msg = types.Message.model_validate(
            {
                "message_id": i,
                "date": 0,
                "chat": {"id": i, "type": "private"},
                "from": {"id": i, "is_bot": False, "first_name": "U"},
                "text": "/register",
            }
        )
        await handle_register(msg, db, bot)

    msg_over = types.Message.model_validate(
        {
            "message_id": 11,
            "date": 0,
            "chat": {"id": 11, "type": "private"},
            "from": {"id": 11, "is_bot": False, "first_name": "U"},
            "text": "/register",
        }
    )
    await handle_register(msg_over, db, bot)

    async with db.get_session() as session:
        result = await session.execute(select(PendingUser))
        count = len(result.scalars().all())
    assert count == 10


@pytest.mark.asyncio
async def test_tz_setting(tmp_path: Path):
    db = Database(str(tmp_path / "db.sqlite"))
    await db.init()
    bot = DummyBot("123:abc")

    start_msg = types.Message.model_validate(
        {
            "message_id": 1,
            "date": 0,
            "chat": {"id": 1, "type": "private"},
            "from": {"id": 1, "is_bot": False, "first_name": "A"},
            "text": "/start",
        }
    )
    await handle_start(start_msg, db, bot)

    tz_msg = types.Message.model_validate(
        {
            "message_id": 2,
            "date": 0,
            "chat": {"id": 1, "type": "private"},
            "from": {"id": 1, "is_bot": False, "first_name": "A"},
            "text": "/tz +05:00",
        }
    )
    await handle_tz(tz_msg, db, bot)

    async with db.get_session() as session:
        setting = await session.get(Setting, "tz_offset")
    assert setting and setting.value == "+05:00"


@pytest.mark.asyncio
async def test_start_superadmin(tmp_path: Path):
    db = Database(str(tmp_path / "db.sqlite"))
    await db.init()
    bot = DummyBot("123:abc")

    start_msg = types.Message.model_validate(
        {
            "message_id": 1,
            "date": 0,
            "chat": {"id": 1, "type": "private"},
            "from": {"id": 1, "is_bot": False, "first_name": "A"},
            "text": "/start",
        }
    )
    await handle_start(start_msg, db, bot)

    async with db.get_session() as session:
        user = await session.get(User, 1)
    assert user and user.is_superadmin


def test_create_app_requires_webhook_url(monkeypatch):
    monkeypatch.delenv("WEBHOOK_URL", raising=False)
    monkeypatch.setenv("TELEGRAM_BOT_TOKEN", "123:abc")

    with pytest.raises(RuntimeError, match="WEBHOOK_URL is missing"):
        create_app()


@pytest.mark.asyncio
async def test_add_event_raw(tmp_path: Path, monkeypatch):
    db = Database(str(tmp_path / "db.sqlite"))
    await db.init()
    bot = DummyBot("123:abc")

    async def fake_create(title, text, source, html_text=None, media=None, ics_url=None, db=None):
        return "https://t.me/test", "path"

    monkeypatch.setattr("main.create_source_page", fake_create)

    msg = types.Message.model_validate(
        {
            "message_id": 1,
            "date": 0,
            "chat": {"id": 1, "type": "private"},
            "from": {"id": 1, "is_bot": False, "first_name": "M"},
            "text": f"/addevent_raw Party|{FUTURE_DATE}|18:00|Club",
        }
    )

    await handle_add_event_raw(msg, db, bot)

    async with db.get_session() as session:
        events = (await session.execute(select(Event))).scalars().all()

    assert len(events) == 1
    assert events[0].title == "Party"
    assert events[0].telegraph_url == "https://t.me/test"


@pytest.mark.asyncio
async def test_month_page_sync(tmp_path: Path, monkeypatch):
    db = Database(str(tmp_path / "db.sqlite"))
    await db.init()
    bot = DummyBot("123:abc")

    async def fake_create(title, text, source, html_text=None, media=None, ics_url=None, db=None):
        return "https://t.me/test", "path"

    called = {}

    async def fake_sync(db_obj, month):
        called["month"] = month

    monkeypatch.setattr("main.create_source_page", fake_create)
    monkeypatch.setattr("main.sync_month_page", fake_sync)

    msg = types.Message.model_validate(
        {
            "message_id": 1,
            "date": 0,
            "chat": {"id": 1, "type": "private"},
            "from": {"id": 1, "is_bot": False, "first_name": "M"},
            "text": "/addevent_raw Party|2025-07-16|18:00|Club",
        }
    )

    await handle_add_event_raw(msg, db, bot)

    assert called.get("month") == "2025-07"


@pytest.mark.asyncio
async def test_weekend_page_sync(tmp_path: Path, monkeypatch):
    db = Database(str(tmp_path / "db.sqlite"))
    await db.init()
    bot = DummyBot("123:abc")

    async def fake_create(title, text, source, html_text=None, media=None, ics_url=None, db=None):
        return "url", "p"

    called = {}

    async def fake_month(db_obj, month):
        called["month"] = month

    async def fake_weekend(db_obj, start, update_links=True):
        called["weekend"] = start

    monkeypatch.setattr("main.create_source_page", fake_create)
    monkeypatch.setattr("main.sync_month_page", fake_month)
    monkeypatch.setattr("main.sync_weekend_page", fake_weekend)

    msg = types.Message.model_validate(
        {
            "message_id": 1,
            "date": 0,
            "chat": {"id": 1, "type": "private"},
            "from": {"id": 1, "is_bot": False, "first_name": "M"},
            "text": "/addevent_raw Party|2025-07-12|18:00|Club",
        }
    )

    await handle_add_event_raw(msg, db, bot)

    assert called.get("weekend") == "2025-07-12"


@pytest.mark.asyncio
async def test_add_event_raw_update(tmp_path: Path, monkeypatch):
    db = Database(str(tmp_path / "db.sqlite"))
    await db.init()
    bot = DummyBot("123:abc")

    async def fake_create(title, text, source, html_text=None, media=None, ics_url=None, db=None):
        return "https://t.me/test", "path"

    monkeypatch.setattr("main.create_source_page", fake_create)

    msg1 = types.Message.model_validate(
        {
            "message_id": 1,
            "date": 0,
            "chat": {"id": 1, "type": "private"},
            "from": {"id": 1, "is_bot": False, "first_name": "M"},
            "text": "/addevent_raw Party|2025-07-16|18:00|Club",
        }
    )
    await handle_add_event_raw(msg1, db, bot)

    msg2 = types.Message.model_validate(
        {
            "message_id": 2,
            "date": 0,
            "chat": {"id": 1, "type": "private"},
            "from": {"id": 1, "is_bot": False, "first_name": "M"},
            "text": "/addevent_raw Party show|2025-07-16|18:00|Club",
        }
    )
    await handle_add_event_raw(msg2, db, bot)

    async with db.get_session() as session:
        events = (await session.execute(select(Event))).scalars().all()

    assert len(events) == 1
    assert events[0].title == "Party show"


@pytest.mark.asyncio
async def test_edit_event(tmp_path: Path, monkeypatch):
    db = Database(str(tmp_path / "db.sqlite"))
    await db.init()
    bot = DummyBot("123:abc")

    async def fake_create(title, text, source, html_text=None, media=None, ics_url=None, db=None):
        return "https://t.me/test", "path"

    monkeypatch.setattr("main.create_source_page", fake_create)

    msg = types.Message.model_validate(
        {
            "message_id": 1,
            "date": 0,
            "chat": {"id": 1, "type": "private"},
            "from": {"id": 1, "is_bot": False, "first_name": "M"},
            "text": "/addevent_raw Party|2025-07-16|18:00|Club",
        }
    )
    await handle_add_event_raw(msg, db, bot)

    async with db.get_session() as session:
        event = (await session.execute(select(Event))).scalars().first()

    editing_sessions[1] = (event.id, "title")
    edit_msg = types.Message.model_validate(
        {
            "message_id": 2,
            "date": 0,
            "chat": {"id": 1, "type": "private"},
            "from": {"id": 1, "is_bot": False, "first_name": "M"},
            "text": "New Title",
        }
    )
    await handle_edit_message(edit_msg, db, bot)

    async with db.get_session() as session:
        updated = await session.get(Event, event.id)
    assert updated.title == "New Title"


@pytest.mark.asyncio
async def test_edit_remove_ticket_link(tmp_path: Path, monkeypatch):
    db = Database(str(tmp_path / "db.sqlite"))
    await db.init()
    bot = DummyBot("123:abc")

    async def fake_create(title, text, source, html_text=None, media=None, ics_url=None, db=None):
        return "https://t.me/test", "path"

    monkeypatch.setattr("main.create_source_page", fake_create)

    msg = types.Message.model_validate(
        {
            "message_id": 1,
            "date": 0,
            "chat": {"id": 1, "type": "private"},
            "from": {"id": 1, "is_bot": False, "first_name": "M"},
            "text": "/addevent_raw Party|2025-07-16|18:00|Club",
        }
    )
    await handle_add_event_raw(msg, db, bot)

    async with db.get_session() as session:
        event = (await session.execute(select(Event))).scalars().first()
        event.ticket_link = "https://reg"
        await session.commit()

    editing_sessions[1] = (event.id, "ticket_link")
    edit_msg = types.Message.model_validate(
        {
            "message_id": 2,
            "date": 0,
            "chat": {"id": 1, "type": "private"},
            "from": {"id": 1, "is_bot": False, "first_name": "M"},
            "text": "-",
        }
    )
    await handle_edit_message(edit_msg, db, bot)

    async with db.get_session() as session:
        updated = await session.get(Event, event.id)
    assert updated.ticket_link is None


@pytest.mark.asyncio
async def test_edit_event_forwarded(tmp_path: Path, monkeypatch):
    db = Database(str(tmp_path / "db.sqlite"))
    await db.init()
    bot = DummyBot("123:abc")

    async def fake_create(title, text, source, html_text=None, media=None, ics_url=None, db=None):
        return "https://t.me/test", "path"

    monkeypatch.setattr("main.create_source_page", fake_create)

    msg = types.Message.model_validate(
        {
            "message_id": 1,
            "date": 0,
            "chat": {"id": 1, "type": "private"},
            "from": {"id": 1, "is_bot": False, "first_name": "M"},
            "text": "/addevent_raw Party|2025-07-16|18:00|Club",
        }
    )
    await handle_add_event_raw(msg, db, bot)

    async with db.get_session() as session:
        event = (await session.execute(select(Event))).scalars().first()

    editing_sessions[1] = (event.id, "title")
    edit_msg = types.Message.model_validate(
        {
            "message_id": 2,
            "date": 0,
            "chat": {"id": 1, "type": "private"},
            "from": {"id": 1, "is_bot": False, "first_name": "M"},
            "caption": "Forwarded Title",
            "forward_from_chat": {"id": -100123, "type": "channel"},
            "forward_from_message_id": 5,
        }
    )
    await handle_edit_message(edit_msg, db, bot)

    async with db.get_session() as session:
        updated = await session.get(Event, event.id)
    assert updated.title == "Forwarded Title"


@pytest.mark.asyncio
async def test_edit_boolean_fields(tmp_path: Path, monkeypatch):
    db = Database(str(tmp_path / "db.sqlite"))
    await db.init()
    bot = DummyBot("123:abc")

    async def fake_create(title, text, source, html_text=None, media=None, ics_url=None, db=None):
        return "https://t.me/test", "path"

    monkeypatch.setattr("main.create_source_page", fake_create)

    msg = types.Message.model_validate(
        {
            "message_id": 1,
            "date": 0,
            "chat": {"id": 1, "type": "private"},
            "from": {"id": 1, "is_bot": False, "first_name": "M"},
            "text": "/addevent_raw Party|2025-07-16|18:00|Club",
        }
    )
    await handle_add_event_raw(msg, db, bot)

    async with db.get_session() as session:
        event = (await session.execute(select(Event))).scalars().first()

    editing_sessions[1] = (event.id, "is_free")
    edit_msg = types.Message.model_validate(
        {
            "message_id": 2,
            "date": 0,
            "chat": {"id": 1, "type": "private"},
            "from": {"id": 1, "is_bot": False, "first_name": "M"},
            "text": "yes",
        }
    )
    await handle_edit_message(edit_msg, db, bot)

    editing_sessions[1] = (event.id, "pushkin_card")
    edit_msg2 = types.Message.model_validate(
        {
            "message_id": 3,
            "date": 0,
            "chat": {"id": 1, "type": "private"},
            "from": {"id": 1, "is_bot": False, "first_name": "M"},
            "text": "true",
        }
    )
    await handle_edit_message(edit_msg2, db, bot)

    async with db.get_session() as session:
        updated = await session.get(Event, event.id)

    assert updated.is_free is True
    assert updated.pushkin_card is True


@pytest.mark.asyncio
async def test_events_list(tmp_path: Path, monkeypatch):
    db = Database(str(tmp_path / "db.sqlite"))
    await db.init()
    bot = DummyBot("123:abc")

    async def fake_create(title, text, source, html_text=None, media=None, ics_url=None, db=None):
        return "https://t.me/test", "path"

    monkeypatch.setattr("main.create_source_page", fake_create)

    start_msg = types.Message.model_validate(
        {
            "message_id": 1,
            "date": 0,
            "chat": {"id": 1, "type": "private"},
            "from": {"id": 1, "is_bot": False, "first_name": "A"},
            "text": "/start",
        }
    )
    await handle_start(start_msg, db, bot)

    add_msg = types.Message.model_validate(
        {
            "message_id": 2,
            "date": 0,
            "chat": {"id": 1, "type": "private"},
            "from": {"id": 1, "is_bot": False, "first_name": "A"},
            "text": f"/addevent_raw Party|{FUTURE_DATE}|18:00|Club",
        }
    )
    await handle_add_event_raw(add_msg, db, bot)

    bot.messages.clear()
    list_msg = types.Message.model_validate(
        {
            "message_id": 3,
            "date": 0,
            "chat": {"id": 1, "type": "private"},
            "from": {"id": 1, "is_bot": False, "first_name": "A"},
            "text": f"/events {FUTURE_DATE}",
        }
    )

    await handle_events(list_msg, db, bot)

    assert bot.messages
    text = bot.messages[-1][1]
    expected_date = date.fromisoformat(FUTURE_DATE).strftime("%d.%m.%Y")
    assert f"Events on {expected_date}" in text
    assert "1. Party" in text
    assert "18:00 Club" in text  # location no city
    assert "исходное: https://t.me/test" in text


@pytest.mark.asyncio
async def test_events_russian_date_current_year(tmp_path: Path, monkeypatch):
    db = Database(str(tmp_path / "db.sqlite"))
    await db.init()
    bot = DummyBot("123:abc")

    async def fake_create(title, text, source, html_text=None, media=None, ics_url=None, db=None):
        return "u", "p"

    monkeypatch.setattr("main.create_source_page", fake_create)

    start_msg = types.Message.model_validate(
        {
            "message_id": 1,
            "date": 0,
            "chat": {"id": 1, "type": "private"},
            "from": {"id": 1, "is_bot": False, "first_name": "A"},
            "text": "/start",
        }
    )
    await handle_start(start_msg, db, bot)

    add_msg = types.Message.model_validate(
        {
            "message_id": 2,
            "date": 0,
            "chat": {"id": 1, "type": "private"},
            "from": {"id": 1, "is_bot": False, "first_name": "A"},
            "text": "/addevent_raw Party|2025-08-02|18:00|Club",
        }
    )
    await handle_add_event_raw(add_msg, db, bot)

    class FakeDate(date):
        @classmethod
        def today(cls):
            return date(2025, 7, 15)

    class FakeDatetime(datetime):
        @classmethod
        def now(cls, tz=None):
            return datetime(2025, 7, 15, 12, 0, tzinfo=tz)

    monkeypatch.setattr(main, "date", FakeDate)
    monkeypatch.setattr(main, "datetime", FakeDatetime)

    bot.messages.clear()
    list_msg = types.Message.model_validate(
        {
            "message_id": 3,
            "date": 0,
            "chat": {"id": 1, "type": "private"},
            "from": {"id": 1, "is_bot": False, "first_name": "A"},
            "text": "/events 2 августа",
        }
    )

    await handle_events(list_msg, db, bot)

    assert bot.messages
    text = bot.messages[-1][1]
    assert "02.08.2025" in text


@pytest.mark.asyncio
async def test_events_russian_date_next_year(tmp_path: Path, monkeypatch):
    db = Database(str(tmp_path / "db.sqlite"))
    await db.init()
    bot = DummyBot("123:abc")

    async def fake_create(title, text, source, html_text=None, media=None, ics_url=None, db=None):
        return "u", "p"

    monkeypatch.setattr("main.create_source_page", fake_create)

    start_msg = types.Message.model_validate(
        {
            "message_id": 1,
            "date": 0,
            "chat": {"id": 1, "type": "private"},
            "from": {"id": 1, "is_bot": False, "first_name": "A"},
            "text": "/start",
        }
    )
    await handle_start(start_msg, db, bot)

    add_msg = types.Message.model_validate(
        {
            "message_id": 2,
            "date": 0,
            "chat": {"id": 1, "type": "private"},
            "from": {"id": 1, "is_bot": False, "first_name": "A"},
            "text": "/addevent_raw Party|2026-09-05|18:00|Club",
        }
    )
    await handle_add_event_raw(add_msg, db, bot)

    class FakeDate(date):
        @classmethod
        def today(cls):
            return date(2025, 10, 10)

    class FakeDatetime(datetime):
        @classmethod
        def now(cls, tz=None):
            return datetime(2025, 10, 10, 12, 0, tzinfo=tz)

    monkeypatch.setattr(main, "date", FakeDate)
    monkeypatch.setattr(main, "datetime", FakeDatetime)

    bot.messages.clear()
    list_msg = types.Message.model_validate(
        {
            "message_id": 3,
            "date": 0,
            "chat": {"id": 1, "type": "private"},
            "from": {"id": 1, "is_bot": False, "first_name": "A"},
            "text": "/events 5 сентября",
        }
    )

    await handle_events(list_msg, db, bot)

    assert bot.messages
    text = bot.messages[-1][1]
    assert "05.09.2026" in text


@pytest.mark.asyncio
async def test_ask4o_admin(tmp_path: Path, monkeypatch):
    db = Database(str(tmp_path / "db.sqlite"))
    await db.init()
    bot = DummyBot("123:abc")

    start_msg = types.Message.model_validate(
        {
            "message_id": 1,
            "date": 0,
            "chat": {"id": 1, "type": "private"},
            "from": {"id": 1, "is_bot": False, "first_name": "A"},
            "text": "/start",
        }
    )
    await handle_start(start_msg, db, bot)

    called = {}

    async def fake_ask(text: str) -> str:
        called["text"] = text
        return "ok"

    monkeypatch.setattr("main.ask_4o", fake_ask)

    msg = types.Message.model_validate(
        {
            "message_id": 2,
            "date": 0,
            "chat": {"id": 1, "type": "private"},
            "from": {"id": 1, "is_bot": False, "first_name": "A"},
            "text": "/ask4o hello",
        }
    )

    await handle_ask_4o(msg, db, bot)

    assert called.get("text") == "hello"


@pytest.mark.asyncio
async def test_ask4o_not_admin(tmp_path: Path, monkeypatch):
    db = Database(str(tmp_path / "db.sqlite"))
    await db.init()
    bot = DummyBot("123:abc")

    called = False

    async def fake_ask(text: str) -> str:
        nonlocal called
        called = True
        return "ok"

    monkeypatch.setattr("main.ask_4o", fake_ask)

    msg = types.Message.model_validate(
        {
            "message_id": 1,
            "date": 0,
            "chat": {"id": 2, "type": "private"},
            "from": {"id": 2, "is_bot": False, "first_name": "B"},
            "text": "/ask4o hi",
        }
    )

    await handle_ask_4o(msg, db, bot)

    assert called is False


@pytest.mark.asyncio
async def test_parse_event_includes_date(monkeypatch):
    called = {}

    class DummySession:
        async def __aenter__(self):
            return self

        async def __aexit__(self, exc_type, exc, tb):
            pass

        async def post(self, url, json=None, headers=None):
            called["payload"] = json

            class Resp:
                def raise_for_status(self):
                    pass

                async def json(self):
                    return {"choices": [{"message": {"content": "{}"}}]}

            return Resp()

    monkeypatch.setenv("FOUR_O_TOKEN", "x")
    monkeypatch.setattr("main.ClientSession", DummySession)

    await parse_event_via_4o("text")

    assert "Today is" in called["payload"]["messages"][1]["content"]


@pytest.mark.asyncio
async def test_telegraph_test(monkeypatch, capsys):
    class DummyTG:
        def __init__(self, access_token=None):
            self.access_token = access_token

        def create_page(self, title, html_content=None, **_):
            return {"url": "https://telegra.ph/test", "path": "test"}

        def edit_page(self, path, title, html_content):
            pass

    monkeypatch.setenv("TELEGRAPH_TOKEN", "t")
    monkeypatch.setattr(
        "main.Telegraph",
        lambda access_token=None, domain=None: DummyTG(access_token),
    )

    await telegraph_test()
    captured = capsys.readouterr()
    assert "Created https://telegra.ph/test" in captured.out
    assert "Edited https://telegra.ph/test" in captured.out


@pytest.mark.asyncio
async def test_create_source_page_photo(monkeypatch):
    class DummyTG:
        def __init__(self, access_token=None):
            self.access_token = access_token
            self.upload_called = False

        def upload_file(self, f):
            self.upload_called = True

        def create_page(self, title, html_content=None, **_):
            assert "<img" not in html_content
            return {"url": "https://telegra.ph/test", "path": "test"}

    monkeypatch.setenv("TELEGRAPH_TOKEN", "t")
    monkeypatch.setattr(
        "main.Telegraph", lambda access_token=None, domain=None: DummyTG(access_token)
    )

    res = await main.create_source_page(
        "Title", "text", None, media=(b"img", "photo.jpg")
    )
    assert res == ("https://telegra.ph/test", "test", "disabled", 0)


@pytest.mark.asyncio
async def test_create_source_page_photo_catbox(monkeypatch):
    class DummyTG:
        def __init__(self, access_token=None):
            self.access_token = access_token

        def create_page(self, title, html_content=None, **_):
            assert "<img" in html_content
            return {"url": "https://telegra.ph/test", "path": "test"}

    class DummyResp:
        status = 200

        async def text(self):
            return "https://files.catbox.moe/img.jpg"

        async def __aenter__(self):
            return self

        async def __aexit__(self, exc_type, exc, tb):
            return False

    class DummySession:
        def __init__(self, *_, **__):
            self.post_called = False

        async def __aenter__(self):
            return self

        async def __aexit__(self, exc_type, exc, tb):
            return False

        def post(self, url, data=None):
            self.post_called = True
            return DummyResp()

    monkeypatch.setenv("TELEGRAPH_TOKEN", "t")
    monkeypatch.setattr(
        "main.Telegraph", lambda access_token=None, domain=None: DummyTG(access_token)
    )
    monkeypatch.setattr(main, "ClientSession", DummySession)
    monkeypatch.setattr(main, "CATBOX_ENABLED", True)
    monkeypatch.setattr(main, "imghdr", type("X", (), {"what": lambda *a, **k: "jpeg"}))

    res = await main.create_source_page(
        "Title", "text", None, media=(b"img", "photo.jpg")
    )
    assert res == ("https://telegra.ph/test", "test", "ok", 1)


@pytest.mark.asyncio
async def test_create_source_page_normalizes_hashtags(monkeypatch):
    class DummyTG:
        def __init__(self, access_token=None):
            self.access_token = access_token

        def create_page(self, title, html_content=None, **_):
            assert "#1_августа" not in html_content
            assert "1 августа" in html_content
            return {"url": "https://telegra.ph/test", "path": "test"}

    monkeypatch.setenv("TELEGRAPH_TOKEN", "t")
    monkeypatch.setattr(
        "main.Telegraph", lambda access_token=None, domain=None: DummyTG(access_token)
    )

    res = await main.create_source_page("Title", "#1_августа text", None)
    assert res == ("https://telegra.ph/test", "test", "", 0)


def test_get_telegraph_token_creates(tmp_path, monkeypatch):
    class DummyTG:
        def create_account(self, short_name):
            return {"access_token": "abc"}

    monkeypatch.delenv("TELEGRAPH_TOKEN", raising=False)
    monkeypatch.setattr(main, "Telegraph", lambda: DummyTG())
    monkeypatch.setattr(main, "TELEGRAPH_TOKEN_FILE", str(tmp_path / "token.txt"))

    token = get_telegraph_token()
    assert token == "abc"
    assert (tmp_path / "token.txt").read_text() == "abc"


def test_get_telegraph_token_env(monkeypatch):
    monkeypatch.setenv("TELEGRAPH_TOKEN", "zzz")
    token = get_telegraph_token()
    assert token == "zzz"


@pytest.mark.asyncio
async def test_addevent_caption_photo(tmp_path: Path, monkeypatch):
    db = Database(str(tmp_path / "db.sqlite"))
    await db.init()
    bot = DummyBot("123:abc")

    async def fake_parse(text: str) -> list[dict]:
        return [
            {
                "title": "T",
                "short_description": "d",
                "date": FUTURE_DATE,
                "time": "18:00",
                "location_name": "Hall",
            }
        ]

    captured = {}

    async def fake_create(title, text, source, html_text=None, media=None, ics_url=None, db=None):
        captured["media"] = media
        return "u", "p"

    monkeypatch.setattr("main.parse_event_via_4o", fake_parse)
    monkeypatch.setattr("main.create_source_page", fake_create)

    msg = types.Message.model_validate(
        {
            "message_id": 1,
            "date": 0,
            "chat": {"id": 1, "type": "private"},
            "from": {"id": 1, "is_bot": False, "first_name": "A"},
            "caption": "/addevent text",
            "photo": [
                {
                    "file_id": "f1",
                    "file_unique_id": "u1",
                    "width": 100,
                    "height": 100,
                }
            ],
        }
    )

    await handle_add_event(msg, db, bot)

    assert captured["media"] == [(b"img", "photo.jpg")]


@pytest.mark.asyncio
async def test_addevent_strips_command(tmp_path: Path, monkeypatch):
    db = Database(str(tmp_path / "db.sqlite"))
    await db.init()
    bot = DummyBot("123:abc")

    async def fake_parse(text: str) -> list[dict]:
        return [
            {
                "title": "T",
                "short_description": "d",
                "date": FUTURE_DATE,
                "time": "18:00",
                "location_name": "Hall",
            }
        ]

    captured = {}

    async def fake_create(title, text, source, html_text=None, media=None, ics_url=None, db=None):
        captured["text"] = text
        captured["html"] = html_text
        return "u", "p"

    monkeypatch.setattr("main.parse_event_via_4o", fake_parse)
    monkeypatch.setattr("main.create_source_page", fake_create)

    msg = types.Message.model_validate(
        {
            "message_id": 1,
            "date": 0,
            "chat": {"id": 1, "type": "private"},
            "from": {"id": 1, "is_bot": False, "first_name": "A"},
            "text": "/addevent\nSome info",
        }
    )

    await handle_add_event(msg, db, bot)

    assert captured["text"] == "Some info"
    assert captured["html"] == "Some info"


@pytest.mark.asyncio
async def test_forward_add_event(tmp_path: Path, monkeypatch):
    db = Database(str(tmp_path / "db.sqlite"))
    await db.init()
    bot = DummyBot("123:abc")

    async def fake_parse(text: str) -> list[dict]:
        return [
            {
                "title": "Forwarded",
                "short_description": "desc",
                "date": "2025-07-16",
                "time": "18:00",
                "location_name": "Club",
            }
        ]

    async def fake_create(title, text, source, html_text=None, media=None, ics_url=None, db=None):
        return "https://t.me/page", "p"

    monkeypatch.setattr("main.parse_event_via_4o", fake_parse)
    monkeypatch.setattr("main.create_source_page", fake_create)

    start_msg = types.Message.model_validate(
        {
            "message_id": 1,
            "date": 0,
            "chat": {"id": 1, "type": "private"},
            "from": {"id": 1, "is_bot": False, "first_name": "A"},
            "text": "/start",
        }
    )
    await handle_start(start_msg, db, bot)

    upd = DummyUpdate(-100123, "Chan")
    await main.handle_my_chat_member(upd, db)

    async with db.get_session() as session:
        ch = await session.get(main.Channel, -100123)
        ch.is_registered = True
        await session.commit()

    fwd_msg = types.Message.model_validate(
        {
            "message_id": 3,
            "date": 0,
            "forward_date": 0,
            "forward_from_chat": {"id": -100123, "type": "channel", "username": "chan"},
            "forward_from_message_id": 10,
            "chat": {"id": 1, "type": "private"},
            "from": {"id": 1, "is_bot": False, "first_name": "A"},
            "text": "Some text",
        }
    )

    await main.handle_forwarded(fwd_msg, db, bot)

    async with db.get_session() as session:
        ev = (await session.execute(select(Event))).scalars().first()

    assert ev.source_post_url == "https://t.me/chan/10"


@pytest.mark.asyncio
async def test_forward_add_event_origin(tmp_path: Path, monkeypatch):
    db = Database(str(tmp_path / "db.sqlite"))
    await db.init()
    bot = DummyBot("123:abc")

    async def fake_parse(text: str) -> list[dict]:
        return [
            {
                "title": "Forwarded",
                "short_description": "desc",
                "date": "2025-07-16",
                "time": "18:00",
                "location_name": "Club",
            }
        ]

    async def fake_create(title, text, source, html_text=None, media=None, ics_url=None, db=None):
        return "https://t.me/page", "p"

    monkeypatch.setattr("main.parse_event_via_4o", fake_parse)
    monkeypatch.setattr("main.create_source_page", fake_create)

    start_msg = types.Message.model_validate(
        {
            "message_id": 1,
            "date": 0,
            "chat": {"id": 1, "type": "private"},
            "from": {"id": 1, "is_bot": False, "first_name": "A"},
            "text": "/start",
        }
    )
    await handle_start(start_msg, db, bot)

    upd = DummyUpdate(-100123, "Chan")
    await main.handle_my_chat_member(upd, db)

    async with db.get_session() as session:
        ch = await session.get(main.Channel, -100123)
        ch.is_registered = True
        await session.commit()

    fwd_msg = types.Message.model_validate(
        {
            "message_id": 3,
            "date": 0,
            "forward_origin": {
                "type": "messageOriginChannel",
                "chat": {"id": -100123, "type": "channel", "username": "chan"},
                "message_id": 10,
                "date": 0,
            },
            "chat": {"id": 1, "type": "private"},
            "from": {"id": 1, "is_bot": False, "first_name": "A"},
            "text": "Some text",
        }
    )

    await main.handle_forwarded(fwd_msg, db, bot)

    async with db.get_session() as session:
        ev = (await session.execute(select(Event))).scalars().first()

    assert ev.source_post_url == "https://t.me/chan/10"


@pytest.mark.asyncio
async def test_forward_add_event_photo(tmp_path: Path, monkeypatch):
    db = Database(str(tmp_path / "db.sqlite"))
    await db.init()
    bot = DummyBot("123:abc")

    async def fake_parse(text: str) -> list[dict]:
        return [
            {
                "title": "Forwarded",
                "short_description": "desc",
                "date": FUTURE_DATE,
                "time": "18:00",
                "location_name": "Club",
            }
        ]

    captured = {}

    async def fake_add(db2, text, source_link, html_text=None, media=None, **kwargs):
        captured["media"] = media
        return []

    monkeypatch.setattr("main.parse_event_via_4o", fake_parse)
    monkeypatch.setattr("main.add_events_from_text", fake_add)

    start_msg = types.Message.model_validate(
        {
            "message_id": 1,
            "date": 0,
            "chat": {"id": 1, "type": "private"},
            "from": {"id": 1, "is_bot": False, "first_name": "A"},
            "text": "/start",
        }
    )
    await handle_start(start_msg, db, bot)

    upd = DummyUpdate(-100123, "Chan")
    await main.handle_my_chat_member(upd, db)

    async with db.get_session() as session:
        ch = await session.get(main.Channel, -100123)
        ch.is_registered = True
        await session.commit()

    fwd_msg = types.Message.model_validate(
        {
            "message_id": 3,
            "date": 0,
            "forward_date": 0,
            "forward_from_chat": {"id": -100123, "type": "channel", "username": "chan"},
            "forward_from_message_id": 10,
            "chat": {"id": 1, "type": "private"},
            "from": {"id": 1, "is_bot": False, "first_name": "A"},
            "text": "Some text",
            "photo": [
                {
                    "file_id": "f2",
                    "file_unique_id": "u2",
                    "width": 50,
                    "height": 50,
                }
            ],
        }
    )

    await main.handle_forwarded(fwd_msg, db, bot)

    assert captured["media"] == [(b"img", "photo.jpg")]


@pytest.mark.asyncio
async def test_forward_unregistered(tmp_path: Path, monkeypatch):
    db = Database(str(tmp_path / "db.sqlite"))
    await db.init()
    bot = DummyBot("123:abc")

    async def fake_parse(text: str) -> list[dict]:
        return [
            {
                "title": "Fwd",
                "short_description": "d",
                "date": "2025-07-16",
                "time": "18:00",
                "location_name": "Club",
            }
        ]

    async def fake_create(title, text, source, html_text=None, media=None, ics_url=None, db=None):
        return "https://t.me/page", "p"

    monkeypatch.setattr("main.parse_event_via_4o", fake_parse)
    monkeypatch.setattr("main.create_source_page", fake_create)

    start_msg = types.Message.model_validate(
        {
            "message_id": 1,
            "date": 0,
            "chat": {"id": 1, "type": "private"},
            "from": {"id": 1, "is_bot": False, "first_name": "A"},
            "text": "/start",
        }
    )
    await handle_start(start_msg, db, bot)

    upd = DummyUpdate(-100123, "Chan")
    await main.handle_my_chat_member(upd, db)

    fwd_msg = types.Message.model_validate(
        {
            "message_id": 2,
            "date": 0,
            "forward_date": 0,
            "forward_from_chat": {"id": -100123, "type": "channel", "username": "chan"},
            "forward_from_message_id": 10,
            "chat": {"id": 1, "type": "private"},
            "from": {"id": 1, "is_bot": False, "first_name": "A"},
            "text": "Some text",
        }
    )

    await main.handle_forwarded(fwd_msg, db, bot)

    async with db.get_session() as session:
        ev = (await session.execute(select(Event))).scalars().first()

    assert ev.source_post_url is None


@pytest.mark.asyncio
async def test_media_group_caption_first(tmp_path: Path, monkeypatch):
    db = Database(str(tmp_path / "db.sqlite"))
    await db.init()
    bot = DummyBot("123:abc")

    async def fake_parse(text: str) -> list[dict]:
        return [
            {
                "title": "MG",
                "short_description": "d",
                "date": "2025-07-16",
                "time": "18:00",
                "location_name": "Club",
            }
        ]

    async def fake_create(title, text, source, html_text=None, media=None, ics_url=None, db=None):
        return "https://t.me/page", "p"

    monkeypatch.setattr("main.parse_event_via_4o", fake_parse)
    monkeypatch.setattr("main.create_source_page", fake_create)

    start_msg = types.Message.model_validate(
        {
            "message_id": 1,
            "date": 0,
            "chat": {"id": 1, "type": "private"},
            "from": {"id": 1, "is_bot": False, "first_name": "A"},
            "text": "/start",
        }
    )
    await handle_start(start_msg, db, bot)

    upd = DummyUpdate(-100123, "Chan")
    await main.handle_my_chat_member(upd, db)

    async with db.get_session() as session:
        ch = await session.get(main.Channel, -100123)
        ch.is_registered = True
        await session.commit()

    msg1 = types.Message.model_validate(
        {
            "message_id": 2,
            "date": 0,
            "forward_date": 0,
            "media_group_id": "g1",
            "forward_from_chat": {"id": -100123, "type": "channel", "username": "chan"},
            "forward_from_message_id": 10,
            "chat": {"id": 1, "type": "private"},
            "from": {"id": 1, "is_bot": False, "first_name": "A"},
            "caption": "Announce",
        }
    )
    await main.handle_forwarded(msg1, db, bot)

    msg2 = types.Message.model_validate(
        {
            "message_id": 3,
            "date": 0,
            "forward_date": 0,
            "media_group_id": "g1",
            "forward_from_chat": {"id": -100123, "type": "channel", "username": "chan"},
            "forward_from_message_id": 11,
            "chat": {"id": 1, "type": "private"},
            "from": {"id": 1, "is_bot": False, "first_name": "A"},
        }
    )
    await main.handle_forwarded(msg2, db, bot)

    async with db.get_session() as session:
        ev = (await session.execute(select(Event))).scalars().first()

    assert ev.title == "MG"
    assert ev.source_post_url == "https://t.me/chan/10"


@pytest.mark.asyncio
async def test_media_group_caption_last(tmp_path: Path, monkeypatch):
    db = Database(str(tmp_path / "db.sqlite"))
    await db.init()
    bot = DummyBot("123:abc")

    async def fake_parse(text: str) -> list[dict]:
        return [
            {
                "title": "MG",
                "short_description": "d",
                "date": "2025-07-16",
                "time": "18:00",
                "location_name": "Club",
            }
        ]

    async def fake_create(title, text, source, html_text=None, media=None, ics_url=None, db=None):
        return "https://t.me/page", "p"

    monkeypatch.setattr("main.parse_event_via_4o", fake_parse)
    monkeypatch.setattr("main.create_source_page", fake_create)

    start_msg = types.Message.model_validate(
        {
            "message_id": 1,
            "date": 0,
            "chat": {"id": 1, "type": "private"},
            "from": {"id": 1, "is_bot": False, "first_name": "A"},
            "text": "/start",
        }
    )
    await handle_start(start_msg, db, bot)

    upd = DummyUpdate(-100123, "Chan")
    await main.handle_my_chat_member(upd, db)

    async with db.get_session() as session:
        ch = await session.get(main.Channel, -100123)
        ch.is_registered = True
        await session.commit()

    msg1 = types.Message.model_validate(
        {
            "message_id": 2,
            "date": 0,
            "forward_date": 0,
            "media_group_id": "g2",
            "forward_from_chat": {"id": -100123, "type": "channel", "username": "chan"},
            "forward_from_message_id": 10,
            "chat": {"id": 1, "type": "private"},
            "from": {"id": 1, "is_bot": False, "first_name": "A"},
        }
    )
    await main.handle_forwarded(msg1, db, bot)

    msg2 = types.Message.model_validate(
        {
            "message_id": 3,
            "date": 0,
            "forward_date": 0,
            "media_group_id": "g2",
            "forward_from_chat": {"id": -100123, "type": "channel", "username": "chan"},
            "forward_from_message_id": 11,
            "chat": {"id": 1, "type": "private"},
            "from": {"id": 1, "is_bot": False, "first_name": "A"},
            "caption": "Announce",
        }
    )
    await main.handle_forwarded(msg2, db, bot)

    async with db.get_session() as session:
        evs = (await session.execute(select(Event))).scalars().all()

    assert len(evs) == 1
    assert evs[0].source_post_url == "https://t.me/chan/11"


@pytest.mark.asyncio
async def test_mark_free(tmp_path: Path, monkeypatch):
    db = Database(str(tmp_path / "db.sqlite"))
    await db.init()
    bot = DummyBot("123:abc")

    async def fake_create(title, text, source, html_text=None, media=None, ics_url=None, db=None):
        return "https://t.me/test", "path"

    monkeypatch.setattr("main.create_source_page", fake_create)

    msg = types.Message.model_validate(
        {
            "message_id": 1,
            "date": 0,
            "chat": {"id": 1, "type": "private"},
            "from": {"id": 1, "is_bot": False, "first_name": "M"},
            "text": "/addevent_raw Party|2025-07-16|18:00|Club",
        }
    )
    await handle_add_event_raw(msg, db, bot)

    async with db.get_session() as session:
        event = (await session.execute(select(Event))).scalars().first()

    cb = types.CallbackQuery.model_validate(
        {
            "id": "c1",
            "from": {"id": 1, "is_bot": False, "first_name": "M"},
            "chat_instance": "1",
            "data": f"markfree:{event.id}",
            "message": {
                "message_id": 2,
                "date": 0,
                "chat": {"id": 1, "type": "private"},
            },
        }
    ).as_(bot)

    async def dummy_answer(*args, **kwargs):
        return None

    object.__setattr__(cb, "answer", dummy_answer)
    await process_request(cb, db, bot)

    async with db.get_session() as session:
        updated = await session.get(Event, event.id)
    assert updated.is_free is True
    assert bot.edits
    btn = bot.edits[-1][2]["reply_markup"].inline_keyboard[0][0]
    assert btn.text == "\u2705 Бесплатное мероприятие"


@pytest.mark.asyncio
async def test_toggle_silent(tmp_path: Path, monkeypatch):
    db = Database(str(tmp_path / "db.sqlite"))
    await db.init()
    bot = DummyBot("123:abc")

    async def fake_create(title, text, source, html_text=None, media=None, ics_url=None, db=None):
        return "https://t.me/test", "path"

    monkeypatch.setattr("main.create_source_page", fake_create)

    msg = types.Message.model_validate(
        {
            "message_id": 1,
            "date": 0,
            "chat": {"id": 1, "type": "private"},
            "from": {"id": 1, "is_bot": False, "first_name": "M"},
            "text": "/addevent_raw Party|2025-07-16|18:00|Club",
        }
    )
    await handle_add_event_raw(msg, db, bot)

    async with db.get_session() as session:
        event = (await session.execute(select(Event))).scalars().first()

    cb = types.CallbackQuery.model_validate(
        {
            "id": "c2",
            "from": {"id": 1, "is_bot": False, "first_name": "M"},
            "chat_instance": "1",
            "data": f"togglesilent:{event.id}",
            "message": {
                "message_id": 2,
                "date": 0,
                "chat": {"id": 1, "type": "private"},
            },
        }
    ).as_(bot)

    async def dummy_answer(*args, **kwargs):
        return None

    object.__setattr__(cb, "answer", dummy_answer)
    await process_request(cb, db, bot)

    async with db.get_session() as session:
        updated = await session.get(Event, event.id)
    assert updated.silent is True
    assert bot.edits
    btn = bot.edits[-1][2]["reply_markup"].inline_keyboard[0][0]
    assert "Тихий" in btn.text


@pytest.mark.asyncio
async def test_exhibition_listing(tmp_path: Path, monkeypatch):
    db = Database(str(tmp_path / "db.sqlite"))
    await db.init()
    bot = DummyBot("123:abc")

    start_msg = types.Message.model_validate(
        {
            "message_id": 1,
            "date": 0,
            "chat": {"id": 1, "type": "private"},
            "from": {"id": 1, "is_bot": False, "first_name": "A"},
            "text": "/start",
        }
    )
    await handle_start(start_msg, db, bot)

    async def fake_parse(text: str) -> list[dict]:
        return [
            {
                "title": "Expo",
                "short_description": "desc",
                "festival": "",
                "date": "2025-07-10",
                "end_date": "2025-07-20",
                "time": "",
                "location_name": "Hall",
                "location_address": "Addr",
                "city": "Калининград",
                "ticket_price_min": None,
                "ticket_price_max": None,
                "ticket_link": None,
                "event_type": "выставка",
                "emoji": None,
                "is_free": True,
            }
        ]

    monkeypatch.setattr("main.parse_event_via_4o", fake_parse)

    async def fake_create(title, text, source, html_text=None, media=None, ics_url=None, db=None):
        return "url", "p"

    monkeypatch.setattr("main.create_source_page", fake_create)

    add_msg = types.Message.model_validate(
        {
            "message_id": 2,
            "date": 0,
            "chat": {"id": 1, "type": "private"},
            "from": {"id": 1, "is_bot": False, "first_name": "A"},
            "text": "/addevent anything",
        }
    )
    await handle_add_event(add_msg, db, bot)

    evt_msg = types.Message.model_validate(
        {
            "message_id": 3,
            "date": 0,
            "chat": {"id": 1, "type": "private"},
            "from": {"id": 1, "is_bot": False, "first_name": "A"},
            "text": "/events 2025-07-10",
        }
    )
    await handle_events(evt_msg, db, bot)
    assert "(Открытие) Expo" in bot.messages[-1][1]

    evt_msg2 = types.Message.model_validate(
        {
            "message_id": 4,
            "date": 0,
            "chat": {"id": 1, "type": "private"},
            "from": {"id": 1, "is_bot": False, "first_name": "A"},
            "text": "/events 2025-07-20",
        }
    )
    await handle_events(evt_msg2, db, bot)
    assert "(Закрытие) Expo" in bot.messages[-1][1]

    exh_msg = types.Message.model_validate(
        {
            "message_id": 5,
            "date": 0,
            "chat": {"id": 1, "type": "private"},
            "from": {"id": 1, "is_bot": False, "first_name": "A"},
            "text": "/exhibitions",
        }
    )
    await handle_exhibitions(exh_msg, db, bot)
    assert "c 10 июля по 20 июля" in bot.messages[-1][1]


@pytest.mark.asyncio
async def test_multiple_events(tmp_path: Path, monkeypatch):
    db = Database(str(tmp_path / "db.sqlite"))
    await db.init()
    bot = DummyBot("123:abc")

    start_msg = types.Message.model_validate(
        {
            "message_id": 1,
            "date": 0,
            "chat": {"id": 1, "type": "private"},
            "from": {"id": 1, "is_bot": False, "first_name": "A"},
            "text": "/start",
        }
    )
    await handle_start(start_msg, db, bot)

    async def fake_parse(text: str) -> list[dict]:
        return [
            {
                "title": "One",
                "short_description": "d1",
                "date": "2025-07-10",
                "time": "18:00",
                "location_name": "Hall",
            },
            {
                "title": "Two",
                "short_description": "d2",
                "date": "2025-07-11",
                "time": "20:00",
                "location_name": "Hall",
            },
        ]

    async def fake_create(title, text, source, html_text=None, media=None, ics_url=None, db=None):
        return f"url/{title}", title

    monkeypatch.setattr("main.parse_event_via_4o", fake_parse)
    monkeypatch.setattr("main.create_source_page", fake_create)

    add_msg = types.Message.model_validate(
        {
            "message_id": 2,
            "date": 0,
            "chat": {"id": 1, "type": "private"},
            "from": {"id": 1, "is_bot": False, "first_name": "A"},
            "text": "/addevent multi",
        }
    )
    await handle_add_event(add_msg, db, bot)

    async with db.get_session() as session:
        events = (await session.execute(select(Event))).scalars().all()

    assert len(events) == 2
    assert any(e.title == "One" for e in events)
    assert any(e.title == "Two" for e in events)


@pytest.mark.asyncio
async def test_months_command(tmp_path: Path):
    db = Database(str(tmp_path / "db.sqlite"))
    await db.init()
    bot = DummyBot("123:abc")

    async with db.get_session() as session:
        session.add(main.MonthPage(month="2025-07", url="https://t.me/p", path="p"))
        await session.commit()

    start_msg = types.Message.model_validate(
        {
            "message_id": 1,
            "date": 0,
            "chat": {"id": 1, "type": "private"},
            "from": {"id": 1, "is_bot": False, "first_name": "A"},
            "text": "/start",
        }
    )
    await handle_start(start_msg, db, bot)

    msg = types.Message.model_validate(
        {
            "message_id": 2,
            "date": 0,
            "chat": {"id": 1, "type": "private"},
            "from": {"id": 1, "is_bot": False, "first_name": "A"},
            "text": "/pages",
        }
    )

    await main.handle_pages(msg, db, bot)
    assert "2025-07" in bot.messages[-1][1]


@pytest.mark.asyncio
async def test_stats_pages(tmp_path: Path, monkeypatch):
    db = Database(str(tmp_path / "db.sqlite"))
    await db.init()
    bot = DummyBot("123:abc")

    prev_month = (date.today().replace(day=1) - timedelta(days=1)).strftime("%Y-%m")
    prev_weekend = main.next_weekend_start(date.today() - timedelta(days=7))

    cur_month = date.today().strftime("%Y-%m")
    next_month = main.next_month(cur_month)
    cur_weekend = main.next_weekend_start(date.today())
    next_weekend = main.next_weekend_start(cur_weekend + timedelta(days=1))

    async with db.get_session() as session:
        session.add(main.MonthPage(month=prev_month, url="u", path="mp_prev"))
        session.add(main.MonthPage(month=cur_month, url="u2", path="mp_cur"))
        session.add(main.MonthPage(month=next_month, url="u3", path="mp_next"))
        session.add(main.WeekendPage(start=prev_weekend.isoformat(), url="w1", path="wp_prev"))
        session.add(main.WeekendPage(start=cur_weekend.isoformat(), url="w2", path="wp_cur"))
        session.add(main.WeekendPage(start=next_weekend.isoformat(), url="w3", path="wp_next"))

        await session.commit()

    class DummyTG:
        def __init__(self, access_token=None):
            self.access_token = access_token

        def get_views(self, path, **_):

            views = {
                "mp_prev": {"views": 100},
                "mp_cur": {"views": 200},
                "mp_next": {"views": 300},
                "wp_prev": {"views": 10},
                "wp_cur": {"views": 20},
                "wp_next": {"views": 30},
            }
            return views[path]


    monkeypatch.setenv("TELEGRAPH_TOKEN", "t")
    monkeypatch.setattr(
        "main.Telegraph", lambda access_token=None, domain=None: DummyTG(access_token)
    )


    start_msg = types.Message.model_validate({
        "message_id": 1,
        "date": 0,
        "chat": {"id": 1, "type": "private"},
        "from": {"id": 1, "is_bot": False, "first_name": "A"},
        "text": "/start",
    })
    await handle_start(start_msg, db, bot)

    msg = types.Message.model_validate({
        "message_id": 2,
        "date": 0,
        "chat": {"id": 1, "type": "private"},
        "from": {"id": 1, "is_bot": False, "first_name": "A"},
        "text": "/stats",
    })
    await handle_stats(msg, db, bot)


    lines = bot.messages[-1][1].splitlines()
    assert any("100" in l for l in lines)  # previous month
    assert any("10" in l for l in lines)   # previous weekend
    assert any("20" in l for l in lines)   # current weekend
    assert any("300" in l for l in lines)  # future month



@pytest.mark.asyncio
async def test_stats_events(tmp_path: Path, monkeypatch):
    db = Database(str(tmp_path / "db.sqlite"))
    await db.init()
    bot = DummyBot("123:abc")

    prev_month_start = (date.today().replace(day=1) - timedelta(days=1)).replace(day=1)
    event_date = prev_month_start + timedelta(days=1)

    async with db.get_session() as session:
        session.add(
            Event(
                title="A",
                description="d",
                source_text="s",
                date=event_date.isoformat(),
                time="10:00",
                location_name="Hall",
                telegraph_url="http://a",
                telegraph_path="pa",
            )
        )
        session.add(
            Event(
                title="B",
                description="d",
                source_text="s",
                date=event_date.isoformat(),
                time="11:00",
                location_name="Hall",
                telegraph_url="http://b",
                telegraph_path="pb",
            )
        )
        await session.commit()

    class DummyTG:
        def __init__(self, access_token=None):
            pass

        def get_views(self, path, **_):
            return {"pa": {"views": 5}, "pb": {"views": 10}}[path]

    monkeypatch.setenv("TELEGRAPH_TOKEN", "t")

    monkeypatch.setattr(
        "main.Telegraph", lambda access_token=None, domain=None: DummyTG(access_token)
    )


    start_msg = types.Message.model_validate({
        "message_id": 1,
        "date": 0,
        "chat": {"id": 1, "type": "private"},
        "from": {"id": 1, "is_bot": False, "first_name": "A"},
        "text": "/start",
    })
    await handle_start(start_msg, db, bot)

    msg = types.Message.model_validate({
        "message_id": 2,
        "date": 0,
        "chat": {"id": 1, "type": "private"},
        "from": {"id": 1, "is_bot": False, "first_name": "A"},
        "text": "/stats events",
    })
    await handle_stats(msg, db, bot)

    lines = bot.messages[-1][1].splitlines()
    assert lines[0].startswith("http://b")
    assert "10" in lines[0]
    assert "5" in lines[1]


@pytest.mark.asyncio
async def test_build_month_page_content(tmp_path: Path, monkeypatch):
    db = Database(str(tmp_path / "db.sqlite"))
    await db.init()

    async with db.get_session() as session:
        session.add(
            Event(
                title="T",
                description="d",
                source_text="s",
                date="2025-07-16",
                time="18:00",
                location_name="Hall",
                is_free=True,
            )
        )
        await session.commit()

    class FakeDate(date):
        @classmethod
        def today(cls):
            return date(2025, 7, 10)

    monkeypatch.setattr(main, "date", FakeDate)

    title, content = await main.build_month_page_content(db, "2025-07")
    assert "июле 2025" in title
    assert "Полюбить Калининград Анонсы" in title
    assert any(n.get("tag") == "br" for n in content)


@pytest.mark.asyncio
async def test_build_weekend_page_content(tmp_path: Path):
    db = Database(str(tmp_path / "db.sqlite"))
    await db.init()

    saturday = main.next_weekend_start(date.today())
    async with db.get_session() as session:
        session.add(
            Event(
                title="W",
                description="d",
                source_text="s",
                date=saturday.isoformat(),
                time="18:00",
                location_name="Hall",
            )
        )
        await session.commit()

    title, content = await main.build_weekend_page_content(db, saturday.isoformat())
    assert "выходных" in title
    assert any(n.get("tag") == "h4" for n in content)
    intro = content[0]
    assert intro.get("tag") == "p"
    link = next(
        c
        for c in intro["children"]
        if isinstance(c, dict) and c.get("tag") == "a"
    )
    assert link.get("attrs", {}).get("href") == "https://t.me/kenigevents"
    assert str(saturday.day) in title

    cross = date(2025, 1, 31)
    async with db.get_session() as session:
        session.add(
            Event(
                title="C",
                description="d",
                source_text="s",
                date=cross.isoformat(),
                time="18:00",
                location_name="Hall",
            )
        )
        await session.commit()

    title2, _ = await main.build_weekend_page_content(db, cross.isoformat())
    assert "31 января" in title2 and "1 февраля" in title2


@pytest.mark.asyncio
async def test_weekend_nav_and_exhibitions(tmp_path: Path):
    db = Database(str(tmp_path / "db.sqlite"))
    await db.init()

    saturday = date(2025, 7, 12)
    next_sat = saturday + timedelta(days=7)
    async with db.get_session() as session:
        session.add(WeekendPage(start=saturday.isoformat(), url="u1", path="p1"))
        session.add(WeekendPage(start=next_sat.isoformat(), url="u2", path="p2"))
        session.add(MonthPage(month="2025-07", url="m1", path="mp1"))
        session.add(MonthPage(month="2025-08", url="m2", path="mp2"))
        session.add(
            Event(
                title="Expo",
                description="d",
                source_text="s",
                date=(saturday - timedelta(days=1)).isoformat(),
                end_date=(saturday + timedelta(days=10)).isoformat(),
                time="10:00",
                location_name="Hall",
                event_type="выставка",
            )
        )
        await session.commit()

    _, content = await main.build_weekend_page_content(db, saturday.isoformat())
    nav_blocks = [
        n
        for n in content
        if n.get("tag") == "h4"
        and any(
            isinstance(c, dict) and c.get("attrs", {}).get("href") == "u2"
            for c in n.get("children", [])
        )
    ]
    assert len(nav_blocks) == 2
    first_block_children = nav_blocks[0]["children"]
    assert not isinstance(first_block_children[0], dict)

    month_link_present = any(
        n.get("tag") == "h4"
        and any(
            isinstance(c, dict) and c.get("attrs", {}).get("href") == "m1"
            for c in n.get("children", [])
        )
        for n in content
    )
    assert month_link_present

    idx_exh = next(
        i
        for i, n in enumerate(content)
        if n.get("tag") == "h3" and "Постоянные" in "".join(n.get("children", []))
    )
    assert content[idx_exh - 1].get("tag") == "p"
    assert content[idx_exh - 2].get("tag") == "br"


@pytest.mark.asyncio
async def test_month_nav_and_exhibitions(tmp_path: Path):
    db = Database(str(tmp_path / "db.sqlite"))
    await db.init()

    async with db.get_session() as session:
        session.add(MonthPage(month="2025-07", url="m1", path="p1"))
        session.add(MonthPage(month="2025-08", url="m2", path="p2"))
        session.add(
            Event(
                title="Expo",
                description="d",
                source_text="s",
                date="2025-07-05",
                end_date="2025-07-20",
                time="10:00",
                location_name="Hall",
                event_type="выставка",
            )
        )
        await session.commit()

    _, content = await main.build_month_page_content(db, "2025-07")
    nav_blocks = [
        n
        for n in content
        if n.get("tag") == "h4"
        and any(
            isinstance(c, dict) and c.get("attrs", {}).get("href") == "m2"
            for c in n.get("children", [])
        )
    ]
    assert len(nav_blocks) == 2
    first_block_children = nav_blocks[0]["children"]
    assert not isinstance(first_block_children[0], dict)

    idx_exh = next(
        i
        for i, n in enumerate(content)
        if n.get("tag") == "h3" and "Постоянные" in "".join(n.get("children", []))
    )
    assert content[idx_exh - 1].get("tag") == "p"
    assert content[idx_exh - 2].get("tag") == "br"


@pytest.mark.asyncio
async def test_sync_weekend_page_first_creation_includes_nav(
    tmp_path: Path, monkeypatch
):
    db = Database(str(tmp_path / "db.sqlite"))
    await db.init()

    saturday = date(2025, 7, 12)
    next_sat = saturday + timedelta(days=7)
    updates: list[list[dict]] = []

    class DummyTG:
        def create_page(self, title, content):
            return {"url": "u1", "path": "p1"}

        def edit_page(self, path, title=None, content=None):
            updates.append(content)

    monkeypatch.setattr("main.get_telegraph_token", lambda: "t")
    monkeypatch.setattr(
        "main.Telegraph", lambda access_token=None, domain=None: DummyTG()
    )

    async with db.get_session() as session:
        session.add(WeekendPage(start=next_sat.isoformat(), url="u2", path="p2"))
        session.add(MonthPage(month="2025-07", url="m1", path="mp1"))
        session.add(MonthPage(month="2025-08", url="m2", path="mp2"))
        session.add(
            Event(
                title="Expo",
                description="d",
                source_text="s",
                date=(saturday - timedelta(days=1)).isoformat(),
                end_date=(saturday + timedelta(days=10)).isoformat(),
                time="10:00",
                location_name="Hall",
                event_type="выставка",
            )
        )
        await session.commit()

    await main.sync_weekend_page(db, saturday.isoformat())
    assert updates
    content = updates[0]
    found_weekend = any(
        isinstance(n, dict)
        and n.get("tag") == "h4"
        and any(
            isinstance(c, dict) and c.get("attrs", {}).get("href") == "u2"
            for c in n.get("children", [])
        )
        for n in content
    )
    found_exh = any(
        isinstance(n, dict)
        and n.get("tag") == "h3"
        and "Постоянные" in "".join(n.get("children", []))
        for n in content
    )
    assert found_weekend
    assert found_exh


@pytest.mark.asyncio
async def test_sync_weekend_page_updates_other_pages(tmp_path: Path, monkeypatch):
    db = Database(str(tmp_path / "db.sqlite"))
    await db.init()

    saturday = date(2025, 7, 12)
    next_sat = saturday + timedelta(days=7)

    edits: list[tuple[str, str]] = []

    class DummyTG:
        def create_page(self, title, content):
            edits.append(("create", "p1"))
            return {"url": "u1", "path": "p1"}

        def edit_page(self, path, title=None, content=None):
            edits.append(("edit", path))

    monkeypatch.setattr("main.get_telegraph_token", lambda: "t")
    monkeypatch.setattr(
        "main.Telegraph", lambda access_token=None, domain=None: DummyTG()
    )

    async with db.get_session() as session:
        session.add(WeekendPage(start=next_sat.isoformat(), url="u2", path="p2"))
        await session.commit()

    await main.sync_weekend_page(db, saturday.isoformat())

    assert ("edit", "p2") in edits


@pytest.mark.asyncio
async def test_missing_added_at(tmp_path: Path, monkeypatch):
    db = Database(str(tmp_path / "db.sqlite"))
    await db.init()

    async with db.get_session() as session:
        session.add(
            Event(
                title="T",
                description="d",
                source_text="s",
                date="2025-07-16",
                time="18:00",
                location_name="Hall",
                is_free=True,
                added_at=None,
            )
        )
        await session.commit()

    class FakeDate(date):
        @classmethod
        def today(cls):
            return date(2025, 7, 10)

    monkeypatch.setattr(main, "date", FakeDate)

    title, content = await main.build_month_page_content(db, "2025-07")
    assert any(n.get("tag") == "h4" for n in content)


@pytest.mark.asyncio
async def test_event_title_link(tmp_path: Path, monkeypatch):
    db = Database(str(tmp_path / "db.sqlite"))
    await db.init()

    async with db.get_session() as session:
        session.add(
            Event(
                title="Party",
                description="d",
                source_text="s",
                date="2025-07-16",
                time="18:00",
                location_name="Hall",
                source_post_url="https://t.me/chan/1",
                emoji="🎉",
            )
        )
        await session.commit()

    class FakeDate(date):
        @classmethod
        def today(cls):
            return date(2025, 7, 10)

    monkeypatch.setattr(main, "date", FakeDate)

    _, content = await main.build_month_page_content(db, FUTURE_DATE[:7])
    h4 = next(n for n in content if n.get("tag") == "h4")
    children = h4["children"]
    assert any(isinstance(c, dict) and c.get("tag") == "a" for c in children)
    anchor = next(c for c in children if isinstance(c, dict) and c.get("tag") == "a")
    assert anchor["attrs"]["href"] == "https://t.me/chan/1"
    assert anchor["children"] == ["Party"]


@pytest.mark.asyncio
async def test_emoji_not_duplicated(tmp_path: Path, monkeypatch):
    db = Database(str(tmp_path / "db.sqlite"))
    await db.init()

    async with db.get_session() as session:
        session.add(
            Event(
                title="🎉 Party",
                description="d",
                source_text="s",
                date="2025-07-16",
                time="18:00",
                location_name="Hall",
                emoji="🎉",
            )
        )
        await session.commit()

    class FakeDate(date):
        @classmethod
        def today(cls):
            return date(2025, 7, 10)

    monkeypatch.setattr(main, "date", FakeDate)

    _, content = await main.build_month_page_content(db, FUTURE_DATE[:7])
    h4 = next(n for n in content if n.get("tag") == "h4")
    text = "".join(
        c if isinstance(c, str) else "".join(c.get("children", []))
        for c in h4["children"]
    )
    assert text.count("🎉") == 1


@pytest.mark.asyncio
async def test_spacing_after_headers(tmp_path: Path):
    db = Database(str(tmp_path / "db.sqlite"))
    await db.init()

    async with db.get_session() as session:
        session.add(
            Event(
                title="Weekend",
                description="d",
                source_text="s",
                date=FUTURE_DATE,
                time="18:00",
                location_name="Hall",
            )
        )
        session.add(
            Event(
                title="Expo",
                description="d",
                source_text="s",
                date=date.today().isoformat(),
                time="20:00",
                location_name="Hall",
                end_date=(date.today() + timedelta(days=8)).isoformat(),
                event_type="выставка",
            )
        )
        await session.commit()

    _, content = await main.build_month_page_content(db, FUTURE_DATE[:7])
    idx = next(
        i
        for i, n in enumerate(content)
        if n.get("tag") == "h3" and str(date.fromisoformat(FUTURE_DATE).day) in "".join(n.get("children", []))
    )
    assert content[idx + 1].get("tag") == "br"
    exh_idx = next(
        i
        for i, n in enumerate(content)
        if n.get("tag") == "h3" and "Постоянные" in "".join(n.get("children", []))
    )
    assert content[exh_idx + 1].get("tag") == "br"


@pytest.mark.asyncio
async def test_event_spacing(tmp_path: Path):
    db = Database(str(tmp_path / "db.sqlite"))
    await db.init()

    async with db.get_session() as session:
        session.add(
            Event(
                title="One",
                description="d",
                source_text="s",
                date=FUTURE_DATE,
                time="18:00",
                location_name="Hall",
            )
        )
        session.add(
            Event(
                title="Two",
                description="d",
                source_text="s",
                date=FUTURE_DATE,
                time="19:00",
                location_name="Hall",
            )
        )
        await session.commit()

    _, content = await main.build_month_page_content(db, FUTURE_DATE[:7])
    indices = [i for i, n in enumerate(content) if n.get("tag") == "h4"]
    assert content[indices[0] + 1].get("tag") == "p"


def test_registration_link_formatting():
    e = Event(
        title="T",
        description="d",
        source_text="s",
        date="2025-07-10",
        time="18:00",
        location_name="Hall",
        is_free=True,
        ticket_link="https://reg",
    )
    md = main.format_event_md(e)
    assert "Бесплатно [по регистрации](https://reg)" in md


def test_format_event_no_city_dup():
    e = Event(
        title="T",
        description="d",
        source_text="s",
        date="2025-07-10",
        time="18:00",
        location_name="Hall",
        location_address="Addr, Калининград",
        city="Калининград",
    )
    md = main.format_event_md(e)
    assert md.count("Калининград") == 1


def test_pushkin_card_formatting():
    e = Event(
        title="T",
        description="d",
        source_text="s",
        date="2025-07-10",
        time="18:00",
        location_name="Hall",
        ticket_link="https://reg",
        pushkin_card=True,
    )
    md = main.format_event_md(e)
    lines = md.split("\n")
    assert "\u2705 Пушкинская карта" in lines
    # next line should mention tickets or registration
    assert any("Билеты" in l or "регистра" in l for l in lines[lines.index("\u2705 Пушкинская карта") + 1:])


@pytest.mark.asyncio
async def test_date_range_parsing(tmp_path: Path, monkeypatch):
    db = Database(str(tmp_path / "db.sqlite"))
    await db.init()
    bot = DummyBot("123:abc")

    async def fake_parse(text: str) -> list[dict]:
        return [
            {
                "title": "Expo",
                "short_description": "desc",
                "date": "2025-07-01..2025-07-17",
                "time": "18:00",
                "location_name": "Hall",
                "event_type": "выставка",
            }
        ]

    async def fake_create(title, text, source, html_text=None, media=None, ics_url=None, db=None):
        return "url", "p"

    monkeypatch.setattr("main.parse_event_via_4o", fake_parse)
    monkeypatch.setattr("main.create_source_page", fake_create)

    async def fake_sync(*args, **kwargs):
        return None

    monkeypatch.setattr("main.sync_month_page", fake_sync)

    msg = types.Message.model_validate(
        {
            "message_id": 1,
            "date": 0,
            "chat": {"id": 1, "type": "private"},
            "from": {"id": 1, "is_bot": False, "first_name": "A"},
            "text": "/addevent any",
        }
    )

    await handle_add_event(msg, db, bot)

    async with db.get_session() as session:
        ev = (await session.execute(select(Event))).scalars().first()

    assert ev.date == "2025-07-01"
    assert ev.end_date == "2025-07-17"


def test_md_to_html_sanitizes():
    md = "# T\nline\n<tg-emoji emoji-id='1'>R</tg-emoji>"
    html = main.md_to_html(md)
    assert "<h1>" not in html
    assert "tg-emoji" not in html
    assert "<h3>" in html
    assert "<br" in html


@pytest.mark.asyncio
async def test_sync_month_page_error(tmp_path: Path, monkeypatch):
    db = Database(str(tmp_path / "db.sqlite"))
    await db.init()

    async with db.get_session() as session:
        session.add(
            Event(
                title="Party",
                description="desc",
                source_text="t",
                date="2025-07-16",
                time="18:00",
                location_name="Club",
            )
        )
        session.add(main.MonthPage(month="2025-07", url="u", path="p"))
        await session.commit()

    class DummyTG:
        def edit_page(self, *args, **kwargs):
            raise Exception("fail")

    monkeypatch.setattr("main.get_telegraph_token", lambda: "t")
    monkeypatch.setattr(
        "main.Telegraph", lambda access_token=None, domain=None: DummyTG()
    )

    # Should not raise
    await main.sync_month_page(db, "2025-07")


@pytest.mark.asyncio
async def test_sync_month_page_split(tmp_path: Path, monkeypatch):
    db = Database(str(tmp_path / "db.sqlite"))
    await db.init()

    async with db.get_session() as session:
        for day in range(1, 4):
            session.add(
                Event(
                    title=f"E{day}",
                    description="d",
                    source_text="s",
                    date=f"2025-07-{day:02d}",
                    time="10:00",
                    location_name="L",
                )
            )
        await session.commit()

    calls = {"created": []}

    class DummyTG:
        def __init__(self, access_token=None):
            pass

        def create_page(self, title, content=None, **_):
            calls["created"].append(json_dumps(content))
            idx = len(calls["created"])
            return {"url": f"u{idx}", "path": f"p{idx}"}

        def edit_page(self, path, title=None, content=None):
            pass

    monkeypatch.setattr("main.get_telegraph_token", lambda: "t")
    monkeypatch.setattr("main.Telegraph", lambda access_token=None, domain=None: DummyTG())
    monkeypatch.setattr("main.TELEGRAPH_PAGE_LIMIT", 10)

    await main.sync_month_page(db, "2025-07")

    async with db.get_session() as session:
        page = await session.get(MonthPage, "2025-07")
    assert page.url2 is not None
    assert len(calls["created"]) == 2


@pytest.mark.asyncio
async def test_sync_month_page_split_on_error(tmp_path: Path, monkeypatch):
    db = Database(str(tmp_path / "db.sqlite"))
    await db.init()

    async with db.get_session() as session:
        for day in range(1, 4):
            session.add(
                Event(
                    title=f"E{day}",
                    description="d",
                    source_text="s",
                    date=f"2025-07-{day:02d}",
                    time="10:00",
                    location_name="L",
                )
            )
        session.add(MonthPage(month="2025-07", url="u1", path="p1"))
        await session.commit()

    calls = {"created": [], "edited": 0}

    class DummyTG:
        def __init__(self, access_token=None):
            pass

        def create_page(self, title, content=None, **_):
            calls["created"].append(json_dumps(content))
            idx = len(calls["created"]) + 1
            return {"url": f"u{idx}", "path": f"p{idx}"}

        def edit_page(self, path, title=None, content=None):
            calls["edited"] += 1
            if path == "p1" and calls["edited"] == 1:
                raise TelegraphException("CONTENT_TOO_BIG")

    monkeypatch.setattr("main.get_telegraph_token", lambda: "t")
    monkeypatch.setattr("main.Telegraph", lambda access_token=None, domain=None: DummyTG())

    await main.sync_month_page(db, "2025-07")

    async with db.get_session() as session:
        page = await session.get(MonthPage, "2025-07")
    assert page.url == "u1"
    assert page.url2 is not None
    assert len(calls["created"]) == 1


@pytest.mark.asyncio
<<<<<<< HEAD
=======

>>>>>>> 3be2b7ec
async def test_current_month_omits_past_events(tmp_path: Path, monkeypatch):
    db = Database(str(tmp_path / "db.sqlite"))
    await db.init()

    async with db.get_session() as session:
        session.add(
            Event(
                title="Past",
                description="d",
                source_text="s",
                date="2025-07-10",
                time="10:00",
                location_name="Hall",
            )
        )
        session.add(
            Event(
                title="Future",
                description="d",
                source_text="s",
                date="2025-07-20",
                time="10:00",
                location_name="Hall",
            )
        )
        await session.commit()

    class FakeDate(date):
        @classmethod
        def today(cls):
            return date(2025, 7, 15)

    monkeypatch.setattr(main, "date", FakeDate)

    _, content = await main.build_month_page_content(db, "2025-07")
    titles = [
        c
        for n in content
        if n.get("tag") == "h4"
        for c in n.get("children", [])
        if isinstance(c, str)
    ]
    assert any("Future" in t for t in titles)
    assert not any("Past" in t for t in titles)


@pytest.mark.asyncio
<<<<<<< HEAD
async def test_month_page_split_filters_past_events(tmp_path: Path, monkeypatch):
    db = Database(str(tmp_path / "db.sqlite"))
    await db.init()

    async with db.get_session() as session:
        for day in range(5, 8):
            session.add(
                Event(
                    title=f"P{day}",
                    description="d",
                    source_text="s",
                    date=f"2025-07-{day:02d}",
                    time="10:00",
                    location_name="L",
                )
            )
        for day in range(19, 23):
            session.add(
                Event(
                    title=f"F{day}",
                    description="d",
                    source_text="s",
                    date=f"2025-07-{day:02d}",
                    time="10:00",
                    location_name="L",
                )
            )
        await session.commit()

    class FakeDate(date):
        @classmethod
        def today(cls):
            return date(2025, 7, 19)

    created: list[list] = []

    class DummyTG:
        def __init__(self, access_token=None):
            pass

        def create_page(self, title, content=None, **_):
            created.append(content)
            idx = len(created)
            return {"url": f"u{idx}", "path": f"p{idx}"}

        def edit_page(self, path, title=None, content=None):
            created.append(content)

    monkeypatch.setattr(main, "date", FakeDate)
    monkeypatch.setattr(main, "get_telegraph_token", lambda: "t")
    monkeypatch.setattr(
        "main.Telegraph", lambda access_token=None, domain=None: DummyTG()
    )
    monkeypatch.setattr(main, "TELEGRAPH_PAGE_LIMIT", 10)

    await main.sync_month_page(db, "2025-07")

    assert len(created) == 2
    titles = [
        c
        for n in created[0]
        if n.get("tag") == "h4"
        for c in n.get("children", [])
        if isinstance(c, str)
    ]
    assert not any(t.startswith("P") for t in titles)


@pytest.mark.asyncio
=======

>>>>>>> 3be2b7ec
async def test_update_source_page_uses_content(monkeypatch):
    events = {}

    class DummyTG:
        def get_page(self, path, return_html=True):
            return {"content": "<p>old</p>"}

        def edit_page(self, path, title, html_content):
            events["html"] = html_content

    monkeypatch.setattr("main.get_telegraph_token", lambda: "t")
    monkeypatch.setattr(
        "main.Telegraph", lambda access_token=None, domain=None: DummyTG()
    )

    await main.update_source_page("path", "Title", "new")
    html = events.get("html", "")
    assert "<p>old</p>" in html
    assert "new" in html
    assert main.CONTENT_SEPARATOR in html


@pytest.mark.asyncio
async def test_update_source_page_footer(monkeypatch):
    edited = {}

    class DummyTG:
        def get_page(self, path, return_html=True):
            return {"content": "<p>old</p>"}

        def edit_page(self, path, title, html_content):
            edited["html"] = html_content

    monkeypatch.setattr("main.get_telegraph_token", lambda: "t")
    monkeypatch.setattr(
        "main.Telegraph", lambda access_token=None, domain=None: DummyTG()
    )

    await main.update_source_page("p", "T", "text")
    html = edited.get("html", "")
    assert "Полюбить Калининград Анонсы" in html
    assert "&nbsp;" in html


@pytest.mark.asyncio
async def test_update_source_page_normalizes_hashtags(monkeypatch):
    class DummyTG:
        def get_page(self, path, return_html=True):
            return {"content": ""}

        def edit_page(self, path, title, html_content):
            assert "#1_августа" not in html_content
            assert "1 августа" in html_content

    monkeypatch.setattr("main.get_telegraph_token", lambda: "t")
    monkeypatch.setattr(
        "main.Telegraph", lambda access_token=None, domain=None: DummyTG()
    )

    await main.update_source_page("p", "T", "#1_августа event")


def test_apply_ics_link_insert_and_remove():
    html = "<p><strong>T</strong></p><p></p><p>body</p>"
    added = main.apply_ics_link(html, "http://x")
    assert "Добавить в календарь" in added
    removed = main.apply_ics_link(added, None)
    assert "Добавить в календарь" not in removed


@pytest.mark.asyncio
async def test_update_source_page_ics(monkeypatch):
    edited = {}

    class DummyTG:
        def get_page(self, path, return_html=True):
            return {"content": "<p>T</p><p></p><p>body</p>"}

        def edit_page(self, path, title, html_content):
            edited["html"] = html_content

    monkeypatch.setattr("main.get_telegraph_token", lambda: "t")
    monkeypatch.setattr(
        "main.Telegraph", lambda access_token=None, domain=None: DummyTG()
    )

    await main.update_source_page_ics("p", "T", "http://x")
    assert "Добавить в календарь" in edited.get("html", "")
    await main.update_source_page_ics("p", "T", None)
    assert "Добавить в календарь" not in edited.get("html", "")


@pytest.mark.asyncio
async def test_create_source_page_adds_nav(tmp_path: Path, monkeypatch):
    captured = {}

    class DummyTG:
        def create_page(self, title, html_content=None, **_):
            captured["html"] = html_content
            return {"url": "https://telegra.ph/test", "path": "p"}

    monkeypatch.setenv("TELEGRAPH_TOKEN", "t")
    monkeypatch.setattr(
        "main.Telegraph", lambda access_token=None, domain=None: DummyTG()
    )

    db = Database(str(tmp_path / "db.sqlite"))
    await db.init()
    async with db.get_session() as session:
        session.add(MonthPage(month="2025-07", url="u1", path="p1"))
        session.add(MonthPage(month="2025-08", url="u2", path="p2"))
        await session.commit()

    res = await main.create_source_page("T", "text", None, db=db)
    assert "u1" in captured.get("html", "")
    assert res[0] == "https://telegra.ph/test"


@pytest.mark.asyncio
async def test_create_source_page_footer(monkeypatch):
    captured = {}

    class DummyTG:
        def create_page(self, title, html_content=None, **_):
            captured["html"] = html_content
            return {"url": "https://telegra.ph/test", "path": "p"}

    monkeypatch.setenv("TELEGRAPH_TOKEN", "t")
    monkeypatch.setattr(
        "main.Telegraph", lambda access_token=None, domain=None: DummyTG()
    )

    await main.create_source_page("T", "text", None)
    html = captured.get("html", "")
    assert "Полюбить Калининград Анонсы" in html
    assert "&nbsp;" in html


@pytest.mark.asyncio
async def test_nav_limits_past(tmp_path: Path):
    db = Database(str(tmp_path / "db.sqlite"))
    await db.init()

    today = date.today()
    async with db.get_session() as session:
        session.add(
            Event(
                title="T",
                description="d",
                source_text="t",
                date=today.isoformat(),
                time="10:00",
                location_name="Hall",
            )
        )
        await session.commit()

    text, markup = await main.build_events_message(db, today, timezone.utc)
    row = markup.inline_keyboard[-1]
    assert len(row) == 1
    assert row[0].text == "\u25b6"


@pytest.mark.asyncio
async def test_nav_future_has_prev(tmp_path: Path):
    db = Database(str(tmp_path / "db.sqlite"))
    await db.init()

    today = date.today()
    future = today + timedelta(days=1)
    async with db.get_session() as session:
        session.add(
            Event(
                title="T",
                description="d",
                source_text="t",
                date=future.isoformat(),
                time="10:00",
                location_name="Hall",
            )
        )
        await session.commit()

    text, markup = await main.build_events_message(db, future, timezone.utc)
    row = markup.inline_keyboard[-1]
    assert len(row) == 2
    assert row[0].text == "\u25c0"
    assert row[1].text == "\u25b6"


@pytest.mark.asyncio
async def test_delete_event_updates_month(tmp_path: Path, monkeypatch):
    db = Database(str(tmp_path / "db.sqlite"))
    await db.init()
    bot = DummyBot("123:abc")

    async def fake_create(title, text, source, html_text=None, media=None, ics_url=None, db=None):
        return "url", "p"

    called = {}

    async def fake_sync(db_obj, month):
        called["month"] = month

    monkeypatch.setattr("main.create_source_page", fake_create)
    monkeypatch.setattr("main.sync_month_page", fake_sync)

    add_msg = types.Message.model_validate(
        {
            "message_id": 1,
            "date": 0,
            "chat": {"id": 1, "type": "private"},
            "from": {"id": 1, "is_bot": False, "first_name": "A"},
            "text": "/addevent_raw Party|2025-07-16|18:00|Club",
        }
    )

    await handle_add_event_raw(add_msg, db, bot)

    async with db.get_session() as session:
        event = (await session.execute(select(Event))).scalars().first()

    cb = types.CallbackQuery.model_validate(
        {
            "id": "c1",
            "from": {"id": 1, "is_bot": False, "first_name": "A"},
            "chat_instance": "1",
            "data": f"del:{event.id}:{event.date}",
            "message": {
                "message_id": 2,
                "date": 0,
                "chat": {"id": 1, "type": "private"},
            },
        }
    ).as_(bot)
    object.__setattr__(cb.message, "_bot", bot)

    async def dummy_edit(*args, **kwargs):
        return None

    object.__setattr__(cb.message, "edit_text", dummy_edit)

    async def dummy_answer(*args, **kwargs):
        return None

    object.__setattr__(cb, "answer", dummy_answer)

    await process_request(cb, db, bot)

    assert called.get("month") == "2025-07"


@pytest.mark.asyncio
async def test_title_duplicate_update(tmp_path: Path, monkeypatch):
    db = Database(str(tmp_path / "db.sqlite"))
    await db.init()
    bot = DummyBot("123:abc")

    async def fake_create(title, text, source, html_text=None, media=None, ics_url=None, db=None):
        return "url", "p"

    monkeypatch.setattr("main.create_source_page", fake_create)

    msg1 = types.Message.model_validate(
        {
            "message_id": 1,
            "date": 0,
            "chat": {"id": 1, "type": "private"},
            "from": {"id": 1, "is_bot": False, "first_name": "M"},
            "text": "/addevent_raw Movie|2025-07-16|20:00|Hall",
        }
    )
    await handle_add_event_raw(msg1, db, bot)

    msg2 = types.Message.model_validate(
        {
            "message_id": 2,
            "date": 0,
            "chat": {"id": 1, "type": "private"},
            "from": {"id": 1, "is_bot": False, "first_name": "M"},
            "text": "/addevent_raw Movie|2025-07-16|20:00|Another",
        }
    )
    await handle_add_event_raw(msg2, db, bot)

    async with db.get_session() as session:
        events = (await session.execute(select(Event))).scalars().all()

    assert len(events) == 1
    assert events[0].location_name == "Another"


@pytest.mark.asyncio
async def test_llm_duplicate_check(tmp_path: Path, monkeypatch):
    db = Database(str(tmp_path / "db.sqlite"))
    await db.init()
    bot = DummyBot("123:abc")

    async def fake_create(title, text, source, html_text=None, media=None, ics_url=None, db=None):
        return "url", "p"

    called = {"cnt": 0}

    async def fake_check(ev, new):
        called["cnt"] += 1
        return True, "", ""

    monkeypatch.setattr("main.create_source_page", fake_create)
    monkeypatch.setattr("main.check_duplicate_via_4o", fake_check)

    msg1 = types.Message.model_validate(
        {
            "message_id": 1,
            "date": 0,
            "chat": {"id": 1, "type": "private"},
            "from": {"id": 1, "is_bot": False, "first_name": "M"},
            "text": "/addevent_raw Movie|2025-07-16|20:00|Hall",
        }
    )
    await handle_add_event_raw(msg1, db, bot)

    msg2 = types.Message.model_validate(
        {
            "message_id": 2,
            "date": 0,
            "chat": {"id": 1, "type": "private"},
            "from": {"id": 1, "is_bot": False, "first_name": "M"},
            "text": "/addevent_raw Premiere Movie|2025-07-16|20:00|Other",
        }
    )
    await handle_add_event_raw(msg2, db, bot)

    async with db.get_session() as session:
        events = (await session.execute(select(Event))).scalars().all()

    assert len(events) == 1
    assert called["cnt"] == 1


@pytest.mark.asyncio
async def test_extract_ticket_link(tmp_path: Path, monkeypatch):
    db = Database(str(tmp_path / "db.sqlite"))
    await db.init()
    bot = DummyBot("123:abc")

    async def fake_parse(text: str) -> list[dict]:
        return [
            {
                "title": "T",
                "short_description": "d",
                "date": FUTURE_DATE,
                "time": "18:00",
                "location_name": "Hall",
                "ticket_link": None,
                "event_type": "встреча",
                "emoji": None,
                "is_free": True,
            }
        ]

    async def fake_create(title, text, source, html_text=None, media=None, ics_url=None, db=None):
        return "url", "p"

    monkeypatch.setattr("main.parse_event_via_4o", fake_parse)
    monkeypatch.setattr("main.create_source_page", fake_create)

    html = "Регистрация <a href='https://reg'>по ссылке</a>"
    results = await main.add_events_from_text(db, "text", None, html, None)
    ev = results[0][0]
    assert ev.ticket_link == "https://reg"


@pytest.mark.asyncio
async def test_extract_ticket_link_near_word(tmp_path: Path, monkeypatch):
    db = Database(str(tmp_path / "db.sqlite"))
    await db.init()
    bot = DummyBot("123:abc")

    async def fake_parse(text: str) -> list[dict]:
        return [
            {
                "title": "T",
                "short_description": "d",
                "date": FUTURE_DATE,
                "time": "18:00",
                "location_name": "Hall",
                "ticket_link": None,
                "event_type": "встреча",
                "emoji": None,
                "is_free": True,
            }
        ]

    async def fake_create(title, text, source, html_text=None, media=None, ics_url=None, db=None):
        return "url", "p"

    monkeypatch.setattr("main.parse_event_via_4o", fake_parse)
    monkeypatch.setattr("main.create_source_page", fake_create)

    html = "Чтобы поучаствовать, нужна регистрация. <a href='https://reg2'>Жми</a>"
    results = await main.add_events_from_text(db, "text", None, html, None)
    ev = results[0][0]
    assert ev.ticket_link == "https://reg2"


@pytest.mark.asyncio
async def test_ticket_link_overrides_invalid(tmp_path: Path, monkeypatch):
    db = Database(str(tmp_path / "db.sqlite"))
    await db.init()
    bot = DummyBot("123:abc")

    async def fake_parse(text: str) -> list[dict]:
        return [
            {
                "title": "T",
                "short_description": "d",
                "date": FUTURE_DATE,
                "time": "18:00",
                "location_name": "Hall",
                "ticket_link": "Регистрация по ссылке",
                "event_type": "встреча",
                "emoji": None,
                "is_free": True,
            }
        ]

    async def fake_create(title, text, source, html_text=None, media=None, ics_url=None, db=None):
        return "url", "p"

    monkeypatch.setattr("main.parse_event_via_4o", fake_parse)
    monkeypatch.setattr("main.create_source_page", fake_create)

    html = "Регистрация <a href='https://real'>по ссылке</a>"
    results = await main.add_events_from_text(db, "text", None, html, None)
    ev = results[0][0]
    assert ev.ticket_link == "https://real"


@pytest.mark.asyncio
async def test_multiple_ticket_links(tmp_path: Path, monkeypatch):
    db = Database(str(tmp_path / "db.sqlite"))
    await db.init()
    bot = DummyBot("123:abc")

    async def fake_parse(text: str) -> list[dict]:
        return [
            {
                "title": "A",
                "short_description": "d1",
                "date": FUTURE_DATE,
                "time": "18:00",
                "location_name": "Hall",
                "ticket_link": None,
                "event_type": "концерт",
                "emoji": None,
                "is_free": True,
            },
            {
                "title": "B",
                "short_description": "d2",
                "date": FUTURE_DATE,
                "time": "19:00",
                "location_name": "Hall",
                "ticket_link": None,
                "event_type": "концерт",
                "emoji": None,
                "is_free": True,
            },
        ]

    async def fake_create(title, text, source, html_text=None, media=None, ics_url=None, db=None):
        return "url", "p"

    monkeypatch.setattr("main.parse_event_via_4o", fake_parse)
    monkeypatch.setattr("main.create_source_page", fake_create)

    html = (
        "Билеты <a href='https://l1'>купить</a>" 
        " и ещё один концерт. Билеты <a href='https://l2'>здесь</a>"
    )

    results = await main.add_events_from_text(db, "text", None, html, None)
    assert results[0][0].ticket_link == "https://l1"
    assert results[1][0].ticket_link == "https://l2"


@pytest.mark.asyncio
async def test_add_event_strips_city_from_address(tmp_path: Path, monkeypatch):
    db = Database(str(tmp_path / "db.sqlite"))
    await db.init()

    async def fake_parse(text: str) -> list[dict]:
        return [
            {
                "title": "Show",
                "short_description": "d",
                "date": FUTURE_DATE,
                "time": "18:00",
                "location_name": "Hall",
                "location_address": "Addr, Калининград",
                "city": "Калининград",
            }
        ]

    async def fake_create(*args, db=None, **kwargs):
        return "u", "p"

    monkeypatch.setattr("main.parse_event_via_4o", fake_parse)
    monkeypatch.setattr("main.create_source_page", fake_create)

    results = await main.add_events_from_text(db, "t", None, None, None)
    ev = results[0][0]
    assert ev.location_address == "Addr"
    md = main.format_event_md(ev)
    assert md.count("Калининград") == 1


@pytest.mark.asyncio
async def test_festival_expands_dates(tmp_path: Path, monkeypatch):
    db = Database(str(tmp_path / "db.sqlite"))
    await db.init()

    async def fake_parse(text: str) -> list[dict]:
        return [
            {
                "title": "Jazz",
                "short_description": "desc",
                "date": "2025-08-01..2025-08-03",
                "time": "18:00",
                "location_name": "Park",
                "event_type": "концерт",
            }
        ]

    monkeypatch.setattr("main.parse_event_via_4o", fake_parse)

    async def fake_create(*args, db=None, **kwargs):
        return "u", "p"

    monkeypatch.setattr("main.create_source_page", fake_create)

    results = await main.add_events_from_text(db, "text", None, None, None)
    assert len(results) == 3
    async with db.get_session() as session:
        dates = sorted(
            (await session.execute(select(Event))).scalars(), key=lambda e: e.date
        )
        assert [e.date for e in dates] == ["2025-08-01", "2025-08-02", "2025-08-03"]


@pytest.mark.asyncio
async def test_exhibition_future_not_listed(tmp_path: Path):
    db = Database(str(tmp_path / "db.sqlite"))
    await db.init()

    future_start = (date.today() + timedelta(days=10)).isoformat()
    future_end = (date.today() + timedelta(days=20)).isoformat()
    async with db.get_session() as session:
        session.add(
            Event(
                title="Expo",
                description="d",
                source_text="s",
                date=future_start,
                end_date=future_end,
                time="10:00",
                location_name="Hall",
                event_type="выставка",
            )
        )
        await session.commit()

    _, content = await main.build_month_page_content(db, future_start[:7])
    found_in_exh = False
    exh_section = False
    for n in content:
        if n.get("tag") == "h3" and "Постоянные" in "".join(n.get("children", [])):
            exh_section = True
        elif exh_section and isinstance(n, dict) and n.get("tag") == "h4":
            if any("Expo" in str(c) for c in n.get("children", [])):
                found_in_exh = True
    assert not found_in_exh


@pytest.mark.asyncio
async def test_past_exhibition_not_listed_in_events(tmp_path: Path):
    db = Database(str(tmp_path / "db.sqlite"))
    await db.init()

    past_start = (date.today() - timedelta(days=6)).isoformat()
    future_end = (date.today() + timedelta(days=6)).isoformat()
    async with db.get_session() as session:
        session.add(
            Event(
                title="PastExpo",
                description="d",
                source_text="s",
                date=past_start,
                end_date=future_end,
                time="10:00",
                location_name="Hall",
                event_type="выставка",
            )
        )
        await session.commit()

    _, content = await main.build_month_page_content(db, past_start[:7])
    before_exh = True
    found = False
    for n in content:
        if n.get("tag") == "h3" and "Постоянные" in "".join(n.get("children", [])):
            before_exh = False
        if before_exh and isinstance(n, dict) and n.get("tag") == "h4":
            if any("PastExpo" in str(c) for c in n.get("children", [])):
                found = True
    assert not found


@pytest.mark.asyncio
async def test_exhibition_auto_year_end(tmp_path: Path, monkeypatch):
    db = Database(str(tmp_path / "db.sqlite"))
    await db.init()

    async def fake_parse(text: str) -> list[dict]:
        return [
            {
                "title": "AutoExpo",
                "short_description": "d",
                "location_name": "Hall",
                "event_type": "выставка",
            }
        ]

    async def fake_create(*args, db=None, **kwargs):
        return "u", "p"

    monkeypatch.setattr("main.parse_event_via_4o", fake_parse)
    monkeypatch.setattr("main.create_source_page", fake_create)

    results = await main.add_events_from_text(db, "text", None, None, None)
    assert results
    ev = results[0][0]
    today = date.today()
    assert ev.date == today.isoformat()
    assert ev.end_date == date(today.year, 12, 31).isoformat()

    _, content = await main.build_month_page_content(db, today.strftime("%Y-%m"))
    found = False
    exh_section = False
    for n in content:
        if n.get("tag") == "h3" and "Постоянные" in "".join(n.get("children", [])):
            exh_section = True
        elif exh_section and isinstance(n, dict) and n.get("tag") == "h4":
            if any("AutoExpo" in str(c) for c in n.get("children", [])):
                found = True
    assert found


@pytest.mark.asyncio
async def test_month_links_future(tmp_path: Path, monkeypatch):
    db = Database(str(tmp_path / "db.sqlite"))
    await db.init()

    async with db.get_session() as session:
        session.add(MonthPage(month="2025-07", url="u1", path="p1"))
        session.add(MonthPage(month="2025-08", url="u2", path="p2"))
        session.add(MonthPage(month="2025-09", url="u3", path="p3"))
        await session.commit()

    class FakeDate(date):
        @classmethod
        def today(cls):
            return date(2025, 7, 15)

    monkeypatch.setattr(main, "date", FakeDate)
    title, content = await main.build_month_page_content(db, "2025-07")
    found = False
    for n in content:
        if (
            isinstance(n, dict)
            and n.get("tag") == "h4"
            and any("август" in str(c) for c in n.get("children", []))
        ):
            found = True
    assert found


@pytest.mark.asyncio
async def test_build_daily_posts(tmp_path: Path):
    db = Database(str(tmp_path / "db.sqlite"))
    await db.init()

    today = date.today()
    start = main.next_weekend_start(today)
    async with db.get_session() as session:
        session.add(
            Event(
                title="T",
                description="d",
                source_text="s",
                date=today.isoformat(),
                time="18:00",
                location_name="Hall",
            )
        )
        session.add(
            Event(
                title="S",
                description="d2",
                source_text="s2",
                date=today.isoformat(),
                time="19:00",
                location_name="Hall",
                silent=True,
            )
        )
        session.add(
            Event(
                title="W",
                description="weekend",
                source_text="s3",
                date=start.isoformat(),
                time="12:00",
                location_name="Hall",
                added_at=datetime.utcnow(),
            )
        )
        session.add(MonthPage(month=today.strftime("%Y-%m"), url="m1", path="p1"))
        session.add(
            MonthPage(
                month=main.next_month(today.strftime("%Y-%m")), url="m2", path="p2"
            )
        )
        session.add(WeekendPage(start=start.isoformat(), url="w", path="wp"))
        await session.commit()

    posts = await main.build_daily_posts(db, timezone.utc)
    assert posts
    text, markup = posts[0]
    assert "АНОНС" in text
    assert markup.inline_keyboard[0]
    assert text.count("\U0001f449") == 2
    first_btn = markup.inline_keyboard[0][0].text
    assert first_btn.startswith("(+1)")


@pytest.mark.asyncio
async def test_build_daily_posts_tomorrow(tmp_path: Path):
    db = Database(str(tmp_path / "db.sqlite"))
    await db.init()

    today = date.today()
    tomorrow = today + timedelta(days=1)
    async with db.get_session() as session:
        session.add(
            Event(
                title="T",
                description="d",
                source_text="s",
                date=tomorrow.isoformat(),
                time="18:00",
                location_name="Hall",
            )
        )
        await session.commit()

    now = datetime.now(timezone.utc) + timedelta(days=1)
    posts = await main.build_daily_posts(db, timezone.utc, now)
    assert posts and tomorrow.strftime("%d") in posts[0][0]



@pytest.mark.asyncio
async def test_daily_weekend_date_link(tmp_path: Path):
    db = Database(str(tmp_path / "db.sqlite"))
    await db.init()

    today = date.today()
    saturday = main.next_weekend_start(today)
    async with db.get_session() as session:
        session.add(
            Event(
                title="W",
                description="weekend",
                source_text="s",
                date=saturday.isoformat(),
                time="12:00",
                location_name="Hall",
                added_at=datetime.utcnow(),
            )
        )
        session.add(WeekendPage(start=saturday.isoformat(), url="w", path="wp"))
        await session.commit()

    posts = await main.build_daily_posts(db, timezone.utc)
    text = posts[0][0]
    assert f'<a href="w">' in text



@pytest.mark.asyncio
async def test_send_daily_preview_disabled(tmp_path: Path):
    db = Database(str(tmp_path / "db.sqlite"))
    await db.init()
    bot = DummyBot("123:abc")

    async with db.get_session() as session:
        session.add(
            main.Channel(channel_id=1, title="ch", is_admin=True, daily_time="08:00")
        )
        session.add(
            Event(
                title="T",
                description="d",
                source_text="s",
                date=date.today().isoformat(),
                time="18:00",
                location_name="Hall",
            )
        )
        await session.commit()

    await main.send_daily_announcement(db, bot, 1, timezone.utc)
    assert bot.messages
    assert bot.messages[-1][2].get("disable_web_page_preview") is True
    async with db.get_session() as session:
        ch = await session.get(main.Channel, 1)
    assert ch.last_daily == date.today().isoformat()


@pytest.mark.asyncio
async def test_daily_test_send_no_record(tmp_path: Path):
    db = Database(str(tmp_path / "db.sqlite"))
    await db.init()
    bot = DummyBot("123:abc")

    async with db.get_session() as session:
        session.add(
            main.Channel(channel_id=1, title="ch", is_admin=True, daily_time="08:00")
        )
        await session.commit()

    await main.send_daily_announcement(db, bot, 1, timezone.utc, record=False)
    async with db.get_session() as session:
        ch = await session.get(main.Channel, 1)
    assert ch.last_daily is None


@pytest.mark.asyncio
async def test_build_daily_posts_split(tmp_path: Path):
    db = Database(str(tmp_path / "db.sqlite"))
    await db.init()

    today = date.today()
    long_desc = "d" * 200
    async with db.get_session() as session:
        for i in range(50):
            session.add(
                Event(
                    title=f"T{i}",
                    description=long_desc,
                    source_text="s",
                    date=today.isoformat(),
                    time="18:00",
                    location_name="Hall",
                )
            )
        await session.commit()

    posts = await main.build_daily_posts(db, timezone.utc)
    assert len(posts) > 1
    for text, _ in posts:
        assert len(text) <= 4096


@pytest.mark.asyncio
async def test_upload_ics_content_type(tmp_path: Path, monkeypatch):
    db = Database(str(tmp_path / "db.sqlite"))
    await db.init()

    event = Event(
        id=1,
        title="T",
        description="d",
        source_text="s",
        date=date.today().isoformat(),
        time="10:00",
        location_name="Hall",
    )

    class DummyBucket:
        def __init__(self):
            self.upload_args = None

        def upload(self, path, data, options):
            self.upload_args = (path, data, options)

        def get_public_url(self, path):
            return f"https://test/{path}"

        def remove(self, paths):
            pass

    class DummyStorage:
        def __init__(self):
            self.bucket = DummyBucket()

        def from_(self, bucket):
            return self.bucket

    class DummyClient:
        def __init__(self):
            self.storage = DummyStorage()

    dummy = DummyClient()
    monkeypatch.setattr(main, "get_supabase_client", lambda: dummy)

    url = await main.upload_ics(event, db)
    assert url.endswith(".ics")
    opts = dummy.storage.bucket.upload_args[2]
    assert opts["content-type"] == main.ICS_CONTENT_TYPE
    assert opts["content-disposition"].startswith("inline;")
    assert "filename=\"" in opts["content-disposition"]


@pytest.mark.asyncio
async def test_build_ics_content_headers(tmp_path: Path):
    db = Database(str(tmp_path / "db.sqlite"))
    await db.init()
    event = Event(
        id=1,
        title="T",
        description="d",
        source_text="s",
        date=date.today().isoformat(),
        time="10:00",
        location_name="Hall",
    )

    content = await main.build_ics_content(db, event)
    assert content.endswith("\r\n")
    lines = content.split("\r\n")
    assert lines[0] == "BEGIN:VCALENDAR"
    assert lines[1] == "VERSION:2.0"
    assert lines[2].startswith("PRODID:")
    assert lines[3] == "CALSCALE:GREGORIAN"
    assert lines[4] == "METHOD:PUBLISH"
    assert lines[5].startswith("X-WR-CALNAME:")
    assert any(l.startswith("DTSTAMP:") for l in lines)
    assert lines.count("END:VCALENDAR") == 1


@pytest.mark.asyncio
async def test_build_ics_location_escape(tmp_path: Path):
    db = Database(str(tmp_path / "db.sqlite"))
    await db.init()
    event = Event(
        id=1,
        title="T",
        description="d",
        source_text="s",
        date=date.today().isoformat(),
        time="10:00",
        location_address="Serg, 14",
        city="Kaliningrad",
    )
    content = await main.build_ics_content(db, event)
    assert "LOCATION:Serg\\,\\ 14\\,Kaliningrad" in content



def test_parse_time_range_dots():
    result = main.parse_time_range("10:30..18:00")
    assert result == (time(10, 30), time(18, 0))



@pytest.mark.asyncio
async def test_post_ics_asset_caption(tmp_path: Path, monkeypatch):
    db = Database(str(tmp_path / "db.sqlite"))
    await db.init()
    bot = DummyBot("123:abc")

    ch = main.Channel(channel_id=-1002, title="Asset", is_admin=True, is_asset=True)
    async with db.get_session() as session:
        session.add(ch)
        await session.commit()

    event = Event(
        id=1,
        title="Concert",
        description="desc",
        source_text="s",
        date="2025-07-18",
        time="19:00",
        location_name="Сигнал",
        location_address="Леонова 22",
        city="Калининград",
    )

    async def fake_build(db2, ev):
        return "ICS"

    monkeypatch.setattr(main, "build_ics_content", fake_build)

    async def fake_send_document(self, chat_id, document, caption=None, parse_mode=None):
        self.messages.append((chat_id, caption))
        class Msg:
            message_id = 42
        return Msg()

    monkeypatch.setattr(DummyBot, "send_document", fake_send_document, raising=False)

    url, msg_id = await main.post_ics_asset(event, db, bot)
    assert msg_id == 42
    caption = bot.messages[0][1]
    day = main.format_day_pretty(date(2025, 7, 18))
    assert f"<b>Concert</b>" in caption
    assert f"<i>{day} 19:00 Сигнал, Леонова 22, #Калининград</i>" in caption


@pytest.mark.asyncio
async def test_forward_adds_calendar_button(tmp_path: Path, monkeypatch):
    db = Database(str(tmp_path / "db.sqlite"))
    await db.init()
    bot = DummyBot("123:abc")

    start_msg = types.Message.model_validate(
        {
            "message_id": 1,
            "date": 0,
            "chat": {"id": 1, "type": "private"},
            "from": {"id": 1, "is_bot": False, "first_name": "A"},
            "text": "/start",
        }
    )
    await handle_start(start_msg, db, bot)

    ch_ann = main.Channel(channel_id=-1001, title="Ann", is_admin=True, is_registered=True)
    ch_asset = main.Channel(channel_id=-1002, title="Asset", is_admin=True, is_asset=True)
    async with db.get_session() as session:
        session.add(ch_ann)
        session.add(ch_asset)
        await session.commit()

    async def fake_build(db2, ev):
        return "ICS"

    monkeypatch.setattr(main, "build_ics_content", fake_build)
    async def fake_upload(ev, db2):
        return "https://x/ics"

    async def fake_create(*a, **k):
        return ("u", "p", "", 0)

    monkeypatch.setattr(main, "upload_ics", fake_upload)
    monkeypatch.setattr(main, "create_source_page", fake_create)
    monkeypatch.setattr(main, "update_source_page_ics", lambda *a, **k: None)

    async def fake_sync(*a, **k):
        return None

    monkeypatch.setattr(main, "sync_month_page", fake_sync)
    monkeypatch.setattr(main, "sync_weekend_page", fake_sync)

    async def fake_post(event, db2, b):
        return ("https://t.me/a/1", 55)

    monkeypatch.setattr(main, "post_ics_asset", fake_post)

    async def fake_send_document(self, chat_id, document, caption=None, parse_mode=None):
        class Msg:
            message_id = 77
        return Msg()

    monkeypatch.setattr(DummyBot, "send_document", fake_send_document, raising=False)

    async def fake_parse(text):
        return [
            {
                "title": "T",
                "short_description": "d",
                "date": FUTURE_DATE,
                "time": "18:00",
                "location_name": "Club",
            }
        ]

    monkeypatch.setattr(main, "parse_event_via_4o", fake_parse)
    monkeypatch.setattr(main, "bot", bot, raising=False)

    fwd_msg = types.Message.model_validate(
        {
            "message_id": 2,
            "date": 0,
            "forward_date": 0,
            "forward_from_chat": {"id": -1001, "type": "channel", "username": "ann"},
            "forward_from_message_id": 10,
            "chat": {"id": 1, "type": "private"},
            "from": {"id": 1, "is_bot": False, "first_name": "A"},
            "text": "text",
        }
    )

    await main.handle_forwarded(fwd_msg, db, bot)

    assert bot.edits
    chat_id, msg_id, kwargs = bot.edits[0]
    assert chat_id == -1001
    assert msg_id == 10
    btn = kwargs["reply_markup"].inline_keyboard[0][0]
    assert btn.text == "Добавить в календарь"<|MERGE_RESOLUTION|>--- conflicted
+++ resolved
@@ -12,10 +12,7 @@
 import main
 from telegraph.api import json_dumps
 from telegraph import TelegraphException
-<<<<<<< HEAD
-=======
-
->>>>>>> 3be2b7ec
+
 
 from main import (
     Database,
@@ -2569,10 +2566,7 @@
 
 
 @pytest.mark.asyncio
-<<<<<<< HEAD
-=======
-
->>>>>>> 3be2b7ec
+
 async def test_current_month_omits_past_events(tmp_path: Path, monkeypatch):
     db = Database(str(tmp_path / "db.sqlite"))
     await db.init()
@@ -2620,7 +2614,7 @@
 
 
 @pytest.mark.asyncio
-<<<<<<< HEAD
+
 async def test_month_page_split_filters_past_events(tmp_path: Path, monkeypatch):
     db = Database(str(tmp_path / "db.sqlite"))
     await db.init()
@@ -2690,9 +2684,7 @@
 
 
 @pytest.mark.asyncio
-=======
-
->>>>>>> 3be2b7ec
+
 async def test_update_source_page_uses_content(monkeypatch):
     events = {}
 
