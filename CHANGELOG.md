# Changelog

## v0.1.0 – Deploy + US-02 + /tz
- Initial Fly.io deployment config.
- Moderator registration queue with approve/reject.
- Global timezone setting via `/tz`.

## v0.1.1 – Logging and 4o request updates
- Added detailed logging for startup and 4o requests.
- Switched default 4o endpoint to OpenAI chat completions.
- Documentation now lists `FOUR_O_URL` secret.

## v0.2.0 – Event listing
- `/events` command lists events by day with inline delete buttons.

## v0.2.1 – Fix 4o date parsing
- Include the current date in LLM requests so events default to the correct year.

## v0.2.2 – Telegraph token helper
- Automatically create a Telegraph account if `TELEGRAPH_TOKEN` is not set and
  save the token to `/data/telegraph_token.txt`.
## v0.3.0 - Edit events and ticket info
- Added ticket price fields and purchase link
- Inline edit via /events
- Duplicate detection improved with 4o

## v0.3.1 - Forwarded posts
- Forwarded messages from moderators trigger event creation
- Events keep `source_post_url` linking to the original announcement

## v0.3.2 - Channel registration
- `/setchannel` registers a forwarded channel for source links
- `/channels` lists admin channels with removal buttons
- Bot tracks admin status via `my_chat_member` updates

## v0.3.3 - Free events and telegraph updates
- Added `is_free` field with inline toggle in the edit menu.
- 4o parsing detects free events; if unclear a button appears to mark the event as free.
- Telegraph pages keep original links and append new text when events are updated.

## v0.3.4 - Calendar files
- Events can upload an ICS file to Supabase during editing.
- Added `ics_url` column and buttons to create or delete the file.
- Use `SUPABASE_BUCKET` to configure the storage bucket (defaults to `events-ics`).
- Calendar files include a link back to the event and are saved as `Event-<id>-dd-mm-yyyy.ics`.
- Telegraph pages show a calendar link under the main image when an ICS file exists.
- Startup no longer fails when setting the webhook times out.

## v0.3.5 - Calendar asset channel
- `/setchannel` lets you mark a channel as the calendar asset source.
- `/channels` shows the asset channel with a disable button.
- Calendar files are posted to this channel and linked from month and weekend pages.
- Forwarded posts from the asset channel show a calendar button.

## v0.3.6 - Telegraph stats

- `/stats` shows view counts for the past month and weekend pages, plus all current and upcoming ones.

- `/stats events` lists stats for event source pages sorted by views.

<<<<<<< HEAD
=======

>>>>>>> 44f951e9
## v0.3.7 - Large month pages

- Month pages are split in two when the content exceeds ~64&nbsp;kB. The first
  half ends with a link to the continuation page.

## v0.3.8 - Daily announcement tweak

- Daily announcements no longer append a "подробнее" link to the event's
  Telegraph page.
<<<<<<< HEAD
=======

>>>>>>> 44f951e9
<|MERGE_RESOLUTION|>--- conflicted
+++ resolved
@@ -58,10 +58,7 @@
 
 - `/stats events` lists stats for event source pages sorted by views.
 
-<<<<<<< HEAD
-=======
 
->>>>>>> 44f951e9
 ## v0.3.7 - Large month pages
 
 - Month pages are split in two when the content exceeds ~64&nbsp;kB. The first
@@ -71,7 +68,4 @@
 
 - Daily announcements no longer append a "подробнее" link to the event's
   Telegraph page.
-<<<<<<< HEAD
-=======
 
->>>>>>> 44f951e9
