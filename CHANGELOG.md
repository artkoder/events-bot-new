--- conflicted
+++ resolved
@@ -120,12 +120,6 @@
 - Festival pages automatically include an LLM-generated description and can be
   edited or deleted via `/fest`.
 
-<<<<<<< HEAD
-=======
-## v0.3.17 - Telegraph cleanup
-
-- Month and weekend pages refresh at 01:00 local time to drop past events.
-
->>>>>>> f7c1f8cd
 
 
+
