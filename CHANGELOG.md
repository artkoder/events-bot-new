# Changelog

## v0.1.0 – Deploy + US-02 + /tz
- Initial Fly.io deployment config.
- Moderator registration queue with approve/reject.
- Global timezone setting via `/tz`.

## v0.1.1 – Logging and 4o request updates
- Added detailed logging for startup and 4o requests.
- Switched default 4o endpoint to OpenAI chat completions.
- Documentation now lists `FOUR_O_URL` secret.

## v0.2.0 – Event listing
- `/events` command lists events by day with inline delete buttons.

## v0.2.1 – Fix 4o date parsing
- Include the current date in LLM requests so events default to the correct year.

## v0.2.2 – Telegraph token helper
- Automatically create a Telegraph account if `TELEGRAPH_TOKEN` is not set and
  save the token to `/data/telegraph_token.txt`.
## v0.3.0 - Edit events and ticket info
- Added ticket price fields and purchase link
- Inline edit via /events
- Duplicate detection improved with 4o

## v0.3.1 - Forwarded posts
- Forwarded messages from moderators trigger event creation
- Events keep `source_post_url` linking to the original announcement

## v0.3.2 - Channel registration
- `/setchannel` registers a forwarded channel for source links
- `/channels` lists admin channels with removal buttons
- Bot tracks admin status via `my_chat_member` updates

## v0.3.3 - Free events and telegraph updates
- Added `is_free` field with inline toggle in the edit menu.
- 4o parsing detects free events; if unclear a button appears to mark the event as free.
- Telegraph pages keep original links and append new text when events are updated.

## v0.3.4 - Calendar files
- Events can upload an ICS file to Supabase during editing.
<<<<<<< HEAD
- Added `ics_url` column and buttons to create or delete the file.
- Use `SUPABASE_BUCKET` to configure the storage bucket (defaults to `events-ics`).
=======
- Added `ics_url` column and buttons to create or delete the file.
>>>>>>> a95dea8d
<|MERGE_RESOLUTION|>--- conflicted
+++ resolved
@@ -40,9 +40,5 @@
 
 ## v0.3.4 - Calendar files
 - Events can upload an ICS file to Supabase during editing.
-<<<<<<< HEAD
 - Added `ics_url` column and buttons to create or delete the file.
 - Use `SUPABASE_BUCKET` to configure the storage bucket (defaults to `events-ics`).
-=======
-- Added `ics_url` column and buttons to create or delete the file.
->>>>>>> a95dea8d
