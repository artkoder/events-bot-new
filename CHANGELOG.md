# Changelog

## v0.1.0 – Deploy + US-02 + /tz
- Initial Fly.io deployment config.
- Moderator registration queue with approve/reject.
- Global timezone setting via `/tz`.

## v0.1.1 – Logging and 4o request updates
- Added detailed logging for startup and 4o requests.
- Switched default 4o endpoint to OpenAI chat completions.
- Documentation now lists `FOUR_O_URL` secret.

## v0.2.0 – Event listing
- `/events` command lists events by day with inline delete buttons.

## v0.2.1 – Fix 4o date parsing
- Include the current date in LLM requests so events default to the correct year.

## v0.2.2 – Telegraph token helper
- Automatically create a Telegraph account if `TELEGRAPH_TOKEN` is not set and
  save the token to `/data/telegraph_token.txt`.
## v0.3.0 - Edit events and ticket info
- Added ticket price fields and purchase link
- Inline edit via /events
- Duplicate detection improved with 4o

## v0.3.1 - Forwarded posts
- Forwarded messages from moderators trigger event creation
- Events keep `source_post_url` linking to the original announcement

## v0.3.2 - Channel registration
- `/setchannel` registers a forwarded channel for source links
- `/channels` lists admin channels with removal buttons
- Bot tracks admin status via `my_chat_member` updates

## v0.3.3 - Free events and telegraph updates
- Added `is_free` field with inline toggle in the edit menu.
- 4o parsing detects free events; if unclear a button appears to mark the event as free.
- Telegraph pages keep original links and append new text when events are updated.

## v0.3.4 - Calendar files
- Events can upload an ICS file to Supabase during editing.
- Added `ics_url` column and buttons to create or delete the file.
- Use `SUPABASE_BUCKET` to configure the storage bucket (defaults to `events-ics`).
<<<<<<< HEAD
- Calendar files include a link back to the event and are saved as `Event-<id>-dd-mm-yyyy.ics`.
=======
- Calendar files include a link back to the event and are saved as `Event-<id>-dd-mm-yyyy.ics`.
- Telegraph pages show a calendar link under the main image when an ICS file exists.
>>>>>>> 81da56f7
<|MERGE_RESOLUTION|>--- conflicted
+++ resolved
@@ -42,9 +42,5 @@
 - Events can upload an ICS file to Supabase during editing.
 - Added `ics_url` column and buttons to create or delete the file.
 - Use `SUPABASE_BUCKET` to configure the storage bucket (defaults to `events-ics`).
-<<<<<<< HEAD
 - Calendar files include a link back to the event and are saved as `Event-<id>-dd-mm-yyyy.ics`.
-=======
-- Calendar files include a link back to the event and are saved as `Event-<id>-dd-mm-yyyy.ics`.
-- Telegraph pages show a calendar link under the main image when an ICS file exists.
->>>>>>> 81da56f7
+- Telegraph pages show a calendar link under the main image when an ICS file exists.