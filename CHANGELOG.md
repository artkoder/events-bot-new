--- conflicted
+++ resolved
@@ -105,18 +105,12 @@
 
 - Removed the "Мероприятия на" prefix from month and weekend links in VK daily posts.
 
-<<<<<<< HEAD
 ## v0.3.15 - Channel name context
 
 - Forwarded messages include the Telegram channel title in 4o requests so the
   model can infer the venue.
 - `parse_event_via_4o` also accepts the legacy `channel_title` argument for
   compatibility.
-=======
-## v0.3.15 - Channel title hint
-
-- Forwarded posts include the channel title in LLM requests so locations can be
-  detected even when missing from the text.
->>>>>>> f0320d2f
 
 
+
