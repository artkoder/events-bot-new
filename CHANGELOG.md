--- conflicted
+++ resolved
@@ -129,11 +129,9 @@
 
 - Festival entries store website, VK and Telegram links.
 - `/fest` shows these links and accepts `site:`, `vk:` and `tg:` edits.
-<<<<<<< HEAD
 - **Edit** now opens a menu to update description or contact links individually.
-=======
->>>>>>> 34b3544c
 
 
 
 
+
