--- conflicted
+++ resolved
@@ -101,10 +101,8 @@
 - Ticket links show a ticket emoji before the URL.
 - Date lines start with a calendar emoji and the location line with a location pin.
 
-<<<<<<< HEAD
 ## v0.3.14 - VK link cleanup
 
 - Removed the "Мероприятия на" prefix from month and weekend links in VK daily posts.
-=======
->>>>>>> 7775a024
 
+
