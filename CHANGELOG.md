# Changelog

## v0.1.0 – Deploy + US-02 + /tz
- Initial Fly.io deployment config.
- Moderator registration queue with approve/reject.
- Global timezone setting via `/tz`.

## v0.1.1 – Logging and 4o request updates
- Added detailed logging for startup and 4o requests.
- Switched default 4o endpoint to OpenAI chat completions.
- Documentation now lists `FOUR_O_URL` secret.

## v0.2.0 – Event listing
- `/events` command lists events by day with inline delete buttons.

## v0.2.1 – Fix 4o date parsing
- Include the current date in LLM requests so events default to the correct year.

## v0.2.2 – Telegraph token helper
- Automatically create a Telegraph account if `TELEGRAPH_TOKEN` is not set and
  save the token to `/data/telegraph_token.txt`.
## v0.3.0 - Edit events and ticket info
- Added ticket price fields and purchase link
- Inline edit via /events
- Duplicate detection improved with 4o

## v0.3.1 - Forwarded posts
- Forwarded messages from moderators trigger event creation
- Events keep `source_post_url` linking to the original announcement

## v0.3.2 - Channel registration
- `/setchannel` registers a forwarded channel for source links
- `/channels` lists admin channels with removal buttons
- Bot tracks admin status via `my_chat_member` updates

## v0.3.3 - Free events and telegraph updates
- Added `is_free` field with inline toggle in the edit menu.
- 4o parsing detects free events; if unclear a button appears to mark the event as free.
- Telegraph pages keep original links and append new text when events are updated.

## v0.3.4 - Calendar files
- Events can upload an ICS file to Supabase during editing.
- Added `ics_url` column and buttons to create or delete the file.
- Use `SUPABASE_BUCKET` to configure the storage bucket (defaults to `events-ics`).
- Calendar files include a link back to the event and are saved as `Event-<id>-dd-mm-yyyy.ics`.
- Telegraph pages show a calendar link under the main image when an ICS file exists.
- Startup no longer fails when setting the webhook times out.

## v0.3.5 - Calendar asset channel
- `/setchannel` lets you mark a channel as the calendar asset source.
- `/channels` shows the asset channel with a disable button.
<<<<<<< HEAD
- Calendar files are posted to this channel and linked from month and weekend pages.
=======
- Calendar files are posted to this channel and linked from month and weekend pages.
- Forwarded posts from the asset channel show a calendar button.
>>>>>>> b0bb0f79
<|MERGE_RESOLUTION|>--- conflicted
+++ resolved
@@ -49,9 +49,5 @@
 ## v0.3.5 - Calendar asset channel
 - `/setchannel` lets you mark a channel as the calendar asset source.
 - `/channels` shows the asset channel with a disable button.
-<<<<<<< HEAD
 - Calendar files are posted to this channel and linked from month and weekend pages.
-=======
-- Calendar files are posted to this channel and linked from month and weekend pages.
-- Forwarded posts from the asset channel show a calendar button.
->>>>>>> b0bb0f79
+- Forwarded posts from the asset channel show a calendar button.