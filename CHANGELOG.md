--- conflicted
+++ resolved
@@ -53,9 +53,7 @@
 - Forwarded posts from the asset channel show a calendar button.
 
 ## v0.3.6 - Telegraph stats
-<<<<<<< HEAD
+
 - `/stats` shows view counts for the past month and weekend pages, plus all current and upcoming ones.
-=======
-- `/stats` shows view counts for the previous month and recent weekend pages.
->>>>>>> e8f4c260
+
 - `/stats events` lists stats for event source pages sorted by views.
