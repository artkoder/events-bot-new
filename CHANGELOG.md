--- conflicted
+++ resolved
@@ -117,14 +117,9 @@
 - Added a `Festival` model and `/fest` command for listing festivals.
 - Daily announcements now show festival links.
 - Logged festival-related actions including page creation and edits.
-<<<<<<< HEAD
 - Festival pages automatically include an LLM-generated description and can be
   edited or deleted via `/fest`.
-=======
-- Festival pages are created in Telegraph and VK with links shown in event
-  updates and month pages. Festivals can be edited or deleted.
-
->>>>>>> 01fc6201
 
 
 
+
