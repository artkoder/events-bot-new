# User Stories

| № | Role | Feature | Goal |
|--|------|---------|------|
|US-01|Anyone|`/start` registers first superadmin|get full access|
|US-02|Admin|manage moderator requests|≤10 open requests|
|US-03|Mod/Admin|forward post → parse via 4o|event created/updated|
|US-04|System|on new event|create MD template + original Telegraph|
|US-05|System|on duplicate|merge descriptions via 4o|
|US-06|System|maintain month/week/weekend pages|auto create + link|
|US-07|Admin|view "Permanent Festivals" page|actual list|
|US-08|Admin|get Telegraph stats|period report|
|US-09|System|daily announcement with buttons|auto post to channels|
|US-10|Admin|manage channels and time|CRUD channels|
|US-11|System|create festival pages|clickable links|
|US-12|Moderator|add/remove event to festival|links updated|
|US-13|Moderator|browse upcoming events by day|manage via buttons|
|US-14|Moderator|edit event|Telegraph pages updated|
|US-15|Admin|export/import data|no loss of links/token|
|US-16|Admin|view event stats|by dates|
|US-17|Admin|if source="announcement channel"|event title links to post|
|US-18|System|store MD templates|easy styling|
|US-19|System|auto cleanup old events >60d|save DB|
|US-20|Super/Admin|set timezone `/tz`|schedule correct|
|US-21|Moderator|add event via `/addevent` or `/addevent_raw`|store new events|
|US-22|Moderator|mark an event as free|hide price and show badge|
|US-23|System|replace "🆓🆓🆓🆓" with "Бесплатно" on Telegraph pages|consistent text|
|US-24|System|parse event type and emoji via 4o|categorise events|
|US-25|System|store start and end dates for multi-day events|show opening and closing|
|US-26|User|view exhibitions with `/exhibitions`|see ongoing exhibitions|
<<<<<<< HEAD
|US-27|User/Admin|add event to calendar via ICS|quick calendar save|
=======
|US-27|User/Admin|add event to calendar via ICS|quick calendar save|
|US-28|User|follow the calendar link on a Telegraph page|ICS download on phone|
>>>>>>> 81da56f7
<|MERGE_RESOLUTION|>--- conflicted
+++ resolved
@@ -28,9 +28,5 @@
 |US-24|System|parse event type and emoji via 4o|categorise events|
 |US-25|System|store start and end dates for multi-day events|show opening and closing|
 |US-26|User|view exhibitions with `/exhibitions`|see ongoing exhibitions|
-<<<<<<< HEAD
 |US-27|User/Admin|add event to calendar via ICS|quick calendar save|
-=======
-|US-27|User/Admin|add event to calendar via ICS|quick calendar save|
-|US-28|User|follow the calendar link on a Telegraph page|ICS download on phone|
->>>>>>> 81da56f7
+|US-28|User|follow the calendar link on a Telegraph page|ICS download on phone|