# Bot Commands

| Command | Arguments | Description |
|---------|-----------|-------------|
| `/start` | - | Register the first user as superadmin or display status. |
| `/register` | - | Request moderator access if slots (<10) are free. |
| `/requests` | - | Superadmin sees pending registrations with approve/reject buttons. |
| `/tz <±HH:MM>` | required offset | Set timezone offset (superadmin only). |
| `/addevent <text>` | event description | Parse text with model 4o and store one or several events. The original text is published to Telegraph. Images up to 5&nbsp;MB are uploaded to Catbox and shown on that page. Forwarded messages from moderators are processed the same way. |
| `/addevent_raw <title>|<date>|<time>|<location>` | manual fields | Add event without LLM. The bot also creates a Telegraph page with the provided text and optional attached photo. |
| `/images` | - | Toggle uploading photos to Catbox. |
| `/vkgroup <id|off>` | required id or `off` | Set or disable VK group for daily announcements. |
| `/vktime today|added <HH:MM>` | required type and time | Change VK posting times (default 08:00/20:00). |
| `/ask4o <text>` | any text | Send query to model 4o and show plain response (superadmin only). |
| `/events [DATE]` | optional date `YYYY-MM-DD`, `DD.MM.YYYY` or `D месяц [YYYY]` | List events for the day with delete and edit buttons. Dates are shown as `DD.MM.YYYY`. Choosing **Edit** lists all fields with inline buttons including a toggle for "Бесплатно". |
| `/setchannel` | - | Choose an admin channel and register it as an announcement or calendar asset source. |
| `/channels` | - | List admin channels showing registered and asset ones with disable buttons. |
| `/regdailychannels` | - | Choose admin channels for daily announcements and set the VK group. |
| `/daily` | - | Manage daily announcement channels and VK posting times; send test posts. |
| `/exhibitions` | - | List active exhibitions similar to `/events`; each entry shows the period `c <start>` / `по <end>` and includes edit/delete buttons. |
| `/pages` | - | Show links to Telegraph month and weekend pages. |
| `/fest` | - | List festivals with edit/delete options; send a new description after tapping **Edit**. |
<<<<<<< HEAD
=======

>>>>>>> f7c1f8cd

| `/stats [events]` | optional `events` | Superadmin only. Show Telegraph view counts starting from the past month and weekend pages up to all current and future ones. Use `events` to list event page stats. |
| `/dumpdb` | - | Superadmin only. Download a SQL dump of the database and see restore instructions. |
| `/restore` | attach file | Superadmin only. Replace current database with the uploaded dump. |

| `python main.py test_telegraph` | - | Verify Telegraph API access. Automatically creates a token if needed and prints the page URL. |

Use `/addevent` to let model 4o extract fields. `/addevent_raw` lets you
input simple data separated by `|` pipes.<|MERGE_RESOLUTION|>--- conflicted
+++ resolved
@@ -20,10 +20,7 @@
 | `/exhibitions` | - | List active exhibitions similar to `/events`; each entry shows the period `c <start>` / `по <end>` and includes edit/delete buttons. |
 | `/pages` | - | Show links to Telegraph month and weekend pages. |
 | `/fest` | - | List festivals with edit/delete options; send a new description after tapping **Edit**. |
-<<<<<<< HEAD
-=======
 
->>>>>>> f7c1f8cd
 
 | `/stats [events]` | optional `events` | Superadmin only. Show Telegraph view counts starting from the past month and weekend pages up to all current and future ones. Use `events` to list event page stats. |
 | `/dumpdb` | - | Superadmin only. Download a SQL dump of the database and see restore instructions. |
