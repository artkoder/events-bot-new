# Bot Commands

| Command | Arguments | Description |
|---------|-----------|-------------|
| `/start` | - | Register the first user as superadmin or display status. |
| `/register` | - | Request moderator access if slots (<10) are free. |
| `/requests` | - | Superadmin sees pending registrations with approve/reject buttons. |
| `/tz <±HH:MM>` | required offset | Set timezone offset (superadmin only). |
| `/addevent <text>` | event description | Parse text with model 4o and store one or several events. The original text is published to Telegraph. Images up to 5&nbsp;MB are uploaded to Catbox and shown on that page. Forwarded messages from moderators are processed the same way. |
| `/addevent_raw <title>|<date>|<time>|<location>` | manual fields | Add event without LLM. The bot also creates a Telegraph page with the provided text and optional attached photo. |
| `/images` | - | Toggle uploading photos to Catbox. |
| `/ask4o <text>` | any text | Send query to model 4o and show plain response (superadmin only). |
| `/events [DATE]` | optional date `YYYY-MM-DD`, `DD.MM.YYYY` or `D месяц [YYYY]` | List events for the day with delete and edit buttons. Dates are shown as `DD.MM.YYYY`. Choosing **Edit** lists all fields with inline buttons including a toggle for "Бесплатно". |
| `/setchannel` | - | Choose an admin channel and register it as an announcement or calendar asset source. |
| `/channels` | - | List admin channels showing registered and asset ones with disable buttons. |
| `/regdailychannels` | - | Choose admin channels for daily announcements (default 08:00). |
| `/daily` | - | Manage daily announcement channels: cancel, change time, test send. |
| `/exhibitions` | - | List active exhibitions similar to `/events`; each entry shows the period `c <start>` / `по <end>` and includes edit/delete buttons. |
| `/pages` | - | Show links to Telegraph month and weekend pages. |
<<<<<<< HEAD
| `/stats [events]` | optional `events` | Superadmin only. Show Telegraph view counts starting from the past month and weekend pages up to all current and future ones. Use `events` to list event page stats. |
=======

| `/stats [events]` | optional `events` | Superadmin only. Show Telegraph view counts starting from the past month and weekend pages up to all current and future ones. Use `events` to list event page stats. |

>>>>>>> 54ff9c62
| `python main.py test_telegraph` | - | Verify Telegraph API access. Automatically creates a token if needed and prints the page URL. |

Use `/addevent` to let model 4o extract fields. `/addevent_raw` lets you
input simple data separated by `|` pipes.<|MERGE_RESOLUTION|>--- conflicted
+++ resolved
@@ -17,13 +17,9 @@
 | `/daily` | - | Manage daily announcement channels: cancel, change time, test send. |
 | `/exhibitions` | - | List active exhibitions similar to `/events`; each entry shows the period `c <start>` / `по <end>` and includes edit/delete buttons. |
 | `/pages` | - | Show links to Telegraph month and weekend pages. |
-<<<<<<< HEAD
-| `/stats [events]` | optional `events` | Superadmin only. Show Telegraph view counts starting from the past month and weekend pages up to all current and future ones. Use `events` to list event page stats. |
-=======
 
 | `/stats [events]` | optional `events` | Superadmin only. Show Telegraph view counts starting from the past month and weekend pages up to all current and future ones. Use `events` to list event page stats. |
 
->>>>>>> 54ff9c62
 | `python main.py test_telegraph` | - | Verify Telegraph API access. Automatically creates a token if needed and prints the page URL. |
 
 Use `/addevent` to let model 4o extract fields. `/addevent_raw` lets you
