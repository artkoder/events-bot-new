--- conflicted
+++ resolved
@@ -625,11 +625,7 @@
         cid = int(data.split(":")[1])
         offset = await get_tz_offset(db)
         tz = offset_to_timezone(offset)
-<<<<<<< HEAD
-        await send_daily_announcement(db, bot, cid, tz)
-=======
         await send_daily_announcement(db, bot, cid, tz, record=False)
->>>>>>> e94c10a8
         await callback.answer("Sent")
 
 
@@ -1929,9 +1925,6 @@
     return [(section1, None), (section2, markup)]
 
 
-<<<<<<< HEAD
-async def send_daily_announcement(db: Database, bot: Bot, channel_id: int, tz: timezone):
-=======
 async def send_daily_announcement(
     db: Database,
     bot: Bot,
@@ -1940,7 +1933,6 @@
     *,
     record: bool = True,
 ):
->>>>>>> e94c10a8
     posts = await build_daily_posts(db, tz)
     for text, markup in posts:
         await bot.send_message(
@@ -1950,20 +1942,12 @@
             parse_mode="HTML",
             disable_web_page_preview=True,
         )
-<<<<<<< HEAD
-    async with db.get_session() as session:
-        ch = await session.get(Channel, channel_id)
-        if ch:
-            ch.last_daily = datetime.now(tz).date().isoformat()
-            await session.commit()
-=======
     if record:
         async with db.get_session() as session:
             ch = await session.get(Channel, channel_id)
             if ch:
                 ch.last_daily = datetime.now(tz).date().isoformat()
                 await session.commit()
->>>>>>> e94c10a8
 
 
 async def daily_scheduler(db: Database, bot: Bot):
