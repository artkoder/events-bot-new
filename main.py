--- conflicted
+++ resolved
@@ -171,13 +171,10 @@
                 await conn.exec_driver_sql(
                     "ALTER TABLE event ADD COLUMN photo_count INTEGER DEFAULT 0"
                 )
-<<<<<<< HEAD
-=======
             if "pushkin_card" not in cols:
                 await conn.exec_driver_sql(
                     "ALTER TABLE event ADD COLUMN pushkin_card BOOLEAN DEFAULT 0"
                 )
->>>>>>> 2b60777a
 
             result = await conn.exec_driver_sql("PRAGMA table_info(channel)")
             cols = [r[1] for r in result.fetchall()]
