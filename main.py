--- conflicted
+++ resolved
@@ -268,8 +268,6 @@
     return re.sub(pattern, lambda m: f"{m.group(1)} {m.group(2)}", text)
 
 
-<<<<<<< HEAD
-=======
 def strip_city_from_address(address: str | None, city: str | None) -> str | None:
     """Remove the city name from the end of the address if duplicated."""
     if not address or not city:
@@ -282,7 +280,6 @@
     return addr
 
 
->>>>>>> bce29bd2
 async def parse_event_via_4o(text: str) -> list[dict]:
     token = os.getenv("FOUR_O_TOKEN")
     if not token:
