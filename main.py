--- conflicted
+++ resolved
@@ -447,20 +447,18 @@
     except Exception:
         path = f"Event-{event.id}.ics"
     try:
-<<<<<<< HEAD
+
         logging.info("Uploading ICS to %s/%s", SUPABASE_BUCKET, path)
-=======
->>>>>>> 37d54557
+
         client.storage.from_(SUPABASE_BUCKET).upload(
             path,
             content.encode("utf-8"),
             {"content-type": "text/calendar", "upsert": "true"},
         )
         url = client.storage.from_(SUPABASE_BUCKET).get_public_url(path)
-<<<<<<< HEAD
+
         logging.info("ICS uploaded: %s", url)
-=======
->>>>>>> 37d54557
+
     except Exception as e:
         logging.error("Failed to upload ics: %s", e)
         return None
@@ -473,10 +471,9 @@
         return
     path = event.ics_url.split("/")[-1]
     try:
-<<<<<<< HEAD
+
         logging.info("Deleting ICS %s from %s", path, SUPABASE_BUCKET)
-=======
->>>>>>> 37d54557
+
         client.storage.from_(SUPABASE_BUCKET).remove([path])
     except Exception as e:
         logging.error("Failed to delete ics: %s", e)
@@ -811,19 +808,17 @@
                 if url:
                     event.ics_url = url
                     await session.commit()
-<<<<<<< HEAD
+
                     logging.info("ICS saved for event %s: %s", eid, url)
-=======
->>>>>>> 37d54557
+
                     if event.telegraph_path:
                         await update_source_page_ics(
                             event.telegraph_path, event.title or "Event", url
                         )
-<<<<<<< HEAD
+
                 else:
                     logging.warning("ICS creation failed for event %s", eid)
-=======
->>>>>>> 37d54557
+
         if event:
             await show_edit_menu(callback.from_user.id, event, bot)
         await callback.answer("Created")
@@ -835,19 +830,17 @@
                 await delete_ics(event)
                 event.ics_url = None
                 await session.commit()
-<<<<<<< HEAD
+
                 logging.info("ICS removed for event %s", eid)
-=======
->>>>>>> 37d54557
+
                 if event.telegraph_path:
                     await update_source_page_ics(
                         event.telegraph_path, event.title or "Event", None
                     )
-<<<<<<< HEAD
+
             elif event:
                 logging.debug("deleteics: no file for event %s", eid)
-=======
->>>>>>> 37d54557
+
         if event:
             await show_edit_menu(callback.from_user.id, event, bot)
         await callback.answer("Deleted")
