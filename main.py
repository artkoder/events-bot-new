--- conflicted
+++ resolved
@@ -19,798 +19,6 @@
 
 DB_PATH = os.getenv("DB_PATH", "/data/db.sqlite")
 TELEGRAPH_TOKEN_FILE = os.getenv("TELEGRAPH_TOKEN_FILE", "/data/telegraph_token.txt")
-<<<<<<< HEAD
-
-# user_id -> (event_id, field?) for editing session
-editing_sessions: dict[int, tuple[int, str | None]] = {}
-
-
-class User(SQLModel, table=True):
-    user_id: int = Field(primary_key=True)
-    username: Optional[str] = None
-    is_superadmin: bool = False
-
-
-class PendingUser(SQLModel, table=True):
-    user_id: int = Field(primary_key=True)
-    username: Optional[str] = None
-    requested_at: datetime = Field(default_factory=datetime.utcnow)
-
-
-class RejectedUser(SQLModel, table=True):
-    user_id: int = Field(primary_key=True)
-    username: Optional[str] = None
-    rejected_at: datetime = Field(default_factory=datetime.utcnow)
-
-
-class Setting(SQLModel, table=True):
-    key: str = Field(primary_key=True)
-    value: str
-
-
-class Event(SQLModel, table=True):
-    id: Optional[int] = Field(default=None, primary_key=True)
-    title: str
-    description: str
-    festival: Optional[str] = None
-    date: str
-    time: str
-    location_name: str
-    location_address: Optional[str] = None
-    city: Optional[str] = None
-    ticket_price_min: Optional[int] = None
-    ticket_price_max: Optional[int] = None
-    ticket_link: Optional[str] = None
-    source_text: str
-    telegraph_url: Optional[str] = None
-
-
-class Database:
-    def __init__(self, path: str):
-        self.engine = create_async_engine(f"sqlite+aiosqlite:///{path}")
-
-    async def init(self):
-        async with self.engine.begin() as conn:
-            await conn.run_sync(SQLModel.metadata.create_all)
-            result = await conn.exec_driver_sql("PRAGMA table_info(event)")
-            cols = [r[1] for r in result.fetchall()]
-            if "telegraph_url" not in cols:
-                await conn.exec_driver_sql(
-                    "ALTER TABLE event ADD COLUMN telegraph_url VARCHAR"
-                )
-            if "ticket_price_min" not in cols:
-                await conn.exec_driver_sql(
-                    "ALTER TABLE event ADD COLUMN ticket_price_min INTEGER"
-                )
-            if "ticket_price_max" not in cols:
-                await conn.exec_driver_sql(
-                    "ALTER TABLE event ADD COLUMN ticket_price_max INTEGER"
-                )
-            if "ticket_link" not in cols:
-                await conn.exec_driver_sql(
-                    "ALTER TABLE event ADD COLUMN ticket_link VARCHAR"
-                )
-
-    def get_session(self) -> AsyncSession:
-        """Create a new session with attributes kept after commit."""
-        return AsyncSession(self.engine, expire_on_commit=False)
-
-
-async def get_tz_offset(db: Database) -> str:
-    async with db.get_session() as session:
-        result = await session.get(Setting, "tz_offset")
-        return result.value if result else "+00:00"
-
-
-async def set_tz_offset(db: Database, value: str):
-    async with db.get_session() as session:
-        setting = await session.get(Setting, "tz_offset")
-        if setting:
-            setting.value = value
-        else:
-            setting = Setting(key="tz_offset", value=value)
-            session.add(setting)
-        await session.commit()
-
-
-def validate_offset(value: str) -> bool:
-    if len(value) != 6 or value[0] not in "+-" or value[3] != ":":
-        return False
-    try:
-        h = int(value[1:3])
-        m = int(value[4:6])
-        return 0 <= h <= 14 and 0 <= m < 60
-    except ValueError:
-        return False
-
-
-def offset_to_timezone(value: str) -> timezone:
-    sign = 1 if value[0] == "+" else -1
-    hours = int(value[1:3])
-    minutes = int(value[4:6])
-    return timezone(sign * timedelta(hours=hours, minutes=minutes))
-
-
-async def parse_event_via_4o(text: str) -> dict:
-    token = os.getenv("FOUR_O_TOKEN")
-    if not token:
-        raise RuntimeError("FOUR_O_TOKEN is missing")
-    url = os.getenv("FOUR_O_URL", "https://api.openai.com/v1/chat/completions")
-    prompt_path = os.path.join("docs", "PROMPTS.md")
-    with open(prompt_path, "r", encoding="utf-8") as f:
-        prompt = f.read()
-    loc_path = os.path.join("docs", "LOCATIONS.md")
-    if os.path.exists(loc_path):
-        with open(loc_path, "r", encoding="utf-8") as f:
-            locations = [line.strip() for line in f if line.strip() and not line.startswith("#")]
-        if locations:
-            prompt += "\nKnown venues:\n" + "\n".join(locations)
-    headers = {
-        "Authorization": f"Bearer {token}",
-        "Content-Type": "application/json",
-    }
-    today = date.today().isoformat()
-    payload = {
-        "model": "gpt-4o",
-        "messages": [
-            {"role": "system", "content": prompt},
-            {"role": "user", "content": f"Today is {today}. {text}"},
-        ],
-        "temperature": 0,
-    }
-    logging.info("Sending 4o parse request to %s", url)
-    async with ClientSession() as session:
-        resp = await session.post(url, json=payload, headers=headers)
-        resp.raise_for_status()
-        data = await resp.json()
-    logging.debug("4o response: %s", data)
-    content = (
-        data.get("choices", [{}])[0]
-        .get("message", {})
-        .get("content", "{}")
-        .strip()
-    )
-    if content.startswith("```"):
-        content = content.strip("`\n")
-        if content.lower().startswith("json"):
-            content = content[4:].strip()
-    try:
-        return json.loads(content)
-    except json.JSONDecodeError:
-        logging.error("Invalid JSON from 4o: %s", content)
-        raise
-
-
-async def ask_4o(text: str) -> str:
-    token = os.getenv("FOUR_O_TOKEN")
-    if not token:
-        raise RuntimeError("FOUR_O_TOKEN is missing")
-    url = os.getenv("FOUR_O_URL", "https://api.openai.com/v1/chat/completions")
-    headers = {
-        "Authorization": f"Bearer {token}",
-        "Content-Type": "application/json",
-    }
-    payload = {
-        "model": "gpt-4o",
-        "messages": [{"role": "user", "content": text}],
-        "temperature": 0,
-    }
-    logging.info("Sending 4o ask request to %s", url)
-    async with ClientSession() as session:
-        resp = await session.post(url, json=payload, headers=headers)
-        resp.raise_for_status()
-        data = await resp.json()
-    logging.debug("4o response: %s", data)
-    return (
-        data.get("choices", [{}])[0]
-        .get("message", {})
-        .get("content", "")
-        .strip()
-    )
-
-
-async def check_duplicate_via_4o(ev: Event, new: Event) -> Tuple[bool, str, str]:
-    """Ask the LLM whether two events are duplicates."""
-    prompt = (
-        "Existing event:\n"
-        f"Title: {ev.title}\nDescription: {ev.description}\nLocation: {ev.location_name} {ev.location_address}\n"
-        "New event:\n"
-        f"Title: {new.title}\nDescription: {new.description}\nLocation: {new.location_name} {new.location_address}\n"
-        "Are these the same event? Respond with JSON {\"duplicate\": true|false, \"title\": \"\", \"short_description\": \"\"}."
-    )
-    try:
-        ans = await ask_4o(prompt)
-        data = json.loads(ans)
-        return (
-            bool(data.get("duplicate")),
-            data.get("title", ""),
-            data.get("short_description", ""),
-        )
-    except Exception as e:
-        logging.error("Duplicate check failed: %s", e)
-        return False, "", ""
-
-
-def get_telegraph_token() -> str | None:
-    token = os.getenv("TELEGRAPH_TOKEN")
-    if token:
-        return token
-    if os.path.exists(TELEGRAPH_TOKEN_FILE):
-        with open(TELEGRAPH_TOKEN_FILE, "r", encoding="utf-8") as f:
-            saved = f.read().strip()
-            if saved:
-                return saved
-    try:
-        tg = Telegraph()
-        data = tg.create_account(short_name="eventsbot")
-        token = data["access_token"]
-        os.makedirs(os.path.dirname(TELEGRAPH_TOKEN_FILE), exist_ok=True)
-        with open(TELEGRAPH_TOKEN_FILE, "w", encoding="utf-8") as f:
-            f.write(token)
-        logging.info("Created Telegraph account; token stored at %s", TELEGRAPH_TOKEN_FILE)
-        return token
-    except Exception as e:
-        logging.error("Failed to create Telegraph token: %s", e)
-        return None
-
-
-async def handle_start(message: types.Message, db: Database, bot: Bot):
-    async with db.get_session() as session:
-        result = await session.execute(select(User))
-        user_count = len(result.scalars().all())
-        user = await session.get(User, message.from_user.id)
-        if user:
-            await bot.send_message(message.chat.id, "Bot is running")
-            return
-        if user_count == 0:
-            session.add(
-                User(
-                    user_id=message.from_user.id,
-                    username=message.from_user.username,
-                    is_superadmin=True,
-                )
-            )
-            await session.commit()
-            await bot.send_message(message.chat.id, "You are superadmin")
-        else:
-            await bot.send_message(message.chat.id, "Use /register to apply")
-
-
-async def handle_register(message: types.Message, db: Database, bot: Bot):
-    async with db.get_session() as session:
-        if await session.get(User, message.from_user.id):
-            await bot.send_message(message.chat.id, "Already registered")
-            return
-        if await session.get(RejectedUser, message.from_user.id):
-            await bot.send_message(message.chat.id, "Access denied by administrator")
-            return
-        if await session.get(PendingUser, message.from_user.id):
-            await bot.send_message(message.chat.id, "Awaiting approval")
-            return
-        result = await session.execute(select(PendingUser))
-        if len(result.scalars().all()) >= 10:
-            await bot.send_message(
-                message.chat.id, "Registration queue full, try later"
-            )
-            return
-        session.add(
-            PendingUser(
-                user_id=message.from_user.id, username=message.from_user.username
-            )
-        )
-        await session.commit()
-        await bot.send_message(message.chat.id, "Registration pending approval")
-
-
-async def handle_requests(message: types.Message, db: Database, bot: Bot):
-    async with db.get_session() as session:
-        user = await session.get(User, message.from_user.id)
-        if not user or not user.is_superadmin:
-            return
-        result = await session.execute(select(PendingUser))
-        pending = result.scalars().all()
-        if not pending:
-            await bot.send_message(message.chat.id, "No pending users")
-            return
-        buttons = [
-            [
-                types.InlineKeyboardButton(
-                    text="Approve", callback_data=f"approve:{p.user_id}"
-                ),
-                types.InlineKeyboardButton(
-                    text="Reject", callback_data=f"reject:{p.user_id}"
-                ),
-            ]
-            for p in pending
-        ]
-        keyboard = types.InlineKeyboardMarkup(inline_keyboard=buttons)
-        lines = [f"{p.user_id} {p.username or ''}" for p in pending]
-        await bot.send_message(message.chat.id, "\n".join(lines), reply_markup=keyboard)
-
-
-async def process_request(callback: types.CallbackQuery, db: Database, bot: Bot):
-    data = callback.data
-    if data.startswith("approve") or data.startswith("reject"):
-        uid = int(data.split(":", 1)[1])
-        async with db.get_session() as session:
-            p = await session.get(PendingUser, uid)
-            if not p:
-                await callback.answer("Not found", show_alert=True)
-                return
-            if data.startswith("approve"):
-                session.add(User(user_id=uid, username=p.username, is_superadmin=False))
-                await bot.send_message(uid, "You are approved")
-            else:
-                session.add(RejectedUser(user_id=uid, username=p.username))
-                await bot.send_message(uid, "Your registration was rejected")
-            await session.delete(p)
-            await session.commit()
-            await callback.answer("Done")
-    elif data.startswith("del:"):
-        _, eid, day = data.split(":")
-        async with db.get_session() as session:
-            event = await session.get(Event, int(eid))
-            if event:
-                await session.delete(event)
-                await session.commit()
-        offset = await get_tz_offset(db)
-        tz = offset_to_timezone(offset)
-        target = datetime.strptime(day, "%Y-%m-%d").date()
-        text, markup = await build_events_message(db, target, tz)
-        await callback.message.edit_text(text, reply_markup=markup)
-        await callback.answer("Deleted")
-    elif data.startswith("edit:"):
-        eid = int(data.split(":")[1])
-        async with db.get_session() as session:
-            event = await session.get(Event, eid)
-        if event:
-            editing_sessions[callback.from_user.id] = (eid, None)
-            await show_edit_menu(callback.from_user.id, event, bot)
-        await callback.answer()
-    elif data.startswith("editfield:"):
-        _, eid, field = data.split(":")
-        editing_sessions[callback.from_user.id] = (int(eid), field)
-        await callback.message.answer(f"Send new value for {field}")
-        await callback.answer()
-    elif data.startswith("editdone:"):
-        if callback.from_user.id in editing_sessions:
-            del editing_sessions[callback.from_user.id]
-        await callback.message.answer("Editing finished")
-        await callback.answer()
-    elif data.startswith("nav:"):
-        _, day = data.split(":")
-        offset = await get_tz_offset(db)
-        tz = offset_to_timezone(offset)
-        target = datetime.strptime(day, "%Y-%m-%d").date()
-        text, markup = await build_events_message(db, target, tz)
-        await callback.message.edit_text(text, reply_markup=markup)
-        await callback.answer()
-
-
-async def handle_tz(message: types.Message, db: Database, bot: Bot):
-    parts = message.text.split(maxsplit=1)
-    if len(parts) != 2 or not validate_offset(parts[1]):
-        await bot.send_message(message.chat.id, "Usage: /tz +02:00")
-        return
-    async with db.get_session() as session:
-        user = await session.get(User, message.from_user.id)
-        if not user or not user.is_superadmin:
-            await bot.send_message(message.chat.id, "Not authorized")
-            return
-    await set_tz_offset(db, parts[1])
-    await bot.send_message(message.chat.id, f"Timezone set to {parts[1]}")
-
-
-async def upsert_event(session: AsyncSession, new: Event) -> Tuple[Event, bool]:
-    """Insert or update an event if a similar one exists.
-
-    Returns (event, added_flag)."""
-    stmt = select(Event).where(
-        Event.date == new.date,
-        Event.time == new.time,
-        Event.city == new.city,
-    )
-    candidates = (await session.execute(stmt)).scalars().all()
-    for ev in candidates:
-        title_ratio = SequenceMatcher(None, ev.title.lower(), new.title.lower()).ratio()
-        loc_ratio = SequenceMatcher(None, ev.location_name.lower(), new.location_name.lower()).ratio()
-        if title_ratio >= 0.6 and loc_ratio >= 0.6:
-            ev.title = new.title
-            ev.description = new.description
-            ev.festival = new.festival
-            ev.source_text = new.source_text
-            ev.location_name = new.location_name
-            ev.location_address = new.location_address
-            ev.ticket_price_min = new.ticket_price_min
-            ev.ticket_price_max = new.ticket_price_max
-            ev.ticket_link = new.ticket_link
-            await session.commit()
-            return ev, False
-        if loc_ratio >= 0.4 or ev.location_address == new.location_address:
-            # uncertain, ask LLM
-            try:
-                dup, title, desc = await check_duplicate_via_4o(ev, new)
-            except Exception:
-                logging.exception("duplicate check failed")
-                dup = False
-            if dup:
-                ev.title = title or new.title
-                ev.description = desc or new.description
-                ev.festival = new.festival
-                ev.source_text = new.source_text
-                ev.location_name = new.location_name
-                ev.location_address = new.location_address
-                ev.ticket_price_min = new.ticket_price_min
-                ev.ticket_price_max = new.ticket_price_max
-                ev.ticket_link = new.ticket_link
-                await session.commit()
-                return ev, False
-    session.add(new)
-    await session.commit()
-    return new, True
-
-
-async def handle_add_event(message: types.Message, db: Database, bot: Bot):
-    text = message.text.split(maxsplit=1)
-    if len(text) != 2:
-        await bot.send_message(message.chat.id, "Usage: /addevent <text>")
-        return
-    try:
-        data = await parse_event_via_4o(text[1])
-    except Exception as e:
-        await bot.send_message(message.chat.id, f"LLM error: {e}")
-        return
-    event = Event(
-        title=data.get("title", ""),
-        description=data.get("short_description", ""),
-        festival=data.get("festival") or None,
-        date=data.get("date", ""),
-        time=data.get("time", ""),
-        location_name=data.get("location_name", ""),
-        location_address=data.get("location_address"),
-        city=data.get("city"),
-        ticket_price_min=data.get("ticket_price_min"),
-        ticket_price_max=data.get("ticket_price_max"),
-        ticket_link=data.get("ticket_link"),
-        source_text=text[1],
-    )
-    async with db.get_session() as session:
-        saved, added = await upsert_event(session, event)
-
-    url = await create_source_page(saved.title or "Event", saved.source_text)
-    if url:
-        async with db.get_session() as session:
-            saved.telegraph_url = url
-            session.add(saved)
-            await session.commit()
-
-    lines = [
-        f"title: {saved.title}",
-        f"date: {saved.date}",
-        f"time: {saved.time}",
-        f"location_name: {saved.location_name}",
-    ]
-    if saved.location_address:
-        lines.append(f"location_address: {saved.location_address}")
-    if saved.city:
-        lines.append(f"city: {saved.city}")
-    if saved.festival:
-        lines.append(f"festival: {saved.festival}")
-    if saved.description:
-        lines.append(f"description: {saved.description}")
-    if saved.ticket_price_min is not None:
-        lines.append(f"price_min: {saved.ticket_price_min}")
-    if saved.ticket_price_max is not None:
-        lines.append(f"price_max: {saved.ticket_price_max}")
-    if saved.ticket_link:
-        lines.append(f"ticket_link: {saved.ticket_link}")
-    if saved.telegraph_url:
-        lines.append(f"telegraph: {saved.telegraph_url}")
-    status = "added" if added else "updated"
-    await bot.send_message(
-        message.chat.id,
-        f"Event {status}\n" + "\n".join(lines),
-    )
-
-
-async def handle_add_event_raw(message: types.Message, db: Database, bot: Bot):
-    parts = message.text.split(maxsplit=1)
-    if len(parts) != 2 or '|' not in parts[1]:
-        await bot.send_message(message.chat.id, "Usage: /addevent_raw title|date|time|location")
-        return
-    title, date, time, location = (p.strip() for p in parts[1].split('|', 3))
-    event = Event(
-        title=title,
-        description="",
-        festival=None,
-        date=date,
-        time=time,
-        location_name=location,
-        source_text=parts[1],
-    )
-    async with db.get_session() as session:
-        event, added = await upsert_event(session, event)
-
-    url = await create_source_page(event.title or "Event", event.source_text)
-    if url:
-        async with db.get_session() as session:
-            event.telegraph_url = url
-            session.add(event)
-            await session.commit()
-    lines = [
-        f"title: {event.title}",
-        f"date: {event.date}",
-        f"time: {event.time}",
-        f"location_name: {event.location_name}",
-    ]
-    if event.telegraph_url:
-        lines.append(f"telegraph: {event.telegraph_url}")
-    status = "added" if added else "updated"
-    await bot.send_message(
-        message.chat.id,
-        f"Event {status}\n" + "\n".join(lines),
-    )
-
-
-def format_day(day: date, tz: timezone) -> str:
-    if day == datetime.now(tz).date():
-        return "Сегодня"
-    return day.strftime("%d.%m.%Y")
-
-
-async def build_events_message(db: Database, target_date: date, tz: timezone):
-    async with db.get_session() as session:
-        result = await session.execute(
-            select(Event).where(Event.date == target_date.isoformat()).order_by(Event.time)
-        )
-        events = result.scalars().all()
-
-    lines = [
-        (
-            f"{e.id}. {e.title} {e.time} {e.location_name} "
-            f"{e.telegraph_url or ''}"
-        ).strip()
-        for e in events
-    ] or ["No events"]
-
-    keyboard = [
-        [
-            types.InlineKeyboardButton(
-                text="\u274C", callback_data=f"del:{e.id}:{target_date.isoformat()}"
-            ),
-            types.InlineKeyboardButton(
-                text="\u270E", callback_data=f"edit:{e.id}"
-            ),
-        ]
-        for e in events
-    ]
-
-    prev_day = target_date - timedelta(days=1)
-    next_day = target_date + timedelta(days=1)
-    keyboard.append(
-        [
-            types.InlineKeyboardButton(text="\u25C0", callback_data=f"nav:{prev_day.isoformat()}"),
-            types.InlineKeyboardButton(text="\u25B6", callback_data=f"nav:{next_day.isoformat()}"),
-        ]
-    )
-
-    text = f"Events on {format_day(target_date, tz)}\n" + "\n".join(lines)
-    markup = types.InlineKeyboardMarkup(inline_keyboard=keyboard)
-    return text, markup
-
-
-async def show_edit_menu(user_id: int, event: Event, bot: Bot):
-    lines = [
-        f"title: {event.title}",
-        f"description: {event.description}",
-        f"festival: {event.festival or ''}",
-        f"date: {event.date}",
-        f"time: {event.time}",
-        f"location_name: {event.location_name}",
-        f"location_address: {event.location_address or ''}",
-        f"city: {event.city or ''}",
-        f"ticket_price_min: {event.ticket_price_min}",
-        f"ticket_price_max: {event.ticket_price_max}",
-        f"ticket_link: {event.ticket_link or ''}",
-    ]
-    fields = [
-        "title",
-        "description",
-        "festival",
-        "date",
-        "time",
-        "location_name",
-        "location_address",
-        "city",
-        "ticket_price_min",
-        "ticket_price_max",
-        "ticket_link",
-    ]
-    keyboard = [
-        [types.InlineKeyboardButton(text=f, callback_data=f"editfield:{event.id}:{f}")]
-        for f in fields
-    ]
-    keyboard.append([types.InlineKeyboardButton(text="Done", callback_data=f"editdone:{event.id}")])
-    markup = types.InlineKeyboardMarkup(inline_keyboard=keyboard)
-    await bot.send_message(user_id, "\n".join(lines), reply_markup=markup)
-
-
-async def handle_events(message: types.Message, db: Database, bot: Bot):
-    parts = message.text.split(maxsplit=1)
-    offset = await get_tz_offset(db)
-    tz = offset_to_timezone(offset)
-
-    if len(parts) == 2:
-        text = parts[1]
-        for fmt in ("%Y-%m-%d", "%d.%m.%Y"):
-            try:
-                day = datetime.strptime(text, fmt).date()
-                break
-            except ValueError:
-                day = None
-        if day is None:
-            await bot.send_message(message.chat.id, "Usage: /events YYYY-MM-DD")
-            return
-    else:
-        day = datetime.now(tz).date()
-
-    async with db.get_session() as session:
-        if not await session.get(User, message.from_user.id):
-            await bot.send_message(message.chat.id, "Not authorized")
-            return
-
-    text, markup = await build_events_message(db, day, tz)
-    await bot.send_message(message.chat.id, text, reply_markup=markup)
-
-
-async def handle_ask_4o(message: types.Message, db: Database, bot: Bot):
-    parts = message.text.split(maxsplit=1)
-    if len(parts) != 2:
-        await bot.send_message(message.chat.id, "Usage: /ask4o <text>")
-        return
-    async with db.get_session() as session:
-        user = await session.get(User, message.from_user.id)
-        if not user or not user.is_superadmin:
-            await bot.send_message(message.chat.id, "Not authorized")
-            return
-    try:
-        answer = await ask_4o(parts[1])
-    except Exception as e:
-        await bot.send_message(message.chat.id, f"LLM error: {e}")
-        return
-    await bot.send_message(message.chat.id, answer)
-
-
-async def handle_edit_message(message: types.Message, db: Database, bot: Bot):
-    state = editing_sessions.get(message.from_user.id)
-    if not state:
-        return
-    eid, field = state
-    if field is None:
-        return
-    value = message.text.strip()
-    async with db.get_session() as session:
-        event = await session.get(Event, eid)
-        if not event:
-            await bot.send_message(message.chat.id, "Event not found")
-            del editing_sessions[message.from_user.id]
-            return
-        if field in {"ticket_price_min", "ticket_price_max"}:
-            try:
-                setattr(event, field, int(value))
-            except ValueError:
-                await bot.send_message(message.chat.id, "Invalid number")
-                return
-        else:
-            setattr(event, field, value)
-        await session.commit()
-    editing_sessions[message.from_user.id] = (eid, None)
-    await show_edit_menu(message.from_user.id, event, bot)
-
-
-async def telegraph_test():
-    token = get_telegraph_token()
-    if not token:
-        print("Unable to obtain Telegraph token")
-        return
-    tg = Telegraph(access_token=token)
-    page = await asyncio.to_thread(
-        tg.create_page, "Test Page", html_content="<p>test</p>"
-    )
-    logging.info("Created %s", page["url"])
-    print("Created", page["url"])
-    await asyncio.to_thread(
-        tg.edit_page, page["path"], title="Test Page", html_content="<p>updated</p>"
-    )
-    logging.info("Edited %s", page["url"])
-    print("Edited", page["url"])
-
-
-async def create_source_page(title: str, text: str) -> str | None:
-    """Create a Telegraph page with the original event text."""
-    token = get_telegraph_token()
-    if not token:
-        logging.error("Telegraph token unavailable")
-        return None
-    tg = Telegraph(access_token=token)
-    html_content = "<pre>" + html.escape(text) + "</pre>"
-    try:
-        page = await asyncio.to_thread(
-            tg.create_page, title, html_content=html_content
-        )
-    except Exception as e:
-        logging.error("Failed to create telegraph page: %s", e)
-        return None
-    logging.info("Created telegraph page %s", page.get("url"))
-    return page.get("url")
-
-
-def create_app() -> web.Application:
-    token = os.getenv("TELEGRAM_BOT_TOKEN")
-    if not token:
-        raise RuntimeError("TELEGRAM_BOT_TOKEN is missing")
-
-    webhook = os.getenv("WEBHOOK_URL")
-    if not webhook:
-        raise RuntimeError("WEBHOOK_URL is missing")
-
-    bot = Bot(token)
-    logging.info("DB_PATH=%s", DB_PATH)
-    logging.info("FOUR_O_TOKEN found: %s", bool(os.getenv("FOUR_O_TOKEN")))
-    dp = Dispatcher()
-    db = Database(DB_PATH)
-
-    async def start_wrapper(message: types.Message):
-        await handle_start(message, db, bot)
-
-    async def register_wrapper(message: types.Message):
-        await handle_register(message, db, bot)
-
-    async def requests_wrapper(message: types.Message):
-        await handle_requests(message, db, bot)
-
-    async def tz_wrapper(message: types.Message):
-        await handle_tz(message, db, bot)
-
-    async def callback_wrapper(callback: types.CallbackQuery):
-        await process_request(callback, db, bot)
-
-    async def add_event_wrapper(message: types.Message):
-        await handle_add_event(message, db, bot)
-
-    async def add_event_raw_wrapper(message: types.Message):
-        await handle_add_event_raw(message, db, bot)
-
-    async def ask_4o_wrapper(message: types.Message):
-        await handle_ask_4o(message, db, bot)
-
-    async def list_events_wrapper(message: types.Message):
-        await handle_events(message, db, bot)
-
-    async def edit_message_wrapper(message: types.Message):
-        await handle_edit_message(message, db, bot)
-
-    dp.message.register(start_wrapper, Command("start"))
-    dp.message.register(register_wrapper, Command("register"))
-    dp.message.register(requests_wrapper, Command("requests"))
-    dp.callback_query.register(
-        callback_wrapper,
-        lambda c: c.data.startswith("approve")
-        or c.data.startswith("reject")
-        or c.data.startswith("del:")
-        or c.data.startswith("nav:")
-        or c.data.startswith("edit:")
-        or c.data.startswith("editfield:")
-        or c.data.startswith("editdone:"),
-    )
-    dp.message.register(tz_wrapper, Command("tz"))
-    dp.message.register(add_event_wrapper, Command("addevent"))
-    dp.message.register(add_event_raw_wrapper, Command("addevent_raw"))
-    dp.message.register(ask_4o_wrapper, Command("ask4o"))
-    dp.message.register(list_events_wrapper, Command("events"))
-    dp.message.register(edit_message_wrapper, lambda m: m.from_user.id in editing_sessions)
-
-=======
 
 # user_id -> (event_id, field?) for editing session
 editing_sessions: dict[int, tuple[int, str | None]] = {}
@@ -1796,7 +1004,6 @@
     dp.message.register(forward_wrapper, lambda m: bool(m.forward_date))
     dp.my_chat_member.register(lambda upd: handle_my_chat_member(upd, db))
 
->>>>>>> 030e12e5
     app = web.Application()
     SimpleRequestHandler(dp, bot).register(app, path="/webhook")
     setup_application(app, dp, bot=bot)
@@ -1815,6 +1022,8 @@
     app.on_shutdown.append(on_shutdown)
     return app
 
+    async def on_shutdown(app: web.Application):
+        await bot.session.close()
 
 if __name__ == "__main__":
     import sys
