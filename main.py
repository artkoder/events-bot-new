import logging
import os
from datetime import date, datetime, timedelta, timezone, time
from typing import Optional, Tuple, Iterable
from ics import Calendar, Event as IcsEvent
from supabase import create_client, Client


from ics import Calendar, Event as IcsEvent
from supabase import create_client, Client

from aiogram import Bot, Dispatcher, types
from aiogram.filters import Command
from aiogram.webhook.aiohttp_server import SimpleRequestHandler, setup_application
from aiohttp import web, ClientSession, FormData
import imghdr
from difflib import SequenceMatcher
import json
import re
from telegraph import Telegraph
from functools import partial
import asyncio
import contextlib
import html
from io import BytesIO
import markdown
from sqlalchemy.ext.asyncio import AsyncSession, create_async_engine
from sqlmodel import Field, SQLModel, select

logging.basicConfig(level=logging.INFO)

DB_PATH = os.getenv("DB_PATH", "/data/db.sqlite")
TELEGRAPH_TOKEN_FILE = os.getenv("TELEGRAPH_TOKEN_FILE", "/data/telegraph_token.txt")
SUPABASE_URL = os.getenv("SUPABASE_URL")
SUPABASE_KEY = os.getenv("SUPABASE_KEY")
SUPABASE_BUCKET = os.getenv("SUPABASE_BUCKET", "events-ics")

# separator inserted between versions on Telegraph source pages
CONTENT_SEPARATOR = "🟧" * 10

# user_id -> (event_id, field?) for editing session
editing_sessions: dict[int, tuple[int, str | None]] = {}
# user_id -> channel_id for daily time editing
daily_time_sessions: dict[int, int] = {}

# toggle for uploading images to catbox
CATBOX_ENABLED: bool = False
_supabase_client: Client | None = None


class User(SQLModel, table=True):
    user_id: int = Field(primary_key=True)
    username: Optional[str] = None
    is_superadmin: bool = False


class PendingUser(SQLModel, table=True):
    user_id: int = Field(primary_key=True)
    username: Optional[str] = None
    requested_at: datetime = Field(default_factory=datetime.utcnow)


class RejectedUser(SQLModel, table=True):
    user_id: int = Field(primary_key=True)
    username: Optional[str] = None
    rejected_at: datetime = Field(default_factory=datetime.utcnow)


class Channel(SQLModel, table=True):
    channel_id: int = Field(primary_key=True)
    title: Optional[str] = None
    username: Optional[str] = None
    is_admin: bool = False
    is_registered: bool = False
    daily_time: Optional[str] = None
    last_daily: Optional[str] = None


class Setting(SQLModel, table=True):
    key: str = Field(primary_key=True)
    value: str


class Event(SQLModel, table=True):
    id: Optional[int] = Field(default=None, primary_key=True)
    title: str
    description: str
    festival: Optional[str] = None
    date: str
    time: str
    location_name: str
    location_address: Optional[str] = None
    city: Optional[str] = None
    ticket_price_min: Optional[int] = None
    ticket_price_max: Optional[int] = None
    ticket_link: Optional[str] = None
    event_type: Optional[str] = None
    emoji: Optional[str] = None
    end_date: Optional[str] = None
    is_free: bool = False
    pushkin_card: bool = False
    silent: bool = False
    telegraph_path: Optional[str] = None
    source_text: str
    telegraph_url: Optional[str] = None
    ics_url: Optional[str] = None
    source_post_url: Optional[str] = None
    photo_count: int = 0
    added_at: datetime = Field(default_factory=datetime.utcnow)


class MonthPage(SQLModel, table=True):
    __table_args__ = {"extend_existing": True}
    month: str = Field(primary_key=True)
    url: str
    path: str


class WeekendPage(SQLModel, table=True):
    __table_args__ = {"extend_existing": True}
    start: str = Field(primary_key=True)
    url: str
    path: str


class Database:
    def __init__(self, path: str):
        self.engine = create_async_engine(f"sqlite+aiosqlite:///{path}")

    async def init(self):
        async with self.engine.begin() as conn:
            await conn.run_sync(SQLModel.metadata.create_all)
            result = await conn.exec_driver_sql("PRAGMA table_info(event)")
            cols = [r[1] for r in result.fetchall()]
            if "telegraph_url" not in cols:
                await conn.exec_driver_sql(
                    "ALTER TABLE event ADD COLUMN telegraph_url VARCHAR"
                )
            if "ticket_price_min" not in cols:
                await conn.exec_driver_sql(
                    "ALTER TABLE event ADD COLUMN ticket_price_min INTEGER"
                )
            if "ticket_price_max" not in cols:
                await conn.exec_driver_sql(
                    "ALTER TABLE event ADD COLUMN ticket_price_max INTEGER"
                )
            if "ticket_link" not in cols:
                await conn.exec_driver_sql(
                    "ALTER TABLE event ADD COLUMN ticket_link VARCHAR"
                )
            if "source_post_url" not in cols:
                await conn.exec_driver_sql(
                    "ALTER TABLE event ADD COLUMN source_post_url VARCHAR"
                )
            if "is_free" not in cols:
                await conn.exec_driver_sql(
                    "ALTER TABLE event ADD COLUMN is_free BOOLEAN DEFAULT 0"
                )
            if "silent" not in cols:
                await conn.exec_driver_sql(
                    "ALTER TABLE event ADD COLUMN silent BOOLEAN DEFAULT 0"
                )
            if "telegraph_path" not in cols:
                await conn.exec_driver_sql(
                    "ALTER TABLE event ADD COLUMN telegraph_path VARCHAR"
                )
            if "event_type" not in cols:
                await conn.exec_driver_sql(
                    "ALTER TABLE event ADD COLUMN event_type VARCHAR"
                )
            if "emoji" not in cols:
                await conn.exec_driver_sql("ALTER TABLE event ADD COLUMN emoji VARCHAR")
            if "end_date" not in cols:
                await conn.exec_driver_sql(
                    "ALTER TABLE event ADD COLUMN end_date VARCHAR"
                )
            if "added_at" not in cols:
                await conn.exec_driver_sql(
                    "ALTER TABLE event ADD COLUMN added_at VARCHAR"
                )
            if "photo_count" not in cols:
                await conn.exec_driver_sql(
                    "ALTER TABLE event ADD COLUMN photo_count INTEGER DEFAULT 0"
                )
            if "pushkin_card" not in cols:
                await conn.exec_driver_sql(
                    "ALTER TABLE event ADD COLUMN pushkin_card BOOLEAN DEFAULT 0"
                )
            if "ics_url" not in cols:
                await conn.exec_driver_sql(
                    "ALTER TABLE event ADD COLUMN ics_url VARCHAR"
                )

            result = await conn.exec_driver_sql("PRAGMA table_info(channel)")
            cols = [r[1] for r in result.fetchall()]
            if "daily_time" not in cols:
                await conn.exec_driver_sql(
                    "ALTER TABLE channel ADD COLUMN daily_time VARCHAR"
                )
            if "last_daily" not in cols:
                await conn.exec_driver_sql(
                    "ALTER TABLE channel ADD COLUMN last_daily VARCHAR"
                )

    def get_session(self) -> AsyncSession:
        """Create a new session with attributes kept after commit."""
        return AsyncSession(self.engine, expire_on_commit=False)


async def get_tz_offset(db: Database) -> str:
    async with db.get_session() as session:
        result = await session.get(Setting, "tz_offset")
        return result.value if result else "+00:00"


async def set_tz_offset(db: Database, value: str):
    async with db.get_session() as session:
        setting = await session.get(Setting, "tz_offset")
        if setting:
            setting.value = value
        else:
            setting = Setting(key="tz_offset", value=value)
            session.add(setting)
        await session.commit()


async def get_catbox_enabled(db: Database) -> bool:
    async with db.get_session() as session:
        setting = await session.get(Setting, "catbox_enabled")
        return setting.value == "1" if setting else False


async def set_catbox_enabled(db: Database, value: bool):
    async with db.get_session() as session:
        setting = await session.get(Setting, "catbox_enabled")
        if setting:
            setting.value = "1" if value else "0"
        else:
            setting = Setting(key="catbox_enabled", value="1" if value else "0")
            session.add(setting)
        await session.commit()
    global CATBOX_ENABLED
    CATBOX_ENABLED = value


def get_supabase_client() -> Client | None:
    global _supabase_client
    if _supabase_client is None and SUPABASE_URL and SUPABASE_KEY:
        _supabase_client = create_client(SUPABASE_URL, SUPABASE_KEY)
    return _supabase_client


def validate_offset(value: str) -> bool:
    if len(value) != 6 or value[0] not in "+-" or value[3] != ":":
        return False
    try:
        h = int(value[1:3])
        m = int(value[4:6])
        return 0 <= h <= 14 and 0 <= m < 60
    except ValueError:
        return False


def offset_to_timezone(value: str) -> timezone:
    sign = 1 if value[0] == "+" else -1
    hours = int(value[1:3])
    minutes = int(value[4:6])
    return timezone(sign * timedelta(hours=hours, minutes=minutes))


async def extract_images(message: types.Message, bot: Bot) -> list[tuple[bytes, str]]:
    """Download up to three images from the message."""
    images: list[tuple[bytes, str]] = []
    if message.photo:
        bio = BytesIO()
        await bot.download(message.photo[-1].file_id, destination=bio)
        images.append((bio.getvalue(), "photo.jpg"))
    if (
        message.document
        and message.document.mime_type
        and message.document.mime_type.startswith("image/")
    ):
        bio = BytesIO()
        await bot.download(message.document.file_id, destination=bio)
        name = message.document.file_name or "image.jpg"
        images.append((bio.getvalue(), name))
    return images[:3]


def normalize_hashtag_dates(text: str) -> str:
    """Replace hashtags like '#1_августа' with '1 августа'."""
    pattern = re.compile(
        r"#(\d{1,2})_(%s)" % "|".join(MONTHS)
    )
    return re.sub(pattern, lambda m: f"{m.group(1)} {m.group(2)}", text)


def strip_city_from_address(address: str | None, city: str | None) -> str | None:
    """Remove the city name from the end of the address if duplicated."""
    if not address or not city:
        return address
    city_clean = city.lstrip("#").strip().lower()
    addr = address.strip()
    if addr.lower().endswith(city_clean):
        addr = re.sub(r",?\s*#?%s$" % re.escape(city_clean), "", addr, flags=re.IGNORECASE)
    addr = addr.rstrip(", ")
    return addr


def parse_bool_text(value: str) -> bool | None:
    """Convert text to boolean if possible."""
    normalized = value.strip().lower()
    if normalized in {"1", "true", "yes", "y", "да", "д", "ok", "on"}:
        return True
    if normalized in {"0", "false", "no", "n", "нет", "off"}:
        return False
    return None


def parse_events_date(text: str, tz: timezone) -> date | None:
    """Parse a date argument for /events allowing '2 августа [2025]'."""
    text = text.strip().lower()
    for fmt in ("%Y-%m-%d", "%d.%m.%Y"):
        try:
            return datetime.strptime(text, fmt).date()
        except ValueError:
            pass

    m = re.match(r"(\d{1,2})\s+([а-яё]+)(?:\s+(\d{4}))?", text)
    if not m:
        return None
    day = int(m.group(1))
    month_name = m.group(2)
    year_part = m.group(3)
    month = {name: i + 1 for i, name in enumerate(MONTHS)}.get(month_name)
    if not month:
        return None
    if year_part:
        year = int(year_part)
    else:
        today = datetime.now(tz).date()
        year = today.year
        if month < today.month or (month == today.month and day < today.day):
            year += 1
    try:
        return date(year, month, day)
    except ValueError:
        return None


async def build_ics_content(db: Database, event: Event) -> str:
    offset = await get_tz_offset(db)
    tz = offset_to_timezone(offset)
    start_dt = datetime.combine(
        datetime.fromisoformat(event.date),
        datetime.strptime(event.time, "%H:%M").time(),
        tzinfo=tz,
    )
    end_dt = start_dt + timedelta(hours=1)
    start = start_dt.astimezone(timezone.utc).strftime("%Y%m%dT%H%M%SZ")
    end = end_dt.astimezone(timezone.utc).strftime("%Y%m%dT%H%M%SZ")
    cal = Calendar()
    ics_event = IcsEvent()
    ics_event.name = event.title
    ics_event.begin = start
    ics_event.end = end
    ics_event.description = event.description
    ics_event.location = event.location_name
    cal.events.add(ics_event)
    return cal.serialize()


async def upload_ics(event: Event, db: Database) -> str | None:
    client = get_supabase_client()
    if not client:
        logging.error("Supabase client not configured")
        return None
    content = await build_ics_content(db, event)
    path = f"{event.id}.ics"
    try:
        client.storage.from_(SUPABASE_BUCKET).upload(
            path,
<<<<<<< HEAD
            content.encode("utf-8"),
            {"content-type": "text/calendar", "upsert": "true"},
=======

            content.encode("utf-8"),
            {"content-type": "text/calendar", "upsert": True},
>>>>>>> ad781ebf
        )
        url = client.storage.from_(SUPABASE_BUCKET).get_public_url(path)
    except Exception as e:
        logging.error("Failed to upload ics: %s", e)
        return None
    return url


<<<<<<< HEAD
=======

>>>>>>> ad781ebf
async def delete_ics(event: Event):
    client = get_supabase_client()
    if not client or not event.ics_url:
        return
    path = event.ics_url.split("/")[-1]
    try:
<<<<<<< HEAD
        client.storage.from_(SUPABASE_BUCKET).remove([path])
=======

        client.storage.from_(SUPABASE_BUCKET).remove([path])

>>>>>>> ad781ebf
    except Exception as e:
        logging.error("Failed to delete ics: %s", e)


async def parse_event_via_4o(text: str) -> list[dict]:
    token = os.getenv("FOUR_O_TOKEN")
    if not token:
        raise RuntimeError("FOUR_O_TOKEN is missing")
    url = os.getenv("FOUR_O_URL", "https://api.openai.com/v1/chat/completions")
    prompt_path = os.path.join("docs", "PROMPTS.md")
    with open(prompt_path, "r", encoding="utf-8") as f:
        prompt = f.read()
    loc_path = os.path.join("docs", "LOCATIONS.md")
    if os.path.exists(loc_path):
        with open(loc_path, "r", encoding="utf-8") as f:
            locations = [
                line.strip() for line in f if line.strip() and not line.startswith("#")
            ]
        if locations:
            prompt += "\nKnown venues:\n" + "\n".join(locations)
    headers = {
        "Authorization": f"Bearer {token}",
        "Content-Type": "application/json",
    }
    today = date.today().isoformat()
    payload = {
        "model": "gpt-4o",
        "messages": [
            {"role": "system", "content": prompt},
            {"role": "user", "content": f"Today is {today}. {text}"},
        ],
        "temperature": 0,
    }
    logging.info("Sending 4o parse request to %s", url)
    async with ClientSession() as session:
        resp = await session.post(url, json=payload, headers=headers)
        resp.raise_for_status()
        data = await resp.json()
    logging.debug("4o response: %s", data)
    content = (
        data.get("choices", [{}])[0].get("message", {}).get("content", "{}").strip()
    )
    if content.startswith("```"):
        content = content.strip("`\n")
        if content.lower().startswith("json"):
            content = content[4:].strip()
    try:
        data = json.loads(content)
    except json.JSONDecodeError:
        logging.error("Invalid JSON from 4o: %s", content)
        raise
    if isinstance(data, dict):
        if "events" in data and isinstance(data["events"], list):
            return data["events"]
        return [data]
    if isinstance(data, list):
        return data
    logging.error("Unexpected 4o format: %s", data)
    raise RuntimeError("bad 4o response")


async def ask_4o(text: str) -> str:
    token = os.getenv("FOUR_O_TOKEN")
    if not token:
        raise RuntimeError("FOUR_O_TOKEN is missing")
    url = os.getenv("FOUR_O_URL", "https://api.openai.com/v1/chat/completions")
    headers = {
        "Authorization": f"Bearer {token}",
        "Content-Type": "application/json",
    }
    payload = {
        "model": "gpt-4o",
        "messages": [{"role": "user", "content": text}],
        "temperature": 0,
    }
    logging.info("Sending 4o ask request to %s", url)
    async with ClientSession() as session:
        resp = await session.post(url, json=payload, headers=headers)
        resp.raise_for_status()
        data = await resp.json()
    logging.debug("4o response: %s", data)
    return data.get("choices", [{}])[0].get("message", {}).get("content", "").strip()


async def check_duplicate_via_4o(ev: Event, new: Event) -> Tuple[bool, str, str]:
    """Ask the LLM whether two events are duplicates."""
    prompt = (
        "Existing event:\n"
        f"Title: {ev.title}\nDescription: {ev.description}\nLocation: {ev.location_name} {ev.location_address}\n"
        "New event:\n"
        f"Title: {new.title}\nDescription: {new.description}\nLocation: {new.location_name} {new.location_address}\n"
        'Are these the same event? Respond with JSON {"duplicate": true|false, "title": "", "short_description": ""}.'
    )
    try:
        ans = await ask_4o(prompt)
        data = json.loads(ans)
        return (
            bool(data.get("duplicate")),
            data.get("title", ""),
            data.get("short_description", ""),
        )
    except Exception as e:
        logging.error("Duplicate check failed: %s", e)
        return False, "", ""


def get_telegraph_token() -> str | None:
    token = os.getenv("TELEGRAPH_TOKEN")
    if token:
        return token
    if os.path.exists(TELEGRAPH_TOKEN_FILE):
        with open(TELEGRAPH_TOKEN_FILE, "r", encoding="utf-8") as f:
            saved = f.read().strip()
            if saved:
                return saved
    try:
        tg = Telegraph()
        data = tg.create_account(short_name="eventsbot")
        token = data["access_token"]
        os.makedirs(os.path.dirname(TELEGRAPH_TOKEN_FILE), exist_ok=True)
        with open(TELEGRAPH_TOKEN_FILE, "w", encoding="utf-8") as f:
            f.write(token)
        logging.info(
            "Created Telegraph account; token stored at %s", TELEGRAPH_TOKEN_FILE
        )
        return token
    except Exception as e:
        logging.error("Failed to create Telegraph token: %s", e)
        return None


async def handle_start(message: types.Message, db: Database, bot: Bot):
    async with db.get_session() as session:
        result = await session.execute(select(User))
        user_count = len(result.scalars().all())
        user = await session.get(User, message.from_user.id)
        if user:
            await bot.send_message(message.chat.id, "Bot is running")
            return
        if user_count == 0:
            session.add(
                User(
                    user_id=message.from_user.id,
                    username=message.from_user.username,
                    is_superadmin=True,
                )
            )
            await session.commit()
            await bot.send_message(message.chat.id, "You are superadmin")
        else:
            await bot.send_message(message.chat.id, "Use /register to apply")


async def handle_register(message: types.Message, db: Database, bot: Bot):
    async with db.get_session() as session:
        if await session.get(User, message.from_user.id):
            await bot.send_message(message.chat.id, "Already registered")
            return
        if await session.get(RejectedUser, message.from_user.id):
            await bot.send_message(message.chat.id, "Access denied by administrator")
            return
        if await session.get(PendingUser, message.from_user.id):
            await bot.send_message(message.chat.id, "Awaiting approval")
            return
        result = await session.execute(select(PendingUser))
        if len(result.scalars().all()) >= 10:
            await bot.send_message(
                message.chat.id, "Registration queue full, try later"
            )
            return
        session.add(
            PendingUser(
                user_id=message.from_user.id, username=message.from_user.username
            )
        )
        await session.commit()
        await bot.send_message(message.chat.id, "Registration pending approval")


async def handle_requests(message: types.Message, db: Database, bot: Bot):
    async with db.get_session() as session:
        user = await session.get(User, message.from_user.id)
        if not user or not user.is_superadmin:
            return
        result = await session.execute(select(PendingUser))
        pending = result.scalars().all()
        if not pending:
            await bot.send_message(message.chat.id, "No pending users")
            return
        buttons = [
            [
                types.InlineKeyboardButton(
                    text="Approve", callback_data=f"approve:{p.user_id}"
                ),
                types.InlineKeyboardButton(
                    text="Reject", callback_data=f"reject:{p.user_id}"
                ),
            ]
            for p in pending
        ]
        keyboard = types.InlineKeyboardMarkup(inline_keyboard=buttons)
        lines = [f"{p.user_id} {p.username or ''}" for p in pending]
        await bot.send_message(message.chat.id, "\n".join(lines), reply_markup=keyboard)


async def process_request(callback: types.CallbackQuery, db: Database, bot: Bot):
    data = callback.data
    if data.startswith("approve") or data.startswith("reject"):
        uid = int(data.split(":", 1)[1])
        async with db.get_session() as session:
            p = await session.get(PendingUser, uid)
            if not p:
                await callback.answer("Not found", show_alert=True)
                return
            if data.startswith("approve"):
                session.add(User(user_id=uid, username=p.username, is_superadmin=False))
                await bot.send_message(uid, "You are approved")
            else:
                session.add(RejectedUser(user_id=uid, username=p.username))
                await bot.send_message(uid, "Your registration was rejected")
            await session.delete(p)
            await session.commit()
            await callback.answer("Done")
    elif data.startswith("del:"):
        _, eid, marker = data.split(":")
        month = None
        async with db.get_session() as session:
            event = await session.get(Event, int(eid))
            if event:
                month = event.date.split("..", 1)[0][:7]
                await session.delete(event)
                await session.commit()
        if month:
            await sync_month_page(db, month)
            w_start = (
                weekend_start_for_date(datetime.fromisoformat(event.date).date())
                if event
                else None
            )
            if w_start:
                await sync_weekend_page(db, w_start.isoformat())
        offset = await get_tz_offset(db)
        tz = offset_to_timezone(offset)
        if marker == "exh":
            text, markup = await build_exhibitions_message(db, tz)
        else:
            target = datetime.strptime(marker, "%Y-%m-%d").date()
            text, markup = await build_events_message(db, target, tz)
        await callback.message.edit_text(text, reply_markup=markup)
        await callback.answer("Deleted")
    elif data.startswith("edit:"):
        eid = int(data.split(":")[1])
        async with db.get_session() as session:
            event = await session.get(Event, eid)
        if event:
            editing_sessions[callback.from_user.id] = (eid, None)
            await show_edit_menu(callback.from_user.id, event, bot)
        await callback.answer()
    elif data.startswith("editfield:"):
        _, eid, field = data.split(":")
        editing_sessions[callback.from_user.id] = (int(eid), field)
        await callback.message.answer(f"Send new value for {field}")
        await callback.answer()
    elif data.startswith("editdone:"):
        if callback.from_user.id in editing_sessions:
            del editing_sessions[callback.from_user.id]
        await callback.message.answer("Editing finished")
        await callback.answer()
    elif data.startswith("togglefree:"):
        eid = int(data.split(":")[1])
        async with db.get_session() as session:
            event = await session.get(Event, eid)
            if event:
                event.is_free = not event.is_free
                await session.commit()
                logging.info("togglefree: event %s set to %s", eid, event.is_free)
                month = event.date.split("..", 1)[0][:7]
        if event:
            await sync_month_page(db, month)
            w_start = weekend_start_for_date(datetime.fromisoformat(event.date).date())
            if w_start:
                await sync_weekend_page(db, w_start.isoformat())
        async with db.get_session() as session:
            event = await session.get(Event, eid)
        if event:
            await show_edit_menu(callback.from_user.id, event, bot)
        await callback.answer()
    elif data.startswith("togglesilent:"):
        eid = int(data.split(":")[1])
        async with db.get_session() as session:
            event = await session.get(Event, eid)
            if event:
                event.silent = not event.silent
                await session.commit()
                logging.info("togglesilent: event %s set to %s", eid, event.silent)
                month = event.date.split("..", 1)[0][:7]
        if event:
            await sync_month_page(db, month)
            w_start = weekend_start_for_date(datetime.fromisoformat(event.date).date())
            if w_start:
                await sync_weekend_page(db, w_start.isoformat())
        markup = types.InlineKeyboardMarkup(
            inline_keyboard=[
                [
                    types.InlineKeyboardButton(
                        text=(
                            "\U0001f910 Тихий режим"
                            if event and event.silent
                            else "\U0001f6a9 Переключить на тихий режим"
                        ),
                        callback_data=f"togglesilent:{eid}",
                    )
                ]
            ]
        )
        try:
            await bot.edit_message_reply_markup(
                chat_id=callback.message.chat.id,
                message_id=callback.message.message_id,
                reply_markup=markup,
            )
        except Exception as e:
            logging.error("failed to update silent button: %s", e)
        await callback.answer("Toggled")
    elif data.startswith("createics:"):
        eid = int(data.split(":")[1])
        async with db.get_session() as session:
            event = await session.get(Event, eid)
            if event:
                url = await upload_ics(event, db)
                if url:
                    event.ics_url = url
                    await session.commit()
        if event:
            await show_edit_menu(callback.from_user.id, event, bot)
        await callback.answer("Created")
    elif data.startswith("delics:"):
        eid = int(data.split(":")[1])
        async with db.get_session() as session:
            event = await session.get(Event, eid)
            if event and event.ics_url:
                await delete_ics(event)
                event.ics_url = None
                await session.commit()
        if event:
            await show_edit_menu(callback.from_user.id, event, bot)
        await callback.answer("Deleted")
    elif data.startswith("markfree:"):
        eid = int(data.split(":")[1])
        async with db.get_session() as session:
            event = await session.get(Event, eid)
            if event:
                event.is_free = True
                await session.commit()
                logging.info("markfree: event %s marked free", eid)
                month = event.date.split("..", 1)[0][:7]
        if event:
            await sync_month_page(db, month)
            w_start = weekend_start_for_date(datetime.fromisoformat(event.date).date())
            if w_start:
                await sync_weekend_page(db, w_start.isoformat())
        markup = types.InlineKeyboardMarkup(
            inline_keyboard=[
                [
                    types.InlineKeyboardButton(
                        text="\u2705 Бесплатное мероприятие",
                        callback_data=f"togglefree:{eid}",
                    ),
                    types.InlineKeyboardButton(
                        text="\U0001f6a9 Переключить на тихий режим",
                        callback_data=f"togglesilent:{eid}",
                    ),
                ]
            ]
        )
        try:
            await bot.edit_message_reply_markup(
                chat_id=callback.message.chat.id,
                message_id=callback.message.message_id,
                reply_markup=markup,
            )
        except Exception as e:
            logging.error("failed to update free button: %s", e)
        await callback.answer("Marked")
    elif data.startswith("nav:"):
        _, day = data.split(":")
        offset = await get_tz_offset(db)
        tz = offset_to_timezone(offset)
        target = datetime.strptime(day, "%Y-%m-%d").date()
        text, markup = await build_events_message(db, target, tz)
        await callback.message.edit_text(text, reply_markup=markup)
        await callback.answer()
    elif data.startswith("unset:"):
        cid = int(data.split(":")[1])
        async with db.get_session() as session:
            ch = await session.get(Channel, cid)
            if ch:
                ch.is_registered = False
                logging.info("channel %s unset", cid)
                await session.commit()
        await send_channels_list(callback.message, db, bot, edit=True)
        await callback.answer("Removed")
    elif data.startswith("set:"):
        cid = int(data.split(":")[1])
        async with db.get_session() as session:
            ch = await session.get(Channel, cid)
            if ch and ch.is_admin:
                ch.is_registered = True
                logging.info("channel %s registered", cid)
                await session.commit()
        await send_setchannel_list(callback.message, db, bot, edit=True)
        await callback.answer("Registered")
    elif data.startswith("dailyset:"):
        cid = int(data.split(":")[1])
        async with db.get_session() as session:
            ch = await session.get(Channel, cid)
            if ch and ch.is_admin:
                ch.daily_time = "08:00"
                await session.commit()
        await send_regdaily_list(callback.message, db, bot, edit=True)
        await callback.answer("Registered")
    elif data.startswith("dailyunset:"):
        cid = int(data.split(":")[1])
        async with db.get_session() as session:
            ch = await session.get(Channel, cid)
            if ch:
                ch.daily_time = None
                await session.commit()
        await send_daily_list(callback.message, db, bot, edit=True)
        await callback.answer("Removed")
    elif data.startswith("dailytime:"):
        cid = int(data.split(":")[1])
        daily_time_sessions[callback.from_user.id] = cid
        await callback.message.answer("Send new time HH:MM")
        await callback.answer()
    elif data.startswith("dailysend:"):
        cid = int(data.split(":")[1])
        offset = await get_tz_offset(db)
        tz = offset_to_timezone(offset)
        await send_daily_announcement(db, bot, cid, tz, record=False)
        await callback.answer("Sent")


async def handle_tz(message: types.Message, db: Database, bot: Bot):
    parts = message.text.split(maxsplit=1)
    if len(parts) != 2 or not validate_offset(parts[1]):
        await bot.send_message(message.chat.id, "Usage: /tz +02:00")
        return
    async with db.get_session() as session:
        user = await session.get(User, message.from_user.id)
        if not user or not user.is_superadmin:
            await bot.send_message(message.chat.id, "Not authorized")
            return
    await set_tz_offset(db, parts[1])
    await bot.send_message(message.chat.id, f"Timezone set to {parts[1]}")


async def handle_images(message: types.Message, db: Database, bot: Bot):
    async with db.get_session() as session:
        user = await session.get(User, message.from_user.id)
        if not user or not user.is_superadmin:
            await bot.send_message(message.chat.id, "Not authorized")
            return
    new_value = not CATBOX_ENABLED
    await set_catbox_enabled(db, new_value)
    status = "enabled" if new_value else "disabled"
    await bot.send_message(message.chat.id, f"Image uploads {status}")


async def handle_my_chat_member(update: types.ChatMemberUpdated, db: Database):
    if update.chat.type != "channel":
        return
    status = update.new_chat_member.status
    is_admin = status in {"administrator", "creator"}
    logging.info(
        "my_chat_member: %s -> %s (admin=%s)",
        update.chat.id,
        status,
        is_admin,
    )
    async with db.get_session() as session:
        channel = await session.get(Channel, update.chat.id)
        if not channel:
            channel = Channel(
                channel_id=update.chat.id,
                title=update.chat.title,
                username=getattr(update.chat, "username", None),
                is_admin=is_admin,
            )
            session.add(channel)
        else:
            channel.title = update.chat.title
            channel.username = getattr(update.chat, "username", None)
            channel.is_admin = is_admin
        await session.commit()


async def send_channels_list(
    message: types.Message, db: Database, bot: Bot, edit: bool = False
):
    async with db.get_session() as session:
        user = await session.get(User, message.from_user.id)
        if not user or not user.is_superadmin:
            if not edit:
                await bot.send_message(message.chat.id, "Not authorized")
            return
        result = await session.execute(
            select(Channel).where(Channel.is_admin.is_(True))
        )
        channels = result.scalars().all()
    logging.info("channels list: %s", [c.channel_id for c in channels])
    lines = []
    keyboard = []
    for ch in channels:
        name = ch.title or ch.username or str(ch.channel_id)
        if ch.is_registered:
            lines.append(f"{name} ✅")
            keyboard.append(
                [
                    types.InlineKeyboardButton(
                        text="Cancel", callback_data=f"unset:{ch.channel_id}"
                    )
                ]
            )
        else:
            lines.append(name)
    if not lines:
        lines.append("No channels")
    markup = types.InlineKeyboardMarkup(inline_keyboard=keyboard) if keyboard else None
    if edit:
        await message.edit_text("\n".join(lines), reply_markup=markup)
    else:
        await bot.send_message(message.chat.id, "\n".join(lines), reply_markup=markup)


async def send_setchannel_list(
    message: types.Message, db: Database, bot: Bot, edit: bool = False
):
    async with db.get_session() as session:
        user = await session.get(User, message.from_user.id)
        if not user or not user.is_superadmin:
            if not edit:
                await bot.send_message(message.chat.id, "Not authorized")
            return
        result = await session.execute(
            select(Channel).where(
                Channel.is_admin.is_(True), Channel.is_registered.is_(False)
            )
        )
        channels = result.scalars().all()
    logging.info("setchannel list: %s", [c.channel_id for c in channels])
    lines = []
    keyboard = []
    for ch in channels:
        name = ch.title or ch.username or str(ch.channel_id)
        lines.append(name)
        keyboard.append(
            [
                types.InlineKeyboardButton(
                    text=name, callback_data=f"set:{ch.channel_id}"
                )
            ]
        )
    if not lines:
        lines.append("No channels")
    markup = types.InlineKeyboardMarkup(inline_keyboard=keyboard) if keyboard else None
    if edit:
        await message.edit_text("\n".join(lines), reply_markup=markup)
    else:
        await bot.send_message(message.chat.id, "\n".join(lines), reply_markup=markup)


async def send_regdaily_list(
    message: types.Message, db: Database, bot: Bot, edit: bool = False
):
    async with db.get_session() as session:
        user = await session.get(User, message.from_user.id)
        if not user or not user.is_superadmin:
            if not edit:
                await bot.send_message(message.chat.id, "Not authorized")
            return
        result = await session.execute(
            select(Channel).where(
                Channel.is_admin.is_(True), Channel.daily_time.is_(None)
            )
        )
        channels = result.scalars().all()
    lines = []
    keyboard = []
    for ch in channels:
        name = ch.title or ch.username or str(ch.channel_id)
        lines.append(name)
        keyboard.append(
            [
                types.InlineKeyboardButton(
                    text=name, callback_data=f"dailyset:{ch.channel_id}"
                )
            ]
        )
    if not lines:
        lines.append("No channels")
    markup = types.InlineKeyboardMarkup(inline_keyboard=keyboard) if keyboard else None
    if edit:
        await message.edit_text("\n".join(lines), reply_markup=markup)
    else:
        await bot.send_message(message.chat.id, "\n".join(lines), reply_markup=markup)


async def send_daily_list(
    message: types.Message, db: Database, bot: Bot, edit: bool = False
):
    async with db.get_session() as session:
        user = await session.get(User, message.from_user.id)
        if not user or not user.is_superadmin:
            if not edit:
                await bot.send_message(message.chat.id, "Not authorized")
            return
        result = await session.execute(
            select(Channel).where(Channel.daily_time.is_not(None))
        )
        channels = result.scalars().all()
    lines = []
    keyboard = []
    for ch in channels:
        name = ch.title or ch.username or str(ch.channel_id)
        t = ch.daily_time or "?"
        lines.append(f"{name} {t}")
        keyboard.append(
            [
                types.InlineKeyboardButton(
                    text="Cancel", callback_data=f"dailyunset:{ch.channel_id}"
                ),
                types.InlineKeyboardButton(
                    text="Time", callback_data=f"dailytime:{ch.channel_id}"
                ),
                types.InlineKeyboardButton(
                    text="Test", callback_data=f"dailysend:{ch.channel_id}"
                ),
            ]
        )
    if not lines:
        lines.append("No channels")
    markup = types.InlineKeyboardMarkup(inline_keyboard=keyboard) if keyboard else None
    if edit:
        await message.edit_text("\n".join(lines), reply_markup=markup)
    else:
        await bot.send_message(message.chat.id, "\n".join(lines), reply_markup=markup)


async def handle_set_channel(message: types.Message, db: Database, bot: Bot):
    await send_setchannel_list(message, db, bot, edit=False)


async def handle_channels(message: types.Message, db: Database, bot: Bot):
    await send_channels_list(message, db, bot, edit=False)


async def handle_regdailychannels(message: types.Message, db: Database, bot: Bot):
    await send_regdaily_list(message, db, bot, edit=False)


async def handle_daily(message: types.Message, db: Database, bot: Bot):
    await send_daily_list(message, db, bot, edit=False)


async def upsert_event(session: AsyncSession, new: Event) -> Tuple[Event, bool]:
    """Insert or update an event if a similar one exists.

    Returns (event, added_flag)."""

    stmt = select(Event).where(
        Event.date == new.date,
        Event.time == new.time,
    )
    candidates = (await session.execute(stmt)).scalars().all()
    for ev in candidates:
        if (
            ev.location_name.strip().lower() == new.location_name.strip().lower()
            and (ev.location_address or "").strip().lower()
            == (new.location_address or "").strip().lower()
        ):
            ev.title = new.title
            ev.description = new.description
            ev.festival = new.festival
            ev.source_text = new.source_text
            ev.location_name = new.location_name
            ev.location_address = new.location_address
            ev.ticket_price_min = new.ticket_price_min
            ev.ticket_price_max = new.ticket_price_max
            ev.ticket_link = new.ticket_link
            ev.event_type = new.event_type
            ev.emoji = new.emoji
            ev.end_date = new.end_date
            ev.is_free = new.is_free
            ev.pushkin_card = new.pushkin_card
            await session.commit()
            return ev, False

        title_ratio = SequenceMatcher(None, ev.title.lower(), new.title.lower()).ratio()
        if title_ratio >= 0.9:
            ev.title = new.title
            ev.description = new.description
            ev.festival = new.festival
            ev.source_text = new.source_text
            ev.location_name = new.location_name
            ev.location_address = new.location_address
            ev.ticket_price_min = new.ticket_price_min
            ev.ticket_price_max = new.ticket_price_max
            ev.ticket_link = new.ticket_link
            ev.event_type = new.event_type
            ev.emoji = new.emoji
            ev.end_date = new.end_date
            ev.is_free = new.is_free
            ev.pushkin_card = new.pushkin_card
            await session.commit()
            return ev, False

        if (
            ev.location_name.strip().lower() == new.location_name.strip().lower()
            and (ev.location_address or "").strip().lower()
            == (new.location_address or "").strip().lower()
        ):
            ev.title = new.title
            ev.description = new.description
            ev.festival = new.festival
            ev.source_text = new.source_text
            ev.location_name = new.location_name
            ev.location_address = new.location_address
            ev.ticket_price_min = new.ticket_price_min
            ev.ticket_price_max = new.ticket_price_max
            ev.ticket_link = new.ticket_link
            ev.event_type = new.event_type
            ev.emoji = new.emoji
            ev.end_date = new.end_date
            ev.is_free = new.is_free
            ev.pushkin_card = new.pushkin_card
            await session.commit()
            return ev, False

        title_ratio = SequenceMatcher(None, ev.title.lower(), new.title.lower()).ratio()
        if title_ratio >= 0.9:
            ev.title = new.title
            ev.description = new.description
            ev.festival = new.festival
            ev.source_text = new.source_text
            ev.location_name = new.location_name
            ev.location_address = new.location_address
            ev.ticket_price_min = new.ticket_price_min
            ev.ticket_price_max = new.ticket_price_max
            ev.ticket_link = new.ticket_link
            ev.event_type = new.event_type
            ev.emoji = new.emoji
            ev.end_date = new.end_date
            ev.is_free = new.is_free
            ev.pushkin_card = new.pushkin_card
            await session.commit()
            return ev, False

        if (
            ev.location_name.strip().lower() == new.location_name.strip().lower()
            and (ev.location_address or "").strip().lower()
            == (new.location_address or "").strip().lower()
        ):
            ev.title = new.title
            ev.description = new.description
            ev.festival = new.festival
            ev.source_text = new.source_text
            ev.location_name = new.location_name
            ev.location_address = new.location_address
            ev.ticket_price_min = new.ticket_price_min
            ev.ticket_price_max = new.ticket_price_max
            ev.ticket_link = new.ticket_link
            ev.event_type = new.event_type
            ev.emoji = new.emoji
            ev.end_date = new.end_date
            ev.is_free = new.is_free
            ev.pushkin_card = new.pushkin_card
            await session.commit()
            return ev, False

        title_ratio = SequenceMatcher(None, ev.title.lower(), new.title.lower()).ratio()
        if title_ratio >= 0.9:
            ev.title = new.title
            ev.description = new.description
            ev.festival = new.festival
            ev.source_text = new.source_text
            ev.location_name = new.location_name
            ev.location_address = new.location_address
            ev.ticket_price_min = new.ticket_price_min
            ev.ticket_price_max = new.ticket_price_max
            ev.ticket_link = new.ticket_link
            ev.event_type = new.event_type
            ev.emoji = new.emoji
            ev.end_date = new.end_date
            ev.is_free = new.is_free
            ev.pushkin_card = new.pushkin_card
            await session.commit()
            return ev, False

        if (
            ev.location_name.strip().lower() == new.location_name.strip().lower()
            and (ev.location_address or "").strip().lower()
            == (new.location_address or "").strip().lower()
        ):
            ev.title = new.title
            ev.description = new.description
            ev.festival = new.festival
            ev.source_text = new.source_text
            ev.location_name = new.location_name
            ev.location_address = new.location_address
            ev.ticket_price_min = new.ticket_price_min
            ev.ticket_price_max = new.ticket_price_max
            ev.ticket_link = new.ticket_link
            ev.event_type = new.event_type
            ev.emoji = new.emoji
            ev.end_date = new.end_date
            ev.is_free = new.is_free
            ev.pushkin_card = new.pushkin_card
            await session.commit()
            return ev, False

        title_ratio = SequenceMatcher(None, ev.title.lower(), new.title.lower()).ratio()
        loc_ratio = SequenceMatcher(
            None, ev.location_name.lower(), new.location_name.lower()
        ).ratio()
        if title_ratio >= 0.6 and loc_ratio >= 0.6:
            ev.title = new.title
            ev.description = new.description
            ev.festival = new.festival
            ev.source_text = new.source_text
            ev.location_name = new.location_name
            ev.location_address = new.location_address
            ev.ticket_price_min = new.ticket_price_min
            ev.ticket_price_max = new.ticket_price_max
            ev.ticket_link = new.ticket_link
            ev.event_type = new.event_type
            ev.emoji = new.emoji
            ev.end_date = new.end_date
            ev.is_free = new.is_free
            ev.pushkin_card = new.pushkin_card
            await session.commit()
            return ev, False
        should_check = False
        if loc_ratio >= 0.4 or (ev.location_address or "") == (
            new.location_address or ""
        ):
            should_check = True
        elif title_ratio >= 0.5:
            should_check = True
        if should_check:
            # uncertain, ask LLM
            try:
                dup, title, desc = await check_duplicate_via_4o(ev, new)
            except Exception:
                logging.exception("duplicate check failed")
                dup = False
            if dup:
                ev.title = title or new.title
                ev.description = desc or new.description
                ev.festival = new.festival
                ev.source_text = new.source_text
                ev.location_name = new.location_name
                ev.location_address = new.location_address
                ev.ticket_price_min = new.ticket_price_min
                ev.ticket_price_max = new.ticket_price_max
                ev.ticket_link = new.ticket_link
                ev.event_type = new.event_type
                ev.emoji = new.emoji
                ev.end_date = new.end_date
                ev.is_free = new.is_free
                ev.pushkin_card = new.pushkin_card
                await session.commit()
                return ev, False
    new.added_at = datetime.utcnow()
    session.add(new)
    await session.commit()
    return new, True


async def add_events_from_text(
    db: Database,
    text: str,
    source_link: str | None,
    html_text: str | None = None,
    media: list[tuple[bytes, str]] | tuple[bytes, str] | None = None,
) -> list[tuple[Event, bool, list[str], str]]:
    try:
        parsed = await parse_event_via_4o(text)
    except Exception as e:
        logging.error("LLM error: %s", e)
        return []

    results: list[tuple[Event, bool, list[str], str]] = []
    first = True
    links_iter = iter(extract_links_from_html(html_text) if html_text else [])
    for data in parsed:
        date_str = data.get("date", "") or ""
        end_date = data.get("end_date") or None
        if end_date and ".." in end_date:
            end_date = end_date.split("..", 1)[-1].strip()
        if ".." in date_str:
            start, maybe_end = [p.strip() for p in date_str.split("..", 1)]
            date_str = start
            if not end_date:
                end_date = maybe_end

        addr = data.get("location_address")
        city = data.get("city")
        addr = strip_city_from_address(addr, city)

        base_event = Event(
            title=data.get("title", ""),
            description=data.get("short_description", ""),
            festival=data.get("festival") or None,
            date=date_str,
            time=data.get("time", ""),
            location_name=data.get("location_name", ""),
            location_address=addr,
            city=city,
            ticket_price_min=data.get("ticket_price_min"),
            ticket_price_max=data.get("ticket_price_max"),
            ticket_link=data.get("ticket_link"),
            event_type=data.get("event_type"),
            emoji=data.get("emoji"),
            end_date=end_date,
            is_free=bool(data.get("is_free")),
            pushkin_card=bool(data.get("pushkin_card")),
            source_text=text,
            source_post_url=source_link,
        )

        if base_event.event_type == "выставка" and not base_event.end_date:
            try:
                start_dt = date.fromisoformat(base_event.date)
            except ValueError:
                start_dt = date.today()
                base_event.date = start_dt.isoformat()
            base_event.end_date = date(start_dt.year, 12, 31).isoformat()

        events_to_add = [base_event]
        if (
            base_event.event_type != "выставка"
            and base_event.end_date
            and base_event.end_date != base_event.date
        ):
            try:
                start_dt = date.fromisoformat(base_event.date)
                end_dt = date.fromisoformat(base_event.end_date)
            except ValueError:
                start_dt = end_dt = None
            if start_dt and end_dt and end_dt > start_dt:
                events_to_add = []
                for i in range((end_dt - start_dt).days + 1):
                    day = start_dt + timedelta(days=i)
                    copy_e = Event(**base_event.model_dump(exclude={"id", "added_at"}))
                    copy_e.date = day.isoformat()
                    copy_e.end_date = None
                    events_to_add.append(copy_e)

        for event in events_to_add:
            if not is_valid_url(event.ticket_link):
                try:
                    extracted = next(links_iter)
                except StopIteration:
                    extracted = None
                if extracted:
                    event.ticket_link = extracted

            # skip events that have already finished
            try:
                start = date.fromisoformat(event.date)
            except ValueError:
                logging.error("Invalid date from LLM: %s", event.date)
                continue
            final = date.fromisoformat(event.end_date) if event.end_date else start
            if final < date.today():
                logging.info("Ignoring past event %s on %s", event.title, event.date)
                continue

            async with db.get_session() as session:
                saved, added = await upsert_event(session, event)

            media_arg = media if first else None
            upload_info = ""
            photo_count = saved.photo_count
            if saved.telegraph_url and saved.telegraph_path:
                upload_info, added_count = await update_source_page(
                    saved.telegraph_path,
                    saved.title or "Event",
                    html_text or text,
                    media_arg,
                )
                if added_count:
                    photo_count += added_count
                    async with db.get_session() as session:
                        saved.photo_count = photo_count
                        session.add(saved)
                        await session.commit()
            else:
                res = await create_source_page(
                    saved.title or "Event",
                    saved.source_text,
                    source_link,
                    html_text,
                    media_arg,
                )
                if res:
                    if len(res) == 4:
                        url, path, upload_info, photo_count = res
                    elif len(res) == 3:
                        url, path, upload_info = res
                        photo_count = 0
                    else:
                        url, path = res
                        upload_info = ""
                        photo_count = 0
                    async with db.get_session() as session:
                        saved.telegraph_url = url
                        saved.telegraph_path = path
                        saved.photo_count = photo_count
                        session.add(saved)
                        await session.commit()
            await sync_month_page(db, saved.date[:7])
            w_start = weekend_start_for_date(datetime.fromisoformat(saved.date).date())
            if w_start:
                await sync_weekend_page(db, w_start.isoformat())

            lines = [
                f"title: {saved.title}",
                f"date: {saved.date}",
                f"time: {saved.time}",
                f"location_name: {saved.location_name}",
            ]
            if saved.location_address:
                lines.append(f"location_address: {saved.location_address}")
            if saved.city:
                lines.append(f"city: {saved.city}")
            if saved.festival:
                lines.append(f"festival: {saved.festival}")
            if saved.description:
                lines.append(f"description: {saved.description}")
            if saved.event_type:
                lines.append(f"type: {saved.event_type}")
            if saved.ticket_price_min is not None:
                lines.append(f"price_min: {saved.ticket_price_min}")
            if saved.ticket_price_max is not None:
                lines.append(f"price_max: {saved.ticket_price_max}")
            if saved.ticket_link:
                lines.append(f"ticket_link: {saved.ticket_link}")
            if saved.telegraph_url:
                lines.append(f"telegraph: {saved.telegraph_url}")
            if upload_info:
                lines.append(f"catbox: {upload_info}")
            status = "added" if added else "updated"
            results.append((saved, added, lines, status))
            first = False
    return results


async def handle_add_event(message: types.Message, db: Database, bot: Bot):
    parts = (message.text or message.caption or "").split(maxsplit=1)
    if len(parts) != 2:
        await bot.send_message(message.chat.id, "Usage: /addevent <text>")
        return
    images = await extract_images(message, bot)
    media = images if images else None
    html_text = message.html_text or message.caption_html
    if html_text and html_text.startswith("/addevent"):
        html_text = html_text[len("/addevent") :].lstrip()
    results = await add_events_from_text(
        db,
        parts[1],
        None,
        html_text,
        media,
    )
    if not results:
        await bot.send_message(message.chat.id, "LLM error")
        return
    for saved, added, lines, status in results:
        btns = []
        if (
            not saved.is_free
            and saved.ticket_price_min is None
            and saved.ticket_price_max is None
        ):
            btns.append(
                types.InlineKeyboardButton(
                    text="\u2753 Это бесплатное мероприятие",
                    callback_data=f"markfree:{saved.id}",
                )
            )
        btns.append(
            types.InlineKeyboardButton(
                text="\U0001f6a9 Переключить на тихий режим",
                callback_data=f"togglesilent:{saved.id}",
            )
        )
        markup = types.InlineKeyboardMarkup(inline_keyboard=[btns])
        await bot.send_message(
            message.chat.id,
            f"Event {status}\n" + "\n".join(lines),
            reply_markup=markup,
        )


async def handle_add_event_raw(message: types.Message, db: Database, bot: Bot):
    parts = (message.text or message.caption or "").split(maxsplit=1)
    if len(parts) != 2 or "|" not in parts[1]:
        await bot.send_message(
            message.chat.id, "Usage: /addevent_raw title|date|time|location"
        )
        return
    title, date, time, location = (p.strip() for p in parts[1].split("|", 3))
    images = await extract_images(message, bot)
    media = images if images else None

    event = Event(
        title=title,
        description="",
        festival=None,
        date=date,
        time=time,
        location_name=location,
        source_text=parts[1],
    )
    async with db.get_session() as session:
        event, added = await upsert_event(session, event)

    html_text = message.html_text or message.caption_html
    if html_text and html_text.startswith("/addevent_raw"):
        html_text = html_text[len("/addevent_raw") :].lstrip()
    res = await create_source_page(
        event.title or "Event",
        event.source_text,
        None,
        html_text or event.source_text,
        media,
    )
    upload_info = ""
    photo_count = 0
    if res:
        if len(res) == 4:
            url, path, upload_info, photo_count = res
        elif len(res) == 3:
            url, path, upload_info = res
            photo_count = 0
        else:
            url, path = res
            upload_info = ""
            photo_count = 0
        async with db.get_session() as session:
            event.telegraph_url = url
            event.telegraph_path = path
            event.photo_count = photo_count
            session.add(event)
            await session.commit()
    await sync_month_page(db, event.date[:7])
    w_start = weekend_start_for_date(datetime.fromisoformat(event.date).date())
    if w_start:
        await sync_weekend_page(db, w_start.isoformat())
    lines = [
        f"title: {event.title}",
        f"date: {event.date}",
        f"time: {event.time}",
        f"location_name: {event.location_name}",
    ]
    if event.telegraph_url:
        lines.append(f"telegraph: {event.telegraph_url}")
    if upload_info:
        lines.append(f"catbox: {upload_info}")
    status = "added" if added else "updated"
    btns = []
    if (
        not event.is_free
        and event.ticket_price_min is None
        and event.ticket_price_max is None
    ):
        btns.append(
            types.InlineKeyboardButton(
                text="\u2753 Это бесплатное мероприятие",
                callback_data=f"markfree:{event.id}",
            )
        )
    btns.append(
        types.InlineKeyboardButton(
            text="\U0001f6a9 Переключить на тихий режим",
            callback_data=f"togglesilent:{event.id}",
        )
    )
    markup = types.InlineKeyboardMarkup(inline_keyboard=[btns])
    await bot.send_message(
        message.chat.id,
        f"Event {status}\n" + "\n".join(lines),
        reply_markup=markup,
    )


def format_day(day: date, tz: timezone) -> str:
    if day == datetime.now(tz).date():
        return "Сегодня"
    return day.strftime("%d.%m.%Y")


MONTHS = [
    "января",
    "февраля",
    "марта",
    "апреля",
    "мая",
    "июня",
    "июля",
    "августа",
    "сентября",
    "октября",
    "ноября",
    "декабря",
]

DAYS_OF_WEEK = [
    "понедельник",
    "вторник",
    "среда",
    "четверг",
    "пятница",
    "суббота",
    "воскресенье",
]


def format_day_pretty(day: date) -> str:
    return f"{day.day} {MONTHS[day.month - 1]}"


def format_weekend_range(saturday: date) -> str:
    """Return human-friendly weekend range like '12–13 июля'."""
    sunday = saturday + timedelta(days=1)
    if saturday.month == sunday.month:
        return f"{saturday.day}\u2013{sunday.day} {MONTHS[saturday.month - 1]}"
    return (
        f"{saturday.day} {MONTHS[saturday.month - 1]} \u2013 "
        f"{sunday.day} {MONTHS[sunday.month - 1]}"
    )


def month_name(month: str) -> str:
    y, m = month.split("-")
    return f"{MONTHS[int(m) - 1]} {y}"


MONTHS_PREP = [
    "январе",
    "феврале",
    "марте",
    "апреле",
    "мае",
    "июне",
    "июле",
    "августе",
    "сентябре",
    "октябре",
    "ноябре",
    "декабре",
]

# month names in nominative case for navigation links
MONTHS_NOM = [
    "январь",
    "февраль",
    "март",
    "апрель",
    "май",
    "июнь",
    "июль",
    "август",
    "сентябрь",
    "октябрь",
    "ноябрь",
    "декабрь",
]


def month_name_prepositional(month: str) -> str:
    y, m = month.split("-")
    return f"{MONTHS_PREP[int(m) - 1]} {y}"


def month_name_nominative(month: str) -> str:
    """Return month name in nominative case, add year if different from current."""
    y, m = month.split("-")
    name = MONTHS_NOM[int(m) - 1]
    if int(y) != date.today().year:
        return f"{name} {y}"
    return name


def next_month(month: str) -> str:
    d = datetime.fromisoformat(month + "-01")
    n = (d.replace(day=28) + timedelta(days=4)).replace(day=1)
    return n.strftime("%Y-%m")


def md_to_html(text: str) -> str:
    html_text = markdown.markdown(
        text,
        extensions=["markdown.extensions.fenced_code", "markdown.extensions.nl2br"],
    )
    # Telegraph API does not allow h1/h2 or Telegram-specific emoji tags
    html_text = re.sub(r"<(\/?)h[12]>", r"<\1h3>", html_text)
    html_text = re.sub(r"</?tg-emoji[^>]*>", "", html_text)
    return html_text


def extract_link_from_html(html_text: str) -> str | None:
    """Return a registration or ticket link from HTML if present."""
    pattern = re.compile(
        r"<a[^>]+href=['\"]([^'\"]+)['\"][^>]*>(.*?)</a>",
        re.IGNORECASE | re.DOTALL,
    )
    matches = list(pattern.finditer(html_text))

    # prefer anchors whose text mentions registration or tickets
    for m in matches:
        href, label = m.group(1), m.group(2)
        text = label.lower()
        if any(word in text for word in ["регистра", "ticket", "билет"]):
            return href

    # otherwise look for anchors located near the word "регистрация"
    lower_html = html_text.lower()
    for m in matches:
        href = m.group(1)
        start, end = m.span()
        context_before = lower_html[max(0, start - 60) : start]
        context_after = lower_html[end : end + 60]
        if "регистра" in context_before or "регистра" in context_after:
            return href

    if matches:
        return matches[0].group(1)
    return None


def extract_links_from_html(html_text: str) -> list[str]:
    """Return all registration or ticket links in order of appearance."""
    pattern = re.compile(
        r"<a[^>]+href=['\"]([^'\"]+)['\"][^>]*>(.*?)</a>",
        re.IGNORECASE | re.DOTALL,
    )
    matches = list(pattern.finditer(html_text))
    lower_html = html_text.lower()

    def qualifies(label: str, start: int, end: int) -> bool:
        text = label.lower()
        if any(word in text for word in ["регистра", "ticket", "билет"]):
            return True
        context_before = lower_html[max(0, start - 60) : start]
        context_after = lower_html[end : end + 60]
        return "регистра" in context_before or "регистра" in context_after or "билет" in context_before or "билет" in context_after

    prioritized: list[tuple[int, str]] = []
    others: list[tuple[int, str]] = []
    for m in matches:
        href, label = m.group(1), m.group(2)
        if qualifies(label, *m.span()):
            prioritized.append((m.start(), href))
        else:
            others.append((m.start(), href))

    prioritized.sort(key=lambda x: x[0])
    others.sort(key=lambda x: x[0])
    links = [h for _, h in prioritized]
    links.extend(h for _, h in others)
    return links


def is_valid_url(text: str | None) -> bool:
    if not text:
        return False
    return bool(re.match(r"https?://", text))


def is_recent(e: Event) -> bool:
    if e.added_at is None:
        return False
    now = datetime.utcnow()
    start = datetime.combine(now.date() - timedelta(days=1), datetime.min.time())
    return e.added_at >= start and not e.silent


def format_event_md(e: Event) -> str:
    prefix = ""
    if is_recent(e):
        prefix += "\U0001f6a9 "
    emoji_part = ""
    if e.emoji and not e.title.strip().startswith(e.emoji):
        emoji_part = f"{e.emoji} "
    lines = [f"{prefix}{emoji_part}{e.title}".strip(), e.description.strip()]
    if e.pushkin_card:
        lines.append("\u2705 Пушкинская карта")
    if e.is_free:
        txt = "🟡 Бесплатно"
        if e.ticket_link:
            txt += f" [по регистрации]({e.ticket_link})"
        lines.append(txt)
    elif e.ticket_link and (
        e.ticket_price_min is not None or e.ticket_price_max is not None
    ):
        if e.ticket_price_max is not None and e.ticket_price_max != e.ticket_price_min:
            price = f"от {e.ticket_price_min} до {e.ticket_price_max}"
        else:
            price = str(e.ticket_price_min or e.ticket_price_max or "")
        lines.append(f"[Билеты в источнике]({e.ticket_link}) {price}".strip())
    elif e.ticket_link:
        lines.append(f"[по регистрации]({e.ticket_link})")
    else:
        if (
            e.ticket_price_min is not None
            and e.ticket_price_max is not None
            and e.ticket_price_min != e.ticket_price_max
        ):
            price = f"от {e.ticket_price_min} до {e.ticket_price_max}"
        elif e.ticket_price_min is not None:
            price = str(e.ticket_price_min)
        elif e.ticket_price_max is not None:
            price = str(e.ticket_price_max)
        else:
            price = ""
        if price:
            lines.append(f"Билеты {price}")
    if e.telegraph_url:
        cam = "\U0001f4f8" * max(0, e.photo_count)
        prefix = f"{cam} " if cam else ""
        lines.append(f"{prefix}[подробнее]({e.telegraph_url})")
    loc = e.location_name
    addr = e.location_address
    if addr and e.city:
        addr = strip_city_from_address(addr, e.city)
    if addr:
        loc += f", {addr}"
    if e.city:
        loc += f", #{e.city}"
    date_part = e.date.split("..", 1)[0]
    try:
        day = format_day_pretty(datetime.fromisoformat(date_part).date())
    except ValueError:
        logging.error("Invalid event date: %s", e.date)
        day = e.date
    lines.append(f"_{day} {e.time} {loc}_")
    return "\n".join(lines)


def format_event_daily(
    e: Event, highlight: bool = False, weekend_url: str | None = None
) -> str:
    """Return HTML-formatted text for a daily announcement item."""
    prefix = ""
    if highlight:
        prefix += "\U0001f449 "
    if is_recent(e):
        prefix += "\U0001f6a9 "
    emoji_part = ""
    if e.emoji and not e.title.strip().startswith(e.emoji):
        emoji_part = f"{e.emoji} "

    title = html.escape(e.title)
    if e.source_post_url:
        title = f'<a href="{html.escape(e.source_post_url)}">{title}</a>'
    title = f"<b>{prefix}{emoji_part}{title}</b>".strip()
    lines = [title, html.escape(e.description.strip())]
    if e.pushkin_card:
        lines.append("\u2705 Пушкинская карта")

    if e.is_free:
        txt = "🟡 Бесплатно"
        if e.ticket_link:
            txt += f' <a href="{html.escape(e.ticket_link)}">по регистрации</a>'
        lines.append(txt)
    elif e.ticket_link and (
        e.ticket_price_min is not None or e.ticket_price_max is not None
    ):
        if e.ticket_price_max is not None and e.ticket_price_max != e.ticket_price_min:
            price = f"от {e.ticket_price_min} до {e.ticket_price_max}"
        else:
            price = str(e.ticket_price_min or e.ticket_price_max or "")
        lines.append(
            f'<a href="{html.escape(e.ticket_link)}">Билеты в источнике</a> {price}'.strip()
        )
    elif e.ticket_link:
        lines.append(f'<a href="{html.escape(e.ticket_link)}">по регистрации</a>')
    else:
        price = ""
        if (
            e.ticket_price_min is not None
            and e.ticket_price_max is not None
            and e.ticket_price_min != e.ticket_price_max
        ):
            price = f"от {e.ticket_price_min} до {e.ticket_price_max}"
        elif e.ticket_price_min is not None:
            price = str(e.ticket_price_min)
        elif e.ticket_price_max is not None:
            price = str(e.ticket_price_max)
        if price:
            lines.append(f"Билеты {price}")

    loc = html.escape(e.location_name)
    addr = e.location_address
    if addr and e.city:
        addr = strip_city_from_address(addr, e.city)
    if addr:
        loc += f", {html.escape(addr)}"
    if e.city:
        loc += f", #{html.escape(e.city)}"
    date_part = e.date.split("..", 1)[0]
    try:
        day = format_day_pretty(datetime.fromisoformat(date_part).date())
    except ValueError:
        logging.error("Invalid event date: %s", e.date)
        day = e.date
    if weekend_url and datetime.fromisoformat(date_part).weekday() == 5:
        day_fmt = f'<a href="{html.escape(weekend_url)}">{day}</a>'
    else:
        day_fmt = day
    lines.append(f"<i>{day_fmt} {e.time} {loc}</i>")

    return "\n".join(lines)


def format_exhibition_md(e: Event) -> str:
    prefix = ""
    if is_recent(e):
        prefix += "\U0001f6a9 "
    emoji_part = ""
    if e.emoji and not e.title.strip().startswith(e.emoji):
        emoji_part = f"{e.emoji} "
    lines = [f"{prefix}{emoji_part}{e.title}".strip(), e.description.strip()]
    if e.pushkin_card:
        lines.append("\u2705 Пушкинская карта")
    if e.is_free:
        txt = "🟡 Бесплатно"
        if e.ticket_link:
            txt += f" [по регистрации]({e.ticket_link})"
        lines.append(txt)
    elif e.ticket_link:
        lines.append(f"[Билеты в источнике]({e.ticket_link})")
    elif (
        e.ticket_price_min is not None
        and e.ticket_price_max is not None
        and e.ticket_price_min != e.ticket_price_max
    ):
        lines.append(f"Билеты от {e.ticket_price_min} до {e.ticket_price_max}")
    elif e.ticket_price_min is not None:
        lines.append(f"Билеты {e.ticket_price_min}")
    elif e.ticket_price_max is not None:
        lines.append(f"Билеты {e.ticket_price_max}")
    if e.telegraph_url:
        cam = "\U0001f4f8" * max(0, e.photo_count)
        prefix = f"{cam} " if cam else ""
        lines.append(f"{prefix}[подробнее]({e.telegraph_url})")
    loc = e.location_name
    addr = e.location_address
    if addr and e.city:
        addr = strip_city_from_address(addr, e.city)
    if addr:
        loc += f", {addr}"
    if e.city:
        loc += f", #{e.city}"
    if e.end_date:
        end_part = e.end_date.split("..", 1)[0]
        try:
            end = format_day_pretty(datetime.fromisoformat(end_part).date())
        except ValueError:
            logging.error("Invalid end date: %s", e.end_date)
            end = e.end_date
        lines.append(f"_по {end}, {loc}_")
    return "\n".join(lines)


def event_title_nodes(e: Event) -> list:
    nodes: list = []
    if is_recent(e):
        nodes.append("\U0001f6a9 ")
    if e.emoji and not e.title.strip().startswith(e.emoji):
        nodes.append(f"{e.emoji} ")
    title_text = e.title
    if e.source_post_url:
        nodes.append(
            {"tag": "a", "attrs": {"href": e.source_post_url}, "children": [title_text]}
        )
    else:
        nodes.append(title_text)
    return nodes


def event_to_nodes(e: Event) -> list[dict]:
    md = format_event_md(e)
    lines = md.split("\n")
    body_md = "\n".join(lines[1:]) if len(lines) > 1 else ""
    from telegraph.utils import html_to_nodes

    nodes = [{"tag": "h4", "children": event_title_nodes(e)}]
    if body_md:
        html_text = md_to_html(body_md)
        nodes.extend(html_to_nodes(html_text))
    nodes.append({"tag": "p", "children": ["\u00a0"]})
    return nodes


def exhibition_title_nodes(e: Event) -> list:
    nodes: list = []
    if is_recent(e):
        nodes.append("\U0001f6a9 ")
    if e.emoji and not e.title.strip().startswith(e.emoji):
        nodes.append(f"{e.emoji} ")
    title_text = e.title
    if e.source_post_url:
        nodes.append(
            {"tag": "a", "attrs": {"href": e.source_post_url}, "children": [title_text]}
        )
    else:
        nodes.append(title_text)
    return nodes


def exhibition_to_nodes(e: Event) -> list[dict]:
    md = format_exhibition_md(e)
    lines = md.split("\n")
    body_md = "\n".join(lines[1:]) if len(lines) > 1 else ""
    from telegraph.utils import html_to_nodes

    nodes = [{"tag": "h4", "children": exhibition_title_nodes(e)}]
    if body_md:
        html_text = md_to_html(body_md)
        nodes.extend(html_to_nodes(html_text))
    nodes.append({"tag": "p", "children": ["\u00a0"]})
    return nodes


async def build_month_page_content(db: Database, month: str) -> tuple[str, list]:
    start = date.fromisoformat(month + "-01")
    next_start = (start.replace(day=28) + timedelta(days=4)).replace(day=1)
    async with db.get_session() as session:
        result = await session.execute(
            select(Event)
            .where(Event.date >= start.isoformat(), Event.date < next_start.isoformat())
            .order_by(Event.date, Event.time)
        )
        events = result.scalars().all()

        ex_result = await session.execute(
            select(Event)
            .where(
                Event.end_date.is_not(None),
                Event.end_date >= start.isoformat(),
                Event.date <= next_start.isoformat(),
                Event.event_type == "выставка",
            )
            .order_by(Event.date)
        )
        exhibitions = ex_result.scalars().all()

        result_nav = await session.execute(select(MonthPage).order_by(MonthPage.month))
        nav_pages = result_nav.scalars().all()

    today = date.today()
    events = [
        e
        for e in events
        if (
            (e.end_date and e.end_date >= today.isoformat())
            or (not e.end_date and e.date >= today.isoformat())
        )
        and not (e.event_type == "выставка" and e.date < today.isoformat())
    ]
    exhibitions = [
        e
        for e in exhibitions
        if e.end_date
        and e.end_date >= today.isoformat()
        and e.date <= today.isoformat()
    ]

    by_day: dict[date, list[Event]] = {}
    for e in events:
        date_part = e.date.split("..", 1)[0]
        try:
            d = datetime.fromisoformat(date_part).date()
        except ValueError:
            logging.error("Invalid date for event %s: %s", e.id, e.date)
            continue
        by_day.setdefault(d, []).append(e)

    content: list[dict] = []
    intro = f"Планируйте свой месяц заранее: интересные мероприятия Калининграда и 39 региона в {month_name_prepositional(month)} — от лекций и концертов до культурных шоу. "
    intro_nodes = [
        intro,
        {
            "tag": "a",
            "attrs": {"href": "https://t.me/kenigevents"},
            "children": ["Полюбить Калининград Анонсы"],
        },
    ]
    content.append({"tag": "p", "children": intro_nodes})

    for day in sorted(by_day):
        if day.weekday() == 5:
            content.append({"tag": "h3", "children": ["🟥🟥🟥 суббота 🟥🟥🟥"]})
        elif day.weekday() == 6:
            content.append({"tag": "h3", "children": ["🟥🟥 воскресенье 🟥🟥"]})
        content.append(
            {"tag": "h3", "children": [f"🟥🟥🟥 {format_day_pretty(day)} 🟥🟥🟥"]}
        )
        content.append({"tag": "br"})
        content.append({"tag": "p", "children": ["\u00a0"]})
        for ev in by_day[day]:
            content.extend(event_to_nodes(ev))

    today_month = date.today().strftime("%Y-%m")
    future_pages = [p for p in nav_pages if p.month >= today_month]
    if future_pages:
        nav_children = []
        for idx, p in enumerate(future_pages):
            name = month_name_nominative(p.month)
            if p.month == month:
                nav_children.append(name)
            else:
                nav_children.append(
                    {"tag": "a", "attrs": {"href": p.url}, "children": [name]}
                )
            if idx < len(future_pages) - 1:
                nav_children.append(" ")
        content.append({"tag": "br"})
        content.append({"tag": "h4", "children": nav_children})

    if exhibitions:
        content.append({"tag": "h3", "children": ["Постоянные выставки"]})
        content.append({"tag": "br"})
        content.append({"tag": "p", "children": ["\u00a0"]})
        for ev in exhibitions:
            content.extend(exhibition_to_nodes(ev))

    title = f"События Калининграда в {month_name_prepositional(month)}: полный анонс от Полюбить Калининград Анонсы"
    return title, content


async def sync_month_page(db: Database, month: str, update_links: bool = True):
    token = get_telegraph_token()
    if not token:
        logging.error("Telegraph token unavailable")
        return
    tg = Telegraph(access_token=token)
    async with db.get_session() as session:
        page = await session.get(MonthPage, month)
        try:
            created = False
            if not page:
                title, content = await build_month_page_content(db, month)
                data = await asyncio.to_thread(tg.create_page, title, content=content)
                page = MonthPage(
                    month=month, url=data.get("url"), path=data.get("path")
                )
                session.add(page)
                await session.commit()
                created = True

            title, content = await build_month_page_content(db, month)
            await asyncio.to_thread(
                tg.edit_page, page.path, title=title, content=content
            )
            logging.info("%s month page %s", "Created" if created else "Edited", month)
            await session.commit()
        except Exception as e:
            logging.error("Failed to sync month page %s: %s", month, e)

    if update_links:
        async with db.get_session() as session:
            result = await session.execute(select(MonthPage).order_by(MonthPage.month))
            months = result.scalars().all()
        for p in months:
            if p.month != month:
                await sync_month_page(db, p.month, update_links=False)


def weekend_start_for_date(d: date) -> date | None:
    if d.weekday() == 5:
        return d
    if d.weekday() == 6:
        return d - timedelta(days=1)
    return None


def next_weekend_start(d: date) -> date:
    w = weekend_start_for_date(d)
    if w and d <= w:
        return w
    days_ahead = (5 - d.weekday()) % 7
    if days_ahead == 0:
        days_ahead = 7
    return d + timedelta(days=days_ahead)


async def build_weekend_page_content(db: Database, start: str) -> tuple[str, list]:
    saturday = date.fromisoformat(start)
    sunday = saturday + timedelta(days=1)
    days = [saturday, sunday]
    async with db.get_session() as session:
        result = await session.execute(
            select(Event)
            .where(Event.date.in_([d.isoformat() for d in days]))
            .order_by(Event.date, Event.time)
        )
        events = result.scalars().all()

        ex_res = await session.execute(
            select(Event)
            .where(
                Event.event_type == "выставка",
                Event.end_date.is_not(None),
                Event.date <= sunday.isoformat(),
                Event.end_date >= saturday.isoformat(),
            )
            .order_by(Event.date)
        )
        exhibitions = ex_res.scalars().all()

        res_w = await session.execute(select(WeekendPage).order_by(WeekendPage.start))
        weekend_pages = res_w.scalars().all()
        res_m = await session.execute(select(MonthPage).order_by(MonthPage.month))
        month_pages = res_m.scalars().all()

    today = date.today()
    events = [
        e
        for e in events
        if (
            (e.end_date and e.end_date >= today.isoformat())
            or (not e.end_date and e.date >= today.isoformat())
        )
    ]

    by_day: dict[date, list[Event]] = {}
    for e in events:
        d = date.fromisoformat(e.date)
        by_day.setdefault(d, []).append(e)

    content: list[dict] = []
    content.append(
        {
            "tag": "p",
            "children": [
                "Вот что рекомендуют ",
                {
                    "tag": "a",
                    "attrs": {"href": "https://t.me/kenigevents"},
                    "children": ["Полюбить Калининград Анонсы"],
                },
                " чтобы провести выходные ярко: события Калининградской области и 39 региона — концерты, спектакли, фестивали.",
            ],
        }
    )

    for d in days:
        if d not in by_day:
            continue
        if d.weekday() == 5:
            content.append({"tag": "h3", "children": ["🟥🟥🟥 суббота 🟥🟥🟥"]})
        elif d.weekday() == 6:
            content.append({"tag": "h3", "children": ["🟥🟥 воскресенье 🟥🟥"]})
        content.append(
            {"tag": "h3", "children": [f"🟥🟥🟥 {format_day_pretty(d)} 🟥🟥🟥"]}
        )
        content.append({"tag": "br"})
        content.append({"tag": "p", "children": ["\u00a0"]})
        for ev in by_day[d]:
            content.extend(event_to_nodes(ev))

    weekend_nav: list[dict] = []
    future_weekends = [w for w in weekend_pages if w.start >= start]
    if future_weekends:
        nav_children = []
        for idx, w in enumerate(future_weekends):
            s = date.fromisoformat(w.start)
            label = format_weekend_range(s)
            if w.start == start:
                nav_children.append(label)
            else:
                nav_children.append(
                    {"tag": "a", "attrs": {"href": w.url}, "children": [label]}
                )
            if idx < len(future_weekends) - 1:
                nav_children.append(" ")
        weekend_nav = [{"tag": "br"}, {"tag": "h4", "children": nav_children}]
        content.extend(weekend_nav)

    month_nav: list[dict] = []
    cur_month = start[:7]
    today_month = date.today().strftime("%Y-%m")
    future_months = [m for m in month_pages if m.month >= today_month]
    if future_months:
        nav_children = []
        for idx, p in enumerate(future_months):
            name = month_name_nominative(p.month)
            nav_children.append({"tag": "a", "attrs": {"href": p.url}, "children": [name]})
            if idx < len(future_months) - 1:
                nav_children.append(" ")
        month_nav = [{"tag": "br"}, {"tag": "h4", "children": nav_children}]
        content.extend(month_nav)

    if exhibitions:
        if weekend_nav or month_nav:
            content.append({"tag": "br"})
            content.append({"tag": "p", "children": ["\u00a0"]})
        content.append({"tag": "h3", "children": ["Постоянные выставки"]})
        content.append({"tag": "br"})
        content.append({"tag": "p", "children": ["\u00a0"]})
        for ev in exhibitions:
            content.extend(exhibition_to_nodes(ev))

    if weekend_nav:
        content.extend(weekend_nav)
    if month_nav:
        content.extend(month_nav)

    title = (
        "Чем заняться на выходных в Калининградской области "
        f"{format_weekend_range(saturday)}"
    )
    return title, content


async def sync_weekend_page(db: Database, start: str, update_links: bool = True):
    token = get_telegraph_token()
    if not token:
        logging.error("Telegraph token unavailable")
        return
    tg = Telegraph(access_token=token)
    async with db.get_session() as session:
        page = await session.get(WeekendPage, start)
        try:
            created = False
            if not page:
                # Create a placeholder page to obtain path and URL
                title, content = await build_weekend_page_content(db, start)
                data = await asyncio.to_thread(tg.create_page, title, content=content)
                page = WeekendPage(
                    start=start, url=data.get("url"), path=data.get("path")
                )
                session.add(page)
                await session.commit()
                created = True

            # Rebuild content including this page in navigation
            title, content = await build_weekend_page_content(db, start)
            await asyncio.to_thread(
                tg.edit_page, page.path, title=title, content=content
            )
            logging.info(
                "%s weekend page %s", "Created" if created else "Edited", start
            )
            await session.commit()
        except Exception as e:
            logging.error("Failed to sync weekend page %s: %s", start, e)

    if update_links:
        async with db.get_session() as session:
            result = await session.execute(
                select(WeekendPage).order_by(WeekendPage.start)
            )
            weekends = result.scalars().all()
        for w in weekends:
            if w.start != start:
                await sync_weekend_page(db, w.start, update_links=False)


async def build_daily_posts(
    db: Database, tz: timezone
) -> list[tuple[str, types.InlineKeyboardMarkup | None]]:
    today = datetime.now(tz).date()
    yesterday_start_local = datetime.combine(
        today - timedelta(days=1), time(0, 0), tz
    )
    yesterday_utc = yesterday_start_local.astimezone(timezone.utc)
    async with db.get_session() as session:
        res_today = await session.execute(
            select(Event).where(Event.date == today.isoformat()).order_by(Event.time)
        )
        events_today = res_today.scalars().all()
        res_new = await session.execute(
            select(Event)
            .where(
                Event.date > today.isoformat(),
                Event.added_at.is_not(None),
                Event.added_at >= yesterday_utc,
                Event.silent.is_(False),
            )
            .order_by(Event.date, Event.time)
        )
        events_new = res_new.scalars().all()

        w_start = next_weekend_start(today)
        wpage = await session.get(WeekendPage, w_start.isoformat())
        res_w_all = await session.execute(select(WeekendPage))
        weekend_map = {w.start: w for w in res_w_all.scalars().all()}
        cur_month = today.strftime("%Y-%m")
        mp_cur = await session.get(MonthPage, cur_month)
        mp_next = await session.get(MonthPage, next_month(cur_month))

        new_events = (
            await session.execute(
                select(Event).where(
                    Event.added_at.is_not(None),
                    Event.added_at >= yesterday_utc,
                )
            )
        ).scalars().all()

        weekend_count = 0
        if wpage:
            sat = w_start
            sun = w_start + timedelta(days=1)
            for e in new_events:
                if e.date in {sat.isoformat(), sun.isoformat()} or (
                    e.event_type == "выставка"
                    and e.end_date
                    and e.end_date >= sat.isoformat()
                    and e.date <= sun.isoformat()
                ):
                    weekend_count += 1

        cur_count = 0
        next_count = 0
        for e in new_events:
            m = e.date[:7]
            if m == cur_month:
                cur_count += 1
            elif m == next_month(cur_month):
                next_count += 1

    lines1 = [
        f"<b>АНОНС на {format_day_pretty(today)} {today.year} #ежедневныйанонс</b>",
        DAYS_OF_WEEK[today.weekday()],
        "",
        "<b><i>НЕ ПРОПУСТИТЕ СЕГОДНЯ</i></b>",
    ]
    for e in events_today:
        w_url = None
        try:
            d = date.fromisoformat(e.date)
        except ValueError:
            d = None
        if d and d.weekday() == 5:
            w = weekend_map.get(d.isoformat())
            if w:
                w_url = w.url
        lines1.append("")
        lines1.append(format_event_daily(e, highlight=True, weekend_url=w_url))
    section1 = "\n".join(lines1)

    lines2 = ["<b><i>ДОБАВИЛИ В АНОНС</i></b>"]
    for e in events_new:
        w_url = None
        try:
            d = date.fromisoformat(e.date)
        except ValueError:
            d = None
        if d and d.weekday() == 5:
            w = weekend_map.get(d.isoformat())
            if w:
                w_url = w.url
        lines2.append("")
        lines2.append(format_event_daily(e, weekend_url=w_url))
    section2 = "\n".join(lines2)

    buttons = []
    if wpage:
        sunday = w_start + timedelta(days=1)
        prefix = f"(+{weekend_count}) " if weekend_count else ""
        text = (
            f"{prefix}Мероприятия на выходные {w_start.day} {sunday.day} {MONTHS[w_start.month - 1]}"
        )
        buttons.append(types.InlineKeyboardButton(text=text, url=wpage.url))
    if mp_cur:
        prefix = f"(+{cur_count}) " if cur_count else ""
        buttons.append(
            types.InlineKeyboardButton(
                text=f"{prefix}Мероприятия на {month_name_nominative(cur_month)}",
                url=mp_cur.url,
            )
        )
    if mp_next:
        prefix = f"(+{next_count}) " if next_count else ""
        buttons.append(
            types.InlineKeyboardButton(
                text=f"{prefix}Мероприятия на {month_name_nominative(next_month(cur_month))}",
                url=mp_next.url,
            )
        )
    markup = None
    if buttons:
        markup = types.InlineKeyboardMarkup(inline_keyboard=[[b] for b in buttons])

    combined = section1 + "\n\n\n" + section2
    if len(combined) <= 4096:
        return [(combined, markup)]
    return [(section1, None), (section2, markup)]


async def send_daily_announcement(
    db: Database,
    bot: Bot,
    channel_id: int,
    tz: timezone,
    *,
    record: bool = True,
):
    posts = await build_daily_posts(db, tz)
    for text, markup in posts:
        await bot.send_message(
            channel_id,
            text,
            reply_markup=markup,
            parse_mode="HTML",
            disable_web_page_preview=True,
        )
    if record:
        async with db.get_session() as session:
            ch = await session.get(Channel, channel_id)
            if ch:
                ch.last_daily = datetime.now(tz).date().isoformat()
                await session.commit()


async def daily_scheduler(db: Database, bot: Bot):
    while True:
        offset = await get_tz_offset(db)
        tz = offset_to_timezone(offset)
        now = datetime.now(tz)
        now_time = now.time().replace(second=0, microsecond=0)
        async with db.get_session() as session:
            result = await session.execute(
                select(Channel).where(Channel.daily_time.is_not(None))
            )
            channels = result.scalars().all()
        for ch in channels:
            if not ch.daily_time:
                continue
            try:
                target_time = datetime.strptime(ch.daily_time, "%H:%M").time()
            except ValueError:
                continue
            if (
                ch.last_daily or ""
            ) != now.date().isoformat() and now_time >= target_time:
                try:
                    await send_daily_announcement(db, bot, ch.channel_id, tz)
                except Exception as e:
                    logging.error("daily send failed for %s: %s", ch.channel_id, e)
        await asyncio.sleep(60)


async def build_events_message(db: Database, target_date: date, tz: timezone):
    async with db.get_session() as session:
        result = await session.execute(
            select(Event)
            .where(
                (Event.date == target_date.isoformat())
                | (Event.end_date == target_date.isoformat())
            )
            .order_by(Event.time)
        )
        events = result.scalars().all()

    lines = []
    for e in events:
        prefix = ""
        if e.end_date and e.date == target_date.isoformat():
            prefix = "(Открытие) "
        elif (
            e.end_date
            and e.end_date == target_date.isoformat()
            and e.end_date != e.date
        ):
            prefix = "(Закрытие) "
        title = f"{e.emoji} {e.title}" if e.emoji else e.title
        lines.append(f"{e.id}. {prefix}{title}")
        loc = f"{e.time} {e.location_name}"
        if e.city:
            loc += f", #{e.city}"
        lines.append(loc)
        if e.is_free:
            lines.append("Бесплатно")
        else:
            price_parts = []
            if e.ticket_price_min is not None:
                price_parts.append(str(e.ticket_price_min))
            if (
                e.ticket_price_max is not None
                and e.ticket_price_max != e.ticket_price_min
            ):
                price_parts.append(str(e.ticket_price_max))
            if price_parts:
                lines.append("-".join(price_parts))
        if e.telegraph_url:
            lines.append(f"исходное: {e.telegraph_url}")
        lines.append("")
    if not lines:
        lines.append("No events")

    keyboard = [
        [
            types.InlineKeyboardButton(
                text="\u274c", callback_data=f"del:{e.id}:{target_date.isoformat()}"
            ),
            types.InlineKeyboardButton(text="\u270e", callback_data=f"edit:{e.id}"),
        ]
        for e in events
    ]

    today = datetime.now(tz).date()
    prev_day = target_date - timedelta(days=1)
    next_day = target_date + timedelta(days=1)
    row = []
    if target_date > today:
        row.append(
            types.InlineKeyboardButton(
                text="\u25c0", callback_data=f"nav:{prev_day.isoformat()}"
            )
        )
    row.append(
        types.InlineKeyboardButton(
            text="\u25b6", callback_data=f"nav:{next_day.isoformat()}"
        )
    )
    keyboard.append(row)

    text = f"Events on {format_day(target_date, tz)}\n" + "\n".join(lines)
    markup = types.InlineKeyboardMarkup(inline_keyboard=keyboard)
    return text, markup


async def build_exhibitions_message(db: Database, tz: timezone):
    today = datetime.now(tz).date()
    async with db.get_session() as session:
        result = await session.execute(
            select(Event)
            .where(
                Event.end_date.is_not(None),
                Event.end_date >= today.isoformat(),
            )
            .order_by(Event.date)
        )
        events = result.scalars().all()

    lines = []
    for e in events:
        try:
            start = datetime.fromisoformat(e.date).date()
        except ValueError:
            if ".." in e.date:
                start = datetime.fromisoformat(e.date.split("..", 1)[0]).date()
            else:
                logging.error("Bad start date %s for event %s", e.date, e.id)
                continue
        end = None
        if e.end_date:
            try:
                end = datetime.fromisoformat(e.end_date).date()
            except ValueError:
                end = None

        period = ""
        if end:
            if start <= today:
                period = f"по {format_day_pretty(end)}"
            else:
                period = f"c {format_day_pretty(start)} по {format_day_pretty(end)}"
        title = f"{e.emoji} {e.title}" if e.emoji else e.title
        if period:
            lines.append(f"{e.id}. {title} ({period})")
        else:
            lines.append(f"{e.id}. {title}")
        loc = f"{e.time} {e.location_name}"
        if e.city:
            loc += f", #{e.city}"
        lines.append(loc)
        if e.is_free:
            lines.append("Бесплатно")
        else:
            price_parts = []
            if e.ticket_price_min is not None:
                price_parts.append(str(e.ticket_price_min))
            if (
                e.ticket_price_max is not None
                and e.ticket_price_max != e.ticket_price_min
            ):
                price_parts.append(str(e.ticket_price_max))
            if price_parts:
                lines.append("-".join(price_parts))
        if e.telegraph_url:
            lines.append(f"исходное: {e.telegraph_url}")
        lines.append("")

    if not lines:
        lines.append("No exhibitions")

    keyboard = [
        [
            types.InlineKeyboardButton(text="\u274c", callback_data=f"del:{e.id}:exh"),
            types.InlineKeyboardButton(text="\u270e", callback_data=f"edit:{e.id}"),
        ]
        for e in events
    ]
    markup = types.InlineKeyboardMarkup(inline_keyboard=keyboard) if events else None
    text = "Exhibitions\n" + "\n".join(lines)
    return text, markup


async def show_edit_menu(user_id: int, event: Event, bot: Bot):
    lines = [
        f"title: {event.title}",
        f"description: {event.description}",
        f"festival: {event.festival or ''}",
        f"date: {event.date}",
        f"end_date: {event.end_date or ''}",
        f"time: {event.time}",
        f"location_name: {event.location_name}",
        f"location_address: {event.location_address or ''}",
        f"city: {event.city or ''}",
        f"event_type: {event.event_type or ''}",
        f"emoji: {event.emoji or ''}",
        f"ticket_price_min: {event.ticket_price_min}",
        f"ticket_price_max: {event.ticket_price_max}",
        f"ticket_link: {event.ticket_link or ''}",
        f"is_free: {event.is_free}",
        f"pushkin_card: {event.pushkin_card}",
        f"ics_url: {event.ics_url or ''}",
    ]
    fields = [
        "title",
        "description",
        "festival",
        "date",
        "end_date",
        "time",
        "location_name",
        "location_address",
        "city",
        "event_type",
        "emoji",
        "ticket_price_min",
        "ticket_price_max",
        "ticket_link",
        "is_free",
        "pushkin_card",
    ]
    keyboard = []
    row = []
    for idx, field in enumerate(fields, 1):
        row.append(
            types.InlineKeyboardButton(
                text=field, callback_data=f"editfield:{event.id}:{field}"
            )
        )
        if idx % 3 == 0:
            keyboard.append(row)
            row = []
    if row:
        keyboard.append(row)
    keyboard.append(
        [
            types.InlineKeyboardButton(
                text=(
                    "\U0001f6a9 Переключить на тихий режим"
                    if not event.silent
                    else "\U0001f910 Тихий режим"
                ),
                callback_data=f"togglesilent:{event.id}",
            )
        ]
    )
    keyboard.append(
        [
            types.InlineKeyboardButton(
                text=("\u2705 Бесплатно" if event.is_free else "\u274c Бесплатно"),
                callback_data=f"togglefree:{event.id}",
            )
        ]
    )
    if event.ics_url:
        keyboard.append(
            [
                types.InlineKeyboardButton(
                    text="Delete ICS",
                    callback_data=f"delics:{event.id}",
                )
            ]
        )
    else:
        keyboard.append(
            [
                types.InlineKeyboardButton(
                    text="Create ICS",
                    callback_data=f"createics:{event.id}",
                )
            ]
        )
    keyboard.append(
        [types.InlineKeyboardButton(text="Done", callback_data=f"editdone:{event.id}")]
    )
    markup = types.InlineKeyboardMarkup(inline_keyboard=keyboard)
    await bot.send_message(user_id, "\n".join(lines), reply_markup=markup)


async def handle_events(message: types.Message, db: Database, bot: Bot):
    parts = message.text.split(maxsplit=1)
    offset = await get_tz_offset(db)
    tz = offset_to_timezone(offset)

    if len(parts) == 2:
        day = parse_events_date(parts[1], tz)
        if not day:
            await bot.send_message(message.chat.id, "Usage: /events <date>")
            return
    else:
        day = datetime.now(tz).date()

    async with db.get_session() as session:
        if not await session.get(User, message.from_user.id):
            await bot.send_message(message.chat.id, "Not authorized")
            return

    text, markup = await build_events_message(db, day, tz)
    await bot.send_message(message.chat.id, text, reply_markup=markup)


async def handle_ask_4o(message: types.Message, db: Database, bot: Bot):
    parts = message.text.split(maxsplit=1)
    if len(parts) != 2:
        await bot.send_message(message.chat.id, "Usage: /ask4o <text>")
        return
    async with db.get_session() as session:
        user = await session.get(User, message.from_user.id)
        if not user or not user.is_superadmin:
            await bot.send_message(message.chat.id, "Not authorized")
            return
    try:
        answer = await ask_4o(parts[1])
    except Exception as e:
        await bot.send_message(message.chat.id, f"LLM error: {e}")
        return
    await bot.send_message(message.chat.id, answer)


async def handle_exhibitions(message: types.Message, db: Database, bot: Bot):
    offset = await get_tz_offset(db)
    tz = offset_to_timezone(offset)

    async with db.get_session() as session:
        if not await session.get(User, message.from_user.id):
            await bot.send_message(message.chat.id, "Not authorized")
            return

    text, markup = await build_exhibitions_message(db, tz)
    await bot.send_message(message.chat.id, text, reply_markup=markup)


async def handle_pages(message: types.Message, db: Database, bot: Bot):
    async with db.get_session() as session:
        if not await session.get(User, message.from_user.id):
            await bot.send_message(message.chat.id, "Not authorized")
            return
        result = await session.execute(select(MonthPage).order_by(MonthPage.month))
        months = result.scalars().all()
        res_w = await session.execute(select(WeekendPage).order_by(WeekendPage.start))
        weekends = res_w.scalars().all()
    lines = ["Months:"]
    for p in months:
        lines.append(f"{p.month}: {p.url}")
    if weekends:
        lines.append("")
        lines.append("Weekends:")
        for w in weekends:
            lines.append(f"{w.start}: {w.url}")
    await bot.send_message(message.chat.id, "\n".join(lines))


async def handle_edit_message(message: types.Message, db: Database, bot: Bot):
    state = editing_sessions.get(message.from_user.id)
    if not state:
        return
    eid, field = state
    if field is None:
        return
    value = (message.text or message.caption or "").strip()
    if field == "ticket_link" and value in {"", "-"}:
        value = ""
    if not value and field != "ticket_link":
        await bot.send_message(message.chat.id, "No text supplied")
        return
    async with db.get_session() as session:
        event = await session.get(Event, eid)
        if not event:
            await bot.send_message(message.chat.id, "Event not found")
            del editing_sessions[message.from_user.id]
            return
        old_date = event.date.split("..", 1)[0]
        old_month = old_date[:7]
        if field in {"ticket_price_min", "ticket_price_max"}:
            try:
                setattr(event, field, int(value))
            except ValueError:
                await bot.send_message(message.chat.id, "Invalid number")
                return
        else:
            if field in {"is_free", "pushkin_card", "silent"}:
                bool_val = parse_bool_text(value)
                if bool_val is None:
                    await bot.send_message(message.chat.id, "Invalid boolean")
                    return
                setattr(event, field, bool_val)
            elif field == "ticket_link" and value == "":
                setattr(event, field, None)
            else:
                setattr(event, field, value)
        await session.commit()
        new_date = event.date.split("..", 1)[0]
        new_month = new_date[:7]
    await sync_month_page(db, old_month)
    old_w = weekend_start_for_date(datetime.fromisoformat(old_date).date())
    if old_w:
        await sync_weekend_page(db, old_w.isoformat())
    if new_month != old_month:
        await sync_month_page(db, new_month)
    new_w = weekend_start_for_date(datetime.fromisoformat(new_date).date())
    if new_w and new_w != old_w:
        await sync_weekend_page(db, new_w.isoformat())
    editing_sessions[message.from_user.id] = (eid, None)
    await show_edit_menu(message.from_user.id, event, bot)


async def handle_daily_time_message(message: types.Message, db: Database, bot: Bot):
    cid = daily_time_sessions.get(message.from_user.id)
    if not cid:
        return
    value = (message.text or "").strip()
    if not re.match(r"^\d{1,2}:\d{2}$", value):
        await bot.send_message(message.chat.id, "Invalid time")
        return
    if len(value.split(":")[0]) == 1:
        value = f"0{value}"
    async with db.get_session() as session:
        ch = await session.get(Channel, cid)
        if ch:
            ch.daily_time = value
            await session.commit()
    del daily_time_sessions[message.from_user.id]
    await bot.send_message(message.chat.id, f"Time set to {value}")


processed_media_groups: set[str] = set()


async def handle_forwarded(message: types.Message, db: Database, bot: Bot):
    text = message.text or message.caption
    if message.media_group_id:
        if message.media_group_id in processed_media_groups:
            return
        if not text:
            # wait for the part of the album that contains the caption
            return
        processed_media_groups.add(message.media_group_id)
    if not text:
        return
    async with db.get_session() as session:
        if not await session.get(User, message.from_user.id):
            return
    link = None
    if message.forward_from_chat and message.forward_from_message_id:
        chat = message.forward_from_chat
        msg_id = message.forward_from_message_id
        async with db.get_session() as session:
            ch = await session.get(Channel, chat.id)
            allowed = ch.is_registered if ch else False
        if allowed:
            if chat.username:
                link = f"https://t.me/{chat.username}/{msg_id}"
            else:
                cid = str(chat.id)
                if cid.startswith("-100"):
                    cid = cid[4:]
                else:
                    cid = cid.lstrip("-")
                link = f"https://t.me/c/{cid}/{msg_id}"
    images = await extract_images(message, bot)
    media = images if images else None

    results = await add_events_from_text(
        db,
        text,
        link,
        message.html_text or message.caption_html,
        media,
    )
    for saved, added, lines, status in results:
        buttons = []
        if (
            not saved.is_free
            and saved.ticket_price_min is None
            and saved.ticket_price_max is None
        ):
            buttons.append(
                types.InlineKeyboardButton(
                    text="\u2753 Это бесплатное мероприятие",
                    callback_data=f"markfree:{saved.id}",
                )
            )
        buttons.append(
            types.InlineKeyboardButton(
                text="\U0001f6a9 Переключить на тихий режим",
                callback_data=f"togglesilent:{saved.id}",
            )
        )
        markup = (
            types.InlineKeyboardMarkup(inline_keyboard=[buttons]) if buttons else None
        )
        await bot.send_message(
            message.chat.id,
            f"Event {status}\n" + "\n".join(lines),
            reply_markup=markup,
        )


async def telegraph_test():
    token = get_telegraph_token()
    if not token:
        print("Unable to obtain Telegraph token")
        return
    tg = Telegraph(access_token=token)
    page = await asyncio.to_thread(
        tg.create_page, "Test Page", html_content="<p>test</p>"
    )
    logging.info("Created %s", page["url"])
    print("Created", page["url"])
    await asyncio.to_thread(
        tg.edit_page, page["path"], title="Test Page", html_content="<p>updated</p>"
    )
    logging.info("Edited %s", page["url"])
    print("Edited", page["url"])


async def update_source_page(
    path: str,
    title: str,
    new_html: str,
    media: list[tuple[bytes, str]] | tuple[bytes, str] | None = None,
) -> tuple[str, int]:
    """Append text to an existing Telegraph page."""
    token = get_telegraph_token()
    if not token:
        logging.error("Telegraph token unavailable")
        return "token missing"
    tg = Telegraph(access_token=token)
    try:
        logging.info("Fetching telegraph page %s", path)
        page = await asyncio.to_thread(tg.get_page, path, return_html=True)
        html_content = page.get("content") or page.get("content_html") or ""
        catbox_msg = ""
        images: list[tuple[bytes, str]] = []
        if media:
            images = [media] if isinstance(media, tuple) else list(media)
        catbox_urls: list[str] = []
        if CATBOX_ENABLED and images:
            async with ClientSession() as session:
                for data, name in images[:3]:
                    if len(data) > 5 * 1024 * 1024:
                        logging.warning("catbox skip %s: too large", name)
                        catbox_msg += f"{name}: too large; "
                        continue
                    if not imghdr.what(None, data):
                        logging.warning("catbox skip %s: not image", name)
                        catbox_msg += f"{name}: not image; "
                        continue
                    try:
                        form = FormData()
                        form.add_field("reqtype", "fileupload")
                        form.add_field("fileToUpload", data, filename=name)
                        async with session.post(
                            "https://catbox.moe/user/api.php", data=form
                        ) as resp:
                            text = await resp.text()
                            if resp.status == 200 and text.startswith("http"):
                                url = text.strip()
                                catbox_urls.append(url)
                                catbox_msg += "ok; "
                                logging.info("catbox uploaded %s", url)
                            else:
                                catbox_msg += f"{name}: err {resp.status}; "
                                logging.error(
                                    "catbox upload failed %s: %s %s",
                                    name,
                                    resp.status,
                                    text,
                                )
                    except Exception as e:
                        catbox_msg += f"{name}: {e}; "
                        logging.error("catbox error %s: %s", name, e)
            catbox_msg = catbox_msg.strip("; ")
        elif images:
            catbox_msg = "disabled"
        for url in catbox_urls:
            html_content += f'<img src="{html.escape(url)}"/><p></p>'
        new_html = normalize_hashtag_dates(new_html)
        cleaned = re.sub(r"</?tg-emoji[^>]*>", "", new_html)
        cleaned = cleaned.replace(
            "\U0001f193\U0001f193\U0001f193\U0001f193", "Бесплатно"
        )
        html_content += (
            f"<p>{CONTENT_SEPARATOR}</p><p>" + cleaned.replace("\n", "<br/>") + "</p>"
        )
        logging.info("Editing telegraph page %s", path)
        await asyncio.to_thread(
            tg.edit_page, path, title=title, html_content=html_content
        )
        logging.info("Updated telegraph page %s", path)
        return catbox_msg, len(catbox_urls)
    except Exception as e:
        logging.error("Failed to update telegraph page: %s", e)
        return f"error: {e}", 0


async def create_source_page(
    title: str,
    text: str,
    source_url: str | None,
    html_text: str | None = None,
    media: list[tuple[bytes, str]] | tuple[bytes, str] | None = None,
) -> tuple[str, str, str, int] | None:
    """Create a Telegraph page with the original event text."""
    token = get_telegraph_token()
    if not token:
        logging.error("Telegraph token unavailable")
        return None
    tg = Telegraph(access_token=token)
    html_content = ""

    def strip_title(line_text: str) -> str:
        lines = line_text.splitlines()
        if lines and lines[0].strip() == title.strip():
            return "\n".join(lines[1:]).lstrip()
        return line_text

    images: list[tuple[bytes, str]] = []
    if media:
        images = [media] if isinstance(media, tuple) else list(media)
    catbox_urls: list[str] = []
    catbox_msg = ""
    if CATBOX_ENABLED and images:
        async with ClientSession() as session:
            for data, name in images[:3]:
                if len(data) > 5 * 1024 * 1024:
                    logging.warning("catbox skip %s: too large", name)
                    catbox_msg += f"{name}: too large; "
                    continue
                if not imghdr.what(None, data):
                    logging.warning("catbox skip %s: not image", name)
                    catbox_msg += f"{name}: not image; "
                    continue
                try:
                    form = FormData()
                    form.add_field("reqtype", "fileupload")
                    form.add_field("fileToUpload", data, filename=name)
                    async with session.post(
                        "https://catbox.moe/user/api.php", data=form
                    ) as resp:
                        text_r = await resp.text()
                        if resp.status == 200 and text_r.startswith("http"):
                            url = text_r.strip()
                            catbox_urls.append(url)
                            catbox_msg += "ok; "
                            logging.info("catbox uploaded %s", url)
                        else:
                            catbox_msg += f"{name}: err {resp.status}; "
                            logging.error(
                                "catbox upload failed %s: %s %s",
                                name,
                                resp.status,
                                text_r,
                            )
                except Exception as e:
                    catbox_msg += f"{name}: {e}; "
                    logging.error("catbox error %s: %s", name, e)
        catbox_msg = catbox_msg.strip("; ")
    elif images:
        catbox_msg = "disabled"

    if source_url:
        html_content += (
            f'<p><a href="{html.escape(source_url)}"><strong>'
            f"{html.escape(title)}</strong></a></p>"
        )
    else:
        html_content += f"<p><strong>{html.escape(title)}</strong></p>"

    for url in catbox_urls:
        html_content += f'<img src="{html.escape(url)}"/><p></p>'

    if html_text:
        html_text = strip_title(html_text)
        html_text = normalize_hashtag_dates(html_text)
        cleaned = re.sub(r"</?tg-emoji[^>]*>", "", html_text)
        cleaned = cleaned.replace(
            "\U0001f193\U0001f193\U0001f193\U0001f193", "Бесплатно"
        )
        html_content += f"<p>{cleaned.replace('\n', '<br/>')}</p>"
    else:
        clean_text = strip_title(text)
        clean_text = normalize_hashtag_dates(clean_text)
        clean_text = clean_text.replace(
            "\U0001f193\U0001f193\U0001f193\U0001f193", "Бесплатно"
        )
        paragraphs = [f"<p>{html.escape(line)}</p>" for line in clean_text.splitlines()]
        html_content += "".join(paragraphs)
    try:
        page = await asyncio.to_thread(tg.create_page, title, html_content=html_content)
    except Exception as e:
        logging.error("Failed to create telegraph page: %s", e)
        return None
    logging.info("Created telegraph page %s", page.get("url"))
    return page.get("url"), page.get("path"), catbox_msg, len(catbox_urls)


def create_app() -> web.Application:
    token = os.getenv("TELEGRAM_BOT_TOKEN")
    if not token:
        raise RuntimeError("TELEGRAM_BOT_TOKEN is missing")

    webhook = os.getenv("WEBHOOK_URL")
    if not webhook:
        raise RuntimeError("WEBHOOK_URL is missing")

    bot = Bot(token)
    logging.info("DB_PATH=%s", DB_PATH)
    logging.info("FOUR_O_TOKEN found: %s", bool(os.getenv("FOUR_O_TOKEN")))
    dp = Dispatcher()
    db = Database(DB_PATH)

    async def start_wrapper(message: types.Message):
        await handle_start(message, db, bot)

    async def register_wrapper(message: types.Message):
        await handle_register(message, db, bot)

    async def requests_wrapper(message: types.Message):
        await handle_requests(message, db, bot)

    async def tz_wrapper(message: types.Message):
        await handle_tz(message, db, bot)

    async def callback_wrapper(callback: types.CallbackQuery):
        await process_request(callback, db, bot)

    async def add_event_wrapper(message: types.Message):
        await handle_add_event(message, db, bot)

    async def add_event_raw_wrapper(message: types.Message):
        await handle_add_event_raw(message, db, bot)

    async def ask_4o_wrapper(message: types.Message):
        await handle_ask_4o(message, db, bot)

    async def list_events_wrapper(message: types.Message):
        await handle_events(message, db, bot)

    async def set_channel_wrapper(message: types.Message):
        await handle_set_channel(message, db, bot)

    async def channels_wrapper(message: types.Message):
        await handle_channels(message, db, bot)

    async def exhibitions_wrapper(message: types.Message):
        await handle_exhibitions(message, db, bot)

    async def pages_wrapper(message: types.Message):
        await handle_pages(message, db, bot)

    async def edit_message_wrapper(message: types.Message):
        await handle_edit_message(message, db, bot)

    async def daily_time_wrapper(message: types.Message):
        await handle_daily_time_message(message, db, bot)

    async def forward_wrapper(message: types.Message):
        await handle_forwarded(message, db, bot)

    async def reg_daily_wrapper(message: types.Message):
        await handle_regdailychannels(message, db, bot)

    async def daily_wrapper(message: types.Message):
        await handle_daily(message, db, bot)

    async def images_wrapper(message: types.Message):
        await handle_images(message, db, bot)

    dp.message.register(start_wrapper, Command("start"))
    dp.message.register(register_wrapper, Command("register"))
    dp.message.register(requests_wrapper, Command("requests"))
    dp.callback_query.register(
        callback_wrapper,
        lambda c: c.data.startswith("approve")
        or c.data.startswith("reject")
        or c.data.startswith("del:")
        or c.data.startswith("nav:")
        or c.data.startswith("edit:")
        or c.data.startswith("editfield:")
        or c.data.startswith("editdone:")
        or c.data.startswith("unset:")
        or c.data.startswith("set:")
        or c.data.startswith("dailyset:")
        or c.data.startswith("dailyunset:")
        or c.data.startswith("dailytime:")
        or c.data.startswith("dailysend:")
        or c.data.startswith("togglefree:")
        or c.data.startswith("markfree:")
        or c.data.startswith("togglesilent:")
        or c.data.startswith("createics:")
        or c.data.startswith("delics:"),
    )
    dp.message.register(tz_wrapper, Command("tz"))
    dp.message.register(add_event_wrapper, Command("addevent"))
    dp.message.register(add_event_raw_wrapper, Command("addevent_raw"))
    dp.message.register(ask_4o_wrapper, Command("ask4o"))
    dp.message.register(list_events_wrapper, Command("events"))
    dp.message.register(set_channel_wrapper, Command("setchannel"))
    dp.message.register(images_wrapper, Command("images"))
    dp.message.register(channels_wrapper, Command("channels"))
    dp.message.register(reg_daily_wrapper, Command("regdailychannels"))
    dp.message.register(daily_wrapper, Command("daily"))
    dp.message.register(exhibitions_wrapper, Command("exhibitions"))
    dp.message.register(pages_wrapper, Command("pages"))
    dp.message.register(
        edit_message_wrapper, lambda m: m.from_user.id in editing_sessions
    )
    dp.message.register(
        daily_time_wrapper, lambda m: m.from_user.id in daily_time_sessions
    )
    dp.message.register(forward_wrapper, lambda m: bool(m.forward_date))
    dp.my_chat_member.register(partial(handle_my_chat_member, db=db))

    app = web.Application()
    SimpleRequestHandler(dp, bot).register(app, path="/webhook")
    setup_application(app, dp, bot=bot)

    async def on_startup(app: web.Application):
        logging.info("Initializing database")
        await db.init()
        global CATBOX_ENABLED
        CATBOX_ENABLED = await get_catbox_enabled(db)
        hook = webhook.rstrip("/") + "/webhook"
        logging.info("Setting webhook to %s", hook)
        await bot.set_webhook(
            hook,
            allowed_updates=["message", "callback_query", "my_chat_member"],
        )
        app["daily_task"] = asyncio.create_task(daily_scheduler(db, bot))

    async def on_shutdown(app: web.Application):
        await bot.session.close()
        if "daily_task" in app:
            app["daily_task"].cancel()
            with contextlib.suppress(Exception):
                await app["daily_task"]

    app.on_startup.append(on_startup)
    app.on_shutdown.append(on_shutdown)
    return app


if __name__ == "__main__":
    import sys

    if len(sys.argv) > 1 and sys.argv[1] == "test_telegraph":
        asyncio.run(telegraph_test())
    else:
        web.run_app(create_app(), port=int(os.getenv("PORT", 8080)))<|MERGE_RESOLUTION|>--- conflicted
+++ resolved
@@ -380,14 +380,10 @@
     try:
         client.storage.from_(SUPABASE_BUCKET).upload(
             path,
-<<<<<<< HEAD
+
             content.encode("utf-8"),
             {"content-type": "text/calendar", "upsert": "true"},
-=======
-
-            content.encode("utf-8"),
-            {"content-type": "text/calendar", "upsert": True},
->>>>>>> ad781ebf
+
         )
         url = client.storage.from_(SUPABASE_BUCKET).get_public_url(path)
     except Exception as e:
@@ -396,23 +392,16 @@
     return url
 
 
-<<<<<<< HEAD
-=======
-
->>>>>>> ad781ebf
+
 async def delete_ics(event: Event):
     client = get_supabase_client()
     if not client or not event.ics_url:
         return
     path = event.ics_url.split("/")[-1]
     try:
-<<<<<<< HEAD
+
         client.storage.from_(SUPABASE_BUCKET).remove([path])
-=======
-
-        client.storage.from_(SUPABASE_BUCKET).remove([path])
-
->>>>>>> ad781ebf
+
     except Exception as e:
         logging.error("Failed to delete ics: %s", e)
 
