import logging
import os
from datetime import date, datetime, timedelta, timezone
from typing import Optional, Tuple

from aiogram import Bot, Dispatcher, types
from aiogram.filters import Command
from aiogram.webhook.aiohttp_server import SimpleRequestHandler, setup_application
from aiohttp import web, ClientSession
from difflib import SequenceMatcher
import json
import re
from telegraph import Telegraph
from functools import partial
import asyncio
import html
from io import BytesIO
from sqlalchemy.ext.asyncio import AsyncSession, create_async_engine
from sqlmodel import Field, SQLModel, select

logging.basicConfig(level=logging.INFO)

DB_PATH = os.getenv("DB_PATH", "/data/db.sqlite")
TELEGRAPH_TOKEN_FILE = os.getenv("TELEGRAPH_TOKEN_FILE", "/data/telegraph_token.txt")
<<<<<<< HEAD

# user_id -> (event_id, field?) for editing session
editing_sessions: dict[int, tuple[int, str | None]] = {}


class User(SQLModel, table=True):
    user_id: int = Field(primary_key=True)
    username: Optional[str] = None
    is_superadmin: bool = False


class PendingUser(SQLModel, table=True):
    user_id: int = Field(primary_key=True)
    username: Optional[str] = None
    requested_at: datetime = Field(default_factory=datetime.utcnow)


class RejectedUser(SQLModel, table=True):
    user_id: int = Field(primary_key=True)
    username: Optional[str] = None
    rejected_at: datetime = Field(default_factory=datetime.utcnow)


class Channel(SQLModel, table=True):
    channel_id: int = Field(primary_key=True)
    title: Optional[str] = None
    username: Optional[str] = None
    is_admin: bool = False
    is_registered: bool = False


class Setting(SQLModel, table=True):
    key: str = Field(primary_key=True)
    value: str


class Event(SQLModel, table=True):
    id: Optional[int] = Field(default=None, primary_key=True)
    title: str
    description: str
    festival: Optional[str] = None
    date: str
    time: str
    location_name: str
    location_address: Optional[str] = None
    city: Optional[str] = None
    ticket_price_min: Optional[int] = None
    ticket_price_max: Optional[int] = None
    ticket_link: Optional[str] = None
    is_free: bool = False
    telegraph_path: Optional[str] = None
    source_text: str
    telegraph_url: Optional[str] = None
    source_post_url: Optional[str] = None


class Database:
    def __init__(self, path: str):
        self.engine = create_async_engine(f"sqlite+aiosqlite:///{path}")

    async def init(self):
        async with self.engine.begin() as conn:
            await conn.run_sync(SQLModel.metadata.create_all)
            result = await conn.exec_driver_sql("PRAGMA table_info(event)")
            cols = [r[1] for r in result.fetchall()]
            if "telegraph_url" not in cols:
                await conn.exec_driver_sql(
                    "ALTER TABLE event ADD COLUMN telegraph_url VARCHAR"
                )
            if "ticket_price_min" not in cols:
                await conn.exec_driver_sql(
                    "ALTER TABLE event ADD COLUMN ticket_price_min INTEGER"
                )
            if "ticket_price_max" not in cols:
                await conn.exec_driver_sql(
                    "ALTER TABLE event ADD COLUMN ticket_price_max INTEGER"
                )
            if "ticket_link" not in cols:
                await conn.exec_driver_sql(
                    "ALTER TABLE event ADD COLUMN ticket_link VARCHAR"
                )
            if "source_post_url" not in cols:
                await conn.exec_driver_sql(
                    "ALTER TABLE event ADD COLUMN source_post_url VARCHAR"
                )
            if "is_free" not in cols:
                await conn.exec_driver_sql(
                    "ALTER TABLE event ADD COLUMN is_free BOOLEAN DEFAULT 0"
                )
            if "telegraph_path" not in cols:
                await conn.exec_driver_sql(
                    "ALTER TABLE event ADD COLUMN telegraph_path VARCHAR"
                )

    def get_session(self) -> AsyncSession:
        """Create a new session with attributes kept after commit."""
        return AsyncSession(self.engine, expire_on_commit=False)


=======

# user_id -> (event_id, field?) for editing session
editing_sessions: dict[int, tuple[int, str | None]] = {}


class User(SQLModel, table=True):
    user_id: int = Field(primary_key=True)
    username: Optional[str] = None
    is_superadmin: bool = False


class PendingUser(SQLModel, table=True):
    user_id: int = Field(primary_key=True)
    username: Optional[str] = None
    requested_at: datetime = Field(default_factory=datetime.utcnow)


class RejectedUser(SQLModel, table=True):
    user_id: int = Field(primary_key=True)
    username: Optional[str] = None
    rejected_at: datetime = Field(default_factory=datetime.utcnow)


class Channel(SQLModel, table=True):
    channel_id: int = Field(primary_key=True)
    title: Optional[str] = None
    username: Optional[str] = None
    is_admin: bool = False
    is_registered: bool = False


class Setting(SQLModel, table=True):
    key: str = Field(primary_key=True)
    value: str


class Event(SQLModel, table=True):
    id: Optional[int] = Field(default=None, primary_key=True)
    title: str
    description: str
    festival: Optional[str] = None
    date: str
    time: str
    location_name: str
    location_address: Optional[str] = None
    city: Optional[str] = None
    ticket_price_min: Optional[int] = None
    ticket_price_max: Optional[int] = None
    ticket_link: Optional[str] = None
    event_type: Optional[str] = None
    emoji: Optional[str] = None
    end_date: Optional[str] = None
    is_free: bool = False
    telegraph_path: Optional[str] = None
    source_text: str
    telegraph_url: Optional[str] = None
    source_post_url: Optional[str] = None


class Database:
    def __init__(self, path: str):
        self.engine = create_async_engine(f"sqlite+aiosqlite:///{path}")

    async def init(self):
        async with self.engine.begin() as conn:
            await conn.run_sync(SQLModel.metadata.create_all)
            result = await conn.exec_driver_sql("PRAGMA table_info(event)")
            cols = [r[1] for r in result.fetchall()]
            if "telegraph_url" not in cols:
                await conn.exec_driver_sql(
                    "ALTER TABLE event ADD COLUMN telegraph_url VARCHAR"
                )
            if "ticket_price_min" not in cols:
                await conn.exec_driver_sql(
                    "ALTER TABLE event ADD COLUMN ticket_price_min INTEGER"
                )
            if "ticket_price_max" not in cols:
                await conn.exec_driver_sql(
                    "ALTER TABLE event ADD COLUMN ticket_price_max INTEGER"
                )
            if "ticket_link" not in cols:
                await conn.exec_driver_sql(
                    "ALTER TABLE event ADD COLUMN ticket_link VARCHAR"
                )
            if "source_post_url" not in cols:
                await conn.exec_driver_sql(
                    "ALTER TABLE event ADD COLUMN source_post_url VARCHAR"
                )
            if "is_free" not in cols:
                await conn.exec_driver_sql(
                    "ALTER TABLE event ADD COLUMN is_free BOOLEAN DEFAULT 0"
                )
            if "telegraph_path" not in cols:
                await conn.exec_driver_sql(
                    "ALTER TABLE event ADD COLUMN telegraph_path VARCHAR"
                )
            if "event_type" not in cols:
                await conn.exec_driver_sql(
                    "ALTER TABLE event ADD COLUMN event_type VARCHAR"
                )
            if "emoji" not in cols:
                await conn.exec_driver_sql(
                    "ALTER TABLE event ADD COLUMN emoji VARCHAR"
                )
            if "end_date" not in cols:
                await conn.exec_driver_sql(
                    "ALTER TABLE event ADD COLUMN end_date VARCHAR"
                )

    def get_session(self) -> AsyncSession:
        """Create a new session with attributes kept after commit."""
        return AsyncSession(self.engine, expire_on_commit=False)


>>>>>>> f02283d3
async def get_tz_offset(db: Database) -> str:
    async with db.get_session() as session:
        result = await session.get(Setting, "tz_offset")
        return result.value if result else "+00:00"


async def set_tz_offset(db: Database, value: str):
    async with db.get_session() as session:
        setting = await session.get(Setting, "tz_offset")
        if setting:
            setting.value = value
        else:
            setting = Setting(key="tz_offset", value=value)
            session.add(setting)
        await session.commit()


def validate_offset(value: str) -> bool:
    if len(value) != 6 or value[0] not in "+-" or value[3] != ":":
        return False
    try:
        h = int(value[1:3])
        m = int(value[4:6])
        return 0 <= h <= 14 and 0 <= m < 60
    except ValueError:
        return False


def offset_to_timezone(value: str) -> timezone:
    sign = 1 if value[0] == "+" else -1
    hours = int(value[1:3])
    minutes = int(value[4:6])
    return timezone(sign * timedelta(hours=hours, minutes=minutes))


async def parse_event_via_4o(text: str) -> dict:
    token = os.getenv("FOUR_O_TOKEN")
    if not token:
        raise RuntimeError("FOUR_O_TOKEN is missing")
    url = os.getenv("FOUR_O_URL", "https://api.openai.com/v1/chat/completions")
    prompt_path = os.path.join("docs", "PROMPTS.md")
    with open(prompt_path, "r", encoding="utf-8") as f:
        prompt = f.read()
    loc_path = os.path.join("docs", "LOCATIONS.md")
    if os.path.exists(loc_path):
        with open(loc_path, "r", encoding="utf-8") as f:
            locations = [line.strip() for line in f if line.strip() and not line.startswith("#")]
        if locations:
            prompt += "\nKnown venues:\n" + "\n".join(locations)
    headers = {
        "Authorization": f"Bearer {token}",
        "Content-Type": "application/json",
    }
    today = date.today().isoformat()
    payload = {
        "model": "gpt-4o",
        "messages": [
            {"role": "system", "content": prompt},
            {"role": "user", "content": f"Today is {today}. {text}"},
        ],
        "temperature": 0,
    }
    logging.info("Sending 4o parse request to %s", url)
    async with ClientSession() as session:
        resp = await session.post(url, json=payload, headers=headers)
        resp.raise_for_status()
        data = await resp.json()
    logging.debug("4o response: %s", data)
    content = (
        data.get("choices", [{}])[0]
        .get("message", {})
        .get("content", "{}")
        .strip()
    )
    if content.startswith("```"):
        content = content.strip("`\n")
        if content.lower().startswith("json"):
            content = content[4:].strip()
    try:
        return json.loads(content)
    except json.JSONDecodeError:
        logging.error("Invalid JSON from 4o: %s", content)
        raise


async def ask_4o(text: str) -> str:
    token = os.getenv("FOUR_O_TOKEN")
    if not token:
        raise RuntimeError("FOUR_O_TOKEN is missing")
    url = os.getenv("FOUR_O_URL", "https://api.openai.com/v1/chat/completions")
    headers = {
        "Authorization": f"Bearer {token}",
        "Content-Type": "application/json",
    }
    payload = {
        "model": "gpt-4o",
        "messages": [{"role": "user", "content": text}],
        "temperature": 0,
    }
    logging.info("Sending 4o ask request to %s", url)
    async with ClientSession() as session:
        resp = await session.post(url, json=payload, headers=headers)
        resp.raise_for_status()
        data = await resp.json()
    logging.debug("4o response: %s", data)
    return (
        data.get("choices", [{}])[0]
        .get("message", {})
        .get("content", "")
        .strip()
    )


async def check_duplicate_via_4o(ev: Event, new: Event) -> Tuple[bool, str, str]:
    """Ask the LLM whether two events are duplicates."""
    prompt = (
        "Existing event:\n"
        f"Title: {ev.title}\nDescription: {ev.description}\nLocation: {ev.location_name} {ev.location_address}\n"
        "New event:\n"
        f"Title: {new.title}\nDescription: {new.description}\nLocation: {new.location_name} {new.location_address}\n"
        "Are these the same event? Respond with JSON {\"duplicate\": true|false, \"title\": \"\", \"short_description\": \"\"}."
    )
    try:
        ans = await ask_4o(prompt)
        data = json.loads(ans)
        return (
            bool(data.get("duplicate")),
            data.get("title", ""),
            data.get("short_description", ""),
        )
    except Exception as e:
        logging.error("Duplicate check failed: %s", e)
        return False, "", ""


def get_telegraph_token() -> str | None:
    token = os.getenv("TELEGRAPH_TOKEN")
    if token:
        return token
    if os.path.exists(TELEGRAPH_TOKEN_FILE):
        with open(TELEGRAPH_TOKEN_FILE, "r", encoding="utf-8") as f:
            saved = f.read().strip()
            if saved:
                return saved
    try:
        tg = Telegraph()
        data = tg.create_account(short_name="eventsbot")
        token = data["access_token"]
        os.makedirs(os.path.dirname(TELEGRAPH_TOKEN_FILE), exist_ok=True)
        with open(TELEGRAPH_TOKEN_FILE, "w", encoding="utf-8") as f:
            f.write(token)
        logging.info("Created Telegraph account; token stored at %s", TELEGRAPH_TOKEN_FILE)
        return token
    except Exception as e:
        logging.error("Failed to create Telegraph token: %s", e)
        return None


async def handle_start(message: types.Message, db: Database, bot: Bot):
    async with db.get_session() as session:
        result = await session.execute(select(User))
        user_count = len(result.scalars().all())
        user = await session.get(User, message.from_user.id)
        if user:
            await bot.send_message(message.chat.id, "Bot is running")
            return
        if user_count == 0:
            session.add(
                User(
                    user_id=message.from_user.id,
                    username=message.from_user.username,
                    is_superadmin=True,
                )
            )
            await session.commit()
            await bot.send_message(message.chat.id, "You are superadmin")
        else:
            await bot.send_message(message.chat.id, "Use /register to apply")


async def handle_register(message: types.Message, db: Database, bot: Bot):
    async with db.get_session() as session:
        if await session.get(User, message.from_user.id):
            await bot.send_message(message.chat.id, "Already registered")
            return
        if await session.get(RejectedUser, message.from_user.id):
            await bot.send_message(message.chat.id, "Access denied by administrator")
            return
        if await session.get(PendingUser, message.from_user.id):
            await bot.send_message(message.chat.id, "Awaiting approval")
            return
        result = await session.execute(select(PendingUser))
        if len(result.scalars().all()) >= 10:
            await bot.send_message(
                message.chat.id, "Registration queue full, try later"
            )
            return
        session.add(
            PendingUser(
                user_id=message.from_user.id, username=message.from_user.username
            )
        )
        await session.commit()
        await bot.send_message(message.chat.id, "Registration pending approval")


async def handle_requests(message: types.Message, db: Database, bot: Bot):
    async with db.get_session() as session:
        user = await session.get(User, message.from_user.id)
        if not user or not user.is_superadmin:
            return
        result = await session.execute(select(PendingUser))
        pending = result.scalars().all()
        if not pending:
            await bot.send_message(message.chat.id, "No pending users")
            return
        buttons = [
            [
                types.InlineKeyboardButton(
                    text="Approve", callback_data=f"approve:{p.user_id}"
                ),
                types.InlineKeyboardButton(
                    text="Reject", callback_data=f"reject:{p.user_id}"
                ),
            ]
            for p in pending
        ]
        keyboard = types.InlineKeyboardMarkup(inline_keyboard=buttons)
        lines = [f"{p.user_id} {p.username or ''}" for p in pending]
        await bot.send_message(message.chat.id, "\n".join(lines), reply_markup=keyboard)


async def process_request(callback: types.CallbackQuery, db: Database, bot: Bot):
    data = callback.data
    if data.startswith("approve") or data.startswith("reject"):
        uid = int(data.split(":", 1)[1])
        async with db.get_session() as session:
            p = await session.get(PendingUser, uid)
            if not p:
                await callback.answer("Not found", show_alert=True)
                return
            if data.startswith("approve"):
                session.add(User(user_id=uid, username=p.username, is_superadmin=False))
                await bot.send_message(uid, "You are approved")
            else:
                session.add(RejectedUser(user_id=uid, username=p.username))
                await bot.send_message(uid, "Your registration was rejected")
            await session.delete(p)
            await session.commit()
            await callback.answer("Done")
    elif data.startswith("del:"):
        _, eid, day = data.split(":")
        async with db.get_session() as session:
            event = await session.get(Event, int(eid))
            if event:
                await session.delete(event)
                await session.commit()
        offset = await get_tz_offset(db)
        tz = offset_to_timezone(offset)
        target = datetime.strptime(day, "%Y-%m-%d").date()
        text, markup = await build_events_message(db, target, tz)
        await callback.message.edit_text(text, reply_markup=markup)
        await callback.answer("Deleted")
    elif data.startswith("edit:"):
        eid = int(data.split(":")[1])
        async with db.get_session() as session:
            event = await session.get(Event, eid)
        if event:
            editing_sessions[callback.from_user.id] = (eid, None)
            await show_edit_menu(callback.from_user.id, event, bot)
        await callback.answer()
    elif data.startswith("editfield:"):
        _, eid, field = data.split(":")
        editing_sessions[callback.from_user.id] = (int(eid), field)
        await callback.message.answer(f"Send new value for {field}")
        await callback.answer()
    elif data.startswith("editdone:"):
        if callback.from_user.id in editing_sessions:
            del editing_sessions[callback.from_user.id]
        await callback.message.answer("Editing finished")
        await callback.answer()
    elif data.startswith("togglefree:"):
        eid = int(data.split(":")[1])
        async with db.get_session() as session:
            event = await session.get(Event, eid)
            if event:
                event.is_free = not event.is_free
                await session.commit()
        async with db.get_session() as session:
            event = await session.get(Event, eid)
        if event:
            await show_edit_menu(callback.from_user.id, event, bot)
        await callback.answer()
    elif data.startswith("markfree:"):
        eid = int(data.split(":")[1])
        async with db.get_session() as session:
            event = await session.get(Event, eid)
            if event:
                event.is_free = True
                await session.commit()
        await callback.answer("Marked")
    elif data.startswith("nav:"):
        _, day = data.split(":")
        offset = await get_tz_offset(db)
        tz = offset_to_timezone(offset)
        target = datetime.strptime(day, "%Y-%m-%d").date()
        text, markup = await build_events_message(db, target, tz)
        await callback.message.edit_text(text, reply_markup=markup)
        await callback.answer()
    elif data.startswith("unset:"):
        cid = int(data.split(":")[1])
        async with db.get_session() as session:
            ch = await session.get(Channel, cid)
            if ch:
                ch.is_registered = False
                logging.info("channel %s unset", cid)
                await session.commit()
        await send_channels_list(callback.message, db, bot, edit=True)
        await callback.answer("Removed")
    elif data.startswith("set:"):
        cid = int(data.split(":")[1])
        async with db.get_session() as session:
            ch = await session.get(Channel, cid)
            if ch and ch.is_admin:
                ch.is_registered = True
                logging.info("channel %s registered", cid)
                await session.commit()
        await send_setchannel_list(callback.message, db, bot, edit=True)
        await callback.answer("Registered")


async def handle_tz(message: types.Message, db: Database, bot: Bot):
    parts = message.text.split(maxsplit=1)
    if len(parts) != 2 or not validate_offset(parts[1]):
        await bot.send_message(message.chat.id, "Usage: /tz +02:00")
        return
    async with db.get_session() as session:
        user = await session.get(User, message.from_user.id)
        if not user or not user.is_superadmin:
            await bot.send_message(message.chat.id, "Not authorized")
            return
    await set_tz_offset(db, parts[1])
    await bot.send_message(message.chat.id, f"Timezone set to {parts[1]}")


async def handle_my_chat_member(update: types.ChatMemberUpdated, db: Database):
    if update.chat.type != "channel":
        return
    status = update.new_chat_member.status
    is_admin = status in {"administrator", "creator"}
    logging.info(
        "my_chat_member: %s -> %s (admin=%s)",
        update.chat.id,
        status,
        is_admin,
    )
    async with db.get_session() as session:
        channel = await session.get(Channel, update.chat.id)
        if not channel:
            channel = Channel(
                channel_id=update.chat.id,
                title=update.chat.title,
                username=getattr(update.chat, "username", None),
                is_admin=is_admin,
            )
            session.add(channel)
        else:
            channel.title = update.chat.title
            channel.username = getattr(update.chat, "username", None)
            channel.is_admin = is_admin
        await session.commit()


async def send_channels_list(message: types.Message, db: Database, bot: Bot, edit: bool = False):
    async with db.get_session() as session:
        user = await session.get(User, message.from_user.id)
        if not user or not user.is_superadmin:
            if not edit:
                await bot.send_message(message.chat.id, "Not authorized")
            return
        result = await session.execute(
            select(Channel).where(Channel.is_admin.is_(True))
        )
        channels = result.scalars().all()
    logging.info("channels list: %s", [c.channel_id for c in channels])
    lines = []
    keyboard = []
    for ch in channels:
        name = ch.title or ch.username or str(ch.channel_id)
        if ch.is_registered:
            lines.append(f"{name} ✅")
            keyboard.append([
                types.InlineKeyboardButton(text="Cancel", callback_data=f"unset:{ch.channel_id}")
            ])
        else:
            lines.append(name)
    if not lines:
        lines.append("No channels")
    markup = types.InlineKeyboardMarkup(inline_keyboard=keyboard) if keyboard else None
    if edit:
        await message.edit_text("\n".join(lines), reply_markup=markup)
    else:
        await bot.send_message(message.chat.id, "\n".join(lines), reply_markup=markup)


async def send_setchannel_list(message: types.Message, db: Database, bot: Bot, edit: bool = False):
    async with db.get_session() as session:
        user = await session.get(User, message.from_user.id)
        if not user or not user.is_superadmin:
            if not edit:
                await bot.send_message(message.chat.id, "Not authorized")
            return
        result = await session.execute(
            select(Channel).where(
                Channel.is_admin.is_(True), Channel.is_registered.is_(False)
            )
        )
        channels = result.scalars().all()
    logging.info("setchannel list: %s", [c.channel_id for c in channels])
    lines = []
    keyboard = []
    for ch in channels:
        name = ch.title or ch.username or str(ch.channel_id)
        lines.append(name)
        keyboard.append([
            types.InlineKeyboardButton(text=name, callback_data=f"set:{ch.channel_id}")
        ])
    if not lines:
        lines.append("No channels")
    markup = types.InlineKeyboardMarkup(inline_keyboard=keyboard) if keyboard else None
    if edit:
        await message.edit_text("\n".join(lines), reply_markup=markup)
    else:
        await bot.send_message(message.chat.id, "\n".join(lines), reply_markup=markup)

async def handle_set_channel(message: types.Message, db: Database, bot: Bot):
    await send_setchannel_list(message, db, bot, edit=False)


async def handle_channels(message: types.Message, db: Database, bot: Bot):
    await send_channels_list(message, db, bot, edit=False)


async def upsert_event(session: AsyncSession, new: Event) -> Tuple[Event, bool]:
    """Insert or update an event if a similar one exists.

    Returns (event, added_flag)."""
    stmt = select(Event).where(
        Event.date == new.date,
        Event.time == new.time,
        Event.city == new.city,
    )
    candidates = (await session.execute(stmt)).scalars().all()
    for ev in candidates:
        title_ratio = SequenceMatcher(None, ev.title.lower(), new.title.lower()).ratio()
        loc_ratio = SequenceMatcher(None, ev.location_name.lower(), new.location_name.lower()).ratio()
        if title_ratio >= 0.6 and loc_ratio >= 0.6:
            ev.title = new.title
            ev.description = new.description
            ev.festival = new.festival
            ev.source_text = new.source_text
            ev.location_name = new.location_name
            ev.location_address = new.location_address
            ev.ticket_price_min = new.ticket_price_min
            ev.ticket_price_max = new.ticket_price_max
            ev.ticket_link = new.ticket_link
            await session.commit()
            return ev, False
        if loc_ratio >= 0.4 or ev.location_address == new.location_address:
            # uncertain, ask LLM
            try:
                dup, title, desc = await check_duplicate_via_4o(ev, new)
            except Exception:
                logging.exception("duplicate check failed")
                dup = False
            if dup:
                ev.title = title or new.title
                ev.description = desc or new.description
                ev.festival = new.festival
                ev.source_text = new.source_text
                ev.location_name = new.location_name
                ev.location_address = new.location_address
                ev.ticket_price_min = new.ticket_price_min
                ev.ticket_price_max = new.ticket_price_max
                ev.ticket_link = new.ticket_link
                await session.commit()
                return ev, False
    session.add(new)
    await session.commit()
    return new, True


async def add_event_from_text(
    db: Database,
    text: str,
    source_link: str | None,
    html_text: str | None = None,
    media: tuple[bytes, str] | None = None,
) -> tuple[Event, bool, list[str], str] | None:
    try:
        data = await parse_event_via_4o(text)
    except Exception as e:
        logging.error("LLM error: %s", e)
        return None
    event = Event(
        title=data.get("title", ""),
        description=data.get("short_description", ""),
        festival=data.get("festival") or None,
        date=data.get("date", ""),
        time=data.get("time", ""),
        location_name=data.get("location_name", ""),
        location_address=data.get("location_address"),
        city=data.get("city"),
        ticket_price_min=data.get("ticket_price_min"),
        ticket_price_max=data.get("ticket_price_max"),
        ticket_link=data.get("ticket_link"),
<<<<<<< HEAD
=======
        event_type=data.get("event_type"),
        emoji=data.get("emoji"),
        end_date=data.get("end_date"),
>>>>>>> f02283d3
        is_free=bool(data.get("is_free")),
        source_text=text,
        source_post_url=source_link,
    )
    async with db.get_session() as session:
        saved, added = await upsert_event(session, event)

    if saved.telegraph_url and saved.telegraph_path:
        await update_source_page(saved.telegraph_path, saved.title or "Event", html_text or text)
    else:
        res = await create_source_page(
            saved.title or "Event",
            saved.source_text,
            source_link,
            html_text,
            media,
        )
        if res:
            url, path = res
            async with db.get_session() as session:
                saved.telegraph_url = url
                saved.telegraph_path = path
                session.add(saved)
                await session.commit()

    lines = [
        f"title: {saved.title}",
        f"date: {saved.date}",
        f"time: {saved.time}",
        f"location_name: {saved.location_name}",
    ]
    if saved.location_address:
        lines.append(f"location_address: {saved.location_address}")
    if saved.city:
        lines.append(f"city: {saved.city}")
    if saved.festival:
        lines.append(f"festival: {saved.festival}")
    if saved.description:
        lines.append(f"description: {saved.description}")
<<<<<<< HEAD
=======
    if saved.event_type:
        lines.append(f"type: {saved.event_type}")
>>>>>>> f02283d3
    if saved.ticket_price_min is not None:
        lines.append(f"price_min: {saved.ticket_price_min}")
    if saved.ticket_price_max is not None:
        lines.append(f"price_max: {saved.ticket_price_max}")
    if saved.ticket_link:
        lines.append(f"ticket_link: {saved.ticket_link}")
    if saved.telegraph_url:
        lines.append(f"telegraph: {saved.telegraph_url}")
    status = "added" if added else "updated"
    return saved, added, lines, status


async def handle_add_event(message: types.Message, db: Database, bot: Bot):
    text = message.text.split(maxsplit=1)
    if len(text) != 2:
        await bot.send_message(message.chat.id, "Usage: /addevent <text>")
        return
    media = None
    if message.photo:
        bio = BytesIO()
        await bot.download(message.photo[-1].file_id, destination=bio)
        media = (bio.getvalue(), "photo.jpg")
    elif message.document and message.document.mime_type.startswith("image/"):
        bio = BytesIO()
        await bot.download(message.document.file_id, destination=bio)
        media = (bio.getvalue(), "image.jpg")
    elif message.video:
        bio = BytesIO()
        await bot.download(message.video.file_id, destination=bio)
        media = (bio.getvalue(), "video.mp4")

    result = await add_event_from_text(db, text[1], None, message.html_text, media)
    if not result:
        await bot.send_message(message.chat.id, "LLM error")
        return
    saved, added, lines, status = result
    markup = None
    if (
        not saved.is_free
        and saved.ticket_price_min is None
        and saved.ticket_price_max is None
    ):
        markup = types.InlineKeyboardMarkup(
            inline_keyboard=[[
                types.InlineKeyboardButton(
                    text="\u2753 Это бесплатное мероприятие", callback_data=f"markfree:{saved.id}"
                )
            ]]
        )
    await bot.send_message(
        message.chat.id,
        f"Event {status}\n" + "\n".join(lines),
        reply_markup=markup,
    )


async def handle_add_event_raw(message: types.Message, db: Database, bot: Bot):
    parts = message.text.split(maxsplit=1)
    if len(parts) != 2 or '|' not in parts[1]:
        await bot.send_message(message.chat.id, "Usage: /addevent_raw title|date|time|location")
        return
    title, date, time, location = (p.strip() for p in parts[1].split('|', 3))
    media = None
    if message.photo:
        bio = BytesIO()
        await bot.download(message.photo[-1].file_id, destination=bio)
        media = (bio.getvalue(), "photo.jpg")
    elif message.document and message.document.mime_type.startswith("image/"):
        bio = BytesIO()
        await bot.download(message.document.file_id, destination=bio)
        media = (bio.getvalue(), "image.jpg")
    elif message.video:
        bio = BytesIO()
        await bot.download(message.video.file_id, destination=bio)
        media = (bio.getvalue(), "video.mp4")

    event = Event(
        title=title,
        description="",
        festival=None,
        date=date,
        time=time,
        location_name=location,
        source_text=parts[1],
    )
    async with db.get_session() as session:
        event, added = await upsert_event(session, event)

    res = await create_source_page(
        event.title or "Event",
        event.source_text,
        None,
        event.source_text,
        media,
    )
    if res:
        url, path = res
        async with db.get_session() as session:
            event.telegraph_url = url
            event.telegraph_path = path
            session.add(event)
            await session.commit()
    lines = [
        f"title: {event.title}",
        f"date: {event.date}",
        f"time: {event.time}",
        f"location_name: {event.location_name}",
    ]
    if event.telegraph_url:
        lines.append(f"telegraph: {event.telegraph_url}")
    status = "added" if added else "updated"
    markup = None
    if not event.is_free and event.ticket_price_min is None and event.ticket_price_max is None:
        markup = types.InlineKeyboardMarkup(
            inline_keyboard=[[
                types.InlineKeyboardButton(text="\u2753 Это бесплатное мероприятие", callback_data=f"markfree:{event.id}")
            ]]
        )
    await bot.send_message(
        message.chat.id,
        f"Event {status}\n" + "\n".join(lines),
        reply_markup=markup,
    )


def format_day(day: date, tz: timezone) -> str:
    if day == datetime.now(tz).date():
        return "Сегодня"
    return day.strftime("%d.%m.%Y")


MONTHS = [
    "января",
    "февраля",
    "марта",
    "апреля",
    "мая",
    "июня",
    "июля",
    "августа",
    "сентября",
    "октября",
    "ноября",
    "декабря",
]


def format_day_pretty(day: date) -> str:
    return f"{day.day} {MONTHS[day.month - 1]}"


async def build_events_message(db: Database, target_date: date, tz: timezone):
    async with db.get_session() as session:
        result = await session.execute(
<<<<<<< HEAD
            select(Event).where(Event.date == target_date.isoformat()).order_by(Event.time)
=======
            select(Event).where(
                (Event.date == target_date.isoformat())
                | (Event.end_date == target_date.isoformat())
            ).order_by(Event.time)
>>>>>>> f02283d3
        )
        events = result.scalars().all()

    lines = []
    for e in events:
<<<<<<< HEAD
        lines.append(f"{e.id}. {e.title}")
        loc = f"{e.time} {e.location_name}"
        if e.city:
            loc += f", {e.city}"
=======
        prefix = ""
        if e.end_date and e.date == target_date.isoformat():
            prefix = "(Открытие) "
        elif e.end_date and e.end_date == target_date.isoformat() and e.end_date != e.date:
            prefix = "(Закрытие) "
        title = f"{e.emoji} {e.title}" if e.emoji else e.title
        lines.append(f"{e.id}. {prefix}{title}")
        loc = f"{e.time} {e.location_name}"
        if e.city:
            loc += f", #{e.city}"
>>>>>>> f02283d3
        lines.append(loc)
        if e.is_free:
            lines.append("Бесплатно")
        else:
            price_parts = []
            if e.ticket_price_min is not None:
                price_parts.append(str(e.ticket_price_min))
            if e.ticket_price_max is not None and e.ticket_price_max != e.ticket_price_min:
                price_parts.append(str(e.ticket_price_max))
            if price_parts:
                lines.append("-".join(price_parts))
        if e.telegraph_url:
            lines.append(f"исходное: {e.telegraph_url}")
        lines.append("")
    if not lines:
        lines.append("No events")

    keyboard = [
        [
            types.InlineKeyboardButton(
                text="\u274C", callback_data=f"del:{e.id}:{target_date.isoformat()}"
            ),
            types.InlineKeyboardButton(
                text="\u270E", callback_data=f"edit:{e.id}"
            ),
        ]
        for e in events
    ]

    prev_day = target_date - timedelta(days=1)
    next_day = target_date + timedelta(days=1)
    keyboard.append(
        [
            types.InlineKeyboardButton(text="\u25C0", callback_data=f"nav:{prev_day.isoformat()}"),
            types.InlineKeyboardButton(text="\u25B6", callback_data=f"nav:{next_day.isoformat()}"),
        ]
    )

    text = f"Events on {format_day(target_date, tz)}\n" + "\n".join(lines)
    markup = types.InlineKeyboardMarkup(inline_keyboard=keyboard)
    return text, markup


async def show_edit_menu(user_id: int, event: Event, bot: Bot):
    lines = [
        f"title: {event.title}",
        f"description: {event.description}",
        f"festival: {event.festival or ''}",
        f"date: {event.date}",
<<<<<<< HEAD
=======
        f"end_date: {event.end_date or ''}",
>>>>>>> f02283d3
        f"time: {event.time}",
        f"location_name: {event.location_name}",
        f"location_address: {event.location_address or ''}",
        f"city: {event.city or ''}",
<<<<<<< HEAD
=======
        f"event_type: {event.event_type or ''}",
        f"emoji: {event.emoji or ''}",
>>>>>>> f02283d3
        f"ticket_price_min: {event.ticket_price_min}",
        f"ticket_price_max: {event.ticket_price_max}",
        f"ticket_link: {event.ticket_link or ''}",
        f"is_free: {event.is_free}",
    ]
    fields = [
        "title",
        "description",
        "festival",
        "date",
<<<<<<< HEAD
=======
        "end_date",
>>>>>>> f02283d3
        "time",
        "location_name",
        "location_address",
        "city",
<<<<<<< HEAD
=======
        "event_type",
        "emoji",
>>>>>>> f02283d3
        "ticket_price_min",
        "ticket_price_max",
        "ticket_link",
        "is_free",
    ]
    keyboard = []
    row = []
    for idx, field in enumerate(fields, 1):
        row.append(
            types.InlineKeyboardButton(
                text=field, callback_data=f"editfield:{event.id}:{field}"
            )
        )
        if idx % 3 == 0:
            keyboard.append(row)
            row = []
    if row:
        keyboard.append(row)
    keyboard.append([
        types.InlineKeyboardButton(
            text=("\u2705 Бесплатно" if event.is_free else "\u274C Бесплатно"),
            callback_data=f"togglefree:{event.id}",
        )
    ])
    keyboard.append(
        [types.InlineKeyboardButton(text="Done", callback_data=f"editdone:{event.id}")]
    )
    markup = types.InlineKeyboardMarkup(inline_keyboard=keyboard)
    await bot.send_message(user_id, "\n".join(lines), reply_markup=markup)


async def handle_events(message: types.Message, db: Database, bot: Bot):
    parts = message.text.split(maxsplit=1)
    offset = await get_tz_offset(db)
    tz = offset_to_timezone(offset)

    if len(parts) == 2:
        text = parts[1]
        for fmt in ("%Y-%m-%d", "%d.%m.%Y"):
            try:
                day = datetime.strptime(text, fmt).date()
                break
            except ValueError:
                day = None
        if day is None:
            await bot.send_message(message.chat.id, "Usage: /events YYYY-MM-DD")
            return
    else:
        day = datetime.now(tz).date()

    async with db.get_session() as session:
        if not await session.get(User, message.from_user.id):
            await bot.send_message(message.chat.id, "Not authorized")
            return

    text, markup = await build_events_message(db, day, tz)
    await bot.send_message(message.chat.id, text, reply_markup=markup)


async def handle_ask_4o(message: types.Message, db: Database, bot: Bot):
    parts = message.text.split(maxsplit=1)
    if len(parts) != 2:
        await bot.send_message(message.chat.id, "Usage: /ask4o <text>")
        return
    async with db.get_session() as session:
        user = await session.get(User, message.from_user.id)
        if not user or not user.is_superadmin:
            await bot.send_message(message.chat.id, "Not authorized")
            return
    try:
        answer = await ask_4o(parts[1])
    except Exception as e:
        await bot.send_message(message.chat.id, f"LLM error: {e}")
        return
    await bot.send_message(message.chat.id, answer)


<<<<<<< HEAD
=======
async def handle_exhibitions(message: types.Message, db: Database, bot: Bot):
    offset = await get_tz_offset(db)
    tz = offset_to_timezone(offset)
    today = datetime.now(tz).date()
    async with db.get_session() as session:
        result = await session.execute(
            select(Event).where(
                Event.event_type == "выставка",
                Event.end_date.is_not(None),
                Event.end_date >= today.isoformat(),
            ).order_by(Event.date)
        )
        events = result.scalars().all()
    lines = []
    for e in events:
        start = format_day_pretty(datetime.fromisoformat(e.date).date())
        end = format_day_pretty(datetime.fromisoformat(e.end_date).date()) if e.end_date else ""
        lines.append(f"{e.title} ({start} - {end})")
        loc = e.location_name
        if e.city:
            loc += f", #{e.city}"
        lines.append(loc)
        lines.append("")
    if not lines:
        lines.append("No exhibitions")
    await bot.send_message(message.chat.id, "\n".join(lines))


>>>>>>> f02283d3
async def handle_edit_message(message: types.Message, db: Database, bot: Bot):
    state = editing_sessions.get(message.from_user.id)
    if not state:
        return
    eid, field = state
    if field is None:
        return
    value = message.text.strip()
    async with db.get_session() as session:
        event = await session.get(Event, eid)
        if not event:
            await bot.send_message(message.chat.id, "Event not found")
            del editing_sessions[message.from_user.id]
            return
        if field in {"ticket_price_min", "ticket_price_max"}:
            try:
                setattr(event, field, int(value))
            except ValueError:
                await bot.send_message(message.chat.id, "Invalid number")
                return
        else:
            setattr(event, field, value)
        await session.commit()
    editing_sessions[message.from_user.id] = (eid, None)
    await show_edit_menu(message.from_user.id, event, bot)


processed_media_groups: set[str] = set()


async def handle_forwarded(message: types.Message, db: Database, bot: Bot):
    text = message.text or message.caption
    if message.media_group_id:
        if message.media_group_id in processed_media_groups:
            return
        if not text:
            # wait for the part of the album that contains the caption
            return
        processed_media_groups.add(message.media_group_id)
    if not text:
        return
    async with db.get_session() as session:
        if not await session.get(User, message.from_user.id):
            return
    link = None
    if message.forward_from_chat and message.forward_from_message_id:
        chat = message.forward_from_chat
        msg_id = message.forward_from_message_id
        async with db.get_session() as session:
            ch = await session.get(Channel, chat.id)
            allowed = ch.is_registered if ch else False
        if allowed:
            if chat.username:
                link = f"https://t.me/{chat.username}/{msg_id}"
            else:
                cid = str(chat.id)
                if cid.startswith("-100"):
                    cid = cid[4:]
                else:
                    cid = cid.lstrip("-")
                link = f"https://t.me/c/{cid}/{msg_id}"
    media = None
    if message.photo:
        bio = BytesIO()
        await bot.download(message.photo[-1].file_id, destination=bio)
        media = (bio.getvalue(), "photo.jpg")
    elif message.document and message.document.mime_type.startswith("image/"):
        bio = BytesIO()
        await bot.download(message.document.file_id, destination=bio)
        name = message.document.file_name or "image.jpg"
        media = (bio.getvalue(), name)
    elif message.video:
        bio = BytesIO()
        await bot.download(message.video.file_id, destination=bio)
        media = (bio.getvalue(), "video.mp4")

    result = await add_event_from_text(
        db,
        text,
        link,
        message.html_text or message.caption_html,
        media,
    )
    if result:
        saved, added, lines, status = result
        markup = None
        if (
            not saved.is_free
            and saved.ticket_price_min is None
            and saved.ticket_price_max is None
        ):
            markup = types.InlineKeyboardMarkup(
                inline_keyboard=[[
                    types.InlineKeyboardButton(
                        text="\u2753 Это бесплатное мероприятие", callback_data=f"markfree:{saved.id}"
                    )
                ]]
            )
        await bot.send_message(
            message.chat.id,
            f"Event {status}\n" + "\n".join(lines),
            reply_markup=markup,
        )
<<<<<<< HEAD




async def telegraph_test():
    token = get_telegraph_token()
    if not token:
        print("Unable to obtain Telegraph token")
        return
    tg = Telegraph(access_token=token)
    page = await asyncio.to_thread(
        tg.create_page, "Test Page", html_content="<p>test</p>"
    )
    logging.info("Created %s", page["url"])
    print("Created", page["url"])
    await asyncio.to_thread(
        tg.edit_page, page["path"], title="Test Page", html_content="<p>updated</p>"
    )
    logging.info("Edited %s", page["url"])
    print("Edited", page["url"])


async def update_source_page(path: str, title: str, new_html: str):
    """Append text to an existing Telegraph page."""
    token = get_telegraph_token()
    if not token:
        logging.error("Telegraph token unavailable")
        return
    tg = Telegraph(access_token=token)
    try:
        page = await asyncio.to_thread(
            tg.get_page, path, return_content=True, return_html=True
        )
        html_content = page.get("content") or page.get("content_html") or ""
        html_content += "<hr><p>" + new_html.replace("\n", "<br/>") + "</p>"
        await asyncio.to_thread(
            tg.edit_page, path, title=title, html_content=html_content
        )
        logging.info("Updated telegraph page %s", path)
    except Exception as e:
        logging.error("Failed to update telegraph page: %s", e)


async def create_source_page(
    title: str,
    text: str,
    source_url: str | None,
    html_text: str | None = None,
    media: tuple[bytes, str] | None = None,
) -> tuple[str, str] | None:
    """Create a Telegraph page with the original event text."""
    token = get_telegraph_token()
    if not token:
        logging.error("Telegraph token unavailable")
        return None
    tg = Telegraph(access_token=token)
    html_content = ""
    if media:
        data, name = media
        bio = BytesIO(data)
        try:
            # pass a tuple so Telegraph keeps the filename
            res = await asyncio.to_thread(tg.upload_file, (bio, name))

            img = res[0] if isinstance(res, list) else res
            if isinstance(img, dict):
                img_src = img.get("src")
            else:
                img_src = img
            if img_src:
                html_content += f'<img src="{img_src}"/>'
            else:
                raise ValueError(f"unexpected upload result: {img}")

        except Exception as e:
            logging.error("Failed to upload media: %s", e)

    if source_url:
        html_content += (
            f'<p><a href="{html.escape(source_url)}"><strong>'
            f"{html.escape(title)}</strong></a></p>"
        )
    else:
        html_content += f"<p><strong>{html.escape(title)}</strong></p>"

    if html_text:
        cleaned = re.sub(r"</?tg-emoji[^>]*>", "", html_text)
        html_content += f"<p>{cleaned.replace('\n', '<br/>')}</p>"
    else:
        paragraphs = [f"<p>{html.escape(line)}</p>" for line in text.splitlines()]
        html_content += "".join(paragraphs)
    try:
        page = await asyncio.to_thread(
            tg.create_page, title, html_content=html_content
        )
    except Exception as e:
        logging.error("Failed to create telegraph page: %s", e)
        return None
    logging.info("Created telegraph page %s", page.get("url"))
    return page.get("url"), page.get("path")


def create_app() -> web.Application:
    token = os.getenv("TELEGRAM_BOT_TOKEN")
    if not token:
        raise RuntimeError("TELEGRAM_BOT_TOKEN is missing")

    webhook = os.getenv("WEBHOOK_URL")
    if not webhook:
        raise RuntimeError("WEBHOOK_URL is missing")

    bot = Bot(token)
    logging.info("DB_PATH=%s", DB_PATH)
    logging.info("FOUR_O_TOKEN found: %s", bool(os.getenv("FOUR_O_TOKEN")))
    dp = Dispatcher()
    db = Database(DB_PATH)

    async def start_wrapper(message: types.Message):
        await handle_start(message, db, bot)

    async def register_wrapper(message: types.Message):
        await handle_register(message, db, bot)

    async def requests_wrapper(message: types.Message):
        await handle_requests(message, db, bot)

    async def tz_wrapper(message: types.Message):
        await handle_tz(message, db, bot)

    async def callback_wrapper(callback: types.CallbackQuery):
        await process_request(callback, db, bot)

    async def add_event_wrapper(message: types.Message):
        await handle_add_event(message, db, bot)

    async def add_event_raw_wrapper(message: types.Message):
        await handle_add_event_raw(message, db, bot)

    async def ask_4o_wrapper(message: types.Message):
        await handle_ask_4o(message, db, bot)

    async def list_events_wrapper(message: types.Message):
        await handle_events(message, db, bot)

    async def set_channel_wrapper(message: types.Message):
        await handle_set_channel(message, db, bot)

    async def channels_wrapper(message: types.Message):
        await handle_channels(message, db, bot)

    async def edit_message_wrapper(message: types.Message):
        await handle_edit_message(message, db, bot)

    async def forward_wrapper(message: types.Message):
        await handle_forwarded(message, db, bot)

    dp.message.register(start_wrapper, Command("start"))
    dp.message.register(register_wrapper, Command("register"))
    dp.message.register(requests_wrapper, Command("requests"))
    dp.callback_query.register(
        callback_wrapper,
        lambda c: c.data.startswith("approve")
        or c.data.startswith("reject")
        or c.data.startswith("del:")
        or c.data.startswith("nav:")
        or c.data.startswith("edit:")
        or c.data.startswith("editfield:")
        or c.data.startswith("editdone:")
        or c.data.startswith("unset:")
        or c.data.startswith("set:"),
    )
    dp.message.register(tz_wrapper, Command("tz"))
    dp.message.register(add_event_wrapper, Command("addevent"))
    dp.message.register(add_event_raw_wrapper, Command("addevent_raw"))
    dp.message.register(ask_4o_wrapper, Command("ask4o"))
    dp.message.register(list_events_wrapper, Command("events"))
    dp.message.register(set_channel_wrapper, Command("setchannel"))
    dp.message.register(channels_wrapper, Command("channels"))
    dp.message.register(edit_message_wrapper, lambda m: m.from_user.id in editing_sessions)
    dp.message.register(forward_wrapper, lambda m: bool(m.forward_date))
    dp.my_chat_member.register(partial(handle_my_chat_member, db=db))

=======


async def telegraph_test():
    token = get_telegraph_token()
    if not token:
        print("Unable to obtain Telegraph token")
        return
    tg = Telegraph(access_token=token)
    page = await asyncio.to_thread(
        tg.create_page, "Test Page", html_content="<p>test</p>"
    )
    logging.info("Created %s", page["url"])
    print("Created", page["url"])
    await asyncio.to_thread(
        tg.edit_page, page["path"], title="Test Page", html_content="<p>updated</p>"
    )
    logging.info("Edited %s", page["url"])
    print("Edited", page["url"])


async def update_source_page(path: str, title: str, new_html: str):
    """Append text to an existing Telegraph page."""
    token = get_telegraph_token()
    if not token:
        logging.error("Telegraph token unavailable")
        return
    tg = Telegraph(access_token=token)
    try:
        page = await asyncio.to_thread(
            tg.get_page, path, return_content=True, return_html=True
        )
        html_content = page.get("content") or page.get("content_html") or ""
        html_content += "<hr><p>" + new_html.replace("\n", "<br/>") + "</p>"
        await asyncio.to_thread(
            tg.edit_page, path, title=title, html_content=html_content
        )
        logging.info("Updated telegraph page %s", path)
    except Exception as e:
        logging.error("Failed to update telegraph page: %s", e)


async def create_source_page(
    title: str,
    text: str,
    source_url: str | None,
    html_text: str | None = None,
    media: tuple[bytes, str] | None = None,
) -> tuple[str, str] | None:
    """Create a Telegraph page with the original event text."""
    token = get_telegraph_token()
    if not token:
        logging.error("Telegraph token unavailable")
        return None
    tg = Telegraph(access_token=token)
    html_content = ""
    if media:
        data, name = media
        bio = BytesIO(data)
        try:
            # pass a tuple so Telegraph keeps the filename
            res = await asyncio.to_thread(tg.upload_file, (bio, name))
            img = res[0] if isinstance(res, list) else res
            if isinstance(img, dict):
                img_src = img.get("src")
            else:
                img_src = img
            if img_src:
                html_content += f'<img src="{img_src}"/>'
            else:
                raise ValueError(f"unexpected upload result: {img}")
        except Exception as e:
            logging.error("Failed to upload media: %s", e)

    if source_url:
        html_content += (
            f'<p><a href="{html.escape(source_url)}"><strong>'
            f"{html.escape(title)}</strong></a></p>"
        )
    else:
        html_content += f"<p><strong>{html.escape(title)}</strong></p>"

    if html_text:
        cleaned = re.sub(r"</?tg-emoji[^>]*>", "", html_text)
        cleaned = cleaned.replace("\U0001F193\U0001F193\U0001F193\U0001F193", "Бесплатно")
        html_content += f"<p>{cleaned.replace('\n', '<br/>')}</p>"
    else:
        clean_text = text.replace("\U0001F193\U0001F193\U0001F193\U0001F193", "Бесплатно")
        paragraphs = [f"<p>{html.escape(line)}</p>" for line in clean_text.splitlines()]
        html_content += "".join(paragraphs)
    try:
        page = await asyncio.to_thread(
            tg.create_page, title, html_content=html_content
        )
    except Exception as e:
        logging.error("Failed to create telegraph page: %s", e)
        return None
    logging.info("Created telegraph page %s", page.get("url"))
    return page.get("url"), page.get("path")


def create_app() -> web.Application:
    token = os.getenv("TELEGRAM_BOT_TOKEN")
    if not token:
        raise RuntimeError("TELEGRAM_BOT_TOKEN is missing")

    webhook = os.getenv("WEBHOOK_URL")
    if not webhook:
        raise RuntimeError("WEBHOOK_URL is missing")

    bot = Bot(token)
    logging.info("DB_PATH=%s", DB_PATH)
    logging.info("FOUR_O_TOKEN found: %s", bool(os.getenv("FOUR_O_TOKEN")))
    dp = Dispatcher()
    db = Database(DB_PATH)

    async def start_wrapper(message: types.Message):
        await handle_start(message, db, bot)

    async def register_wrapper(message: types.Message):
        await handle_register(message, db, bot)

    async def requests_wrapper(message: types.Message):
        await handle_requests(message, db, bot)

    async def tz_wrapper(message: types.Message):
        await handle_tz(message, db, bot)

    async def callback_wrapper(callback: types.CallbackQuery):
        await process_request(callback, db, bot)

    async def add_event_wrapper(message: types.Message):
        await handle_add_event(message, db, bot)

    async def add_event_raw_wrapper(message: types.Message):
        await handle_add_event_raw(message, db, bot)

    async def ask_4o_wrapper(message: types.Message):
        await handle_ask_4o(message, db, bot)

    async def list_events_wrapper(message: types.Message):
        await handle_events(message, db, bot)

    async def set_channel_wrapper(message: types.Message):
        await handle_set_channel(message, db, bot)

    async def channels_wrapper(message: types.Message):
        await handle_channels(message, db, bot)

    async def exhibitions_wrapper(message: types.Message):
        await handle_exhibitions(message, db, bot)

    async def edit_message_wrapper(message: types.Message):
        await handle_edit_message(message, db, bot)

    async def forward_wrapper(message: types.Message):
        await handle_forwarded(message, db, bot)

    dp.message.register(start_wrapper, Command("start"))
    dp.message.register(register_wrapper, Command("register"))
    dp.message.register(requests_wrapper, Command("requests"))
    dp.callback_query.register(
        callback_wrapper,
        lambda c: c.data.startswith("approve")
        or c.data.startswith("reject")
        or c.data.startswith("del:")
        or c.data.startswith("nav:")
        or c.data.startswith("edit:")
        or c.data.startswith("editfield:")
        or c.data.startswith("editdone:")
        or c.data.startswith("unset:")
        or c.data.startswith("set:"),
    )
    dp.message.register(tz_wrapper, Command("tz"))
    dp.message.register(add_event_wrapper, Command("addevent"))
    dp.message.register(add_event_raw_wrapper, Command("addevent_raw"))
    dp.message.register(ask_4o_wrapper, Command("ask4o"))
    dp.message.register(list_events_wrapper, Command("events"))
    dp.message.register(set_channel_wrapper, Command("setchannel"))
    dp.message.register(channels_wrapper, Command("channels"))
    dp.message.register(exhibitions_wrapper, Command("exhibitions"))
    dp.message.register(edit_message_wrapper, lambda m: m.from_user.id in editing_sessions)
    dp.message.register(forward_wrapper, lambda m: bool(m.forward_date))
    dp.my_chat_member.register(partial(handle_my_chat_member, db=db))

>>>>>>> f02283d3
    app = web.Application()
    SimpleRequestHandler(dp, bot).register(app, path="/webhook")
    setup_application(app, dp, bot=bot)

    async def on_startup(app: web.Application):
        logging.info("Initializing database")
        await db.init()
        hook = webhook.rstrip("/") + "/webhook"
        logging.info("Setting webhook to %s", hook)
        await bot.set_webhook(
            hook,
            allowed_updates=["message", "callback_query", "my_chat_member"],
        )

    async def on_shutdown(app: web.Application):
        await bot.session.close()

    app.on_startup.append(on_startup)
    app.on_shutdown.append(on_shutdown)
    return app

    async def on_shutdown(app: web.Application):
        await bot.session.close()

if __name__ == "__main__":
    import sys

    if len(sys.argv) > 1 and sys.argv[1] == "test_telegraph":
        asyncio.run(telegraph_test())
    else:
        web.run_app(create_app(), port=int(os.getenv("PORT", 8080)))<|MERGE_RESOLUTION|>--- conflicted
+++ resolved
@@ -22,107 +22,6 @@
 
 DB_PATH = os.getenv("DB_PATH", "/data/db.sqlite")
 TELEGRAPH_TOKEN_FILE = os.getenv("TELEGRAPH_TOKEN_FILE", "/data/telegraph_token.txt")
-<<<<<<< HEAD
-
-# user_id -> (event_id, field?) for editing session
-editing_sessions: dict[int, tuple[int, str | None]] = {}
-
-
-class User(SQLModel, table=True):
-    user_id: int = Field(primary_key=True)
-    username: Optional[str] = None
-    is_superadmin: bool = False
-
-
-class PendingUser(SQLModel, table=True):
-    user_id: int = Field(primary_key=True)
-    username: Optional[str] = None
-    requested_at: datetime = Field(default_factory=datetime.utcnow)
-
-
-class RejectedUser(SQLModel, table=True):
-    user_id: int = Field(primary_key=True)
-    username: Optional[str] = None
-    rejected_at: datetime = Field(default_factory=datetime.utcnow)
-
-
-class Channel(SQLModel, table=True):
-    channel_id: int = Field(primary_key=True)
-    title: Optional[str] = None
-    username: Optional[str] = None
-    is_admin: bool = False
-    is_registered: bool = False
-
-
-class Setting(SQLModel, table=True):
-    key: str = Field(primary_key=True)
-    value: str
-
-
-class Event(SQLModel, table=True):
-    id: Optional[int] = Field(default=None, primary_key=True)
-    title: str
-    description: str
-    festival: Optional[str] = None
-    date: str
-    time: str
-    location_name: str
-    location_address: Optional[str] = None
-    city: Optional[str] = None
-    ticket_price_min: Optional[int] = None
-    ticket_price_max: Optional[int] = None
-    ticket_link: Optional[str] = None
-    is_free: bool = False
-    telegraph_path: Optional[str] = None
-    source_text: str
-    telegraph_url: Optional[str] = None
-    source_post_url: Optional[str] = None
-
-
-class Database:
-    def __init__(self, path: str):
-        self.engine = create_async_engine(f"sqlite+aiosqlite:///{path}")
-
-    async def init(self):
-        async with self.engine.begin() as conn:
-            await conn.run_sync(SQLModel.metadata.create_all)
-            result = await conn.exec_driver_sql("PRAGMA table_info(event)")
-            cols = [r[1] for r in result.fetchall()]
-            if "telegraph_url" not in cols:
-                await conn.exec_driver_sql(
-                    "ALTER TABLE event ADD COLUMN telegraph_url VARCHAR"
-                )
-            if "ticket_price_min" not in cols:
-                await conn.exec_driver_sql(
-                    "ALTER TABLE event ADD COLUMN ticket_price_min INTEGER"
-                )
-            if "ticket_price_max" not in cols:
-                await conn.exec_driver_sql(
-                    "ALTER TABLE event ADD COLUMN ticket_price_max INTEGER"
-                )
-            if "ticket_link" not in cols:
-                await conn.exec_driver_sql(
-                    "ALTER TABLE event ADD COLUMN ticket_link VARCHAR"
-                )
-            if "source_post_url" not in cols:
-                await conn.exec_driver_sql(
-                    "ALTER TABLE event ADD COLUMN source_post_url VARCHAR"
-                )
-            if "is_free" not in cols:
-                await conn.exec_driver_sql(
-                    "ALTER TABLE event ADD COLUMN is_free BOOLEAN DEFAULT 0"
-                )
-            if "telegraph_path" not in cols:
-                await conn.exec_driver_sql(
-                    "ALTER TABLE event ADD COLUMN telegraph_path VARCHAR"
-                )
-
-    def get_session(self) -> AsyncSession:
-        """Create a new session with attributes kept after commit."""
-        return AsyncSession(self.engine, expire_on_commit=False)
-
-
-=======
 
 # user_id -> (event_id, field?) for editing session
 editing_sessions: dict[int, tuple[int, str | None]] = {}
@@ -237,7 +136,6 @@
         return AsyncSession(self.engine, expire_on_commit=False)
 
 
->>>>>>> f02283d3
 async def get_tz_offset(db: Database) -> str:
     async with db.get_session() as session:
         result = await session.get(Setting, "tz_offset")
@@ -754,12 +652,9 @@
         ticket_price_min=data.get("ticket_price_min"),
         ticket_price_max=data.get("ticket_price_max"),
         ticket_link=data.get("ticket_link"),
-<<<<<<< HEAD
-=======
         event_type=data.get("event_type"),
         emoji=data.get("emoji"),
         end_date=data.get("end_date"),
->>>>>>> f02283d3
         is_free=bool(data.get("is_free")),
         source_text=text,
         source_post_url=source_link,
@@ -799,11 +694,8 @@
         lines.append(f"festival: {saved.festival}")
     if saved.description:
         lines.append(f"description: {saved.description}")
-<<<<<<< HEAD
-=======
     if saved.event_type:
         lines.append(f"type: {saved.event_type}")
->>>>>>> f02283d3
     if saved.ticket_price_min is not None:
         lines.append(f"price_min: {saved.ticket_price_min}")
     if saved.ticket_price_max is not None:
@@ -958,25 +850,15 @@
 async def build_events_message(db: Database, target_date: date, tz: timezone):
     async with db.get_session() as session:
         result = await session.execute(
-<<<<<<< HEAD
-            select(Event).where(Event.date == target_date.isoformat()).order_by(Event.time)
-=======
             select(Event).where(
                 (Event.date == target_date.isoformat())
                 | (Event.end_date == target_date.isoformat())
             ).order_by(Event.time)
->>>>>>> f02283d3
         )
         events = result.scalars().all()
 
     lines = []
     for e in events:
-<<<<<<< HEAD
-        lines.append(f"{e.id}. {e.title}")
-        loc = f"{e.time} {e.location_name}"
-        if e.city:
-            loc += f", {e.city}"
-=======
         prefix = ""
         if e.end_date and e.date == target_date.isoformat():
             prefix = "(Открытие) "
@@ -987,7 +869,6 @@
         loc = f"{e.time} {e.location_name}"
         if e.city:
             loc += f", #{e.city}"
->>>>>>> f02283d3
         lines.append(loc)
         if e.is_free:
             lines.append("Бесплатно")
@@ -1037,19 +918,13 @@
         f"description: {event.description}",
         f"festival: {event.festival or ''}",
         f"date: {event.date}",
-<<<<<<< HEAD
-=======
         f"end_date: {event.end_date or ''}",
->>>>>>> f02283d3
         f"time: {event.time}",
         f"location_name: {event.location_name}",
         f"location_address: {event.location_address or ''}",
         f"city: {event.city or ''}",
-<<<<<<< HEAD
-=======
         f"event_type: {event.event_type or ''}",
         f"emoji: {event.emoji or ''}",
->>>>>>> f02283d3
         f"ticket_price_min: {event.ticket_price_min}",
         f"ticket_price_max: {event.ticket_price_max}",
         f"ticket_link: {event.ticket_link or ''}",
@@ -1060,19 +935,13 @@
         "description",
         "festival",
         "date",
-<<<<<<< HEAD
-=======
         "end_date",
->>>>>>> f02283d3
         "time",
         "location_name",
         "location_address",
         "city",
-<<<<<<< HEAD
-=======
         "event_type",
         "emoji",
->>>>>>> f02283d3
         "ticket_price_min",
         "ticket_price_max",
         "ticket_link",
@@ -1150,8 +1019,6 @@
     await bot.send_message(message.chat.id, answer)
 
 
-<<<<<<< HEAD
-=======
 async def handle_exhibitions(message: types.Message, db: Database, bot: Bot):
     offset = await get_tz_offset(db)
     tz = offset_to_timezone(offset)
@@ -1180,7 +1047,6 @@
     await bot.send_message(message.chat.id, "\n".join(lines))
 
 
->>>>>>> f02283d3
 async def handle_edit_message(message: types.Message, db: Database, bot: Bot):
     state = editing_sessions.get(message.from_user.id)
     if not state:
@@ -1284,190 +1150,6 @@
             f"Event {status}\n" + "\n".join(lines),
             reply_markup=markup,
         )
-<<<<<<< HEAD
-
-
-
-
-async def telegraph_test():
-    token = get_telegraph_token()
-    if not token:
-        print("Unable to obtain Telegraph token")
-        return
-    tg = Telegraph(access_token=token)
-    page = await asyncio.to_thread(
-        tg.create_page, "Test Page", html_content="<p>test</p>"
-    )
-    logging.info("Created %s", page["url"])
-    print("Created", page["url"])
-    await asyncio.to_thread(
-        tg.edit_page, page["path"], title="Test Page", html_content="<p>updated</p>"
-    )
-    logging.info("Edited %s", page["url"])
-    print("Edited", page["url"])
-
-
-async def update_source_page(path: str, title: str, new_html: str):
-    """Append text to an existing Telegraph page."""
-    token = get_telegraph_token()
-    if not token:
-        logging.error("Telegraph token unavailable")
-        return
-    tg = Telegraph(access_token=token)
-    try:
-        page = await asyncio.to_thread(
-            tg.get_page, path, return_content=True, return_html=True
-        )
-        html_content = page.get("content") or page.get("content_html") or ""
-        html_content += "<hr><p>" + new_html.replace("\n", "<br/>") + "</p>"
-        await asyncio.to_thread(
-            tg.edit_page, path, title=title, html_content=html_content
-        )
-        logging.info("Updated telegraph page %s", path)
-    except Exception as e:
-        logging.error("Failed to update telegraph page: %s", e)
-
-
-async def create_source_page(
-    title: str,
-    text: str,
-    source_url: str | None,
-    html_text: str | None = None,
-    media: tuple[bytes, str] | None = None,
-) -> tuple[str, str] | None:
-    """Create a Telegraph page with the original event text."""
-    token = get_telegraph_token()
-    if not token:
-        logging.error("Telegraph token unavailable")
-        return None
-    tg = Telegraph(access_token=token)
-    html_content = ""
-    if media:
-        data, name = media
-        bio = BytesIO(data)
-        try:
-            # pass a tuple so Telegraph keeps the filename
-            res = await asyncio.to_thread(tg.upload_file, (bio, name))
-
-            img = res[0] if isinstance(res, list) else res
-            if isinstance(img, dict):
-                img_src = img.get("src")
-            else:
-                img_src = img
-            if img_src:
-                html_content += f'<img src="{img_src}"/>'
-            else:
-                raise ValueError(f"unexpected upload result: {img}")
-
-        except Exception as e:
-            logging.error("Failed to upload media: %s", e)
-
-    if source_url:
-        html_content += (
-            f'<p><a href="{html.escape(source_url)}"><strong>'
-            f"{html.escape(title)}</strong></a></p>"
-        )
-    else:
-        html_content += f"<p><strong>{html.escape(title)}</strong></p>"
-
-    if html_text:
-        cleaned = re.sub(r"</?tg-emoji[^>]*>", "", html_text)
-        html_content += f"<p>{cleaned.replace('\n', '<br/>')}</p>"
-    else:
-        paragraphs = [f"<p>{html.escape(line)}</p>" for line in text.splitlines()]
-        html_content += "".join(paragraphs)
-    try:
-        page = await asyncio.to_thread(
-            tg.create_page, title, html_content=html_content
-        )
-    except Exception as e:
-        logging.error("Failed to create telegraph page: %s", e)
-        return None
-    logging.info("Created telegraph page %s", page.get("url"))
-    return page.get("url"), page.get("path")
-
-
-def create_app() -> web.Application:
-    token = os.getenv("TELEGRAM_BOT_TOKEN")
-    if not token:
-        raise RuntimeError("TELEGRAM_BOT_TOKEN is missing")
-
-    webhook = os.getenv("WEBHOOK_URL")
-    if not webhook:
-        raise RuntimeError("WEBHOOK_URL is missing")
-
-    bot = Bot(token)
-    logging.info("DB_PATH=%s", DB_PATH)
-    logging.info("FOUR_O_TOKEN found: %s", bool(os.getenv("FOUR_O_TOKEN")))
-    dp = Dispatcher()
-    db = Database(DB_PATH)
-
-    async def start_wrapper(message: types.Message):
-        await handle_start(message, db, bot)
-
-    async def register_wrapper(message: types.Message):
-        await handle_register(message, db, bot)
-
-    async def requests_wrapper(message: types.Message):
-        await handle_requests(message, db, bot)
-
-    async def tz_wrapper(message: types.Message):
-        await handle_tz(message, db, bot)
-
-    async def callback_wrapper(callback: types.CallbackQuery):
-        await process_request(callback, db, bot)
-
-    async def add_event_wrapper(message: types.Message):
-        await handle_add_event(message, db, bot)
-
-    async def add_event_raw_wrapper(message: types.Message):
-        await handle_add_event_raw(message, db, bot)
-
-    async def ask_4o_wrapper(message: types.Message):
-        await handle_ask_4o(message, db, bot)
-
-    async def list_events_wrapper(message: types.Message):
-        await handle_events(message, db, bot)
-
-    async def set_channel_wrapper(message: types.Message):
-        await handle_set_channel(message, db, bot)
-
-    async def channels_wrapper(message: types.Message):
-        await handle_channels(message, db, bot)
-
-    async def edit_message_wrapper(message: types.Message):
-        await handle_edit_message(message, db, bot)
-
-    async def forward_wrapper(message: types.Message):
-        await handle_forwarded(message, db, bot)
-
-    dp.message.register(start_wrapper, Command("start"))
-    dp.message.register(register_wrapper, Command("register"))
-    dp.message.register(requests_wrapper, Command("requests"))
-    dp.callback_query.register(
-        callback_wrapper,
-        lambda c: c.data.startswith("approve")
-        or c.data.startswith("reject")
-        or c.data.startswith("del:")
-        or c.data.startswith("nav:")
-        or c.data.startswith("edit:")
-        or c.data.startswith("editfield:")
-        or c.data.startswith("editdone:")
-        or c.data.startswith("unset:")
-        or c.data.startswith("set:"),
-    )
-    dp.message.register(tz_wrapper, Command("tz"))
-    dp.message.register(add_event_wrapper, Command("addevent"))
-    dp.message.register(add_event_raw_wrapper, Command("addevent_raw"))
-    dp.message.register(ask_4o_wrapper, Command("ask4o"))
-    dp.message.register(list_events_wrapper, Command("events"))
-    dp.message.register(set_channel_wrapper, Command("setchannel"))
-    dp.message.register(channels_wrapper, Command("channels"))
-    dp.message.register(edit_message_wrapper, lambda m: m.from_user.id in editing_sessions)
-    dp.message.register(forward_wrapper, lambda m: bool(m.forward_date))
-    dp.my_chat_member.register(partial(handle_my_chat_member, db=db))
-
-=======
 
 
 async def telegraph_test():
@@ -1652,7 +1334,6 @@
     dp.message.register(forward_wrapper, lambda m: bool(m.forward_date))
     dp.my_chat_member.register(partial(handle_my_chat_member, db=db))
 
->>>>>>> f02283d3
     app = web.Application()
     SimpleRequestHandler(dp, bot).register(app, path="/webhook")
     setup_application(app, dp, bot=bot)
