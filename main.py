--- conflicted
+++ resolved
@@ -3651,13 +3651,12 @@
                 w_url = w.url
         lines1.append("")
         lines1.append(format_event_vk(e, highlight=True, weekend_url=w_url))
-<<<<<<< HEAD
+
     lines1.append("")
     lines1.append(
         f"#Афиша_Калининград #кудапойти_Калининград #Калининград #39region #концерт #{today.day}{MONTHS[today.month - 1]}"
     )
-=======
->>>>>>> 5a7b8ec3
+
     section1 = "\n".join(lines1)
 
     lines2 = ["ДОБАВИЛИ В АНОНС"]
@@ -3670,13 +3669,12 @@
                 w_url = w.url
         lines2.append("")
         lines2.append(format_event_vk(e, weekend_url=w_url))
-<<<<<<< HEAD
+
     lines2.append("")
     lines2.append(
         f"#события_Калининград #Калининград #39region #новое #фестиваль #{today.day}{MONTHS[today.month - 1]}"
     )
-=======
->>>>>>> 5a7b8ec3
+
     section2 = "\n".join(lines2)
 
     return section1, section2
