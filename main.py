--- conflicted
+++ resolved
@@ -74,7 +74,6 @@
     def get_session(self) -> AsyncSession:
         """Create a new session with attributes kept after commit."""
         return AsyncSession(self.engine, expire_on_commit=False)
-<<<<<<< HEAD
 
 
 async def get_tz_offset(db: Database) -> str:
@@ -94,27 +93,6 @@
         await session.commit()
 
 
-=======
-
-
-async def get_tz_offset(db: Database) -> str:
-    async with db.get_session() as session:
-        result = await session.get(Setting, "tz_offset")
-        return result.value if result else "+00:00"
-
-
-async def set_tz_offset(db: Database, value: str):
-    async with db.get_session() as session:
-        setting = await session.get(Setting, "tz_offset")
-        if setting:
-            setting.value = value
-        else:
-            setting = Setting(key="tz_offset", value=value)
-            session.add(setting)
-        await session.commit()
-
-
->>>>>>> ad588b8e
 def validate_offset(value: str) -> bool:
     if len(value) != 6 or value[0] not in "+-" or value[3] != ":":
         return False
@@ -515,17 +493,10 @@
         if not await session.get(User, message.from_user.id):
             await bot.send_message(message.chat.id, "Not authorized")
             return
-<<<<<<< HEAD
 
     text, markup = await build_events_message(db, day, tz)
     await bot.send_message(message.chat.id, text, reply_markup=markup)
 
-=======
-
-    text, markup = await build_events_message(db, day, tz)
-    await bot.send_message(message.chat.id, text, reply_markup=markup)
-
->>>>>>> ad588b8e
 
 async def handle_ask_4o(message: types.Message, db: Database, bot: Bot):
     parts = message.text.split(maxsplit=1)
@@ -552,11 +523,7 @@
         return
     tg = Telegraph(access_token=token)
     page = await asyncio.to_thread(
-<<<<<<< HEAD
-        tg.create_page, "Test Page", html="<p>test</p>"
-=======
         tg.create_page, "Test Page", html_content="<p>test</p>"
->>>>>>> ad588b8e
     )
     logging.info("Created %s", page["url"])
     print("Created", page["url"])
@@ -576,13 +543,9 @@
     tg = Telegraph(access_token=token)
     html_content = "<pre>" + html.escape(text) + "</pre>"
     try:
-<<<<<<< HEAD
-        page = await asyncio.to_thread(tg.create_page, title, html=html_content)
-=======
         page = await asyncio.to_thread(
             tg.create_page, title, html_content=html_content
         )
->>>>>>> ad588b8e
     except Exception as e:
         logging.error("Failed to create telegraph page: %s", e)
         return None
