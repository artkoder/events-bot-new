--- conflicted
+++ resolved
@@ -1207,10 +1207,7 @@
         elif day.weekday() == 6:
             content.append({"tag": "h3", "children": ["🟥🟥 воскресенье 🟥🟥"]})
         content.append({"tag": "h3", "children": [f"🟥🟥🟥 {format_day_pretty(day)} 🟥🟥🟥"]})
-<<<<<<< HEAD
-=======
         content.append({"tag": "br"})
->>>>>>> 29715319
         for ev in by_day[day]:
             content.extend(event_to_nodes(ev))
 
@@ -1219,10 +1216,7 @@
 
     if exhibitions:
         content.append({"tag": "h3", "children": ["Постоянные выставки"]})
-<<<<<<< HEAD
-=======
         content.append({"tag": "br"})
->>>>>>> 29715319
         for ev in exhibitions:
             content.extend(exhibition_to_nodes(ev))
 
