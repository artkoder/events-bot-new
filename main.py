--- conflicted
+++ resolved
@@ -12,11 +12,9 @@
 
 logging.basicConfig(level=logging.INFO)
 
-<<<<<<< HEAD
+
 DB_PATH = os.getenv("DB_PATH", "/data/db.sqlite")
-=======
-DB_PATH = os.getenv("DB_PATH", "data/db.sqlite")
->>>>>>> 005a7199
+
 WEBHOOK_URL = os.getenv("WEBHOOK_URL", "")
 
 
