--- conflicted
+++ resolved
@@ -1533,11 +1533,7 @@
         page = await asyncio.to_thread(
             tg.get_page, path, return_html=True
         )
-<<<<<<< HEAD
-        html_content = page.get("content_html") or ""
-=======
         html_content = page.get("content") or page.get("content_html") or ""
->>>>>>> ec5316f9
         cleaned = re.sub(r"</?tg-emoji[^>]*>", "", new_html)
         cleaned = cleaned.replace("\U0001F193\U0001F193\U0001F193\U0001F193", "Бесплатно")
         html_content += "<hr><p>" + cleaned.replace("\n", "<br/>") + "</p>"
