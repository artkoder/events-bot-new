import logging
import os
from datetime import date, datetime, timedelta, timezone
from typing import Optional, Tuple

from aiogram import Bot, Dispatcher, types
from aiogram.filters import Command
from aiogram.webhook.aiohttp_server import SimpleRequestHandler, setup_application
from aiohttp import web, ClientSession
from difflib import SequenceMatcher
import json
import re
from telegraph import Telegraph
from functools import partial
import asyncio
import html
from io import BytesIO
import markdown
from sqlalchemy.ext.asyncio import AsyncSession, create_async_engine
from sqlmodel import Field, SQLModel, select

logging.basicConfig(level=logging.INFO)

DB_PATH = os.getenv("DB_PATH", "/data/db.sqlite")
TELEGRAPH_TOKEN_FILE = os.getenv("TELEGRAPH_TOKEN_FILE", "/data/telegraph_token.txt")

# user_id -> (event_id, field?) for editing session
editing_sessions: dict[int, tuple[int, str | None]] = {}


class User(SQLModel, table=True):
    user_id: int = Field(primary_key=True)
    username: Optional[str] = None
    is_superadmin: bool = False


class PendingUser(SQLModel, table=True):
    user_id: int = Field(primary_key=True)
    username: Optional[str] = None
    requested_at: datetime = Field(default_factory=datetime.utcnow)


class RejectedUser(SQLModel, table=True):
    user_id: int = Field(primary_key=True)
    username: Optional[str] = None
    rejected_at: datetime = Field(default_factory=datetime.utcnow)


class Channel(SQLModel, table=True):
    channel_id: int = Field(primary_key=True)
    title: Optional[str] = None
    username: Optional[str] = None
    is_admin: bool = False
    is_registered: bool = False


class Setting(SQLModel, table=True):
    key: str = Field(primary_key=True)
    value: str


class Event(SQLModel, table=True):
    id: Optional[int] = Field(default=None, primary_key=True)
    title: str
    description: str
    festival: Optional[str] = None
    date: str
    time: str
    location_name: str
    location_address: Optional[str] = None
    city: Optional[str] = None
    ticket_price_min: Optional[int] = None
    ticket_price_max: Optional[int] = None
    ticket_link: Optional[str] = None
    event_type: Optional[str] = None
    emoji: Optional[str] = None
    end_date: Optional[str] = None
    is_free: bool = False
    telegraph_path: Optional[str] = None
    source_text: str
    telegraph_url: Optional[str] = None
    source_post_url: Optional[str] = None


class MonthPage(SQLModel, table=True):
    month: str = Field(primary_key=True)
    url: str
    path: str


class Database:
    def __init__(self, path: str):
        self.engine = create_async_engine(f"sqlite+aiosqlite:///{path}")

    async def init(self):
        async with self.engine.begin() as conn:
            await conn.run_sync(SQLModel.metadata.create_all)
            result = await conn.exec_driver_sql("PRAGMA table_info(event)")
            cols = [r[1] for r in result.fetchall()]
            if "telegraph_url" not in cols:
                await conn.exec_driver_sql(
                    "ALTER TABLE event ADD COLUMN telegraph_url VARCHAR"
                )
            if "ticket_price_min" not in cols:
                await conn.exec_driver_sql(
                    "ALTER TABLE event ADD COLUMN ticket_price_min INTEGER"
                )
            if "ticket_price_max" not in cols:
                await conn.exec_driver_sql(
                    "ALTER TABLE event ADD COLUMN ticket_price_max INTEGER"
                )
            if "ticket_link" not in cols:
                await conn.exec_driver_sql(
                    "ALTER TABLE event ADD COLUMN ticket_link VARCHAR"
                )
            if "source_post_url" not in cols:
                await conn.exec_driver_sql(
                    "ALTER TABLE event ADD COLUMN source_post_url VARCHAR"
                )
            if "is_free" not in cols:
                await conn.exec_driver_sql(
                    "ALTER TABLE event ADD COLUMN is_free BOOLEAN DEFAULT 0"
                )
            if "telegraph_path" not in cols:
                await conn.exec_driver_sql(
                    "ALTER TABLE event ADD COLUMN telegraph_path VARCHAR"
                )
            if "event_type" not in cols:
                await conn.exec_driver_sql(
                    "ALTER TABLE event ADD COLUMN event_type VARCHAR"
                )
            if "emoji" not in cols:
                await conn.exec_driver_sql(
                    "ALTER TABLE event ADD COLUMN emoji VARCHAR"
                )
            if "end_date" not in cols:
                await conn.exec_driver_sql(
                    "ALTER TABLE event ADD COLUMN end_date VARCHAR"
                )

    def get_session(self) -> AsyncSession:
        """Create a new session with attributes kept after commit."""
        return AsyncSession(self.engine, expire_on_commit=False)


async def get_tz_offset(db: Database) -> str:
    async with db.get_session() as session:
        result = await session.get(Setting, "tz_offset")
        return result.value if result else "+00:00"


async def set_tz_offset(db: Database, value: str):
    async with db.get_session() as session:
        setting = await session.get(Setting, "tz_offset")
        if setting:
            setting.value = value
        else:
            setting = Setting(key="tz_offset", value=value)
            session.add(setting)
        await session.commit()


def validate_offset(value: str) -> bool:
    if len(value) != 6 or value[0] not in "+-" or value[3] != ":":
        return False
    try:
        h = int(value[1:3])
        m = int(value[4:6])
        return 0 <= h <= 14 and 0 <= m < 60
    except ValueError:
        return False


def offset_to_timezone(value: str) -> timezone:
    sign = 1 if value[0] == "+" else -1
    hours = int(value[1:3])
    minutes = int(value[4:6])
    return timezone(sign * timedelta(hours=hours, minutes=minutes))


async def parse_event_via_4o(text: str) -> list[dict]:
    token = os.getenv("FOUR_O_TOKEN")
    if not token:
        raise RuntimeError("FOUR_O_TOKEN is missing")
    url = os.getenv("FOUR_O_URL", "https://api.openai.com/v1/chat/completions")
    prompt_path = os.path.join("docs", "PROMPTS.md")
    with open(prompt_path, "r", encoding="utf-8") as f:
        prompt = f.read()
    loc_path = os.path.join("docs", "LOCATIONS.md")
    if os.path.exists(loc_path):
        with open(loc_path, "r", encoding="utf-8") as f:
            locations = [line.strip() for line in f if line.strip() and not line.startswith("#")]
        if locations:
            prompt += "\nKnown venues:\n" + "\n".join(locations)
    headers = {
        "Authorization": f"Bearer {token}",
        "Content-Type": "application/json",
    }
    today = date.today().isoformat()
    payload = {
        "model": "gpt-4o",
        "messages": [
            {"role": "system", "content": prompt},
            {"role": "user", "content": f"Today is {today}. {text}"},
        ],
        "temperature": 0,
    }
    logging.info("Sending 4o parse request to %s", url)
    async with ClientSession() as session:
        resp = await session.post(url, json=payload, headers=headers)
        resp.raise_for_status()
        data = await resp.json()
    logging.debug("4o response: %s", data)
    content = (
        data.get("choices", [{}])[0]
        .get("message", {})
        .get("content", "{}")
        .strip()
    )
    if content.startswith("```"):
        content = content.strip("`\n")
        if content.lower().startswith("json"):
            content = content[4:].strip()
    try:
        data = json.loads(content)
    except json.JSONDecodeError:
        logging.error("Invalid JSON from 4o: %s", content)
        raise
    if isinstance(data, dict):
        if "events" in data and isinstance(data["events"], list):
            return data["events"]
        return [data]
    if isinstance(data, list):
        return data
    logging.error("Unexpected 4o format: %s", data)
    raise RuntimeError("bad 4o response")


async def ask_4o(text: str) -> str:
    token = os.getenv("FOUR_O_TOKEN")
    if not token:
        raise RuntimeError("FOUR_O_TOKEN is missing")
    url = os.getenv("FOUR_O_URL", "https://api.openai.com/v1/chat/completions")
    headers = {
        "Authorization": f"Bearer {token}",
        "Content-Type": "application/json",
    }
    payload = {
        "model": "gpt-4o",
        "messages": [{"role": "user", "content": text}],
        "temperature": 0,
    }
    logging.info("Sending 4o ask request to %s", url)
    async with ClientSession() as session:
        resp = await session.post(url, json=payload, headers=headers)
        resp.raise_for_status()
        data = await resp.json()
    logging.debug("4o response: %s", data)
    return (
        data.get("choices", [{}])[0]
        .get("message", {})
        .get("content", "")
        .strip()
    )


async def check_duplicate_via_4o(ev: Event, new: Event) -> Tuple[bool, str, str]:
    """Ask the LLM whether two events are duplicates."""
    prompt = (
        "Existing event:\n"
        f"Title: {ev.title}\nDescription: {ev.description}\nLocation: {ev.location_name} {ev.location_address}\n"
        "New event:\n"
        f"Title: {new.title}\nDescription: {new.description}\nLocation: {new.location_name} {new.location_address}\n"
        "Are these the same event? Respond with JSON {\"duplicate\": true|false, \"title\": \"\", \"short_description\": \"\"}."
    )
    try:
        ans = await ask_4o(prompt)
        data = json.loads(ans)
        return (
            bool(data.get("duplicate")),
            data.get("title", ""),
            data.get("short_description", ""),
        )
    except Exception as e:
        logging.error("Duplicate check failed: %s", e)
        return False, "", ""


def get_telegraph_token() -> str | None:
    token = os.getenv("TELEGRAPH_TOKEN")
    if token:
        return token
    if os.path.exists(TELEGRAPH_TOKEN_FILE):
        with open(TELEGRAPH_TOKEN_FILE, "r", encoding="utf-8") as f:
            saved = f.read().strip()
            if saved:
                return saved
    try:
        tg = Telegraph()
        data = tg.create_account(short_name="eventsbot")
        token = data["access_token"]
        os.makedirs(os.path.dirname(TELEGRAPH_TOKEN_FILE), exist_ok=True)
        with open(TELEGRAPH_TOKEN_FILE, "w", encoding="utf-8") as f:
            f.write(token)
        logging.info("Created Telegraph account; token stored at %s", TELEGRAPH_TOKEN_FILE)
        return token
    except Exception as e:
        logging.error("Failed to create Telegraph token: %s", e)
        return None


async def handle_start(message: types.Message, db: Database, bot: Bot):
    async with db.get_session() as session:
        result = await session.execute(select(User))
        user_count = len(result.scalars().all())
        user = await session.get(User, message.from_user.id)
        if user:
            await bot.send_message(message.chat.id, "Bot is running")
            return
        if user_count == 0:
            session.add(
                User(
                    user_id=message.from_user.id,
                    username=message.from_user.username,
                    is_superadmin=True,
                )
            )
            await session.commit()
            await bot.send_message(message.chat.id, "You are superadmin")
        else:
            await bot.send_message(message.chat.id, "Use /register to apply")


async def handle_register(message: types.Message, db: Database, bot: Bot):
    async with db.get_session() as session:
        if await session.get(User, message.from_user.id):
            await bot.send_message(message.chat.id, "Already registered")
            return
        if await session.get(RejectedUser, message.from_user.id):
            await bot.send_message(message.chat.id, "Access denied by administrator")
            return
        if await session.get(PendingUser, message.from_user.id):
            await bot.send_message(message.chat.id, "Awaiting approval")
            return
        result = await session.execute(select(PendingUser))
        if len(result.scalars().all()) >= 10:
            await bot.send_message(
                message.chat.id, "Registration queue full, try later"
            )
            return
        session.add(
            PendingUser(
                user_id=message.from_user.id, username=message.from_user.username
            )
        )
        await session.commit()
        await bot.send_message(message.chat.id, "Registration pending approval")


async def handle_requests(message: types.Message, db: Database, bot: Bot):
    async with db.get_session() as session:
        user = await session.get(User, message.from_user.id)
        if not user or not user.is_superadmin:
            return
        result = await session.execute(select(PendingUser))
        pending = result.scalars().all()
        if not pending:
            await bot.send_message(message.chat.id, "No pending users")
            return
        buttons = [
            [
                types.InlineKeyboardButton(
                    text="Approve", callback_data=f"approve:{p.user_id}"
                ),
                types.InlineKeyboardButton(
                    text="Reject", callback_data=f"reject:{p.user_id}"
                ),
            ]
            for p in pending
        ]
        keyboard = types.InlineKeyboardMarkup(inline_keyboard=buttons)
        lines = [f"{p.user_id} {p.username or ''}" for p in pending]
        await bot.send_message(message.chat.id, "\n".join(lines), reply_markup=keyboard)


async def process_request(callback: types.CallbackQuery, db: Database, bot: Bot):
    data = callback.data
    if data.startswith("approve") or data.startswith("reject"):
        uid = int(data.split(":", 1)[1])
        async with db.get_session() as session:
            p = await session.get(PendingUser, uid)
            if not p:
                await callback.answer("Not found", show_alert=True)
                return
            if data.startswith("approve"):
                session.add(User(user_id=uid, username=p.username, is_superadmin=False))
                await bot.send_message(uid, "You are approved")
            else:
                session.add(RejectedUser(user_id=uid, username=p.username))
                await bot.send_message(uid, "Your registration was rejected")
            await session.delete(p)
            await session.commit()
            await callback.answer("Done")
    elif data.startswith("del:"):
        _, eid, day = data.split(":")
        async with db.get_session() as session:
            event = await session.get(Event, int(eid))
            if event:
                await session.delete(event)
                await session.commit()
        offset = await get_tz_offset(db)
        tz = offset_to_timezone(offset)
        target = datetime.strptime(day, "%Y-%m-%d").date()
        text, markup = await build_events_message(db, target, tz)
        await callback.message.edit_text(text, reply_markup=markup)
        await callback.answer("Deleted")
    elif data.startswith("edit:"):
        eid = int(data.split(":")[1])
        async with db.get_session() as session:
            event = await session.get(Event, eid)
        if event:
            editing_sessions[callback.from_user.id] = (eid, None)
            await show_edit_menu(callback.from_user.id, event, bot)
        await callback.answer()
    elif data.startswith("editfield:"):
        _, eid, field = data.split(":")
        editing_sessions[callback.from_user.id] = (int(eid), field)
        await callback.message.answer(f"Send new value for {field}")
        await callback.answer()
    elif data.startswith("editdone:"):
        if callback.from_user.id in editing_sessions:
            del editing_sessions[callback.from_user.id]
        await callback.message.answer("Editing finished")
        await callback.answer()
    elif data.startswith("togglefree:"):
        eid = int(data.split(":")[1])
        async with db.get_session() as session:
            event = await session.get(Event, eid)
            if event:
                event.is_free = not event.is_free
                await session.commit()
                logging.info("togglefree: event %s set to %s", eid, event.is_free)
        async with db.get_session() as session:
            event = await session.get(Event, eid)
        if event:
            await show_edit_menu(callback.from_user.id, event, bot)
        await callback.answer()
    elif data.startswith("markfree:"):
        eid = int(data.split(":")[1])
        async with db.get_session() as session:
            event = await session.get(Event, eid)
            if event:
                event.is_free = True
                await session.commit()
                logging.info("markfree: event %s marked free", eid)
        markup = types.InlineKeyboardMarkup(
            inline_keyboard=[
                [
                    types.InlineKeyboardButton(
                        text="\u2705 Бесплатное мероприятие",
                        callback_data=f"togglefree:{eid}",
                    )
                ]
            ]
        )
        try:
            await bot.edit_message_reply_markup(
                chat_id=callback.message.chat.id,
                message_id=callback.message.message_id,
                reply_markup=markup,
            )
        except Exception as e:
            logging.error("failed to update free button: %s", e)
        await callback.answer("Marked")
    elif data.startswith("nav:"):
        _, day = data.split(":")
        offset = await get_tz_offset(db)
        tz = offset_to_timezone(offset)
        target = datetime.strptime(day, "%Y-%m-%d").date()
        text, markup = await build_events_message(db, target, tz)
        await callback.message.edit_text(text, reply_markup=markup)
        await callback.answer()
    elif data.startswith("unset:"):
        cid = int(data.split(":")[1])
        async with db.get_session() as session:
            ch = await session.get(Channel, cid)
            if ch:
                ch.is_registered = False
                logging.info("channel %s unset", cid)
                await session.commit()
        await send_channels_list(callback.message, db, bot, edit=True)
        await callback.answer("Removed")
    elif data.startswith("set:"):
        cid = int(data.split(":")[1])
        async with db.get_session() as session:
            ch = await session.get(Channel, cid)
            if ch and ch.is_admin:
                ch.is_registered = True
                logging.info("channel %s registered", cid)
                await session.commit()
        await send_setchannel_list(callback.message, db, bot, edit=True)
        await callback.answer("Registered")


async def handle_tz(message: types.Message, db: Database, bot: Bot):
    parts = message.text.split(maxsplit=1)
    if len(parts) != 2 or not validate_offset(parts[1]):
        await bot.send_message(message.chat.id, "Usage: /tz +02:00")
        return
    async with db.get_session() as session:
        user = await session.get(User, message.from_user.id)
        if not user or not user.is_superadmin:
            await bot.send_message(message.chat.id, "Not authorized")
            return
    await set_tz_offset(db, parts[1])
    await bot.send_message(message.chat.id, f"Timezone set to {parts[1]}")


async def handle_my_chat_member(update: types.ChatMemberUpdated, db: Database):
    if update.chat.type != "channel":
        return
    status = update.new_chat_member.status
    is_admin = status in {"administrator", "creator"}
    logging.info(
        "my_chat_member: %s -> %s (admin=%s)",
        update.chat.id,
        status,
        is_admin,
    )
    async with db.get_session() as session:
        channel = await session.get(Channel, update.chat.id)
        if not channel:
            channel = Channel(
                channel_id=update.chat.id,
                title=update.chat.title,
                username=getattr(update.chat, "username", None),
                is_admin=is_admin,
            )
            session.add(channel)
        else:
            channel.title = update.chat.title
            channel.username = getattr(update.chat, "username", None)
            channel.is_admin = is_admin
        await session.commit()


async def send_channels_list(message: types.Message, db: Database, bot: Bot, edit: bool = False):
    async with db.get_session() as session:
        user = await session.get(User, message.from_user.id)
        if not user or not user.is_superadmin:
            if not edit:
                await bot.send_message(message.chat.id, "Not authorized")
            return
        result = await session.execute(
            select(Channel).where(Channel.is_admin.is_(True))
        )
        channels = result.scalars().all()
    logging.info("channels list: %s", [c.channel_id for c in channels])
    lines = []
    keyboard = []
    for ch in channels:
        name = ch.title or ch.username or str(ch.channel_id)
        if ch.is_registered:
            lines.append(f"{name} ✅")
            keyboard.append([
                types.InlineKeyboardButton(text="Cancel", callback_data=f"unset:{ch.channel_id}")
            ])
        else:
            lines.append(name)
    if not lines:
        lines.append("No channels")
    markup = types.InlineKeyboardMarkup(inline_keyboard=keyboard) if keyboard else None
    if edit:
        await message.edit_text("\n".join(lines), reply_markup=markup)
    else:
        await bot.send_message(message.chat.id, "\n".join(lines), reply_markup=markup)


async def send_setchannel_list(message: types.Message, db: Database, bot: Bot, edit: bool = False):
    async with db.get_session() as session:
        user = await session.get(User, message.from_user.id)
        if not user or not user.is_superadmin:
            if not edit:
                await bot.send_message(message.chat.id, "Not authorized")
            return
        result = await session.execute(
            select(Channel).where(
                Channel.is_admin.is_(True), Channel.is_registered.is_(False)
            )
        )
        channels = result.scalars().all()
    logging.info("setchannel list: %s", [c.channel_id for c in channels])
    lines = []
    keyboard = []
    for ch in channels:
        name = ch.title or ch.username or str(ch.channel_id)
        lines.append(name)
        keyboard.append([
            types.InlineKeyboardButton(text=name, callback_data=f"set:{ch.channel_id}")
        ])
    if not lines:
        lines.append("No channels")
    markup = types.InlineKeyboardMarkup(inline_keyboard=keyboard) if keyboard else None
    if edit:
        await message.edit_text("\n".join(lines), reply_markup=markup)
    else:
        await bot.send_message(message.chat.id, "\n".join(lines), reply_markup=markup)

async def handle_set_channel(message: types.Message, db: Database, bot: Bot):
    await send_setchannel_list(message, db, bot, edit=False)


async def handle_channels(message: types.Message, db: Database, bot: Bot):
    await send_channels_list(message, db, bot, edit=False)


async def upsert_event(session: AsyncSession, new: Event) -> Tuple[Event, bool]:
    """Insert or update an event if a similar one exists.

    Returns (event, added_flag)."""
    stmt = select(Event).where(
        Event.date == new.date,
        Event.time == new.time,
        Event.city == new.city,
    )
    candidates = (await session.execute(stmt)).scalars().all()
    for ev in candidates:
        title_ratio = SequenceMatcher(None, ev.title.lower(), new.title.lower()).ratio()
        loc_ratio = SequenceMatcher(None, ev.location_name.lower(), new.location_name.lower()).ratio()
        if title_ratio >= 0.6 and loc_ratio >= 0.6:
            ev.title = new.title
            ev.description = new.description
            ev.festival = new.festival
            ev.source_text = new.source_text
            ev.location_name = new.location_name
            ev.location_address = new.location_address
            ev.ticket_price_min = new.ticket_price_min
            ev.ticket_price_max = new.ticket_price_max
            ev.ticket_link = new.ticket_link
            ev.event_type = new.event_type
            ev.emoji = new.emoji
            ev.end_date = new.end_date
            ev.is_free = new.is_free
            await session.commit()
            return ev, False
        if loc_ratio >= 0.4 or ev.location_address == new.location_address:
            # uncertain, ask LLM
            try:
                dup, title, desc = await check_duplicate_via_4o(ev, new)
            except Exception:
                logging.exception("duplicate check failed")
                dup = False
            if dup:
                ev.title = title or new.title
                ev.description = desc or new.description
                ev.festival = new.festival
                ev.source_text = new.source_text
                ev.location_name = new.location_name
                ev.location_address = new.location_address
                ev.ticket_price_min = new.ticket_price_min
                ev.ticket_price_max = new.ticket_price_max
                ev.ticket_link = new.ticket_link
                ev.event_type = new.event_type
                ev.emoji = new.emoji
                ev.end_date = new.end_date
                ev.is_free = new.is_free
                await session.commit()
                return ev, False
    session.add(new)
    await session.commit()
    return new, True


async def add_events_from_text(
    db: Database,
    text: str,
    source_link: str | None,
    html_text: str | None = None,
    media: tuple[bytes, str] | None = None,
) -> list[tuple[Event, bool, list[str], str]]:
    try:
        parsed = await parse_event_via_4o(text)
    except Exception as e:
        logging.error("LLM error: %s", e)
        return []

    results: list[tuple[Event, bool, list[str], str]] = []
    first = True
    for data in parsed:
        date_str = data.get("date", "") or ""
        end_date = data.get("end_date") or None
        if end_date and ".." in end_date:
            end_date = end_date.split("..", 1)[-1].strip()
        if ".." in date_str:
            start, maybe_end = [p.strip() for p in date_str.split("..", 1)]
            date_str = start
            if not end_date:
                end_date = maybe_end

        event = Event(
            title=data.get("title", ""),
            description=data.get("short_description", ""),
            festival=data.get("festival") or None,
            date=date_str,
            time=data.get("time", ""),
            location_name=data.get("location_name", ""),
            location_address=data.get("location_address"),
            city=data.get("city"),
            ticket_price_min=data.get("ticket_price_min"),
            ticket_price_max=data.get("ticket_price_max"),
            ticket_link=data.get("ticket_link"),
            event_type=data.get("event_type"),
            emoji=data.get("emoji"),
            end_date=end_date,
            is_free=bool(data.get("is_free")),
            source_text=text,
            source_post_url=source_link,
        )

        # skip events that have already finished
        try:
            start = date.fromisoformat(event.date)
        except ValueError:
            logging.error("Invalid date from LLM: %s", event.date)
            continue
        final = date.fromisoformat(event.end_date) if event.end_date else start
        if final < date.today():
            logging.info("Ignoring past event %s on %s", event.title, event.date)
            continue

        async with db.get_session() as session:
            saved, added = await upsert_event(session, event)

        media_arg = media if first else None
        if saved.telegraph_url and saved.telegraph_path:
            await update_source_page(saved.telegraph_path, saved.title or "Event", html_text or text)
        else:
            res = await create_source_page(
                saved.title or "Event",
                saved.source_text,
                source_link,
                html_text,
                media_arg,
            )
            if res:
                url, path = res
                async with db.get_session() as session:
                    saved.telegraph_url = url
                    saved.telegraph_path = path
                    session.add(saved)
                    await session.commit()
        await sync_month_page(db, saved.date[:7])

        lines = [
            f"title: {saved.title}",
            f"date: {saved.date}",
            f"time: {saved.time}",
            f"location_name: {saved.location_name}",
        ]
        if saved.location_address:
            lines.append(f"location_address: {saved.location_address}")
        if saved.city:
            lines.append(f"city: {saved.city}")
        if saved.festival:
            lines.append(f"festival: {saved.festival}")
        if saved.description:
            lines.append(f"description: {saved.description}")
        if saved.event_type:
            lines.append(f"type: {saved.event_type}")
        if saved.ticket_price_min is not None:
            lines.append(f"price_min: {saved.ticket_price_min}")
        if saved.ticket_price_max is not None:
            lines.append(f"price_max: {saved.ticket_price_max}")
        if saved.ticket_link:
            lines.append(f"ticket_link: {saved.ticket_link}")
        if saved.telegraph_url:
            lines.append(f"telegraph: {saved.telegraph_url}")
        status = "added" if added else "updated"
        results.append((saved, added, lines, status))
        first = False
    return results


async def handle_add_event(message: types.Message, db: Database, bot: Bot):
    text = message.text.split(maxsplit=1)
    if len(text) != 2:
        await bot.send_message(message.chat.id, "Usage: /addevent <text>")
        return
    media = None
    if message.photo:
        bio = BytesIO()
        await bot.download(message.photo[-1].file_id, destination=bio)
        media = (bio.getvalue(), "photo.jpg")
    elif message.document and message.document.mime_type.startswith("image/"):
        bio = BytesIO()
        await bot.download(message.document.file_id, destination=bio)
        media = (bio.getvalue(), "image.jpg")
    elif message.video:
        bio = BytesIO()
        await bot.download(message.video.file_id, destination=bio)
        media = (bio.getvalue(), "video.mp4")

    results = await add_events_from_text(db, text[1], None, message.html_text, media)
    if not results:
        await bot.send_message(message.chat.id, "LLM error")
        return
    for saved, added, lines, status in results:
        markup = None
        if (
            not saved.is_free
            and saved.ticket_price_min is None
            and saved.ticket_price_max is None
        ):
            markup = types.InlineKeyboardMarkup(
                inline_keyboard=[[
                    types.InlineKeyboardButton(
                        text="\u2753 Это бесплатное мероприятие", callback_data=f"markfree:{saved.id}"
                    )
                ]]
            )
        await bot.send_message(
            message.chat.id,
            f"Event {status}\n" + "\n".join(lines),
            reply_markup=markup,
        )


async def handle_add_event_raw(message: types.Message, db: Database, bot: Bot):
    parts = message.text.split(maxsplit=1)
    if len(parts) != 2 or '|' not in parts[1]:
        await bot.send_message(message.chat.id, "Usage: /addevent_raw title|date|time|location")
        return
    title, date, time, location = (p.strip() for p in parts[1].split('|', 3))
    media = None
    if message.photo:
        bio = BytesIO()
        await bot.download(message.photo[-1].file_id, destination=bio)
        media = (bio.getvalue(), "photo.jpg")
    elif message.document and message.document.mime_type.startswith("image/"):
        bio = BytesIO()
        await bot.download(message.document.file_id, destination=bio)
        media = (bio.getvalue(), "image.jpg")
    elif message.video:
        bio = BytesIO()
        await bot.download(message.video.file_id, destination=bio)
        media = (bio.getvalue(), "video.mp4")

    event = Event(
        title=title,
        description="",
        festival=None,
        date=date,
        time=time,
        location_name=location,
        source_text=parts[1],
    )
    async with db.get_session() as session:
        event, added = await upsert_event(session, event)

    res = await create_source_page(
        event.title or "Event",
        event.source_text,
        None,
        event.source_text,
        media,
    )
    if res:
        url, path = res
        async with db.get_session() as session:
            event.telegraph_url = url
            event.telegraph_path = path
            session.add(event)
            await session.commit()
    await sync_month_page(db, event.date[:7])
    lines = [
        f"title: {event.title}",
        f"date: {event.date}",
        f"time: {event.time}",
        f"location_name: {event.location_name}",
    ]
    if event.telegraph_url:
        lines.append(f"telegraph: {event.telegraph_url}")
    status = "added" if added else "updated"
    markup = None
    if not event.is_free and event.ticket_price_min is None and event.ticket_price_max is None:
        markup = types.InlineKeyboardMarkup(
            inline_keyboard=[[
                types.InlineKeyboardButton(text="\u2753 Это бесплатное мероприятие", callback_data=f"markfree:{event.id}")
            ]]
        )
    await bot.send_message(
        message.chat.id,
        f"Event {status}\n" + "\n".join(lines),
        reply_markup=markup,
    )


def format_day(day: date, tz: timezone) -> str:
    if day == datetime.now(tz).date():
        return "Сегодня"
    return day.strftime("%d.%m.%Y")


MONTHS = [
    "января",
    "февраля",
    "марта",
    "апреля",
    "мая",
    "июня",
    "июля",
    "августа",
    "сентября",
    "октября",
    "ноября",
    "декабря",
]


def format_day_pretty(day: date) -> str:
    return f"{day.day} {MONTHS[day.month - 1]}"


def month_name(month: str) -> str:
    y, m = month.split("-")
    return f"{MONTHS[int(m) - 1]} {y}"


def next_month(month: str) -> str:
    d = datetime.fromisoformat(month + "-01")
    n = (d.replace(day=28) + timedelta(days=4)).replace(day=1)
    return n.strftime("%Y-%m")


def md_to_html(text: str) -> str:
<<<<<<< HEAD
    return markdown.markdown(text, extensions=["markdown.extensions.fenced_code"])
=======
    html_text = markdown.markdown(text, extensions=["markdown.extensions.fenced_code"])
    # Telegraph API does not allow h1/h2 or Telegram-specific emoji tags
    html_text = re.sub(r"<(\/?)h[12]>", r"<\1h3>", html_text)
    html_text = re.sub(r"</?tg-emoji[^>]*>", "", html_text)
    return html_text
>>>>>>> 59a7cb67


def format_event_md(e: Event) -> str:
    lines = [e.title, e.description]
    if e.is_free:
        lines.append("Бесплатно")
    elif e.ticket_link and (e.ticket_price_min is not None or e.ticket_price_max is not None):
        price = str(e.ticket_price_min or "")
        if e.ticket_price_max is not None and e.ticket_price_max != e.ticket_price_min:
            if price:
                price += "-"
            price += str(e.ticket_price_max)
        lines.append(f"[Билеты в источнике]({e.ticket_link}) {price}".strip())
    elif e.ticket_link:
        lines.append(f"[по регистрации]({e.ticket_link})")
    else:
        price = []
        if e.ticket_price_min is not None:
            price.append(str(e.ticket_price_min))
        if e.ticket_price_max is not None and e.ticket_price_max != e.ticket_price_min:
            price.append(str(e.ticket_price_max))
        if price:
            lines.append("-".join(price))
    if e.telegraph_url:
        lines.append(f"[подробнее]({e.telegraph_url})")
    loc = e.location_name
    if e.location_address:
        loc += f", {e.location_address}"
    if e.city:
        loc += f", #{e.city}"
    date_part = e.date.split("..", 1)[0]
    try:
        day = format_day_pretty(datetime.fromisoformat(date_part).date())
    except ValueError:
        logging.error("Invalid event date: %s", e.date)
        day = e.date
    lines.append(f"_{day} {e.time} {loc}_")
    return "\n".join(lines)


def format_exhibition_md(e: Event) -> str:
    lines = [e.title, e.description]
    if e.is_free:
        lines.append("Бесплатно")
    elif e.ticket_link:
        lines.append(f"[Билеты в источнике]({e.ticket_link})")
    if e.telegraph_url:
        lines.append(f"[подробнее]({e.telegraph_url})")
    loc = e.location_name
    if e.location_address:
        loc += f", {e.location_address}"
    if e.city:
        loc += f", #{e.city}"
    if e.end_date:
        end_part = e.end_date.split("..", 1)[0]
        try:
            end = format_day_pretty(datetime.fromisoformat(end_part).date())
        except ValueError:
            logging.error("Invalid end date: %s", e.end_date)
            end = e.end_date
        lines.append(f"_по {end}, {loc}_")
    return "\n".join(lines)


async def build_month_page_markdown(db: Database, month: str) -> tuple[str, str]:
    start = date.fromisoformat(month + "-01")
    next_start = (start.replace(day=28) + timedelta(days=4)).replace(day=1)
    async with db.get_session() as session:
        result = await session.execute(
            select(Event)
            .where(Event.date >= start.isoformat(), Event.date < next_start.isoformat())
            .order_by(Event.date, Event.time)
        )
        events = result.scalars().all()

        ex_result = await session.execute(
            select(Event)
            .where(
                Event.end_date.is_not(None),
                Event.end_date >= start.isoformat(),
                Event.date <= next_start.isoformat(),
            )
            .order_by(Event.date)
        )
        exhibitions = ex_result.scalars().all()

        next_page = await session.get(MonthPage, next_month(month))
        next_url = next_page.url if next_page else None

    by_day: dict[date, list[Event]] = {}
    for e in events:
        date_part = e.date.split("..", 1)[0]
        try:
            d = datetime.fromisoformat(date_part).date()
        except ValueError:
            logging.error("Invalid date for event %s: %s", e.id, e.date)
            continue
        by_day.setdefault(d, []).append(e)

    lines = [
<<<<<<< HEAD
        f"# События Калининграда в {month_name(month)}: полный анонс",
=======
        f"### События Калининграда в {month_name(month)}: полный анонс",
>>>>>>> 59a7cb67
        "",
        f"Планируйте свой месяц заранее: интересные мероприятия Калининграда и 39 региона в {month_name(month)} — от лекций и концертов до культурных шоу.",
        "",
    ]

    for day in sorted(by_day):
        if day.weekday() == 5:
            lines.append("🟥🟥🟥 суббота 🟥🟥🟥")
        elif day.weekday() == 6:
            lines.append("🟥🟥 воскресенье 🟥🟥")
        lines.append(f"🟥🟥🟥 {format_day_pretty(day)} 🟥🟥🟥")
        lines.append("")
        for ev in by_day[day]:
            lines.append(format_event_md(ev))
            lines.append("")

    if next_url:
        lines.append(f"[Страница следующего месяца]({next_url})")
        lines.append("")

<<<<<<< HEAD
    lines.append("## Выставки")
=======
    lines.append("### Выставки")
>>>>>>> 59a7cb67
    lines.append("")
    for ev in exhibitions:
        lines.append(format_exhibition_md(ev))
        lines.append("")

    title = f"События Калининграда в {month_name(month)}: полный анонс"
    return title, "\n".join(lines)


async def sync_month_page(db: Database, month: str):
    title, md_text = await build_month_page_markdown(db, month)
    html_text = md_to_html(md_text)
    token = get_telegraph_token()
    if not token:
        logging.error("Telegraph token unavailable")
        return
    tg = Telegraph(access_token=token)
    async with db.get_session() as session:
        page = await session.get(MonthPage, month)
        if page:
            await asyncio.to_thread(tg.edit_page, page.path, title=title, html_content=html_text)
        else:
            data = await asyncio.to_thread(tg.create_page, title, html_content=html_text)
            page = MonthPage(month=month, url=data.get("url"), path=data.get("path"))
            session.add(page)
        await session.commit()


async def build_events_message(db: Database, target_date: date, tz: timezone):
    async with db.get_session() as session:
        result = await session.execute(
            select(Event).where(
                (Event.date == target_date.isoformat())
                | (Event.end_date == target_date.isoformat())
            ).order_by(Event.time)
        )
        events = result.scalars().all()

    lines = []
    for e in events:
        prefix = ""
        if e.end_date and e.date == target_date.isoformat():
            prefix = "(Открытие) "
        elif e.end_date and e.end_date == target_date.isoformat() and e.end_date != e.date:
            prefix = "(Закрытие) "
        title = f"{e.emoji} {e.title}" if e.emoji else e.title
        lines.append(f"{e.id}. {prefix}{title}")
        loc = f"{e.time} {e.location_name}"
        if e.city:
            loc += f", #{e.city}"
        lines.append(loc)
        if e.is_free:
            lines.append("Бесплатно")
        else:
            price_parts = []
            if e.ticket_price_min is not None:
                price_parts.append(str(e.ticket_price_min))
            if e.ticket_price_max is not None and e.ticket_price_max != e.ticket_price_min:
                price_parts.append(str(e.ticket_price_max))
            if price_parts:
                lines.append("-".join(price_parts))
        if e.telegraph_url:
            lines.append(f"исходное: {e.telegraph_url}")
        lines.append("")
    if not lines:
        lines.append("No events")

    keyboard = [
        [
            types.InlineKeyboardButton(
                text="\u274C", callback_data=f"del:{e.id}:{target_date.isoformat()}"
            ),
            types.InlineKeyboardButton(
                text="\u270E", callback_data=f"edit:{e.id}"
            ),
        ]
        for e in events
    ]

    prev_day = target_date - timedelta(days=1)
    next_day = target_date + timedelta(days=1)
    keyboard.append(
        [
            types.InlineKeyboardButton(text="\u25C0", callback_data=f"nav:{prev_day.isoformat()}"),
            types.InlineKeyboardButton(text="\u25B6", callback_data=f"nav:{next_day.isoformat()}"),
        ]
    )

    text = f"Events on {format_day(target_date, tz)}\n" + "\n".join(lines)
    markup = types.InlineKeyboardMarkup(inline_keyboard=keyboard)
    return text, markup


async def build_exhibitions_message(db: Database, tz: timezone):
    today = datetime.now(tz).date()
    async with db.get_session() as session:
        result = await session.execute(
            select(Event)
            .where(
                Event.end_date.is_not(None),
                Event.end_date >= today.isoformat(),
            )
            .order_by(Event.date)
        )
        events = result.scalars().all()

    lines = []
    for e in events:
        try:
            start = datetime.fromisoformat(e.date).date()
        except ValueError:
            if ".." in e.date:
                start = datetime.fromisoformat(e.date.split("..", 1)[0]).date()
            else:
                logging.error("Bad start date %s for event %s", e.date, e.id)
                continue
        end = None
        if e.end_date:
            try:
                end = datetime.fromisoformat(e.end_date).date()
            except ValueError:
                end = None

        period = ""
        if end:
            if start <= today:
                period = f"по {format_day_pretty(end)}"
            else:
                period = f"c {format_day_pretty(start)} по {format_day_pretty(end)}"
        title = f"{e.emoji} {e.title}" if e.emoji else e.title
        if period:
            lines.append(f"{e.id}. {title} ({period})")
        else:
            lines.append(f"{e.id}. {title}")
        loc = f"{e.time} {e.location_name}"
        if e.city:
            loc += f", #{e.city}"
        lines.append(loc)
        if e.is_free:
            lines.append("Бесплатно")
        else:
            price_parts = []
            if e.ticket_price_min is not None:
                price_parts.append(str(e.ticket_price_min))
            if e.ticket_price_max is not None and e.ticket_price_max != e.ticket_price_min:
                price_parts.append(str(e.ticket_price_max))
            if price_parts:
                lines.append("-".join(price_parts))
        if e.telegraph_url:
            lines.append(f"исходное: {e.telegraph_url}")
        lines.append("")

    if not lines:
        lines.append("No exhibitions")

    keyboard = [
        [
            types.InlineKeyboardButton(text="\u274C", callback_data=f"del:{e.id}:exh"),
            types.InlineKeyboardButton(text="\u270E", callback_data=f"edit:{e.id}"),
        ]
        for e in events
    ]
    markup = types.InlineKeyboardMarkup(inline_keyboard=keyboard) if events else None
    text = "Exhibitions\n" + "\n".join(lines)
    return text, markup


async def show_edit_menu(user_id: int, event: Event, bot: Bot):
    lines = [
        f"title: {event.title}",
        f"description: {event.description}",
        f"festival: {event.festival or ''}",
        f"date: {event.date}",
        f"end_date: {event.end_date or ''}",
        f"time: {event.time}",
        f"location_name: {event.location_name}",
        f"location_address: {event.location_address or ''}",
        f"city: {event.city or ''}",
        f"event_type: {event.event_type or ''}",
        f"emoji: {event.emoji or ''}",
        f"ticket_price_min: {event.ticket_price_min}",
        f"ticket_price_max: {event.ticket_price_max}",
        f"ticket_link: {event.ticket_link or ''}",
        f"is_free: {event.is_free}",
    ]
    fields = [
        "title",
        "description",
        "festival",
        "date",
        "end_date",
        "time",
        "location_name",
        "location_address",
        "city",
        "event_type",
        "emoji",
        "ticket_price_min",
        "ticket_price_max",
        "ticket_link",
        "is_free",
    ]
    keyboard = []
    row = []
    for idx, field in enumerate(fields, 1):
        row.append(
            types.InlineKeyboardButton(
                text=field, callback_data=f"editfield:{event.id}:{field}"
            )
        )
        if idx % 3 == 0:
            keyboard.append(row)
            row = []
    if row:
        keyboard.append(row)
    keyboard.append([
        types.InlineKeyboardButton(
            text=("\u2705 Бесплатно" if event.is_free else "\u274C Бесплатно"),
            callback_data=f"togglefree:{event.id}",
        )
    ])
    keyboard.append(
        [types.InlineKeyboardButton(text="Done", callback_data=f"editdone:{event.id}")]
    )
    markup = types.InlineKeyboardMarkup(inline_keyboard=keyboard)
    await bot.send_message(user_id, "\n".join(lines), reply_markup=markup)


async def handle_events(message: types.Message, db: Database, bot: Bot):
    parts = message.text.split(maxsplit=1)
    offset = await get_tz_offset(db)
    tz = offset_to_timezone(offset)

    if len(parts) == 2:
        text = parts[1]
        for fmt in ("%Y-%m-%d", "%d.%m.%Y"):
            try:
                day = datetime.strptime(text, fmt).date()
                break
            except ValueError:
                day = None
        if day is None:
            await bot.send_message(message.chat.id, "Usage: /events YYYY-MM-DD")
            return
    else:
        day = datetime.now(tz).date()

    async with db.get_session() as session:
        if not await session.get(User, message.from_user.id):
            await bot.send_message(message.chat.id, "Not authorized")
            return

    text, markup = await build_events_message(db, day, tz)
    await bot.send_message(message.chat.id, text, reply_markup=markup)


async def handle_ask_4o(message: types.Message, db: Database, bot: Bot):
    parts = message.text.split(maxsplit=1)
    if len(parts) != 2:
        await bot.send_message(message.chat.id, "Usage: /ask4o <text>")
        return
    async with db.get_session() as session:
        user = await session.get(User, message.from_user.id)
        if not user or not user.is_superadmin:
            await bot.send_message(message.chat.id, "Not authorized")
            return
    try:
        answer = await ask_4o(parts[1])
    except Exception as e:
        await bot.send_message(message.chat.id, f"LLM error: {e}")
        return
    await bot.send_message(message.chat.id, answer)


async def handle_exhibitions(message: types.Message, db: Database, bot: Bot):
    offset = await get_tz_offset(db)
    tz = offset_to_timezone(offset)

    async with db.get_session() as session:
        if not await session.get(User, message.from_user.id):
            await bot.send_message(message.chat.id, "Not authorized")
            return

    text, markup = await build_exhibitions_message(db, tz)
    await bot.send_message(message.chat.id, text, reply_markup=markup)


async def handle_months(message: types.Message, db: Database, bot: Bot):
    async with db.get_session() as session:
        if not await session.get(User, message.from_user.id):
            await bot.send_message(message.chat.id, "Not authorized")
            return
        result = await session.execute(select(MonthPage).order_by(MonthPage.month))
        pages = result.scalars().all()
    lines = ["Months:"]
    for p in pages:
        lines.append(f"{p.month}: {p.url}")
    await bot.send_message(message.chat.id, "\n".join(lines))


async def handle_edit_message(message: types.Message, db: Database, bot: Bot):
    state = editing_sessions.get(message.from_user.id)
    if not state:
        return
    eid, field = state
    if field is None:
        return
    value = message.text.strip()
    async with db.get_session() as session:
        event = await session.get(Event, eid)
        if not event:
            await bot.send_message(message.chat.id, "Event not found")
            del editing_sessions[message.from_user.id]
            return
        if field in {"ticket_price_min", "ticket_price_max"}:
            try:
                setattr(event, field, int(value))
            except ValueError:
                await bot.send_message(message.chat.id, "Invalid number")
                return
        else:
            setattr(event, field, value)
        await session.commit()
    editing_sessions[message.from_user.id] = (eid, None)
    await show_edit_menu(message.from_user.id, event, bot)


processed_media_groups: set[str] = set()


async def handle_forwarded(message: types.Message, db: Database, bot: Bot):
    text = message.text or message.caption
    if message.media_group_id:
        if message.media_group_id in processed_media_groups:
            return
        if not text:
            # wait for the part of the album that contains the caption
            return
        processed_media_groups.add(message.media_group_id)
    if not text:
        return
    async with db.get_session() as session:
        if not await session.get(User, message.from_user.id):
            return
    link = None
    if message.forward_from_chat and message.forward_from_message_id:
        chat = message.forward_from_chat
        msg_id = message.forward_from_message_id
        async with db.get_session() as session:
            ch = await session.get(Channel, chat.id)
            allowed = ch.is_registered if ch else False
        if allowed:
            if chat.username:
                link = f"https://t.me/{chat.username}/{msg_id}"
            else:
                cid = str(chat.id)
                if cid.startswith("-100"):
                    cid = cid[4:]
                else:
                    cid = cid.lstrip("-")
                link = f"https://t.me/c/{cid}/{msg_id}"
    media = None
    if message.photo:
        bio = BytesIO()
        await bot.download(message.photo[-1].file_id, destination=bio)
        media = (bio.getvalue(), "photo.jpg")
    elif message.document and message.document.mime_type.startswith("image/"):
        bio = BytesIO()
        await bot.download(message.document.file_id, destination=bio)
        name = message.document.file_name or "image.jpg"
        media = (bio.getvalue(), name)
    elif message.video:
        bio = BytesIO()
        await bot.download(message.video.file_id, destination=bio)
        media = (bio.getvalue(), "video.mp4")

    results = await add_events_from_text(
        db,
        text,
        link,
        message.html_text or message.caption_html,
        media,
    )
    for saved, added, lines, status in results:
        markup = None
        if (
            not saved.is_free
            and saved.ticket_price_min is None
            and saved.ticket_price_max is None
        ):
            markup = types.InlineKeyboardMarkup(
                inline_keyboard=[[
                    types.InlineKeyboardButton(
                        text="\u2753 Это бесплатное мероприятие", callback_data=f"markfree:{saved.id}"
                    )
                ]]
            )
        await bot.send_message(
            message.chat.id,
            f"Event {status}\n" + "\n".join(lines),
            reply_markup=markup,
        )


async def telegraph_test():
    token = get_telegraph_token()
    if not token:
        print("Unable to obtain Telegraph token")
        return
    tg = Telegraph(access_token=token)
    page = await asyncio.to_thread(
        tg.create_page, "Test Page", html_content="<p>test</p>"
    )
    logging.info("Created %s", page["url"])
    print("Created", page["url"])
    await asyncio.to_thread(
        tg.edit_page, page["path"], title="Test Page", html_content="<p>updated</p>"
    )
    logging.info("Edited %s", page["url"])
    print("Edited", page["url"])


async def update_source_page(path: str, title: str, new_html: str):
    """Append text to an existing Telegraph page."""
    token = get_telegraph_token()
    if not token:
        logging.error("Telegraph token unavailable")
        return
    tg = Telegraph(access_token=token)
    try:
        page = await asyncio.to_thread(
            tg.get_page, path, return_content=True, return_html=True
        )
        html_content = page.get("content") or page.get("content_html") or ""
        html_content += "<hr><p>" + new_html.replace("\n", "<br/>") + "</p>"
        await asyncio.to_thread(
            tg.edit_page, path, title=title, html_content=html_content
        )
        logging.info("Updated telegraph page %s", path)
    except Exception as e:
        logging.error("Failed to update telegraph page: %s", e)


async def create_source_page(
    title: str,
    text: str,
    source_url: str | None,
    html_text: str | None = None,
    media: tuple[bytes, str] | None = None,
) -> tuple[str, str] | None:
    """Create a Telegraph page with the original event text."""
    token = get_telegraph_token()
    if not token:
        logging.error("Telegraph token unavailable")
        return None
    tg = Telegraph(access_token=token)
    html_content = ""
    # Media uploads to Telegraph are flaky and consume bandwidth.
    # Skip uploading files for now to keep requests lightweight.
    if media:
        logging.info("Media upload skipped for telegraph page")

    if source_url:
        html_content += (
            f'<p><a href="{html.escape(source_url)}"><strong>'
            f"{html.escape(title)}</strong></a></p>"
        )
    else:
        html_content += f"<p><strong>{html.escape(title)}</strong></p>"

    if html_text:
        cleaned = re.sub(r"</?tg-emoji[^>]*>", "", html_text)
        cleaned = cleaned.replace("\U0001F193\U0001F193\U0001F193\U0001F193", "Бесплатно")
        html_content += f"<p>{cleaned.replace('\n', '<br/>')}</p>"
    else:
        clean_text = text.replace("\U0001F193\U0001F193\U0001F193\U0001F193", "Бесплатно")
        paragraphs = [f"<p>{html.escape(line)}</p>" for line in clean_text.splitlines()]
        html_content += "".join(paragraphs)
    try:
        page = await asyncio.to_thread(
            tg.create_page, title, html_content=html_content
        )
    except Exception as e:
        logging.error("Failed to create telegraph page: %s", e)
        return None
    logging.info("Created telegraph page %s", page.get("url"))
    return page.get("url"), page.get("path")


def create_app() -> web.Application:
    token = os.getenv("TELEGRAM_BOT_TOKEN")
    if not token:
        raise RuntimeError("TELEGRAM_BOT_TOKEN is missing")

    webhook = os.getenv("WEBHOOK_URL")
    if not webhook:
        raise RuntimeError("WEBHOOK_URL is missing")

    bot = Bot(token)
    logging.info("DB_PATH=%s", DB_PATH)
    logging.info("FOUR_O_TOKEN found: %s", bool(os.getenv("FOUR_O_TOKEN")))
    dp = Dispatcher()
    db = Database(DB_PATH)

    async def start_wrapper(message: types.Message):
        await handle_start(message, db, bot)

    async def register_wrapper(message: types.Message):
        await handle_register(message, db, bot)

    async def requests_wrapper(message: types.Message):
        await handle_requests(message, db, bot)

    async def tz_wrapper(message: types.Message):
        await handle_tz(message, db, bot)

    async def callback_wrapper(callback: types.CallbackQuery):
        await process_request(callback, db, bot)

    async def add_event_wrapper(message: types.Message):
        await handle_add_event(message, db, bot)

    async def add_event_raw_wrapper(message: types.Message):
        await handle_add_event_raw(message, db, bot)

    async def ask_4o_wrapper(message: types.Message):
        await handle_ask_4o(message, db, bot)

    async def list_events_wrapper(message: types.Message):
        await handle_events(message, db, bot)

    async def set_channel_wrapper(message: types.Message):
        await handle_set_channel(message, db, bot)

    async def channels_wrapper(message: types.Message):
        await handle_channels(message, db, bot)

    async def exhibitions_wrapper(message: types.Message):
        await handle_exhibitions(message, db, bot)

    async def months_wrapper(message: types.Message):
        await handle_months(message, db, bot)

    async def edit_message_wrapper(message: types.Message):
        await handle_edit_message(message, db, bot)

    async def forward_wrapper(message: types.Message):
        await handle_forwarded(message, db, bot)

    dp.message.register(start_wrapper, Command("start"))
    dp.message.register(register_wrapper, Command("register"))
    dp.message.register(requests_wrapper, Command("requests"))
    dp.callback_query.register(
        callback_wrapper,
        lambda c: c.data.startswith("approve")
        or c.data.startswith("reject")
        or c.data.startswith("del:")
        or c.data.startswith("nav:")
        or c.data.startswith("edit:")
        or c.data.startswith("editfield:")
        or c.data.startswith("editdone:")
        or c.data.startswith("unset:")
        or c.data.startswith("set:")
        or c.data.startswith("togglefree:")
        or c.data.startswith("markfree:"),
    )
    dp.message.register(tz_wrapper, Command("tz"))
    dp.message.register(add_event_wrapper, Command("addevent"))
    dp.message.register(add_event_raw_wrapper, Command("addevent_raw"))
    dp.message.register(ask_4o_wrapper, Command("ask4o"))
    dp.message.register(list_events_wrapper, Command("events"))
    dp.message.register(set_channel_wrapper, Command("setchannel"))
    dp.message.register(channels_wrapper, Command("channels"))
    dp.message.register(exhibitions_wrapper, Command("exhibitions"))
    dp.message.register(months_wrapper, Command("months"))
    dp.message.register(edit_message_wrapper, lambda m: m.from_user.id in editing_sessions)
    dp.message.register(forward_wrapper, lambda m: bool(m.forward_date))
    dp.my_chat_member.register(partial(handle_my_chat_member, db=db))

    app = web.Application()
    SimpleRequestHandler(dp, bot).register(app, path="/webhook")
    setup_application(app, dp, bot=bot)

    async def on_startup(app: web.Application):
        logging.info("Initializing database")
        await db.init()
        hook = webhook.rstrip("/") + "/webhook"
        logging.info("Setting webhook to %s", hook)
        await bot.set_webhook(
            hook,
            allowed_updates=["message", "callback_query", "my_chat_member"],
        )

    async def on_shutdown(app: web.Application):
        await bot.session.close()

    app.on_startup.append(on_startup)
    app.on_shutdown.append(on_shutdown)
    return app

    async def on_shutdown(app: web.Application):
        await bot.session.close()

if __name__ == "__main__":
    import sys

    if len(sys.argv) > 1 and sys.argv[1] == "test_telegraph":
        asyncio.run(telegraph_test())
    else:
        web.run_app(create_app(), port=int(os.getenv("PORT", 8080)))<|MERGE_RESOLUTION|>--- conflicted
+++ resolved
@@ -933,15 +933,11 @@
 
 
 def md_to_html(text: str) -> str:
-<<<<<<< HEAD
-    return markdown.markdown(text, extensions=["markdown.extensions.fenced_code"])
-=======
     html_text = markdown.markdown(text, extensions=["markdown.extensions.fenced_code"])
     # Telegraph API does not allow h1/h2 or Telegram-specific emoji tags
     html_text = re.sub(r"<(\/?)h[12]>", r"<\1h3>", html_text)
     html_text = re.sub(r"</?tg-emoji[^>]*>", "", html_text)
     return html_text
->>>>>>> 59a7cb67
 
 
 def format_event_md(e: Event) -> str:
@@ -1042,11 +1038,7 @@
         by_day.setdefault(d, []).append(e)
 
     lines = [
-<<<<<<< HEAD
-        f"# События Калининграда в {month_name(month)}: полный анонс",
-=======
         f"### События Калининграда в {month_name(month)}: полный анонс",
->>>>>>> 59a7cb67
         "",
         f"Планируйте свой месяц заранее: интересные мероприятия Калининграда и 39 региона в {month_name(month)} — от лекций и концертов до культурных шоу.",
         "",
@@ -1067,11 +1059,7 @@
         lines.append(f"[Страница следующего месяца]({next_url})")
         lines.append("")
 
-<<<<<<< HEAD
-    lines.append("## Выставки")
-=======
     lines.append("### Выставки")
->>>>>>> 59a7cb67
     lines.append("")
     for ev in exhibitions:
         lines.append(format_exhibition_md(ev))
