import logging
import os
from datetime import date, datetime, timedelta, timezone
from typing import Optional, Tuple

from aiogram import Bot, Dispatcher, types
from aiogram.filters import Command
from aiogram.webhook.aiohttp_server import SimpleRequestHandler, setup_application
from aiohttp import web, ClientSession
from difflib import SequenceMatcher
import json
import re
from telegraph import Telegraph
from functools import partial
import asyncio
import html
from io import BytesIO
import markdown
from sqlalchemy.ext.asyncio import AsyncSession, create_async_engine
from sqlmodel import Field, SQLModel, select

logging.basicConfig(level=logging.INFO)

DB_PATH = os.getenv("DB_PATH", "/data/db.sqlite")
TELEGRAPH_TOKEN_FILE = os.getenv("TELEGRAPH_TOKEN_FILE", "/data/telegraph_token.txt")

# user_id -> (event_id, field?) for editing session
editing_sessions: dict[int, tuple[int, str | None]] = {}


class User(SQLModel, table=True):
    user_id: int = Field(primary_key=True)
    username: Optional[str] = None
    is_superadmin: bool = False


class PendingUser(SQLModel, table=True):
    user_id: int = Field(primary_key=True)
    username: Optional[str] = None
    requested_at: datetime = Field(default_factory=datetime.utcnow)


class RejectedUser(SQLModel, table=True):
    user_id: int = Field(primary_key=True)
    username: Optional[str] = None
    rejected_at: datetime = Field(default_factory=datetime.utcnow)


class Channel(SQLModel, table=True):
    channel_id: int = Field(primary_key=True)
    title: Optional[str] = None
    username: Optional[str] = None
    is_admin: bool = False
    is_registered: bool = False


class Setting(SQLModel, table=True):
    key: str = Field(primary_key=True)
    value: str


class Event(SQLModel, table=True):
    id: Optional[int] = Field(default=None, primary_key=True)
    title: str
    description: str
    festival: Optional[str] = None
    date: str
    time: str
    location_name: str
    location_address: Optional[str] = None
    city: Optional[str] = None
    ticket_price_min: Optional[int] = None
    ticket_price_max: Optional[int] = None
    ticket_link: Optional[str] = None
    event_type: Optional[str] = None
    emoji: Optional[str] = None
    end_date: Optional[str] = None
    is_free: bool = False
    telegraph_path: Optional[str] = None
    source_text: str
    telegraph_url: Optional[str] = None
    source_post_url: Optional[str] = None


class MonthPage(SQLModel, table=True):
    month: str = Field(primary_key=True)
    url: str
    path: str


class Database:
    def __init__(self, path: str):
        self.engine = create_async_engine(f"sqlite+aiosqlite:///{path}")

    async def init(self):
        async with self.engine.begin() as conn:
            await conn.run_sync(SQLModel.metadata.create_all)
            result = await conn.exec_driver_sql("PRAGMA table_info(event)")
            cols = [r[1] for r in result.fetchall()]
            if "telegraph_url" not in cols:
                await conn.exec_driver_sql(
                    "ALTER TABLE event ADD COLUMN telegraph_url VARCHAR"
                )
            if "ticket_price_min" not in cols:
                await conn.exec_driver_sql(
                    "ALTER TABLE event ADD COLUMN ticket_price_min INTEGER"
                )
            if "ticket_price_max" not in cols:
                await conn.exec_driver_sql(
                    "ALTER TABLE event ADD COLUMN ticket_price_max INTEGER"
                )
            if "ticket_link" not in cols:
                await conn.exec_driver_sql(
                    "ALTER TABLE event ADD COLUMN ticket_link VARCHAR"
                )
            if "source_post_url" not in cols:
                await conn.exec_driver_sql(
                    "ALTER TABLE event ADD COLUMN source_post_url VARCHAR"
                )
            if "is_free" not in cols:
                await conn.exec_driver_sql(
                    "ALTER TABLE event ADD COLUMN is_free BOOLEAN DEFAULT 0"
                )
            if "telegraph_path" not in cols:
                await conn.exec_driver_sql(
                    "ALTER TABLE event ADD COLUMN telegraph_path VARCHAR"
                )
            if "event_type" not in cols:
                await conn.exec_driver_sql(
                    "ALTER TABLE event ADD COLUMN event_type VARCHAR"
                )
            if "emoji" not in cols:
                await conn.exec_driver_sql(
                    "ALTER TABLE event ADD COLUMN emoji VARCHAR"
                )
            if "end_date" not in cols:
                await conn.exec_driver_sql(
                    "ALTER TABLE event ADD COLUMN end_date VARCHAR"
                )

    def get_session(self) -> AsyncSession:
        """Create a new session with attributes kept after commit."""
        return AsyncSession(self.engine, expire_on_commit=False)


async def get_tz_offset(db: Database) -> str:
    async with db.get_session() as session:
        result = await session.get(Setting, "tz_offset")
        return result.value if result else "+00:00"


async def set_tz_offset(db: Database, value: str):
    async with db.get_session() as session:
        setting = await session.get(Setting, "tz_offset")
        if setting:
            setting.value = value
        else:
            setting = Setting(key="tz_offset", value=value)
            session.add(setting)
        await session.commit()


def validate_offset(value: str) -> bool:
    if len(value) != 6 or value[0] not in "+-" or value[3] != ":":
        return False
    try:
        h = int(value[1:3])
        m = int(value[4:6])
        return 0 <= h <= 14 and 0 <= m < 60
    except ValueError:
        return False


def offset_to_timezone(value: str) -> timezone:
    sign = 1 if value[0] == "+" else -1
    hours = int(value[1:3])
    minutes = int(value[4:6])
    return timezone(sign * timedelta(hours=hours, minutes=minutes))


async def parse_event_via_4o(text: str) -> list[dict]:
    token = os.getenv("FOUR_O_TOKEN")
    if not token:
        raise RuntimeError("FOUR_O_TOKEN is missing")
    url = os.getenv("FOUR_O_URL", "https://api.openai.com/v1/chat/completions")
    prompt_path = os.path.join("docs", "PROMPTS.md")
    with open(prompt_path, "r", encoding="utf-8") as f:
        prompt = f.read()
    loc_path = os.path.join("docs", "LOCATIONS.md")
    if os.path.exists(loc_path):
        with open(loc_path, "r", encoding="utf-8") as f:
            locations = [line.strip() for line in f if line.strip() and not line.startswith("#")]
        if locations:
            prompt += "\nKnown venues:\n" + "\n".join(locations)
    headers = {
        "Authorization": f"Bearer {token}",
        "Content-Type": "application/json",
    }
    today = date.today().isoformat()
    payload = {
        "model": "gpt-4o",
        "messages": [
            {"role": "system", "content": prompt},
            {"role": "user", "content": f"Today is {today}. {text}"},
        ],
        "temperature": 0,
    }
    logging.info("Sending 4o parse request to %s", url)
    async with ClientSession() as session:
        resp = await session.post(url, json=payload, headers=headers)
        resp.raise_for_status()
        data = await resp.json()
    logging.debug("4o response: %s", data)
    content = (
        data.get("choices", [{}])[0]
        .get("message", {})
        .get("content", "{}")
        .strip()
    )
    if content.startswith("```"):
        content = content.strip("`\n")
        if content.lower().startswith("json"):
            content = content[4:].strip()
    try:
        data = json.loads(content)
    except json.JSONDecodeError:
        logging.error("Invalid JSON from 4o: %s", content)
        raise
    if isinstance(data, dict):
        if "events" in data and isinstance(data["events"], list):
            return data["events"]
        return [data]
    if isinstance(data, list):
        return data
    logging.error("Unexpected 4o format: %s", data)
    raise RuntimeError("bad 4o response")


async def ask_4o(text: str) -> str:
    token = os.getenv("FOUR_O_TOKEN")
    if not token:
        raise RuntimeError("FOUR_O_TOKEN is missing")
    url = os.getenv("FOUR_O_URL", "https://api.openai.com/v1/chat/completions")
    headers = {
        "Authorization": f"Bearer {token}",
        "Content-Type": "application/json",
    }
    payload = {
        "model": "gpt-4o",
        "messages": [{"role": "user", "content": text}],
        "temperature": 0,
    }
    logging.info("Sending 4o ask request to %s", url)
    async with ClientSession() as session:
        resp = await session.post(url, json=payload, headers=headers)
        resp.raise_for_status()
        data = await resp.json()
    logging.debug("4o response: %s", data)
    return (
        data.get("choices", [{}])[0]
        .get("message", {})
        .get("content", "")
        .strip()
    )


async def check_duplicate_via_4o(ev: Event, new: Event) -> Tuple[bool, str, str]:
    """Ask the LLM whether two events are duplicates."""
    prompt = (
        "Existing event:\n"
        f"Title: {ev.title}\nDescription: {ev.description}\nLocation: {ev.location_name} {ev.location_address}\n"
        "New event:\n"
        f"Title: {new.title}\nDescription: {new.description}\nLocation: {new.location_name} {new.location_address}\n"
        "Are these the same event? Respond with JSON {\"duplicate\": true|false, \"title\": \"\", \"short_description\": \"\"}."
    )
    try:
        ans = await ask_4o(prompt)
        data = json.loads(ans)
        return (
            bool(data.get("duplicate")),
            data.get("title", ""),
            data.get("short_description", ""),
        )
    except Exception as e:
        logging.error("Duplicate check failed: %s", e)
        return False, "", ""


def get_telegraph_token() -> str | None:
    token = os.getenv("TELEGRAPH_TOKEN")
    if token:
        return token
    if os.path.exists(TELEGRAPH_TOKEN_FILE):
        with open(TELEGRAPH_TOKEN_FILE, "r", encoding="utf-8") as f:
            saved = f.read().strip()
            if saved:
                return saved
    try:
        tg = Telegraph()
        data = tg.create_account(short_name="eventsbot")
        token = data["access_token"]
        os.makedirs(os.path.dirname(TELEGRAPH_TOKEN_FILE), exist_ok=True)
        with open(TELEGRAPH_TOKEN_FILE, "w", encoding="utf-8") as f:
            f.write(token)
        logging.info("Created Telegraph account; token stored at %s", TELEGRAPH_TOKEN_FILE)
        return token
    except Exception as e:
        logging.error("Failed to create Telegraph token: %s", e)
        return None


async def handle_start(message: types.Message, db: Database, bot: Bot):
    async with db.get_session() as session:
        result = await session.execute(select(User))
        user_count = len(result.scalars().all())
        user = await session.get(User, message.from_user.id)
        if user:
            await bot.send_message(message.chat.id, "Bot is running")
            return
        if user_count == 0:
            session.add(
                User(
                    user_id=message.from_user.id,
                    username=message.from_user.username,
                    is_superadmin=True,
                )
            )
            await session.commit()
            await bot.send_message(message.chat.id, "You are superadmin")
        else:
            await bot.send_message(message.chat.id, "Use /register to apply")


async def handle_register(message: types.Message, db: Database, bot: Bot):
    async with db.get_session() as session:
        if await session.get(User, message.from_user.id):
            await bot.send_message(message.chat.id, "Already registered")
            return
        if await session.get(RejectedUser, message.from_user.id):
            await bot.send_message(message.chat.id, "Access denied by administrator")
            return
        if await session.get(PendingUser, message.from_user.id):
            await bot.send_message(message.chat.id, "Awaiting approval")
            return
        result = await session.execute(select(PendingUser))
        if len(result.scalars().all()) >= 10:
            await bot.send_message(
                message.chat.id, "Registration queue full, try later"
            )
            return
        session.add(
            PendingUser(
                user_id=message.from_user.id, username=message.from_user.username
            )
        )
        await session.commit()
        await bot.send_message(message.chat.id, "Registration pending approval")


async def handle_requests(message: types.Message, db: Database, bot: Bot):
    async with db.get_session() as session:
        user = await session.get(User, message.from_user.id)
        if not user or not user.is_superadmin:
            return
        result = await session.execute(select(PendingUser))
        pending = result.scalars().all()
        if not pending:
            await bot.send_message(message.chat.id, "No pending users")
            return
        buttons = [
            [
                types.InlineKeyboardButton(
                    text="Approve", callback_data=f"approve:{p.user_id}"
                ),
                types.InlineKeyboardButton(
                    text="Reject", callback_data=f"reject:{p.user_id}"
                ),
            ]
            for p in pending
        ]
        keyboard = types.InlineKeyboardMarkup(inline_keyboard=buttons)
        lines = [f"{p.user_id} {p.username or ''}" for p in pending]
        await bot.send_message(message.chat.id, "\n".join(lines), reply_markup=keyboard)


async def process_request(callback: types.CallbackQuery, db: Database, bot: Bot):
    data = callback.data
    if data.startswith("approve") or data.startswith("reject"):
        uid = int(data.split(":", 1)[1])
        async with db.get_session() as session:
            p = await session.get(PendingUser, uid)
            if not p:
                await callback.answer("Not found", show_alert=True)
                return
            if data.startswith("approve"):
                session.add(User(user_id=uid, username=p.username, is_superadmin=False))
                await bot.send_message(uid, "You are approved")
            else:
                session.add(RejectedUser(user_id=uid, username=p.username))
                await bot.send_message(uid, "Your registration was rejected")
            await session.delete(p)
            await session.commit()
            await callback.answer("Done")
    elif data.startswith("del:"):
        _, eid, day = data.split(":")
        async with db.get_session() as session:
            event = await session.get(Event, int(eid))
            if event:
                await session.delete(event)
                await session.commit()
        offset = await get_tz_offset(db)
        tz = offset_to_timezone(offset)
        target = datetime.strptime(day, "%Y-%m-%d").date()
        text, markup = await build_events_message(db, target, tz)
        await callback.message.edit_text(text, reply_markup=markup)
        await callback.answer("Deleted")
    elif data.startswith("edit:"):
        eid = int(data.split(":")[1])
        async with db.get_session() as session:
            event = await session.get(Event, eid)
        if event:
            editing_sessions[callback.from_user.id] = (eid, None)
            await show_edit_menu(callback.from_user.id, event, bot)
        await callback.answer()
    elif data.startswith("editfield:"):
        _, eid, field = data.split(":")
        editing_sessions[callback.from_user.id] = (int(eid), field)
        await callback.message.answer(f"Send new value for {field}")
        await callback.answer()
    elif data.startswith("editdone:"):
        if callback.from_user.id in editing_sessions:
            del editing_sessions[callback.from_user.id]
        await callback.message.answer("Editing finished")
        await callback.answer()
    elif data.startswith("togglefree:"):
        eid = int(data.split(":")[1])
        async with db.get_session() as session:
            event = await session.get(Event, eid)
            if event:
                event.is_free = not event.is_free
                await session.commit()
                logging.info("togglefree: event %s set to %s", eid, event.is_free)
        async with db.get_session() as session:
            event = await session.get(Event, eid)
        if event:
            await show_edit_menu(callback.from_user.id, event, bot)
        await callback.answer()
    elif data.startswith("markfree:"):
        eid = int(data.split(":")[1])
        async with db.get_session() as session:
            event = await session.get(Event, eid)
            if event:
                event.is_free = True
                await session.commit()
                logging.info("markfree: event %s marked free", eid)
        markup = types.InlineKeyboardMarkup(
            inline_keyboard=[
                [
                    types.InlineKeyboardButton(
                        text="\u2705 Бесплатное мероприятие",
                        callback_data=f"togglefree:{eid}",
                    )
                ]
            ]
        )
        try:
            await bot.edit_message_reply_markup(
                chat_id=callback.message.chat.id,
                message_id=callback.message.message_id,
                reply_markup=markup,
            )
        except Exception as e:
            logging.error("failed to update free button: %s", e)
        await callback.answer("Marked")
    elif data.startswith("nav:"):
        _, day = data.split(":")
        offset = await get_tz_offset(db)
        tz = offset_to_timezone(offset)
        target = datetime.strptime(day, "%Y-%m-%d").date()
        text, markup = await build_events_message(db, target, tz)
        await callback.message.edit_text(text, reply_markup=markup)
        await callback.answer()
    elif data.startswith("unset:"):
        cid = int(data.split(":")[1])
        async with db.get_session() as session:
            ch = await session.get(Channel, cid)
            if ch:
                ch.is_registered = False
                logging.info("channel %s unset", cid)
                await session.commit()
        await send_channels_list(callback.message, db, bot, edit=True)
        await callback.answer("Removed")
    elif data.startswith("set:"):
        cid = int(data.split(":")[1])
        async with db.get_session() as session:
            ch = await session.get(Channel, cid)
            if ch and ch.is_admin:
                ch.is_registered = True
                logging.info("channel %s registered", cid)
                await session.commit()
        await send_setchannel_list(callback.message, db, bot, edit=True)
        await callback.answer("Registered")


async def handle_tz(message: types.Message, db: Database, bot: Bot):
    parts = message.text.split(maxsplit=1)
    if len(parts) != 2 or not validate_offset(parts[1]):
        await bot.send_message(message.chat.id, "Usage: /tz +02:00")
        return
    async with db.get_session() as session:
        user = await session.get(User, message.from_user.id)
        if not user or not user.is_superadmin:
            await bot.send_message(message.chat.id, "Not authorized")
            return
    await set_tz_offset(db, parts[1])
    await bot.send_message(message.chat.id, f"Timezone set to {parts[1]}")


async def handle_my_chat_member(update: types.ChatMemberUpdated, db: Database):
    if update.chat.type != "channel":
        return
    status = update.new_chat_member.status
    is_admin = status in {"administrator", "creator"}
    logging.info(
        "my_chat_member: %s -> %s (admin=%s)",
        update.chat.id,
        status,
        is_admin,
    )
    async with db.get_session() as session:
        channel = await session.get(Channel, update.chat.id)
        if not channel:
            channel = Channel(
                channel_id=update.chat.id,
                title=update.chat.title,
                username=getattr(update.chat, "username", None),
                is_admin=is_admin,
            )
            session.add(channel)
        else:
            channel.title = update.chat.title
            channel.username = getattr(update.chat, "username", None)
            channel.is_admin = is_admin
        await session.commit()


async def send_channels_list(message: types.Message, db: Database, bot: Bot, edit: bool = False):
    async with db.get_session() as session:
        user = await session.get(User, message.from_user.id)
        if not user or not user.is_superadmin:
            if not edit:
                await bot.send_message(message.chat.id, "Not authorized")
            return
        result = await session.execute(
            select(Channel).where(Channel.is_admin.is_(True))
        )
        channels = result.scalars().all()
    logging.info("channels list: %s", [c.channel_id for c in channels])
    lines = []
    keyboard = []
    for ch in channels:
        name = ch.title or ch.username or str(ch.channel_id)
        if ch.is_registered:
            lines.append(f"{name} ✅")
            keyboard.append([
                types.InlineKeyboardButton(text="Cancel", callback_data=f"unset:{ch.channel_id}")
            ])
        else:
            lines.append(name)
    if not lines:
        lines.append("No channels")
    markup = types.InlineKeyboardMarkup(inline_keyboard=keyboard) if keyboard else None
    if edit:
        await message.edit_text("\n".join(lines), reply_markup=markup)
    else:
        await bot.send_message(message.chat.id, "\n".join(lines), reply_markup=markup)


async def send_setchannel_list(message: types.Message, db: Database, bot: Bot, edit: bool = False):
    async with db.get_session() as session:
        user = await session.get(User, message.from_user.id)
        if not user or not user.is_superadmin:
            if not edit:
                await bot.send_message(message.chat.id, "Not authorized")
            return
        result = await session.execute(
            select(Channel).where(
                Channel.is_admin.is_(True), Channel.is_registered.is_(False)
            )
        )
        channels = result.scalars().all()
    logging.info("setchannel list: %s", [c.channel_id for c in channels])
    lines = []
    keyboard = []
    for ch in channels:
        name = ch.title or ch.username or str(ch.channel_id)
        lines.append(name)
        keyboard.append([
            types.InlineKeyboardButton(text=name, callback_data=f"set:{ch.channel_id}")
        ])
    if not lines:
        lines.append("No channels")
    markup = types.InlineKeyboardMarkup(inline_keyboard=keyboard) if keyboard else None
    if edit:
        await message.edit_text("\n".join(lines), reply_markup=markup)
    else:
        await bot.send_message(message.chat.id, "\n".join(lines), reply_markup=markup)

async def handle_set_channel(message: types.Message, db: Database, bot: Bot):
    await send_setchannel_list(message, db, bot, edit=False)


async def handle_channels(message: types.Message, db: Database, bot: Bot):
    await send_channels_list(message, db, bot, edit=False)


async def upsert_event(session: AsyncSession, new: Event) -> Tuple[Event, bool]:
    """Insert or update an event if a similar one exists.

    Returns (event, added_flag)."""
    stmt = select(Event).where(
        Event.date == new.date,
        Event.time == new.time,
        Event.city == new.city,
    )
    candidates = (await session.execute(stmt)).scalars().all()
    for ev in candidates:
        title_ratio = SequenceMatcher(None, ev.title.lower(), new.title.lower()).ratio()
        loc_ratio = SequenceMatcher(None, ev.location_name.lower(), new.location_name.lower()).ratio()
        if title_ratio >= 0.6 and loc_ratio >= 0.6:
            ev.title = new.title
            ev.description = new.description
            ev.festival = new.festival
            ev.source_text = new.source_text
            ev.location_name = new.location_name
            ev.location_address = new.location_address
            ev.ticket_price_min = new.ticket_price_min
            ev.ticket_price_max = new.ticket_price_max
            ev.ticket_link = new.ticket_link
            ev.event_type = new.event_type
            ev.emoji = new.emoji
            ev.end_date = new.end_date
            ev.is_free = new.is_free
            await session.commit()
            return ev, False
        if loc_ratio >= 0.4 or ev.location_address == new.location_address:
            # uncertain, ask LLM
            try:
                dup, title, desc = await check_duplicate_via_4o(ev, new)
            except Exception:
                logging.exception("duplicate check failed")
                dup = False
            if dup:
                ev.title = title or new.title
                ev.description = desc or new.description
                ev.festival = new.festival
                ev.source_text = new.source_text
                ev.location_name = new.location_name
                ev.location_address = new.location_address
                ev.ticket_price_min = new.ticket_price_min
                ev.ticket_price_max = new.ticket_price_max
                ev.ticket_link = new.ticket_link
                ev.event_type = new.event_type
                ev.emoji = new.emoji
                ev.end_date = new.end_date
                ev.is_free = new.is_free
                await session.commit()
                return ev, False
    session.add(new)
    await session.commit()
    return new, True


async def add_events_from_text(
    db: Database,
    text: str,
    source_link: str | None,
    html_text: str | None = None,
    media: tuple[bytes, str] | None = None,
) -> list[tuple[Event, bool, list[str], str]]:
    try:
        parsed = await parse_event_via_4o(text)
    except Exception as e:
        logging.error("LLM error: %s", e)
        return []

    results: list[tuple[Event, bool, list[str], str]] = []
    first = True
    for data in parsed:
        date_str = data.get("date", "") or ""
        end_date = data.get("end_date") or None
        if end_date and ".." in end_date:
            end_date = end_date.split("..", 1)[-1].strip()
        if ".." in date_str:
            start, maybe_end = [p.strip() for p in date_str.split("..", 1)]
            date_str = start
            if not end_date:
                end_date = maybe_end

        event = Event(
            title=data.get("title", ""),
            description=data.get("short_description", ""),
            festival=data.get("festival") or None,
            date=date_str,
            time=data.get("time", ""),
            location_name=data.get("location_name", ""),
            location_address=data.get("location_address"),
            city=data.get("city"),
            ticket_price_min=data.get("ticket_price_min"),
            ticket_price_max=data.get("ticket_price_max"),
            ticket_link=data.get("ticket_link"),
            event_type=data.get("event_type"),
            emoji=data.get("emoji"),
            end_date=end_date,
            is_free=bool(data.get("is_free")),
            source_text=text,
            source_post_url=source_link,
        )

        # skip events that have already finished
        try:
            start = date.fromisoformat(event.date)
        except ValueError:
            logging.error("Invalid date from LLM: %s", event.date)
            continue
        final = date.fromisoformat(event.end_date) if event.end_date else start
        if final < date.today():
            logging.info("Ignoring past event %s on %s", event.title, event.date)
            continue

        async with db.get_session() as session:
            saved, added = await upsert_event(session, event)

        media_arg = media if first else None
        if saved.telegraph_url and saved.telegraph_path:
            await update_source_page(saved.telegraph_path, saved.title or "Event", html_text or text)
        else:
            res = await create_source_page(
                saved.title or "Event",
                saved.source_text,
                source_link,
                html_text,
                media_arg,
            )
            if res:
                url, path = res
                async with db.get_session() as session:
                    saved.telegraph_url = url
                    saved.telegraph_path = path
                    session.add(saved)
                    await session.commit()
        await sync_month_page(db, saved.date[:7])

        lines = [
            f"title: {saved.title}",
            f"date: {saved.date}",
            f"time: {saved.time}",
            f"location_name: {saved.location_name}",
        ]
        if saved.location_address:
            lines.append(f"location_address: {saved.location_address}")
        if saved.city:
            lines.append(f"city: {saved.city}")
        if saved.festival:
            lines.append(f"festival: {saved.festival}")
        if saved.description:
            lines.append(f"description: {saved.description}")
        if saved.event_type:
            lines.append(f"type: {saved.event_type}")
        if saved.ticket_price_min is not None:
            lines.append(f"price_min: {saved.ticket_price_min}")
        if saved.ticket_price_max is not None:
            lines.append(f"price_max: {saved.ticket_price_max}")
        if saved.ticket_link:
            lines.append(f"ticket_link: {saved.ticket_link}")
        if saved.telegraph_url:
            lines.append(f"telegraph: {saved.telegraph_url}")
        status = "added" if added else "updated"
        results.append((saved, added, lines, status))
        first = False
    return results


async def handle_add_event(message: types.Message, db: Database, bot: Bot):
    text = message.text.split(maxsplit=1)
    if len(text) != 2:
        await bot.send_message(message.chat.id, "Usage: /addevent <text>")
        return
    media = None
    if message.photo:
        bio = BytesIO()
        await bot.download(message.photo[-1].file_id, destination=bio)
        media = (bio.getvalue(), "photo.jpg")
    elif message.document and message.document.mime_type.startswith("image/"):
        bio = BytesIO()
        await bot.download(message.document.file_id, destination=bio)
        media = (bio.getvalue(), "image.jpg")
    elif message.video:
        bio = BytesIO()
        await bot.download(message.video.file_id, destination=bio)
        media = (bio.getvalue(), "video.mp4")

    results = await add_events_from_text(db, text[1], None, message.html_text, media)
    if not results:
        await bot.send_message(message.chat.id, "LLM error")
        return
    for saved, added, lines, status in results:
        markup = None
        if (
            not saved.is_free
            and saved.ticket_price_min is None
            and saved.ticket_price_max is None
        ):
            markup = types.InlineKeyboardMarkup(
                inline_keyboard=[[
                    types.InlineKeyboardButton(
                        text="\u2753 Это бесплатное мероприятие", callback_data=f"markfree:{saved.id}"
                    )
                ]]
            )
        await bot.send_message(
            message.chat.id,
            f"Event {status}\n" + "\n".join(lines),
            reply_markup=markup,
        )


async def handle_add_event_raw(message: types.Message, db: Database, bot: Bot):
    parts = message.text.split(maxsplit=1)
    if len(parts) != 2 or '|' not in parts[1]:
        await bot.send_message(message.chat.id, "Usage: /addevent_raw title|date|time|location")
        return
    title, date, time, location = (p.strip() for p in parts[1].split('|', 3))
    media = None
    if message.photo:
        bio = BytesIO()
        await bot.download(message.photo[-1].file_id, destination=bio)
        media = (bio.getvalue(), "photo.jpg")
    elif message.document and message.document.mime_type.startswith("image/"):
        bio = BytesIO()
        await bot.download(message.document.file_id, destination=bio)
        media = (bio.getvalue(), "image.jpg")
    elif message.video:
        bio = BytesIO()
        await bot.download(message.video.file_id, destination=bio)
        media = (bio.getvalue(), "video.mp4")

    event = Event(
        title=title,
        description="",
        festival=None,
        date=date,
        time=time,
        location_name=location,
        source_text=parts[1],
    )
    async with db.get_session() as session:
        event, added = await upsert_event(session, event)

    res = await create_source_page(
        event.title or "Event",
        event.source_text,
        None,
        event.source_text,
        media,
    )
    if res:
        url, path = res
        async with db.get_session() as session:
            event.telegraph_url = url
            event.telegraph_path = path
            session.add(event)
            await session.commit()
    await sync_month_page(db, event.date[:7])
    lines = [
        f"title: {event.title}",
        f"date: {event.date}",
        f"time: {event.time}",
        f"location_name: {event.location_name}",
    ]
    if event.telegraph_url:
        lines.append(f"telegraph: {event.telegraph_url}")
    status = "added" if added else "updated"
    markup = None
    if not event.is_free and event.ticket_price_min is None and event.ticket_price_max is None:
        markup = types.InlineKeyboardMarkup(
            inline_keyboard=[[
                types.InlineKeyboardButton(text="\u2753 Это бесплатное мероприятие", callback_data=f"markfree:{event.id}")
            ]]
        )
    await bot.send_message(
        message.chat.id,
        f"Event {status}\n" + "\n".join(lines),
        reply_markup=markup,
    )


def format_day(day: date, tz: timezone) -> str:
    if day == datetime.now(tz).date():
        return "Сегодня"
    return day.strftime("%d.%m.%Y")


MONTHS = [
    "января",
    "февраля",
    "марта",
    "апреля",
    "мая",
    "июня",
    "июля",
    "августа",
    "сентября",
    "октября",
    "ноября",
    "декабря",
]


def format_day_pretty(day: date) -> str:
    return f"{day.day} {MONTHS[day.month - 1]}"


def month_name(month: str) -> str:
    y, m = month.split("-")
    return f"{MONTHS[int(m) - 1]} {y}"


def next_month(month: str) -> str:
    d = datetime.fromisoformat(month + "-01")
    n = (d.replace(day=28) + timedelta(days=4)).replace(day=1)
    return n.strftime("%Y-%m")


def md_to_html(text: str) -> str:
<<<<<<< HEAD
    html_text = markdown.markdown(text, extensions=["markdown.extensions.fenced_code"])
=======
    html_text = markdown.markdown(
        text,
        extensions=["markdown.extensions.fenced_code", "markdown.extensions.nl2br"],
    )
>>>>>>> 49a92987
    # Telegraph API does not allow h1/h2 or Telegram-specific emoji tags
    html_text = re.sub(r"<(\/?)h[12]>", r"<\1h3>", html_text)
    html_text = re.sub(r"</?tg-emoji[^>]*>", "", html_text)
    return html_text


def format_event_md(e: Event) -> str:
    lines = [e.title, e.description]
    if e.is_free:
        lines.append("Бесплатно")
    elif e.ticket_link and (e.ticket_price_min is not None or e.ticket_price_max is not None):
        price = str(e.ticket_price_min or "")
        if e.ticket_price_max is not None and e.ticket_price_max != e.ticket_price_min:
            if price:
                price += "-"
            price += str(e.ticket_price_max)
        lines.append(f"[Билеты в источнике]({e.ticket_link}) {price}".strip())
    elif e.ticket_link:
        lines.append(f"[по регистрации]({e.ticket_link})")
    else:
        price = []
        if e.ticket_price_min is not None:
            price.append(str(e.ticket_price_min))
        if e.ticket_price_max is not None and e.ticket_price_max != e.ticket_price_min:
            price.append(str(e.ticket_price_max))
        if price:
            lines.append("-".join(price))
    if e.telegraph_url:
        lines.append(f"[подробнее]({e.telegraph_url})")
    loc = e.location_name
    if e.location_address:
        loc += f", {e.location_address}"
    if e.city:
        loc += f", #{e.city}"
    date_part = e.date.split("..", 1)[0]
    try:
        day = format_day_pretty(datetime.fromisoformat(date_part).date())
    except ValueError:
        logging.error("Invalid event date: %s", e.date)
        day = e.date
    lines.append(f"_{day} {e.time} {loc}_")
    return "\n".join(lines)


def format_exhibition_md(e: Event) -> str:
    lines = [e.title, e.description]
    if e.is_free:
        lines.append("Бесплатно")
    elif e.ticket_link:
        lines.append(f"[Билеты в источнике]({e.ticket_link})")
    if e.telegraph_url:
        lines.append(f"[подробнее]({e.telegraph_url})")
    loc = e.location_name
    if e.location_address:
        loc += f", {e.location_address}"
    if e.city:
        loc += f", #{e.city}"
    if e.end_date:
        end_part = e.end_date.split("..", 1)[0]
        try:
            end = format_day_pretty(datetime.fromisoformat(end_part).date())
        except ValueError:
            logging.error("Invalid end date: %s", e.end_date)
            end = e.end_date
        lines.append(f"_по {end}, {loc}_")
    return "\n".join(lines)


async def build_month_page_markdown(db: Database, month: str) -> tuple[str, str]:
    start = date.fromisoformat(month + "-01")
    next_start = (start.replace(day=28) + timedelta(days=4)).replace(day=1)
    async with db.get_session() as session:
        result = await session.execute(
            select(Event)
            .where(Event.date >= start.isoformat(), Event.date < next_start.isoformat())
            .order_by(Event.date, Event.time)
        )
        events = result.scalars().all()

        ex_result = await session.execute(
            select(Event)
            .where(
                Event.end_date.is_not(None),
                Event.end_date >= start.isoformat(),
                Event.date <= next_start.isoformat(),
            )
            .order_by(Event.date)
        )
        exhibitions = ex_result.scalars().all()

        next_page = await session.get(MonthPage, next_month(month))
        next_url = next_page.url if next_page else None

    by_day: dict[date, list[Event]] = {}
    for e in events:
        date_part = e.date.split("..", 1)[0]
        try:
            d = datetime.fromisoformat(date_part).date()
        except ValueError:
            logging.error("Invalid date for event %s: %s", e.id, e.date)
            continue
        by_day.setdefault(d, []).append(e)

    lines = [
        f"### События Калининграда в {month_name(month)}: полный анонс",
        "",
        f"Планируйте свой месяц заранее: интересные мероприятия Калининграда и 39 региона в {month_name(month)} — от лекций и концертов до культурных шоу.",
        "",
    ]

    for day in sorted(by_day):
        if day.weekday() == 5:
            lines.append("🟥🟥🟥 суббота 🟥🟥🟥")
        elif day.weekday() == 6:
            lines.append("🟥🟥 воскресенье 🟥🟥")
        lines.append(f"🟥🟥🟥 {format_day_pretty(day)} 🟥🟥🟥")
        lines.append("")
        for ev in by_day[day]:
            lines.append(format_event_md(ev))
            lines.append("")

    if next_url:
        lines.append(f"[Страница следующего месяца]({next_url})")
        lines.append("")

    lines.append("### Выставки")
    lines.append("")
    for ev in exhibitions:
        lines.append(format_exhibition_md(ev))
        lines.append("")

    title = f"События Калининграда в {month_name(month)}: полный анонс"
    return title, "\n".join(lines)


async def sync_month_page(db: Database, month: str):
    title, md_text = await build_month_page_markdown(db, month)
    html_text = md_to_html(md_text)
    token = get_telegraph_token()
    if not token:
        logging.error("Telegraph token unavailable")
        return
    tg = Telegraph(access_token=token)
    async with db.get_session() as session:
        page = await session.get(MonthPage, month)
        if page:
            await asyncio.to_thread(tg.edit_page, page.path, title=title, html_content=html_text)
        else:
            data = await asyncio.to_thread(tg.create_page, title, html_content=html_text)
            page = MonthPage(month=month, url=data.get("url"), path=data.get("path"))
            session.add(page)
        await session.commit()


async def build_events_message(db: Database, target_date: date, tz: timezone):
    async with db.get_session() as session:
        result = await session.execute(
            select(Event).where(
                (Event.date == target_date.isoformat())
                | (Event.end_date == target_date.isoformat())
            ).order_by(Event.time)
        )
        events = result.scalars().all()

    lines = []
    for e in events:
        prefix = ""
        if e.end_date and e.date == target_date.isoformat():
            prefix = "(Открытие) "
        elif e.end_date and e.end_date == target_date.isoformat() and e.end_date != e.date:
            prefix = "(Закрытие) "
        title = f"{e.emoji} {e.title}" if e.emoji else e.title
        lines.append(f"{e.id}. {prefix}{title}")
        loc = f"{e.time} {e.location_name}"
        if e.city:
            loc += f", #{e.city}"
        lines.append(loc)
        if e.is_free:
            lines.append("Бесплатно")
        else:
            price_parts = []
            if e.ticket_price_min is not None:
                price_parts.append(str(e.ticket_price_min))
            if e.ticket_price_max is not None and e.ticket_price_max != e.ticket_price_min:
                price_parts.append(str(e.ticket_price_max))
            if price_parts:
                lines.append("-".join(price_parts))
        if e.telegraph_url:
            lines.append(f"исходное: {e.telegraph_url}")
        lines.append("")
    if not lines:
        lines.append("No events")

    keyboard = [
        [
            types.InlineKeyboardButton(
                text="\u274C", callback_data=f"del:{e.id}:{target_date.isoformat()}"
            ),
            types.InlineKeyboardButton(
                text="\u270E", callback_data=f"edit:{e.id}"
            ),
        ]
        for e in events
    ]

    prev_day = target_date - timedelta(days=1)
    next_day = target_date + timedelta(days=1)
    keyboard.append(
        [
            types.InlineKeyboardButton(text="\u25C0", callback_data=f"nav:{prev_day.isoformat()}"),
            types.InlineKeyboardButton(text="\u25B6", callback_data=f"nav:{next_day.isoformat()}"),
        ]
    )

    text = f"Events on {format_day(target_date, tz)}\n" + "\n".join(lines)
    markup = types.InlineKeyboardMarkup(inline_keyboard=keyboard)
    return text, markup


async def build_exhibitions_message(db: Database, tz: timezone):
    today = datetime.now(tz).date()
    async with db.get_session() as session:
        result = await session.execute(
            select(Event)
            .where(
                Event.end_date.is_not(None),
                Event.end_date >= today.isoformat(),
            )
            .order_by(Event.date)
        )
        events = result.scalars().all()

    lines = []
    for e in events:
        try:
            start = datetime.fromisoformat(e.date).date()
        except ValueError:
            if ".." in e.date:
                start = datetime.fromisoformat(e.date.split("..", 1)[0]).date()
            else:
                logging.error("Bad start date %s for event %s", e.date, e.id)
                continue
        end = None
        if e.end_date:
            try:
                end = datetime.fromisoformat(e.end_date).date()
            except ValueError:
                end = None

        period = ""
        if end:
            if start <= today:
                period = f"по {format_day_pretty(end)}"
            else:
                period = f"c {format_day_pretty(start)} по {format_day_pretty(end)}"
        title = f"{e.emoji} {e.title}" if e.emoji else e.title
        if period:
            lines.append(f"{e.id}. {title} ({period})")
        else:
            lines.append(f"{e.id}. {title}")
        loc = f"{e.time} {e.location_name}"
        if e.city:
            loc += f", #{e.city}"
        lines.append(loc)
        if e.is_free:
            lines.append("Бесплатно")
        else:
            price_parts = []
            if e.ticket_price_min is not None:
                price_parts.append(str(e.ticket_price_min))
            if e.ticket_price_max is not None and e.ticket_price_max != e.ticket_price_min:
                price_parts.append(str(e.ticket_price_max))
            if price_parts:
                lines.append("-".join(price_parts))
        if e.telegraph_url:
            lines.append(f"исходное: {e.telegraph_url}")
        lines.append("")

    if not lines:
        lines.append("No exhibitions")

    keyboard = [
        [
            types.InlineKeyboardButton(text="\u274C", callback_data=f"del:{e.id}:exh"),
            types.InlineKeyboardButton(text="\u270E", callback_data=f"edit:{e.id}"),
        ]
        for e in events
    ]
    markup = types.InlineKeyboardMarkup(inline_keyboard=keyboard) if events else None
    text = "Exhibitions\n" + "\n".join(lines)
    return text, markup


async def show_edit_menu(user_id: int, event: Event, bot: Bot):
    lines = [
        f"title: {event.title}",
        f"description: {event.description}",
        f"festival: {event.festival or ''}",
        f"date: {event.date}",
        f"end_date: {event.end_date or ''}",
        f"time: {event.time}",
        f"location_name: {event.location_name}",
        f"location_address: {event.location_address or ''}",
        f"city: {event.city or ''}",
        f"event_type: {event.event_type or ''}",
        f"emoji: {event.emoji or ''}",
        f"ticket_price_min: {event.ticket_price_min}",
        f"ticket_price_max: {event.ticket_price_max}",
        f"ticket_link: {event.ticket_link or ''}",
        f"is_free: {event.is_free}",
    ]
    fields = [
        "title",
        "description",
        "festival",
        "date",
        "end_date",
        "time",
        "location_name",
        "location_address",
        "city",
        "event_type",
        "emoji",
        "ticket_price_min",
        "ticket_price_max",
        "ticket_link",
        "is_free",
    ]
    keyboard = []
    row = []
    for idx, field in enumerate(fields, 1):
        row.append(
            types.InlineKeyboardButton(
                text=field, callback_data=f"editfield:{event.id}:{field}"
            )
        )
        if idx % 3 == 0:
            keyboard.append(row)
            row = []
    if row:
        keyboard.append(row)
    keyboard.append([
        types.InlineKeyboardButton(
            text=("\u2705 Бесплатно" if event.is_free else "\u274C Бесплатно"),
            callback_data=f"togglefree:{event.id}",
        )
    ])
    keyboard.append(
        [types.InlineKeyboardButton(text="Done", callback_data=f"editdone:{event.id}")]
    )
    markup = types.InlineKeyboardMarkup(inline_keyboard=keyboard)
    await bot.send_message(user_id, "\n".join(lines), reply_markup=markup)


async def handle_events(message: types.Message, db: Database, bot: Bot):
    parts = message.text.split(maxsplit=1)
    offset = await get_tz_offset(db)
    tz = offset_to_timezone(offset)

    if len(parts) == 2:
        text = parts[1]
        for fmt in ("%Y-%m-%d", "%d.%m.%Y"):
            try:
                day = datetime.strptime(text, fmt).date()
                break
            except ValueError:
                day = None
        if day is None:
            await bot.send_message(message.chat.id, "Usage: /events YYYY-MM-DD")
            return
    else:
        day = datetime.now(tz).date()

    async with db.get_session() as session:
        if not await session.get(User, message.from_user.id):
            await bot.send_message(message.chat.id, "Not authorized")
            return

    text, markup = await build_events_message(db, day, tz)
    await bot.send_message(message.chat.id, text, reply_markup=markup)


async def handle_ask_4o(message: types.Message, db: Database, bot: Bot):
    parts = message.text.split(maxsplit=1)
    if len(parts) != 2:
        await bot.send_message(message.chat.id, "Usage: /ask4o <text>")
        return
    async with db.get_session() as session:
        user = await session.get(User, message.from_user.id)
        if not user or not user.is_superadmin:
            await bot.send_message(message.chat.id, "Not authorized")
            return
    try:
        answer = await ask_4o(parts[1])
    except Exception as e:
        await bot.send_message(message.chat.id, f"LLM error: {e}")
        return
    await bot.send_message(message.chat.id, answer)


async def handle_exhibitions(message: types.Message, db: Database, bot: Bot):
    offset = await get_tz_offset(db)
    tz = offset_to_timezone(offset)

    async with db.get_session() as session:
        if not await session.get(User, message.from_user.id):
            await bot.send_message(message.chat.id, "Not authorized")
            return

    text, markup = await build_exhibitions_message(db, tz)
    await bot.send_message(message.chat.id, text, reply_markup=markup)


async def handle_months(message: types.Message, db: Database, bot: Bot):
    async with db.get_session() as session:
        if not await session.get(User, message.from_user.id):
            await bot.send_message(message.chat.id, "Not authorized")
            return
        result = await session.execute(select(MonthPage).order_by(MonthPage.month))
        pages = result.scalars().all()
    lines = ["Months:"]
    for p in pages:
        lines.append(f"{p.month}: {p.url}")
    await bot.send_message(message.chat.id, "\n".join(lines))


async def handle_edit_message(message: types.Message, db: Database, bot: Bot):
    state = editing_sessions.get(message.from_user.id)
    if not state:
        return
    eid, field = state
    if field is None:
        return
    value = message.text.strip()
    async with db.get_session() as session:
        event = await session.get(Event, eid)
        if not event:
            await bot.send_message(message.chat.id, "Event not found")
            del editing_sessions[message.from_user.id]
            return
        if field in {"ticket_price_min", "ticket_price_max"}:
            try:
                setattr(event, field, int(value))
            except ValueError:
                await bot.send_message(message.chat.id, "Invalid number")
                return
        else:
            setattr(event, field, value)
        await session.commit()
    editing_sessions[message.from_user.id] = (eid, None)
    await show_edit_menu(message.from_user.id, event, bot)


processed_media_groups: set[str] = set()


async def handle_forwarded(message: types.Message, db: Database, bot: Bot):
    text = message.text or message.caption
    if message.media_group_id:
        if message.media_group_id in processed_media_groups:
            return
        if not text:
            # wait for the part of the album that contains the caption
            return
        processed_media_groups.add(message.media_group_id)
    if not text:
        return
    async with db.get_session() as session:
        if not await session.get(User, message.from_user.id):
            return
    link = None
    if message.forward_from_chat and message.forward_from_message_id:
        chat = message.forward_from_chat
        msg_id = message.forward_from_message_id
        async with db.get_session() as session:
            ch = await session.get(Channel, chat.id)
            allowed = ch.is_registered if ch else False
        if allowed:
            if chat.username:
                link = f"https://t.me/{chat.username}/{msg_id}"
            else:
                cid = str(chat.id)
                if cid.startswith("-100"):
                    cid = cid[4:]
                else:
                    cid = cid.lstrip("-")
                link = f"https://t.me/c/{cid}/{msg_id}"
    media = None
    if message.photo:
        bio = BytesIO()
        await bot.download(message.photo[-1].file_id, destination=bio)
        media = (bio.getvalue(), "photo.jpg")
    elif message.document and message.document.mime_type.startswith("image/"):
        bio = BytesIO()
        await bot.download(message.document.file_id, destination=bio)
        name = message.document.file_name or "image.jpg"
        media = (bio.getvalue(), name)
    elif message.video:
        bio = BytesIO()
        await bot.download(message.video.file_id, destination=bio)
        media = (bio.getvalue(), "video.mp4")

    results = await add_events_from_text(
        db,
        text,
        link,
        message.html_text or message.caption_html,
        media,
    )
    for saved, added, lines, status in results:
        markup = None
        if (
            not saved.is_free
            and saved.ticket_price_min is None
            and saved.ticket_price_max is None
        ):
            markup = types.InlineKeyboardMarkup(
                inline_keyboard=[[
                    types.InlineKeyboardButton(
                        text="\u2753 Это бесплатное мероприятие", callback_data=f"markfree:{saved.id}"
                    )
                ]]
            )
        await bot.send_message(
            message.chat.id,
            f"Event {status}\n" + "\n".join(lines),
            reply_markup=markup,
        )


async def telegraph_test():
    token = get_telegraph_token()
    if not token:
        print("Unable to obtain Telegraph token")
        return
    tg = Telegraph(access_token=token)
    page = await asyncio.to_thread(
        tg.create_page, "Test Page", html_content="<p>test</p>"
    )
    logging.info("Created %s", page["url"])
    print("Created", page["url"])
    await asyncio.to_thread(
        tg.edit_page, page["path"], title="Test Page", html_content="<p>updated</p>"
    )
    logging.info("Edited %s", page["url"])
    print("Edited", page["url"])


async def update_source_page(path: str, title: str, new_html: str):
    """Append text to an existing Telegraph page."""
    token = get_telegraph_token()
    if not token:
        logging.error("Telegraph token unavailable")
        return
    tg = Telegraph(access_token=token)
    try:
        page = await asyncio.to_thread(
            tg.get_page, path, return_content=True, return_html=True
        )
        html_content = page.get("content") or page.get("content_html") or ""
        html_content += "<hr><p>" + new_html.replace("\n", "<br/>") + "</p>"
        await asyncio.to_thread(
            tg.edit_page, path, title=title, html_content=html_content
        )
        logging.info("Updated telegraph page %s", path)
    except Exception as e:
        logging.error("Failed to update telegraph page: %s", e)


async def create_source_page(
    title: str,
    text: str,
    source_url: str | None,
    html_text: str | None = None,
    media: tuple[bytes, str] | None = None,
) -> tuple[str, str] | None:
    """Create a Telegraph page with the original event text."""
    token = get_telegraph_token()
    if not token:
        logging.error("Telegraph token unavailable")
        return None
    tg = Telegraph(access_token=token)
    html_content = ""
    # Media uploads to Telegraph are flaky and consume bandwidth.
    # Skip uploading files for now to keep requests lightweight.
    if media:
        logging.info("Media upload skipped for telegraph page")

    if source_url:
        html_content += (
            f'<p><a href="{html.escape(source_url)}"><strong>'
            f"{html.escape(title)}</strong></a></p>"
        )
    else:
        html_content += f"<p><strong>{html.escape(title)}</strong></p>"

    if html_text:
        cleaned = re.sub(r"</?tg-emoji[^>]*>", "", html_text)
        cleaned = cleaned.replace("\U0001F193\U0001F193\U0001F193\U0001F193", "Бесплатно")
        html_content += f"<p>{cleaned.replace('\n', '<br/>')}</p>"
    else:
        clean_text = text.replace("\U0001F193\U0001F193\U0001F193\U0001F193", "Бесплатно")
        paragraphs = [f"<p>{html.escape(line)}</p>" for line in clean_text.splitlines()]
        html_content += "".join(paragraphs)
    try:
        page = await asyncio.to_thread(
            tg.create_page, title, html_content=html_content
        )
    except Exception as e:
        logging.error("Failed to create telegraph page: %s", e)
        return None
    logging.info("Created telegraph page %s", page.get("url"))
    return page.get("url"), page.get("path")


def create_app() -> web.Application:
    token = os.getenv("TELEGRAM_BOT_TOKEN")
    if not token:
        raise RuntimeError("TELEGRAM_BOT_TOKEN is missing")

    webhook = os.getenv("WEBHOOK_URL")
    if not webhook:
        raise RuntimeError("WEBHOOK_URL is missing")

    bot = Bot(token)
    logging.info("DB_PATH=%s", DB_PATH)
    logging.info("FOUR_O_TOKEN found: %s", bool(os.getenv("FOUR_O_TOKEN")))
    dp = Dispatcher()
    db = Database(DB_PATH)

    async def start_wrapper(message: types.Message):
        await handle_start(message, db, bot)

    async def register_wrapper(message: types.Message):
        await handle_register(message, db, bot)

    async def requests_wrapper(message: types.Message):
        await handle_requests(message, db, bot)

    async def tz_wrapper(message: types.Message):
        await handle_tz(message, db, bot)

    async def callback_wrapper(callback: types.CallbackQuery):
        await process_request(callback, db, bot)

    async def add_event_wrapper(message: types.Message):
        await handle_add_event(message, db, bot)

    async def add_event_raw_wrapper(message: types.Message):
        await handle_add_event_raw(message, db, bot)

    async def ask_4o_wrapper(message: types.Message):
        await handle_ask_4o(message, db, bot)

    async def list_events_wrapper(message: types.Message):
        await handle_events(message, db, bot)

    async def set_channel_wrapper(message: types.Message):
        await handle_set_channel(message, db, bot)

    async def channels_wrapper(message: types.Message):
        await handle_channels(message, db, bot)

    async def exhibitions_wrapper(message: types.Message):
        await handle_exhibitions(message, db, bot)

    async def months_wrapper(message: types.Message):
        await handle_months(message, db, bot)

    async def edit_message_wrapper(message: types.Message):
        await handle_edit_message(message, db, bot)

    async def forward_wrapper(message: types.Message):
        await handle_forwarded(message, db, bot)

    dp.message.register(start_wrapper, Command("start"))
    dp.message.register(register_wrapper, Command("register"))
    dp.message.register(requests_wrapper, Command("requests"))
    dp.callback_query.register(
        callback_wrapper,
        lambda c: c.data.startswith("approve")
        or c.data.startswith("reject")
        or c.data.startswith("del:")
        or c.data.startswith("nav:")
        or c.data.startswith("edit:")
        or c.data.startswith("editfield:")
        or c.data.startswith("editdone:")
        or c.data.startswith("unset:")
        or c.data.startswith("set:")
        or c.data.startswith("togglefree:")
        or c.data.startswith("markfree:"),
    )
    dp.message.register(tz_wrapper, Command("tz"))
    dp.message.register(add_event_wrapper, Command("addevent"))
    dp.message.register(add_event_raw_wrapper, Command("addevent_raw"))
    dp.message.register(ask_4o_wrapper, Command("ask4o"))
    dp.message.register(list_events_wrapper, Command("events"))
    dp.message.register(set_channel_wrapper, Command("setchannel"))
    dp.message.register(channels_wrapper, Command("channels"))
    dp.message.register(exhibitions_wrapper, Command("exhibitions"))
    dp.message.register(months_wrapper, Command("months"))
    dp.message.register(edit_message_wrapper, lambda m: m.from_user.id in editing_sessions)
    dp.message.register(forward_wrapper, lambda m: bool(m.forward_date))
    dp.my_chat_member.register(partial(handle_my_chat_member, db=db))

    app = web.Application()
    SimpleRequestHandler(dp, bot).register(app, path="/webhook")
    setup_application(app, dp, bot=bot)

    async def on_startup(app: web.Application):
        logging.info("Initializing database")
        await db.init()
        hook = webhook.rstrip("/") + "/webhook"
        logging.info("Setting webhook to %s", hook)
        await bot.set_webhook(
            hook,
            allowed_updates=["message", "callback_query", "my_chat_member"],
        )

    async def on_shutdown(app: web.Application):
        await bot.session.close()

    app.on_startup.append(on_startup)
    app.on_shutdown.append(on_shutdown)
    return app

    async def on_shutdown(app: web.Application):
        await bot.session.close()

if __name__ == "__main__":
    import sys

    if len(sys.argv) > 1 and sys.argv[1] == "test_telegraph":
        asyncio.run(telegraph_test())
    else:
        web.run_app(create_app(), port=int(os.getenv("PORT", 8080)))<|MERGE_RESOLUTION|>--- conflicted
+++ resolved
@@ -933,14 +933,10 @@
 
 
 def md_to_html(text: str) -> str:
-<<<<<<< HEAD
-    html_text = markdown.markdown(text, extensions=["markdown.extensions.fenced_code"])
-=======
     html_text = markdown.markdown(
         text,
         extensions=["markdown.extensions.fenced_code", "markdown.extensions.nl2br"],
     )
->>>>>>> 49a92987
     # Telegraph API does not allow h1/h2 or Telegram-specific emoji tags
     html_text = re.sub(r"<(\/?)h[12]>", r"<\1h3>", html_text)
     html_text = re.sub(r"</?tg-emoji[^>]*>", "", html_text)
