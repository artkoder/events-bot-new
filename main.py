import logging
import os
from datetime import date, datetime, timedelta, timezone, time
from typing import Optional, Tuple, Iterable
import uuid
import textwrap
from supabase import create_client, Client
from icalendar import Calendar, Event as IcsEvent

from aiogram import Bot, Dispatcher, types
from aiogram.filters import Command
from aiogram.webhook.aiohttp_server import SimpleRequestHandler, setup_application
from aiohttp import web, FormData, ClientSession, TCPConnector
from aiogram.client.session.aiohttp import AiohttpSession
import socket
import imghdr
from difflib import SequenceMatcher
import json
import re
<<<<<<< HEAD
from telegraph import Telegraph, TelegraphException
=======

from telegraph import Telegraph, TelegraphException

>>>>>>> 5945d742
from telegraph.api import json_dumps
from functools import partial
import asyncio
import contextlib
import html
from io import BytesIO
import markdown
from sqlalchemy.ext.asyncio import AsyncSession, create_async_engine
from sqlmodel import Field, SQLModel, select

logging.basicConfig(level=logging.INFO)

DB_PATH = os.getenv("DB_PATH", "/data/db.sqlite")
TELEGRAPH_TOKEN_FILE = os.getenv("TELEGRAPH_TOKEN_FILE", "/data/telegraph_token.txt")
SUPABASE_URL = os.getenv("SUPABASE_URL")
SUPABASE_KEY = os.getenv("SUPABASE_KEY")
SUPABASE_BUCKET = os.getenv("SUPABASE_BUCKET", "events-ics")
ICS_CONTENT_TYPE = "text/calendar; charset=utf-8"
ICS_CONTENT_DISP_TEMPLATE = 'inline; filename="{name}"'
ICS_CALNAME = "kenigevents"




def fold_unicode_line(line: str, limit: int = 74) -> str:
    """Return a folded iCalendar line without splitting UTF-8 code points."""
    encoded = line.encode("utf-8")
    parts: list[str] = []
    while len(encoded) > limit:
        cut = limit
        while cut > 0 and (encoded[cut] & 0xC0) == 0x80:
            cut -= 1
        parts.append(encoded[:cut].decode("utf-8"))
        encoded = encoded[cut:]
    parts.append(encoded.decode("utf-8"))
    return "\r\n ".join(parts)

# currently active timezone offset for date calculations
LOCAL_TZ = timezone.utc

# separator inserted between versions on Telegraph source pages
CONTENT_SEPARATOR = "🟧" * 10

# user_id -> (event_id, field?) for editing session
editing_sessions: dict[int, tuple[int, str | None]] = {}
# user_id -> channel_id for daily time editing
daily_time_sessions: dict[int, int] = {}

# toggle for uploading images to catbox
CATBOX_ENABLED: bool = False
_supabase_client: Client | None = None

# Telegraph API rejects pages over ~64&nbsp;kB. Use a slightly lower limit
# to decide when month pages should be split into two parts.
TELEGRAPH_PAGE_LIMIT = 60000


class IPv4AiohttpSession(AiohttpSession):
    """Aiohttp session that forces IPv4 connections."""

    def __init__(self, *args, **kwargs) -> None:
        super().__init__(*args, **kwargs)
        self._connector_init["family"] = socket.AF_INET


def create_ipv4_session(session_cls: type[ClientSession] = ClientSession) -> ClientSession:
    """Return ClientSession that forces IPv4 connections."""
    connector = TCPConnector(family=socket.AF_INET)
    try:
        return session_cls(connector=connector)
    except TypeError:
        return session_cls()



class User(SQLModel, table=True):
    user_id: int = Field(primary_key=True)
    username: Optional[str] = None
    is_superadmin: bool = False


class PendingUser(SQLModel, table=True):
    user_id: int = Field(primary_key=True)
    username: Optional[str] = None
    requested_at: datetime = Field(default_factory=datetime.utcnow)


class RejectedUser(SQLModel, table=True):
    user_id: int = Field(primary_key=True)
    username: Optional[str] = None
    rejected_at: datetime = Field(default_factory=datetime.utcnow)


class Channel(SQLModel, table=True):
    channel_id: int = Field(primary_key=True)
    title: Optional[str] = None
    username: Optional[str] = None
    is_admin: bool = False
    is_registered: bool = False
    is_asset: bool = False
    daily_time: Optional[str] = None
    last_daily: Optional[str] = None


def build_channel_post_url(ch: Channel, message_id: int) -> str:
    """Return https://t.me/... link for a channel message."""
    if ch.username:
        return f"https://t.me/{ch.username}/{message_id}"
    cid = str(ch.channel_id)
    if cid.startswith("-100"):
        cid = cid[4:]
    else:
        cid = cid.lstrip("-")
    return f"https://t.me/c/{cid}/{message_id}"


class Setting(SQLModel, table=True):
    key: str = Field(primary_key=True)
    value: str


class Event(SQLModel, table=True):
    id: Optional[int] = Field(default=None, primary_key=True)
    title: str
    description: str
    festival: Optional[str] = None
    date: str
    time: str
    location_name: str
    location_address: Optional[str] = None
    city: Optional[str] = None
    ticket_price_min: Optional[int] = None
    ticket_price_max: Optional[int] = None
    ticket_link: Optional[str] = None
    event_type: Optional[str] = None
    emoji: Optional[str] = None
    end_date: Optional[str] = None
    is_free: bool = False
    pushkin_card: bool = False
    silent: bool = False
    telegraph_path: Optional[str] = None
    source_text: str
    telegraph_url: Optional[str] = None
    ics_url: Optional[str] = None
    source_post_url: Optional[str] = None
    ics_post_url: Optional[str] = None
    ics_post_id: Optional[int] = None
    source_chat_id: Optional[int] = None
    source_message_id: Optional[int] = None
    photo_count: int = 0
    added_at: datetime = Field(default_factory=datetime.utcnow)


class MonthPage(SQLModel, table=True):
    __table_args__ = {"extend_existing": True}
    month: str = Field(primary_key=True)
    url: str
    path: str
    url2: Optional[str] = None
    path2: Optional[str] = None


class WeekendPage(SQLModel, table=True):
    __table_args__ = {"extend_existing": True}
    start: str = Field(primary_key=True)
    url: str
    path: str


class Database:
    def __init__(self, path: str):
        self.engine = create_async_engine(f"sqlite+aiosqlite:///{path}")

    async def init(self):
        async with self.engine.begin() as conn:
            await conn.run_sync(SQLModel.metadata.create_all)
            result = await conn.exec_driver_sql("PRAGMA table_info(event)")
            cols = [r[1] for r in result.fetchall()]
            if "telegraph_url" not in cols:
                await conn.exec_driver_sql(
                    "ALTER TABLE event ADD COLUMN telegraph_url VARCHAR"
                )
            if "ticket_price_min" not in cols:
                await conn.exec_driver_sql(
                    "ALTER TABLE event ADD COLUMN ticket_price_min INTEGER"
                )
            if "ticket_price_max" not in cols:
                await conn.exec_driver_sql(
                    "ALTER TABLE event ADD COLUMN ticket_price_max INTEGER"
                )
            if "ticket_link" not in cols:
                await conn.exec_driver_sql(
                    "ALTER TABLE event ADD COLUMN ticket_link VARCHAR"
                )
            if "source_post_url" not in cols:
                await conn.exec_driver_sql(
                    "ALTER TABLE event ADD COLUMN source_post_url VARCHAR"
                )
            if "is_free" not in cols:
                await conn.exec_driver_sql(
                    "ALTER TABLE event ADD COLUMN is_free BOOLEAN DEFAULT 0"
                )
            if "silent" not in cols:
                await conn.exec_driver_sql(
                    "ALTER TABLE event ADD COLUMN silent BOOLEAN DEFAULT 0"
                )
            if "telegraph_path" not in cols:
                await conn.exec_driver_sql(
                    "ALTER TABLE event ADD COLUMN telegraph_path VARCHAR"
                )
            if "event_type" not in cols:
                await conn.exec_driver_sql(
                    "ALTER TABLE event ADD COLUMN event_type VARCHAR"
                )
            if "emoji" not in cols:
                await conn.exec_driver_sql("ALTER TABLE event ADD COLUMN emoji VARCHAR")
            if "end_date" not in cols:
                await conn.exec_driver_sql(
                    "ALTER TABLE event ADD COLUMN end_date VARCHAR"
                )
            if "added_at" not in cols:
                await conn.exec_driver_sql(
                    "ALTER TABLE event ADD COLUMN added_at VARCHAR"
                )
            if "photo_count" not in cols:
                await conn.exec_driver_sql(
                    "ALTER TABLE event ADD COLUMN photo_count INTEGER DEFAULT 0"
                )
            if "pushkin_card" not in cols:
                await conn.exec_driver_sql(
                    "ALTER TABLE event ADD COLUMN pushkin_card BOOLEAN DEFAULT 0"
                )
            if "ics_url" not in cols:
                await conn.exec_driver_sql(
                    "ALTER TABLE event ADD COLUMN ics_url VARCHAR"
                )
            if "ics_post_url" not in cols:
                await conn.exec_driver_sql(
                    "ALTER TABLE event ADD COLUMN ics_post_url VARCHAR"
                )
            if "ics_post_id" not in cols:
                await conn.exec_driver_sql(
                    "ALTER TABLE event ADD COLUMN ics_post_id INTEGER"
                )
            if "source_chat_id" not in cols:
                await conn.exec_driver_sql(
                    "ALTER TABLE event ADD COLUMN source_chat_id INTEGER"
                )
            if "source_message_id" not in cols:
                await conn.exec_driver_sql(
                    "ALTER TABLE event ADD COLUMN source_message_id INTEGER"
                )

            result = await conn.exec_driver_sql("PRAGMA table_info(channel)")
            cols = [r[1] for r in result.fetchall()]
            if "daily_time" not in cols:
                await conn.exec_driver_sql(
                    "ALTER TABLE channel ADD COLUMN daily_time VARCHAR"
                )
            if "last_daily" not in cols:
                await conn.exec_driver_sql(
                    "ALTER TABLE channel ADD COLUMN last_daily VARCHAR"
                )
            if "is_asset" not in cols:
                await conn.exec_driver_sql(
                    "ALTER TABLE channel ADD COLUMN is_asset BOOLEAN DEFAULT 0"
                )

            result = await conn.exec_driver_sql("PRAGMA table_info(monthpage)")
            cols = [r[1] for r in result.fetchall()]
            if "url2" not in cols:
                await conn.exec_driver_sql(
                    "ALTER TABLE monthpage ADD COLUMN url2 VARCHAR"
                )
            if "path2" not in cols:
                await conn.exec_driver_sql(
                    "ALTER TABLE monthpage ADD COLUMN path2 VARCHAR"
                )

    def get_session(self) -> AsyncSession:
        """Create a new session with attributes kept after commit."""
        return AsyncSession(self.engine, expire_on_commit=False)


async def get_tz_offset(db: Database) -> str:
    async with db.get_session() as session:
        result = await session.get(Setting, "tz_offset")
        offset = result.value if result else "+00:00"
    global LOCAL_TZ
    LOCAL_TZ = offset_to_timezone(offset)
    return offset


async def set_tz_offset(db: Database, value: str):
    async with db.get_session() as session:
        setting = await session.get(Setting, "tz_offset")
        if setting:
            setting.value = value
        else:
            setting = Setting(key="tz_offset", value=value)
            session.add(setting)
        await session.commit()
    global LOCAL_TZ
    LOCAL_TZ = offset_to_timezone(value)


async def get_catbox_enabled(db: Database) -> bool:
    async with db.get_session() as session:
        setting = await session.get(Setting, "catbox_enabled")
        return setting.value == "1" if setting else False


async def set_catbox_enabled(db: Database, value: bool):
    async with db.get_session() as session:
        setting = await session.get(Setting, "catbox_enabled")
        if setting:
            setting.value = "1" if value else "0"
        else:
            setting = Setting(key="catbox_enabled", value="1" if value else "0")
            session.add(setting)
        await session.commit()
    global CATBOX_ENABLED
    CATBOX_ENABLED = value


def get_supabase_client() -> Client | None:
    global _supabase_client
    if _supabase_client is None and SUPABASE_URL and SUPABASE_KEY:
        _supabase_client = create_client(SUPABASE_URL, SUPABASE_KEY)
    return _supabase_client


async def get_asset_channel(db: Database) -> Channel | None:
    async with db.get_session() as session:
        result = await session.execute(
            select(Channel).where(Channel.is_asset.is_(True))
        )
        return result.scalars().first()


def build_asset_caption(event: Event, day: date) -> str:
    """Return HTML caption for a calendar asset post."""
    loc = html.escape(event.location_name or "")
    addr = event.location_address
    if addr and event.city:
        addr = strip_city_from_address(addr, event.city)
    if addr:
        loc += f", {html.escape(addr)}"
    if event.city:
        loc += f", #{html.escape(event.city)}"
    return (
        f"<b>{html.escape(event.title)}</b>\n"
        f"<i>{format_day_pretty(day)} {event.time} {loc}</i>"
    )


def validate_offset(value: str) -> bool:
    if len(value) != 6 or value[0] not in "+-" or value[3] != ":":
        return False
    try:
        h = int(value[1:3])
        m = int(value[4:6])
        return 0 <= h <= 14 and 0 <= m < 60
    except ValueError:
        return False


def offset_to_timezone(value: str) -> timezone:
    sign = 1 if value[0] == "+" else -1
    hours = int(value[1:3])
    minutes = int(value[4:6])
    return timezone(sign * timedelta(hours=hours, minutes=minutes))


async def extract_images(message: types.Message, bot: Bot) -> list[tuple[bytes, str]]:
    """Download up to three images from the message."""
    images: list[tuple[bytes, str]] = []
    if message.photo:
        bio = BytesIO()
        await bot.download(message.photo[-1].file_id, destination=bio)
        images.append((bio.getvalue(), "photo.jpg"))
    if (
        message.document
        and message.document.mime_type
        and message.document.mime_type.startswith("image/")
    ):
        bio = BytesIO()
        await bot.download(message.document.file_id, destination=bio)
        name = message.document.file_name or "image.jpg"
        images.append((bio.getvalue(), name))
    return images[:3]


def normalize_hashtag_dates(text: str) -> str:
    """Replace hashtags like '#1_августа' with '1 августа'."""
    pattern = re.compile(
        r"#(\d{1,2})_(%s)" % "|".join(MONTHS)
    )
    return re.sub(pattern, lambda m: f"{m.group(1)} {m.group(2)}", text)


def strip_city_from_address(address: str | None, city: str | None) -> str | None:
    """Remove the city name from the end of the address if duplicated."""
    if not address or not city:
        return address
    city_clean = city.lstrip("#").strip().lower()
    addr = address.strip()
    if addr.lower().endswith(city_clean):
        addr = re.sub(r",?\s*#?%s$" % re.escape(city_clean), "", addr, flags=re.IGNORECASE)
    addr = addr.rstrip(", ")
    return addr


def canonicalize_date(value: str) -> str | None:
    """Return ISO date string if value parses as date or ``None``."""
    value = value.split("..", 1)[0].strip()
    if not value:
        return None
    try:
        return date.fromisoformat(value).isoformat()
    except ValueError:
        parsed = parse_events_date(value, timezone.utc)
        return parsed.isoformat() if parsed else None


def parse_iso_date(value: str) -> date | None:
    """Return ``date`` parsed from ISO string or ``None``."""
    try:
        return date.fromisoformat(value.split("..", 1)[0])
    except Exception:
        return None


ICS_LABEL = "Добавить в календарь на телефоне (ICS)"
MONTH_NAV_START = "<!--month-nav-start-->"
MONTH_NAV_END = "<!--month-nav-end-->"

FOOTER_LINK_HTML = (
    '<p>&nbsp;</p>'
    '<p><a href="https://t.me/kenigevents">Полюбить Калининград Анонсы</a></p>'
    '<p>&nbsp;</p>'
)


def parse_time_range(value: str) -> tuple[time, time | None] | None:
    """Return start and optional end time from text like ``10:00`` or ``10:00-12:00``.

    Accepts ``-`` as well as ``..`` or ``—``/``–`` between times.
    """
    value = value.strip()
    parts = re.split(r"\s*(?:-|–|—|\.\.\.?|…)+\s*", value, maxsplit=1)
    try:
        start = datetime.strptime(parts[0], "%H:%M").time()
    except ValueError:
        return None
    end: time | None = None
    if len(parts) == 2:
        try:
            end = datetime.strptime(parts[1], "%H:%M").time()
        except ValueError:
            end = None
    return start, end


def apply_ics_link(html_content: str, url: str | None) -> str:
    """Insert or remove the ICS link block in Telegraph HTML."""
    idx = html_content.find(ICS_LABEL)
    if idx != -1:
        start = html_content.rfind("<p", 0, idx)
        end = html_content.find("</p>", idx)
        if start != -1 and end != -1:
            html_content = html_content[:start] + html_content[end + 4 :]
    if not url:
        return html_content
    link_html = (
        f'<p>\U0001f4c5 <a href="{html.escape(url)}">{ICS_LABEL}</a></p>'
    )
    idx = html_content.find("</p>")
    if idx == -1:
        return link_html + html_content
    pos = idx + 4
    img_pattern = re.compile(r"<img[^>]+><p></p>")
    for m in img_pattern.finditer(html_content, pos):
        pos = m.end()
    return html_content[:pos] + link_html + html_content[pos:]


def apply_month_nav(html_content: str, html_block: str | None) -> str:
    """Insert or replace the month navigation block."""
    start = html_content.find(MONTH_NAV_START)
    if start != -1:
        end = html_content.find(MONTH_NAV_END, start)
        if end != -1:
            html_content = html_content[:start] + html_content[end + len(MONTH_NAV_END) :]
    if html_block:
        html_content += f"{MONTH_NAV_START}{html_block}{MONTH_NAV_END}"
    return html_content


def apply_footer_link(html_content: str) -> str:
    """Ensure the Telegram channel link footer is present once."""
    pattern = re.compile(
        r'<p><a href="https://t\.me/kenigevents">[^<]+</a></p><p>&nbsp;</p>'
    )
    html_content = pattern.sub("", html_content).rstrip()
    return html_content + FOOTER_LINK_HTML


async def build_month_nav_html(db: Database) -> str:
    async with db.get_session() as session:
        result = await session.execute(select(MonthPage).order_by(MonthPage.month))
        months = result.scalars().all()
    today_month = datetime.now(LOCAL_TZ).strftime("%Y-%m")
    future_months = [m for m in months if m.month >= today_month]
    if not future_months:
        return ""
    links: list[str] = []
    for idx, p in enumerate(future_months):
        name = month_name_nominative(p.month)
        links.append(f'<a href="{html.escape(p.url)}">{name}</a>')
        if idx < len(future_months) - 1:
            links.append(" ")
    return "<br/><h4>" + "".join(links) + "</h4>"


def parse_bool_text(value: str) -> bool | None:
    """Convert text to boolean if possible."""
    normalized = value.strip().lower()
    if normalized in {"1", "true", "yes", "y", "да", "д", "ok", "on"}:
        return True
    if normalized in {"0", "false", "no", "n", "нет", "off"}:
        return False
    return None


def parse_events_date(text: str, tz: timezone) -> date | None:
    """Parse a date argument for /events allowing '2 августа [2025]'."""
    text = text.strip().lower()
    for fmt in ("%Y-%m-%d", "%d.%m.%Y"):
        try:
            return datetime.strptime(text, fmt).date()
        except ValueError:
            pass

    m = re.match(r"(\d{1,2})\s+([а-яё]+)(?:\s+(\d{4}))?", text)
    if not m:
        return None
    day = int(m.group(1))
    month_name = m.group(2)
    year_part = m.group(3)
    month = {name: i + 1 for i, name in enumerate(MONTHS)}.get(month_name)
    if not month:
        return None
    if year_part:
        year = int(year_part)
    else:
        today = datetime.now(tz).date()
        year = today.year
        if month < today.month or (month == today.month and day < today.day):
            year += 1
    try:
        return date(year, month, day)
    except ValueError:
        return None


async def build_ics_content(db: Database, event: Event) -> str:
    """Build an RFC 5545 compliant ICS string for an event."""
    time_range = parse_time_range(event.time)
    if not time_range:
        raise ValueError("bad time")
    start_t, end_t = time_range
    date_obj = parse_iso_date(event.date)
    if not date_obj:
        raise ValueError("bad date")
    start_dt = datetime.combine(date_obj, start_t)
    if end_t:
        end_dt = datetime.combine(date_obj, end_t)
    else:
        end_dt = start_dt + timedelta(hours=1)

    title = event.title
    if event.location_name:
        title = f"{title} в {event.location_name}"

    desc = event.description or ""
    link = event.source_post_url or event.telegraph_url
    if link:
        desc = f"{desc}\n\n{link}" if desc else link

    loc_parts = []
    if event.location_address:
        loc_parts.append(event.location_address)
    if event.city:
        loc_parts.append(event.city)
    # Join without a space after comma to avoid iOS parsing issues
    location = ",".join(loc_parts)

    cal = Calendar()
    cal.add("VERSION", "2.0")
    cal.add("PRODID", "-//events-bot//RU")
    cal.add("CALSCALE", "GREGORIAN")
    cal.add("METHOD", "PUBLISH")
    cal.add("X-WR-CALNAME", ICS_CALNAME)

    vevent = IcsEvent()
    vevent.add("UID", f"{uuid.uuid4()}@{event.id}")
    vevent.add("DTSTAMP", datetime.now(timezone.utc))
    vevent.add("DTSTART", start_dt)
    vevent.add("DTEND", end_dt)
    vevent.add("SUMMARY", title)
    vevent.add("DESCRIPTION", desc)
    if location:
        vevent.add("LOCATION", location)
    if link:
        vevent.add("URL", link)
    cal.add_component(vevent)

    raw = cal.to_ical().decode("utf-8")
    lines = raw.split("\r\n")
    if lines and lines[-1] == "":
        lines.pop()

    # unfold lines first
    unfolded: list[str] = []
    for line in lines:
        if line.startswith(" ") and unfolded:
            unfolded[-1] += line[1:]
        else:
            unfolded.append(line)

    for i, line in enumerate(unfolded):
        if line.startswith("LOCATION:") or line.startswith("LOCATION;"):
            unfolded[i] = line.replace("\\, ", "\\,\\ ")

    idx = unfolded.index("BEGIN:VEVENT")
    vbody = unfolded[idx + 1 : -2]  # between BEGIN:VEVENT and END:VEVENT
    order = ["UID", "DTSTAMP", "DTSTART", "DTEND"]
    props: list[str] = []
    for key in order:
        for l in list(vbody):
            if l.startswith(key + ":") or l.startswith(key + ";"):
                props.append(l)
                vbody.remove(l)
    props.extend(vbody)

    body = ["BEGIN:VEVENT"] + props + ["END:VEVENT"]
    headers = [
        "BEGIN:VCALENDAR",
        "VERSION:2.0",
        "PRODID:-//events-bot//RU",
        "CALSCALE:GREGORIAN",
        "METHOD:PUBLISH",
        f"X-WR-CALNAME:{ICS_CALNAME}",
    ]
    final_lines = headers + body + ["END:VCALENDAR"]
    folded = [fold_unicode_line(l) for l in final_lines]
    return "\r\n".join(folded) + "\r\n"


async def upload_ics(event: Event, db: Database) -> str | None:
    client = get_supabase_client()
    if not client:
        logging.error("Supabase client not configured")
        return None
    if event.end_date:
        logging.info("skip ics for multi-day event %s", event.id)
        return None
    if not parse_time_range(event.time):
        logging.info("skip ics for unclear time %s", event.id)
        return None
    content = await build_ics_content(db, event)
    d = parse_iso_date(event.date)
    if d:
        path = f"Event-{event.id}-{d.day:02d}-{d.month:02d}-{d.year}.ics"
    else:
        path = f"Event-{event.id}.ics"
    try:
        logging.info("Uploading ICS to %s/%s", SUPABASE_BUCKET, path)
        client.storage.from_(SUPABASE_BUCKET).upload(
            path,
            content.encode("utf-8"),
            {
                "content-type": ICS_CONTENT_TYPE,
                "content-disposition": ICS_CONTENT_DISP_TEMPLATE.format(name=path),
                "upsert": "true",
            },
        )
        url = client.storage.from_(SUPABASE_BUCKET).get_public_url(path)
        logging.info("ICS uploaded: %s", url)
    except Exception as e:
        logging.error("Failed to upload ics: %s", e)
        return None
    return url


async def post_ics_asset(event: Event, db: Database, bot: Bot) -> tuple[str, int] | None:
    channel = await get_asset_channel(db)
    if not channel:
        logging.info("no asset channel configured")
        return None
    try:
        content = await build_ics_content(db, event)
    except Exception as e:
        logging.error("failed to build ics content: %s", e)
        return None

    d = parse_iso_date(event.date)
    if d:
        name = f"Event-{event.id}-{d.day:02d}-{d.month:02d}-{d.year}.ics"
    else:

        d = date.today()
        name = f"Event-{event.id}.ics"
    file = types.BufferedInputFile(content.encode("utf-8"), filename=name)
    caption = build_asset_caption(event, d)

    logging.info("posting ics asset to channel %s with caption %s", channel.channel_id, caption.replace('\n', ' | '))

    try:
        msg = await bot.send_document(
            channel.channel_id,
            file,
            caption=caption,
            parse_mode="HTML",
        )
        url = build_channel_post_url(channel, msg.message_id)
        logging.info("posted ics to asset channel: %s", url)
        return url, msg.message_id
    except Exception as e:
        logging.error("failed to post ics to asset channel: %s", e)
        return None


async def add_calendar_button(event: Event, bot: Bot):
    """Attach calendar link button to the original channel post."""
    if not (
        event.source_chat_id
        and event.source_message_id
        and event.ics_post_url
    ):
        return
    markup = types.InlineKeyboardMarkup(
        inline_keyboard=[
            [types.InlineKeyboardButton(text="Добавить в календарь", url=event.ics_post_url)]
        ]
    )
    try:
        await bot.edit_message_reply_markup(
            chat_id=event.source_chat_id,
            message_id=event.source_message_id,
            reply_markup=markup,
        )

        logging.info(
            "calendar button set for event %s post %s", event.id, event.source_post_url
        )

    except Exception as e:
        logging.error("failed to set calendar button: %s", e)


async def delete_ics(event: Event):
    client = get_supabase_client()
    if not client or not event.ics_url:
        return
    path = event.ics_url.split("/")[-1]
    try:
        logging.info("Deleting ICS %s from %s", path, SUPABASE_BUCKET)
        client.storage.from_(SUPABASE_BUCKET).remove([path])
    except Exception as e:
        logging.error("Failed to delete ics: %s", e)


async def delete_asset_post(event: Event, db: Database, bot: Bot):
    if not event.ics_post_id:
        return
    channel = await get_asset_channel(db)
    if not channel:
        return
    try:
        await bot.delete_message(channel.channel_id, event.ics_post_id)
    except Exception as e:
        logging.error("failed to delete asset message: %s", e)


async def remove_calendar_button(event: Event, bot: Bot):
    """Remove calendar button from the original channel post."""
    if not (event.source_chat_id and event.source_message_id):
        return
    try:
        await bot.edit_message_reply_markup(
            chat_id=event.source_chat_id,
            message_id=event.source_message_id,
            reply_markup=None,
        )

        logging.info(
            "calendar button removed for event %s post %s",
            event.id,
            event.source_post_url,
        )

    except Exception as e:
        logging.error("failed to remove calendar button: %s", e)


async def parse_event_via_4o(text: str) -> list[dict]:
    token = os.getenv("FOUR_O_TOKEN")
    if not token:
        raise RuntimeError("FOUR_O_TOKEN is missing")
    url = os.getenv("FOUR_O_URL", "https://api.openai.com/v1/chat/completions")
    prompt_path = os.path.join("docs", "PROMPTS.md")
    with open(prompt_path, "r", encoding="utf-8") as f:
        prompt = f.read()
    loc_path = os.path.join("docs", "LOCATIONS.md")
    if os.path.exists(loc_path):
        with open(loc_path, "r", encoding="utf-8") as f:
            locations = [
                line.strip() for line in f if line.strip() and not line.startswith("#")
            ]
        if locations:
            prompt += "\nKnown venues:\n" + "\n".join(locations)
    headers = {
        "Authorization": f"Bearer {token}",
        "Content-Type": "application/json",
    }
    today = datetime.now(LOCAL_TZ).date().isoformat()
    payload = {
        "model": "gpt-4o",
        "messages": [
            {"role": "system", "content": prompt},
            {"role": "user", "content": f"Today is {today}. {text}"},
        ],
        "temperature": 0,
    }
    logging.info("Sending 4o parse request to %s", url)
    async with create_ipv4_session(ClientSession) as session:
        resp = await session.post(url, json=payload, headers=headers)
        resp.raise_for_status()
        data = await resp.json()
    logging.debug("4o response: %s", data)
    content = (
        data.get("choices", [{}])[0].get("message", {}).get("content", "{}").strip()
    )
    if content.startswith("```"):
        content = content.strip("`\n")
        if content.lower().startswith("json"):
            content = content[4:].strip()
    try:
        data = json.loads(content)
    except json.JSONDecodeError:
        logging.error("Invalid JSON from 4o: %s", content)
        raise
    if isinstance(data, dict):
        if "events" in data and isinstance(data["events"], list):
            return data["events"]
        return [data]
    if isinstance(data, list):
        return data
    logging.error("Unexpected 4o format: %s", data)
    raise RuntimeError("bad 4o response")


async def ask_4o(text: str) -> str:
    token = os.getenv("FOUR_O_TOKEN")
    if not token:
        raise RuntimeError("FOUR_O_TOKEN is missing")
    url = os.getenv("FOUR_O_URL", "https://api.openai.com/v1/chat/completions")
    headers = {
        "Authorization": f"Bearer {token}",
        "Content-Type": "application/json",
    }
    payload = {
        "model": "gpt-4o",
        "messages": [{"role": "user", "content": text}],
        "temperature": 0,
    }
    logging.info("Sending 4o ask request to %s", url)
    async with create_ipv4_session(ClientSession) as session:
        resp = await session.post(url, json=payload, headers=headers)
        resp.raise_for_status()
        data = await resp.json()
    logging.debug("4o response: %s", data)
    return data.get("choices", [{}])[0].get("message", {}).get("content", "").strip()


async def check_duplicate_via_4o(ev: Event, new: Event) -> Tuple[bool, str, str]:
    """Ask the LLM whether two events are duplicates."""
    prompt = (
        "Existing event:\n"
        f"Title: {ev.title}\nDescription: {ev.description}\nLocation: {ev.location_name} {ev.location_address}\n"
        "New event:\n"
        f"Title: {new.title}\nDescription: {new.description}\nLocation: {new.location_name} {new.location_address}\n"
        'Are these the same event? Respond with JSON {"duplicate": true|false, "title": "", "short_description": ""}.'
    )
    try:
        ans = await ask_4o(prompt)
        data = json.loads(ans)
        return (
            bool(data.get("duplicate")),
            data.get("title", ""),
            data.get("short_description", ""),
        )
    except Exception as e:
        logging.error("Duplicate check failed: %s", e)
        return False, "", ""


def get_telegraph_token() -> str | None:
    token = os.getenv("TELEGRAPH_TOKEN")
    if token:
        return token
    if os.path.exists(TELEGRAPH_TOKEN_FILE):
        with open(TELEGRAPH_TOKEN_FILE, "r", encoding="utf-8") as f:
            saved = f.read().strip()
            if saved:
                return saved
    try:
        tg = Telegraph()
        data = tg.create_account(short_name="eventsbot")
        token = data["access_token"]
        os.makedirs(os.path.dirname(TELEGRAPH_TOKEN_FILE), exist_ok=True)
        with open(TELEGRAPH_TOKEN_FILE, "w", encoding="utf-8") as f:
            f.write(token)
        logging.info(
            "Created Telegraph account; token stored at %s", TELEGRAPH_TOKEN_FILE
        )
        return token
    except Exception as e:
        logging.error("Failed to create Telegraph token: %s", e)
        return None


async def handle_start(message: types.Message, db: Database, bot: Bot):
    async with db.get_session() as session:
        result = await session.execute(select(User))
        user_count = len(result.scalars().all())
        user = await session.get(User, message.from_user.id)
        if user:
            await bot.send_message(message.chat.id, "Bot is running")
            return
        if user_count == 0:
            session.add(
                User(
                    user_id=message.from_user.id,
                    username=message.from_user.username,
                    is_superadmin=True,
                )
            )
            await session.commit()
            await bot.send_message(message.chat.id, "You are superadmin")
        else:
            await bot.send_message(message.chat.id, "Use /register to apply")


async def handle_register(message: types.Message, db: Database, bot: Bot):
    async with db.get_session() as session:
        if await session.get(User, message.from_user.id):
            await bot.send_message(message.chat.id, "Already registered")
            return
        if await session.get(RejectedUser, message.from_user.id):
            await bot.send_message(message.chat.id, "Access denied by administrator")
            return
        if await session.get(PendingUser, message.from_user.id):
            await bot.send_message(message.chat.id, "Awaiting approval")
            return
        result = await session.execute(select(PendingUser))
        if len(result.scalars().all()) >= 10:
            await bot.send_message(
                message.chat.id, "Registration queue full, try later"
            )
            return
        session.add(
            PendingUser(
                user_id=message.from_user.id, username=message.from_user.username
            )
        )
        await session.commit()
        await bot.send_message(message.chat.id, "Registration pending approval")


async def handle_requests(message: types.Message, db: Database, bot: Bot):
    async with db.get_session() as session:
        user = await session.get(User, message.from_user.id)
        if not user or not user.is_superadmin:
            return
        result = await session.execute(select(PendingUser))
        pending = result.scalars().all()
        if not pending:
            await bot.send_message(message.chat.id, "No pending users")
            return
        buttons = [
            [
                types.InlineKeyboardButton(
                    text="Approve", callback_data=f"approve:{p.user_id}"
                ),
                types.InlineKeyboardButton(
                    text="Reject", callback_data=f"reject:{p.user_id}"
                ),
            ]
            for p in pending
        ]
        keyboard = types.InlineKeyboardMarkup(inline_keyboard=buttons)
        lines = [f"{p.user_id} {p.username or ''}" for p in pending]
        await bot.send_message(message.chat.id, "\n".join(lines), reply_markup=keyboard)


async def process_request(callback: types.CallbackQuery, db: Database, bot: Bot):
    data = callback.data
    if data.startswith("approve") or data.startswith("reject"):
        uid = int(data.split(":", 1)[1])
        async with db.get_session() as session:
            p = await session.get(PendingUser, uid)
            if not p:
                await callback.answer("Not found", show_alert=True)
                return
            if data.startswith("approve"):
                session.add(User(user_id=uid, username=p.username, is_superadmin=False))
                await bot.send_message(uid, "You are approved")
            else:
                session.add(RejectedUser(user_id=uid, username=p.username))
                await bot.send_message(uid, "Your registration was rejected")
            await session.delete(p)
            await session.commit()
            await callback.answer("Done")
    elif data.startswith("del:"):
        _, eid, marker = data.split(":")
        month = None
        async with db.get_session() as session:
            event = await session.get(Event, int(eid))
            if event:
                month = event.date.split("..", 1)[0][:7]
                await session.delete(event)
                await session.commit()
        if month:
            await sync_month_page(db, month)
            d = parse_iso_date(event.date) if event else None
            w_start = weekend_start_for_date(d) if d else None
            if w_start:
                await sync_weekend_page(db, w_start.isoformat())
        offset = await get_tz_offset(db)
        tz = offset_to_timezone(offset)
        if marker == "exh":
            text, markup = await build_exhibitions_message(db, tz)
        else:
            target = datetime.strptime(marker, "%Y-%m-%d").date()
            text, markup = await build_events_message(db, target, tz)
        await callback.message.edit_text(text, reply_markup=markup)
        await callback.answer("Deleted")
    elif data.startswith("edit:"):
        eid = int(data.split(":")[1])
        async with db.get_session() as session:
            event = await session.get(Event, eid)
        if event:
            editing_sessions[callback.from_user.id] = (eid, None)
            await show_edit_menu(callback.from_user.id, event, bot)
        await callback.answer()
    elif data.startswith("editfield:"):
        _, eid, field = data.split(":")
        editing_sessions[callback.from_user.id] = (int(eid), field)
        await callback.message.answer(f"Send new value for {field}")
        await callback.answer()
    elif data.startswith("editdone:"):
        if callback.from_user.id in editing_sessions:
            del editing_sessions[callback.from_user.id]
        await callback.message.answer("Editing finished")
        await callback.answer()
    elif data.startswith("togglefree:"):
        eid = int(data.split(":")[1])
        async with db.get_session() as session:
            event = await session.get(Event, eid)
            if event:
                event.is_free = not event.is_free
                await session.commit()
                logging.info("togglefree: event %s set to %s", eid, event.is_free)
                month = event.date.split("..", 1)[0][:7]
        if event:
            await sync_month_page(db, month)
            d = parse_iso_date(event.date)
            w_start = weekend_start_for_date(d) if d else None
            if w_start:
                await sync_weekend_page(db, w_start.isoformat())
        async with db.get_session() as session:
            event = await session.get(Event, eid)
        if event:
            await show_edit_menu(callback.from_user.id, event, bot)
        await callback.answer()
    elif data.startswith("togglesilent:"):
        eid = int(data.split(":")[1])
        async with db.get_session() as session:
            event = await session.get(Event, eid)
            if event:
                event.silent = not event.silent
                await session.commit()
                logging.info("togglesilent: event %s set to %s", eid, event.silent)
                month = event.date.split("..", 1)[0][:7]
        if event:
            await sync_month_page(db, month)
            d = parse_iso_date(event.date)
            w_start = weekend_start_for_date(d) if d else None
            if w_start:
                await sync_weekend_page(db, w_start.isoformat())
        markup = types.InlineKeyboardMarkup(
            inline_keyboard=[
                [
                    types.InlineKeyboardButton(
                        text=(
                            "\U0001f910 Тихий режим"
                            if event and event.silent
                            else "\U0001f6a9 Переключить на тихий режим"
                        ),
                        callback_data=f"togglesilent:{eid}",
                    )
                ]
            ]
        )
        try:
            await bot.edit_message_reply_markup(
                chat_id=callback.message.chat.id,
                message_id=callback.message.message_id,
                reply_markup=markup,
            )
        except Exception as e:
            logging.error("failed to update silent button: %s", e)
        await callback.answer("Toggled")
    elif data.startswith("createics:"):
        eid = int(data.split(":")[1])
        async with db.get_session() as session:
            event = await session.get(Event, eid)
            if event:
                url = await upload_ics(event, db)
                if url:
                    event.ics_url = url
                    await session.commit()
                    logging.info("ICS saved for event %s: %s", eid, url)
                    posted = await post_ics_asset(event, db, bot)
                    if posted:
                        url_p, msg_id = posted
                        event.ics_post_url = url_p
                        event.ics_post_id = msg_id
                        await session.commit()
                        await add_calendar_button(event, bot)
                    if event.telegraph_path:
                        await update_source_page_ics(
                            event.telegraph_path, event.title or "Event", url
                        )
                    month = event.date.split("..", 1)[0][:7]
                    await sync_month_page(db, month)

                    d = parse_iso_date(event.date)
                    w_start = weekend_start_for_date(d) if d else None

                    if w_start:
                        await sync_weekend_page(db, w_start.isoformat())
                else:
                    logging.warning("ICS creation failed for event %s", eid)
        if event:
            await show_edit_menu(callback.from_user.id, event, bot)
        await callback.answer("Created")
    elif data.startswith("delics:"):
        eid = int(data.split(":")[1])
        async with db.get_session() as session:
            event = await session.get(Event, eid)
            if event and event.ics_url:
                await delete_ics(event)
                event.ics_url = None
                await session.commit()
                logging.info("ICS removed for event %s", eid)
                await delete_asset_post(event, db, bot)
                event.ics_post_url = None
                event.ics_post_id = None
                await session.commit()
                await remove_calendar_button(event, bot)
                if event.telegraph_path:
                    await update_source_page_ics(
                        event.telegraph_path, event.title or "Event", None
                    )
                month = event.date.split("..", 1)[0][:7]
                await sync_month_page(db, month)

                d = parse_iso_date(event.date)
                w_start = weekend_start_for_date(d) if d else None

                if w_start:
                    await sync_weekend_page(db, w_start.isoformat())
            elif event:
                logging.debug("deleteics: no file for event %s", eid)
        if event:
            await show_edit_menu(callback.from_user.id, event, bot)
        await callback.answer("Deleted")
    elif data.startswith("markfree:"):
        eid = int(data.split(":")[1])
        async with db.get_session() as session:
            event = await session.get(Event, eid)
            if event:
                event.is_free = True
                await session.commit()
                logging.info("markfree: event %s marked free", eid)
                month = event.date.split("..", 1)[0][:7]
        if event:
            await sync_month_page(db, month)
            d = parse_iso_date(event.date)
            w_start = weekend_start_for_date(d) if d else None
            if w_start:
                await sync_weekend_page(db, w_start.isoformat())
        markup = types.InlineKeyboardMarkup(
            inline_keyboard=[
                [
                    types.InlineKeyboardButton(
                        text="\u2705 Бесплатное мероприятие",
                        callback_data=f"togglefree:{eid}",
                    ),
                    types.InlineKeyboardButton(
                        text="\U0001f6a9 Переключить на тихий режим",
                        callback_data=f"togglesilent:{eid}",
                    ),
                ]
            ]
        )
        try:
            await bot.edit_message_reply_markup(
                chat_id=callback.message.chat.id,
                message_id=callback.message.message_id,
                reply_markup=markup,
            )
        except Exception as e:
            logging.error("failed to update free button: %s", e)
        await callback.answer("Marked")
    elif data.startswith("nav:"):
        _, day = data.split(":")
        offset = await get_tz_offset(db)
        tz = offset_to_timezone(offset)
        target = datetime.strptime(day, "%Y-%m-%d").date()
        text, markup = await build_events_message(db, target, tz)
        await callback.message.edit_text(text, reply_markup=markup)
        await callback.answer()
    elif data.startswith("unset:"):
        cid = int(data.split(":")[1])
        async with db.get_session() as session:
            ch = await session.get(Channel, cid)
            if ch:
                ch.is_registered = False
                logging.info("channel %s unset", cid)
                await session.commit()
        await send_channels_list(callback.message, db, bot, edit=True)
        await callback.answer("Removed")
    elif data.startswith("assetunset:"):
        cid = int(data.split(":")[1])
        async with db.get_session() as session:
            ch = await session.get(Channel, cid)
            if ch and ch.is_asset:
                ch.is_asset = False
                logging.info("asset channel unset %s", cid)
                await session.commit()
        await send_channels_list(callback.message, db, bot, edit=True)
        await callback.answer("Removed")
    elif data.startswith("set:"):
        cid = int(data.split(":")[1])
        async with db.get_session() as session:
            ch = await session.get(Channel, cid)
            if ch and ch.is_admin:
                ch.is_registered = True
                logging.info("channel %s registered", cid)
                await session.commit()
        await send_setchannel_list(callback.message, db, bot, edit=True)
        await callback.answer("Registered")
    elif data.startswith("assetset:"):
        cid = int(data.split(":")[1])
        async with db.get_session() as session:
            current = await session.execute(
                select(Channel).where(Channel.is_asset.is_(True))
            )
            cur = current.scalars().first()
            if cur and cur.channel_id != cid:
                cur.is_asset = False
            ch = await session.get(Channel, cid)
            if ch and ch.is_admin:
                ch.is_asset = True
            await session.commit()
        await send_setchannel_list(callback.message, db, bot, edit=True)
        await callback.answer("Registered")
    elif data.startswith("dailyset:"):
        cid = int(data.split(":")[1])
        async with db.get_session() as session:
            ch = await session.get(Channel, cid)
            if ch and ch.is_admin:
                ch.daily_time = "08:00"
                await session.commit()
        await send_regdaily_list(callback.message, db, bot, edit=True)
        await callback.answer("Registered")
    elif data.startswith("dailyunset:"):
        cid = int(data.split(":")[1])
        async with db.get_session() as session:
            ch = await session.get(Channel, cid)
            if ch:
                ch.daily_time = None
                await session.commit()
        await send_daily_list(callback.message, db, bot, edit=True)
        await callback.answer("Removed")
    elif data.startswith("dailytime:"):
        cid = int(data.split(":")[1])
        daily_time_sessions[callback.from_user.id] = cid
        await callback.message.answer("Send new time HH:MM")
        await callback.answer()
    elif data.startswith("dailysend:"):
        cid = int(data.split(":")[1])
        offset = await get_tz_offset(db)
        tz = offset_to_timezone(offset)
        await send_daily_announcement(db, bot, cid, tz, record=False)
        await callback.answer("Sent")
    elif data.startswith("dailysendtom:"):
        cid = int(data.split(":")[1])
        offset = await get_tz_offset(db)
        tz = offset_to_timezone(offset)
        now = datetime.now(tz) + timedelta(days=1)
        await send_daily_announcement(db, bot, cid, tz, record=False, now=now)
        await callback.answer("Sent")


async def handle_tz(message: types.Message, db: Database, bot: Bot):
    parts = message.text.split(maxsplit=1)
    if len(parts) != 2 or not validate_offset(parts[1]):
        await bot.send_message(message.chat.id, "Usage: /tz +02:00")
        return
    async with db.get_session() as session:
        user = await session.get(User, message.from_user.id)
        if not user or not user.is_superadmin:
            await bot.send_message(message.chat.id, "Not authorized")
            return
    await set_tz_offset(db, parts[1])
    await bot.send_message(message.chat.id, f"Timezone set to {parts[1]}")


async def handle_images(message: types.Message, db: Database, bot: Bot):
    async with db.get_session() as session:
        user = await session.get(User, message.from_user.id)
        if not user or not user.is_superadmin:
            await bot.send_message(message.chat.id, "Not authorized")
            return
    new_value = not CATBOX_ENABLED
    await set_catbox_enabled(db, new_value)
    status = "enabled" if new_value else "disabled"
    await bot.send_message(message.chat.id, f"Image uploads {status}")


async def handle_my_chat_member(update: types.ChatMemberUpdated, db: Database):
    if update.chat.type != "channel":
        return
    status = update.new_chat_member.status
    is_admin = status in {"administrator", "creator"}
    logging.info(
        "my_chat_member: %s -> %s (admin=%s)",
        update.chat.id,
        status,
        is_admin,
    )
    async with db.get_session() as session:
        channel = await session.get(Channel, update.chat.id)
        if not channel:
            channel = Channel(
                channel_id=update.chat.id,
                title=update.chat.title,
                username=getattr(update.chat, "username", None),
                is_admin=is_admin,
            )
            session.add(channel)
        else:
            channel.title = update.chat.title
            channel.username = getattr(update.chat, "username", None)
            channel.is_admin = is_admin
        await session.commit()


async def send_channels_list(
    message: types.Message, db: Database, bot: Bot, edit: bool = False
):
    async with db.get_session() as session:
        user = await session.get(User, message.from_user.id)
        if not user or not user.is_superadmin:
            if not edit:
                await bot.send_message(message.chat.id, "Not authorized")
            return
        result = await session.execute(
            select(Channel).where(Channel.is_admin.is_(True))
        )
        channels = result.scalars().all()
    logging.info("channels list: %s", [c.channel_id for c in channels])
    lines = []
    keyboard = []
    for ch in channels:
        name = ch.title or ch.username or str(ch.channel_id)
        status = []
        row: list[types.InlineKeyboardButton] = []
        if ch.is_registered:
            status.append("✅")
            row.append(
                types.InlineKeyboardButton(
                    text="Cancel", callback_data=f"unset:{ch.channel_id}"
                )
            )
        if ch.is_asset:
            status.append("📅")
            row.append(
                types.InlineKeyboardButton(
                    text="Asset off", callback_data=f"assetunset:{ch.channel_id}"
                )
            )
        lines.append(f"{name} {' '.join(status)}".strip())
        if row:
            keyboard.append(row)
    if not lines:
        lines.append("No channels")
    markup = types.InlineKeyboardMarkup(inline_keyboard=keyboard) if keyboard else None
    if edit:
        await message.edit_text("\n".join(lines), reply_markup=markup)
    else:
        await bot.send_message(message.chat.id, "\n".join(lines), reply_markup=markup)


async def send_setchannel_list(
    message: types.Message, db: Database, bot: Bot, edit: bool = False
):
    async with db.get_session() as session:
        user = await session.get(User, message.from_user.id)
        if not user or not user.is_superadmin:
            if not edit:
                await bot.send_message(message.chat.id, "Not authorized")
            return
        result = await session.execute(
            select(Channel).where(Channel.is_admin.is_(True))
        )
        channels = result.scalars().all()
    logging.info("setchannel list: %s", [c.channel_id for c in channels])
    lines = []
    keyboard = []
    for ch in channels:
        name = ch.title or ch.username or str(ch.channel_id)
        lines.append(name)
        row = []
        if ch.daily_time is None:
            row.append(
                types.InlineKeyboardButton(
                    text="Announce", callback_data=f"set:{ch.channel_id}"
                )
            )
        if not ch.is_asset:
            row.append(
                types.InlineKeyboardButton(
                    text="Asset", callback_data=f"assetset:{ch.channel_id}"
                )
            )
        if row:
            keyboard.append(row)
    if not lines:
        lines.append("No channels")
    markup = types.InlineKeyboardMarkup(inline_keyboard=keyboard) if keyboard else None
    if edit:
        await message.edit_text("\n".join(lines), reply_markup=markup)
    else:
        await bot.send_message(message.chat.id, "\n".join(lines), reply_markup=markup)


async def send_regdaily_list(
    message: types.Message, db: Database, bot: Bot, edit: bool = False
):
    async with db.get_session() as session:
        user = await session.get(User, message.from_user.id)
        if not user or not user.is_superadmin:
            if not edit:
                await bot.send_message(message.chat.id, "Not authorized")
            return
        result = await session.execute(
            select(Channel).where(
                Channel.is_admin.is_(True), Channel.daily_time.is_(None)
            )
        )
        channels = result.scalars().all()
    lines = []
    keyboard = []
    for ch in channels:
        name = ch.title or ch.username or str(ch.channel_id)
        lines.append(name)
        keyboard.append(
            [
                types.InlineKeyboardButton(
                    text=name, callback_data=f"dailyset:{ch.channel_id}"
                )
            ]
        )
    if not lines:
        lines.append("No channels")
    markup = types.InlineKeyboardMarkup(inline_keyboard=keyboard) if keyboard else None
    if edit:
        await message.edit_text("\n".join(lines), reply_markup=markup)
    else:
        await bot.send_message(message.chat.id, "\n".join(lines), reply_markup=markup)


async def send_daily_list(
    message: types.Message, db: Database, bot: Bot, edit: bool = False
):
    async with db.get_session() as session:
        user = await session.get(User, message.from_user.id)
        if not user or not user.is_superadmin:
            if not edit:
                await bot.send_message(message.chat.id, "Not authorized")
            return
        result = await session.execute(
            select(Channel).where(Channel.daily_time.is_not(None))
        )
        channels = result.scalars().all()
    lines = []
    keyboard = []
    for ch in channels:
        name = ch.title or ch.username or str(ch.channel_id)
        t = ch.daily_time or "?"
        lines.append(f"{name} {t}")
        keyboard.append(
            [
                types.InlineKeyboardButton(
                    text="Cancel", callback_data=f"dailyunset:{ch.channel_id}"
                ),
                types.InlineKeyboardButton(
                    text="Time", callback_data=f"dailytime:{ch.channel_id}"
                ),
                types.InlineKeyboardButton(
                    text="Test", callback_data=f"dailysend:{ch.channel_id}"
                ),
                types.InlineKeyboardButton(
                    text="Test tomorrow",
                    callback_data=f"dailysendtom:{ch.channel_id}",
                ),
            ]
        )
    if not lines:
        lines.append("No channels")
    markup = types.InlineKeyboardMarkup(inline_keyboard=keyboard) if keyboard else None
    if edit:
        await message.edit_text("\n".join(lines), reply_markup=markup)
    else:
        await bot.send_message(message.chat.id, "\n".join(lines), reply_markup=markup)


async def handle_set_channel(message: types.Message, db: Database, bot: Bot):
    await send_setchannel_list(message, db, bot, edit=False)


async def handle_channels(message: types.Message, db: Database, bot: Bot):
    await send_channels_list(message, db, bot, edit=False)


async def handle_regdailychannels(message: types.Message, db: Database, bot: Bot):
    await send_regdaily_list(message, db, bot, edit=False)


async def handle_daily(message: types.Message, db: Database, bot: Bot):
    await send_daily_list(message, db, bot, edit=False)


async def upsert_event(session: AsyncSession, new: Event) -> Tuple[Event, bool]:
    """Insert or update an event if a similar one exists.

    Returns (event, added_flag)."""

    stmt = select(Event).where(
        Event.date == new.date,
        Event.time == new.time,
    )
    candidates = (await session.execute(stmt)).scalars().all()
    for ev in candidates:
        if (
            ev.location_name.strip().lower() == new.location_name.strip().lower()
            and (ev.location_address or "").strip().lower()
            == (new.location_address or "").strip().lower()
        ):
            ev.title = new.title
            ev.description = new.description
            ev.festival = new.festival
            ev.source_text = new.source_text
            ev.location_name = new.location_name
            ev.location_address = new.location_address
            ev.ticket_price_min = new.ticket_price_min
            ev.ticket_price_max = new.ticket_price_max
            ev.ticket_link = new.ticket_link
            ev.event_type = new.event_type
            ev.emoji = new.emoji
            ev.end_date = new.end_date
            ev.is_free = new.is_free
            ev.pushkin_card = new.pushkin_card
            await session.commit()
            return ev, False

        title_ratio = SequenceMatcher(None, ev.title.lower(), new.title.lower()).ratio()
        if title_ratio >= 0.9:
            ev.title = new.title
            ev.description = new.description
            ev.festival = new.festival
            ev.source_text = new.source_text
            ev.location_name = new.location_name
            ev.location_address = new.location_address
            ev.ticket_price_min = new.ticket_price_min
            ev.ticket_price_max = new.ticket_price_max
            ev.ticket_link = new.ticket_link
            ev.event_type = new.event_type
            ev.emoji = new.emoji
            ev.end_date = new.end_date
            ev.is_free = new.is_free
            ev.pushkin_card = new.pushkin_card
            await session.commit()
            return ev, False

        if (
            ev.location_name.strip().lower() == new.location_name.strip().lower()
            and (ev.location_address or "").strip().lower()
            == (new.location_address or "").strip().lower()
        ):
            ev.title = new.title
            ev.description = new.description
            ev.festival = new.festival
            ev.source_text = new.source_text
            ev.location_name = new.location_name
            ev.location_address = new.location_address
            ev.ticket_price_min = new.ticket_price_min
            ev.ticket_price_max = new.ticket_price_max
            ev.ticket_link = new.ticket_link
            ev.event_type = new.event_type
            ev.emoji = new.emoji
            ev.end_date = new.end_date
            ev.is_free = new.is_free
            ev.pushkin_card = new.pushkin_card
            await session.commit()
            return ev, False

        title_ratio = SequenceMatcher(None, ev.title.lower(), new.title.lower()).ratio()
        if title_ratio >= 0.9:
            ev.title = new.title
            ev.description = new.description
            ev.festival = new.festival
            ev.source_text = new.source_text
            ev.location_name = new.location_name
            ev.location_address = new.location_address
            ev.ticket_price_min = new.ticket_price_min
            ev.ticket_price_max = new.ticket_price_max
            ev.ticket_link = new.ticket_link
            ev.event_type = new.event_type
            ev.emoji = new.emoji
            ev.end_date = new.end_date
            ev.is_free = new.is_free
            ev.pushkin_card = new.pushkin_card
            await session.commit()
            return ev, False

        if (
            ev.location_name.strip().lower() == new.location_name.strip().lower()
            and (ev.location_address or "").strip().lower()
            == (new.location_address or "").strip().lower()
        ):
            ev.title = new.title
            ev.description = new.description
            ev.festival = new.festival
            ev.source_text = new.source_text
            ev.location_name = new.location_name
            ev.location_address = new.location_address
            ev.ticket_price_min = new.ticket_price_min
            ev.ticket_price_max = new.ticket_price_max
            ev.ticket_link = new.ticket_link
            ev.event_type = new.event_type
            ev.emoji = new.emoji
            ev.end_date = new.end_date
            ev.is_free = new.is_free
            ev.pushkin_card = new.pushkin_card
            await session.commit()
            return ev, False

        title_ratio = SequenceMatcher(None, ev.title.lower(), new.title.lower()).ratio()
        if title_ratio >= 0.9:
            ev.title = new.title
            ev.description = new.description
            ev.festival = new.festival
            ev.source_text = new.source_text
            ev.location_name = new.location_name
            ev.location_address = new.location_address
            ev.ticket_price_min = new.ticket_price_min
            ev.ticket_price_max = new.ticket_price_max
            ev.ticket_link = new.ticket_link
            ev.event_type = new.event_type
            ev.emoji = new.emoji
            ev.end_date = new.end_date
            ev.is_free = new.is_free
            ev.pushkin_card = new.pushkin_card
            await session.commit()
            return ev, False

        if (
            ev.location_name.strip().lower() == new.location_name.strip().lower()
            and (ev.location_address or "").strip().lower()
            == (new.location_address or "").strip().lower()
        ):
            ev.title = new.title
            ev.description = new.description
            ev.festival = new.festival
            ev.source_text = new.source_text
            ev.location_name = new.location_name
            ev.location_address = new.location_address
            ev.ticket_price_min = new.ticket_price_min
            ev.ticket_price_max = new.ticket_price_max
            ev.ticket_link = new.ticket_link
            ev.event_type = new.event_type
            ev.emoji = new.emoji
            ev.end_date = new.end_date
            ev.is_free = new.is_free
            ev.pushkin_card = new.pushkin_card
            await session.commit()
            return ev, False

        title_ratio = SequenceMatcher(None, ev.title.lower(), new.title.lower()).ratio()
        loc_ratio = SequenceMatcher(
            None, ev.location_name.lower(), new.location_name.lower()
        ).ratio()
        if title_ratio >= 0.6 and loc_ratio >= 0.6:
            ev.title = new.title
            ev.description = new.description
            ev.festival = new.festival
            ev.source_text = new.source_text
            ev.location_name = new.location_name
            ev.location_address = new.location_address
            ev.ticket_price_min = new.ticket_price_min
            ev.ticket_price_max = new.ticket_price_max
            ev.ticket_link = new.ticket_link
            ev.event_type = new.event_type
            ev.emoji = new.emoji
            ev.end_date = new.end_date
            ev.is_free = new.is_free
            ev.pushkin_card = new.pushkin_card
            await session.commit()
            return ev, False
        should_check = False
        if loc_ratio >= 0.4 or (ev.location_address or "") == (
            new.location_address or ""
        ):
            should_check = True
        elif title_ratio >= 0.5:
            should_check = True
        if should_check:
            # uncertain, ask LLM
            try:
                dup, title, desc = await check_duplicate_via_4o(ev, new)
            except Exception:
                logging.exception("duplicate check failed")
                dup = False
            if dup:
                ev.title = title or new.title
                ev.description = desc or new.description
                ev.festival = new.festival
                ev.source_text = new.source_text
                ev.location_name = new.location_name
                ev.location_address = new.location_address
                ev.ticket_price_min = new.ticket_price_min
                ev.ticket_price_max = new.ticket_price_max
                ev.ticket_link = new.ticket_link
                ev.event_type = new.event_type
                ev.emoji = new.emoji
                ev.end_date = new.end_date
                ev.is_free = new.is_free
                ev.pushkin_card = new.pushkin_card
                await session.commit()
                return ev, False
    new.added_at = datetime.utcnow()
    session.add(new)
    await session.commit()
    return new, True


async def add_events_from_text(
    db: Database,
    text: str,
    source_link: str | None,
    html_text: str | None = None,
    media: list[tuple[bytes, str]] | tuple[bytes, str] | None = None,
    *,
    raise_exc: bool = False,
    source_chat_id: int | None = None,
    source_message_id: int | None = None,

    bot: Bot | None = None,

) -> list[tuple[Event, bool, list[str], str]]:
    logging.info(
        "add_events_from_text start: len=%d source=%s", len(text), source_link
    )
    try:
        logging.info("LLM parse start (%d chars)", len(text))
        parsed = await parse_event_via_4o(text)
        logging.info("LLM returned %d events", len(parsed))
    except Exception as e:
        logging.error("LLM error: %s", e)
        if raise_exc:
            raise
        return []

    results: list[tuple[Event, bool, list[str], str]] = []
    first = True
    links_iter = iter(extract_links_from_html(html_text) if html_text else [])
    for data in parsed:
        logging.info(
            "processing event candidate: %s on %s %s",
            data.get("title"),
            data.get("date"),
            data.get("time"),
        )

        date_raw = data.get("date", "") or ""
        end_date_raw = data.get("end_date") or None
        if end_date_raw and ".." in end_date_raw:
            end_date_raw = end_date_raw.split("..", 1)[-1].strip()
        if ".." in date_raw:
            start, maybe_end = [p.strip() for p in date_raw.split("..", 1)]
            date_raw = start
            if not end_date_raw:
                end_date_raw = maybe_end
        date_str = canonicalize_date(date_raw)
        end_date = canonicalize_date(end_date_raw) if end_date_raw else None


        addr = data.get("location_address")
        city = data.get("city")
        addr = strip_city_from_address(addr, city)

        base_event = Event(
            title=data.get("title", ""),
            description=data.get("short_description", ""),
            festival=data.get("festival") or None,
            date=date_str,
            time=data.get("time", ""),
            location_name=data.get("location_name", ""),
            location_address=addr,
            city=city,
            ticket_price_min=data.get("ticket_price_min"),
            ticket_price_max=data.get("ticket_price_max"),
            ticket_link=data.get("ticket_link"),
            event_type=data.get("event_type"),
            emoji=data.get("emoji"),
            end_date=end_date,
            is_free=bool(data.get("is_free")),
            pushkin_card=bool(data.get("pushkin_card")),
            source_text=text,
            source_post_url=source_link,
            source_chat_id=source_chat_id,
            source_message_id=source_message_id,
        )

        if base_event.event_type == "выставка" and not base_event.end_date:
            start_dt = parse_iso_date(base_event.date) or datetime.now(LOCAL_TZ).date()
            base_event.date = start_dt.isoformat()
            base_event.end_date = date(start_dt.year, 12, 31).isoformat()

        events_to_add = [base_event]
        if (
            base_event.event_type != "выставка"
            and base_event.end_date
            and base_event.end_date != base_event.date
        ):
            start_dt = parse_iso_date(base_event.date)
            end_dt = parse_iso_date(base_event.end_date) if base_event.end_date else None
            if start_dt and end_dt and end_dt > start_dt:
                events_to_add = []
                for i in range((end_dt - start_dt).days + 1):
                    day = start_dt + timedelta(days=i)
                    copy_e = Event(
                        **base_event.model_dump(
                            exclude={
                                "id",
                                "added_at",
                                "ics_post_url",
                                "ics_post_id",
                            }
                        )
                    )
                    copy_e.date = day.isoformat()
                    copy_e.end_date = None
                    events_to_add.append(copy_e)

        for event in events_to_add:
            if not is_valid_url(event.ticket_link):
                try:
                    extracted = next(links_iter)
                except StopIteration:
                    extracted = None
                if extracted:
                    event.ticket_link = extracted

            # skip events that have already finished - disabled for consistency in tests

            async with db.get_session() as session:
                saved, added = await upsert_event(session, event)
            logging.info(
                "event %s with id %s", "added" if added else "updated", saved.id
            )

            media_arg = media if first else None
            upload_info = ""
            photo_count = saved.photo_count
            if saved.telegraph_url and saved.telegraph_path:
                upload_info, added_count = await update_source_page(
                    saved.telegraph_path,
                    saved.title or "Event",
                    html_text or text,
                    media_arg,
                    db,
                )
                if added_count:
                    photo_count += added_count
                    async with db.get_session() as session:
                        saved.photo_count = photo_count
                        session.add(saved)
                        await session.commit()
            else:
                if not saved.ics_url:
                    ics = await upload_ics(saved, db)
                    if ics:
                        logging.info("ICS saved for event %s: %s", saved.id, ics)
                        async with db.get_session() as session:
                            obj = await session.get(Event, saved.id)
                            if obj:
                                obj.ics_url = ics
                                await session.commit()
                                saved.ics_url = ics

                if bot and saved.ics_url and not saved.ics_post_url:
                    posted = await post_ics_asset(saved, db, bot)
                    if posted:
                        url_p, msg_id = posted
                        logging.info(
                            "asset post %s for event %s", url_p, saved.id
                        )
                        async with db.get_session() as session:
                            obj = await session.get(Event, saved.id)
                            if obj:
                                obj.ics_post_url = url_p
                                obj.ics_post_id = msg_id
                                await session.commit()
                                saved.ics_post_url = url_p
                                saved.ics_post_id = msg_id
                        await add_calendar_button(saved, bot)
                        logging.info(
                            "calendar button added for event %s", saved.id
                        )
                        if saved.telegraph_path:
                            await update_source_page_ics(
                                saved.telegraph_path,
                                saved.title or "Event",
                                saved.ics_url,
                            )

                res = await create_source_page(
                    saved.title or "Event",
                    saved.source_text,
                    source_link,
                    html_text,
                    media_arg,
                    saved.ics_url,
                    db,
                )
                if res:
                    if len(res) == 4:
                        url, path, upload_info, photo_count = res
                    elif len(res) == 3:
                        url, path, upload_info = res
                        photo_count = 0
                    else:
                        url, path = res
                        upload_info = ""
                        photo_count = 0
                    logging.info("telegraph page %s", url)
                    async with db.get_session() as session:
                        saved.telegraph_url = url
                        saved.telegraph_path = path
                        saved.photo_count = photo_count
                        session.add(saved)
                        await session.commit()
            logging.info("syncing month page %s", saved.date[:7])
            await sync_month_page(db, saved.date[:7])
            d_saved = parse_iso_date(saved.date)
            w_start = weekend_start_for_date(d_saved) if d_saved else None
            if w_start:
                logging.info("syncing weekend page %s", w_start.isoformat())
                await sync_weekend_page(db, w_start.isoformat())

            lines = [
                f"title: {saved.title}",
                f"date: {saved.date}",
                f"time: {saved.time}",
                f"location_name: {saved.location_name}",
            ]
            if saved.location_address:
                lines.append(f"location_address: {saved.location_address}")
            if saved.city:
                lines.append(f"city: {saved.city}")
            if saved.festival:
                lines.append(f"festival: {saved.festival}")
            if saved.description:
                lines.append(f"description: {saved.description}")
            if saved.event_type:
                lines.append(f"type: {saved.event_type}")
            if saved.ticket_price_min is not None:
                lines.append(f"price_min: {saved.ticket_price_min}")
            if saved.ticket_price_max is not None:
                lines.append(f"price_max: {saved.ticket_price_max}")
            if saved.ticket_link:
                lines.append(f"ticket_link: {saved.ticket_link}")
            if saved.telegraph_url:
                lines.append(f"telegraph: {saved.telegraph_url}")
            if upload_info:
                lines.append(f"catbox: {upload_info}")
            status = "added" if added else "updated"
            results.append((saved, added, lines, status))
            first = False
    logging.info("add_events_from_text finished with %d results", len(results))
    return results


async def handle_add_event(message: types.Message, db: Database, bot: Bot):
    parts = (message.text or message.caption or "").split(maxsplit=1)
    if len(parts) != 2:
        await bot.send_message(message.chat.id, "Usage: /addevent <text>")
        return
    images = await extract_images(message, bot)
    media = images if images else None
    html_text = message.html_text or message.caption_html
    if html_text and html_text.startswith("/addevent"):
        html_text = html_text[len("/addevent") :].lstrip()
    try:
        results = await add_events_from_text(
            db,
            parts[1],
            None,
            html_text,
            media,
            raise_exc=True,
            bot=bot,
        )
    except Exception as e:
        await bot.send_message(message.chat.id, f"LLM error: {e}")
        return
    if not results:
        await bot.send_message(message.chat.id, "LLM error")
        return
    for saved, added, lines, status in results:
        btns = []
        if (
            not saved.is_free
            and saved.ticket_price_min is None
            and saved.ticket_price_max is None
        ):
            btns.append(
                types.InlineKeyboardButton(
                    text="\u2753 Это бесплатное мероприятие",
                    callback_data=f"markfree:{saved.id}",
                )
            )
        btns.append(
            types.InlineKeyboardButton(
                text="\U0001f6a9 Переключить на тихий режим",
                callback_data=f"togglesilent:{saved.id}",
            )
        )
        markup = types.InlineKeyboardMarkup(inline_keyboard=[btns])
        await bot.send_message(
            message.chat.id,
            f"Event {status}\n" + "\n".join(lines),
            reply_markup=markup,
        )


async def handle_add_event_raw(message: types.Message, db: Database, bot: Bot):
    parts = (message.text or message.caption or "").split(maxsplit=1)
    if len(parts) != 2 or "|" not in parts[1]:
        await bot.send_message(
            message.chat.id, "Usage: /addevent_raw title|date|time|location"
        )
        return
    title, date_raw, time, location = (p.strip() for p in parts[1].split("|", 3))
    date_iso = canonicalize_date(date_raw)
    if not date_iso:
        await bot.send_message(message.chat.id, "Invalid date")
        return
    images = await extract_images(message, bot)
    media = images if images else None

    event = Event(
        title=title,
        description="",
        festival=None,
        date=date_iso,
        time=time,
        location_name=location,
        source_text=parts[1],
    )
    async with db.get_session() as session:
        event, added = await upsert_event(session, event)

    if not event.ics_url:
        ics = await upload_ics(event, db)
        if ics:
            async with db.get_session() as session:
                obj = await session.get(Event, event.id)
                if obj:
                    obj.ics_url = ics
                    await session.commit()
                    event.ics_url = ics

    html_text = message.html_text or message.caption_html
    if html_text and html_text.startswith("/addevent_raw"):
        html_text = html_text[len("/addevent_raw") :].lstrip()
    res = await create_source_page(
        event.title or "Event",
        event.source_text,
        None,
        html_text or event.source_text,
        media,
        event.ics_url,
        db,
    )
    upload_info = ""
    photo_count = 0
    if res:
        if len(res) == 4:
            url, path, upload_info, photo_count = res
        elif len(res) == 3:
            url, path, upload_info = res
            photo_count = 0
        else:
            url, path = res
            upload_info = ""
            photo_count = 0
        async with db.get_session() as session:
            event.telegraph_url = url
            event.telegraph_path = path
            event.photo_count = photo_count
            session.add(event)
            await session.commit()
    await sync_month_page(db, event.date[:7])
    d = parse_iso_date(event.date)
    w_start = weekend_start_for_date(d) if d else None
    if w_start:
        await sync_weekend_page(db, w_start.isoformat())
    lines = [
        f"title: {event.title}",
        f"date: {event.date}",
        f"time: {event.time}",
        f"location_name: {event.location_name}",
    ]
    if event.telegraph_url:
        lines.append(f"telegraph: {event.telegraph_url}")
    if upload_info:
        lines.append(f"catbox: {upload_info}")
    status = "added" if added else "updated"
    btns = []
    if (
        not event.is_free
        and event.ticket_price_min is None
        and event.ticket_price_max is None
    ):
        btns.append(
            types.InlineKeyboardButton(
                text="\u2753 Это бесплатное мероприятие",
                callback_data=f"markfree:{event.id}",
            )
        )
    btns.append(
        types.InlineKeyboardButton(
            text="\U0001f6a9 Переключить на тихий режим",
            callback_data=f"togglesilent:{event.id}",
        )
    )
    markup = types.InlineKeyboardMarkup(inline_keyboard=[btns])
    await bot.send_message(
        message.chat.id,
        f"Event {status}\n" + "\n".join(lines),
        reply_markup=markup,
    )


def format_day(day: date, tz: timezone) -> str:
    if day == datetime.now(tz).date():
        return "Сегодня"
    return day.strftime("%d.%m.%Y")


MONTHS = [
    "января",
    "февраля",
    "марта",
    "апреля",
    "мая",
    "июня",
    "июля",
    "августа",
    "сентября",
    "октября",
    "ноября",
    "декабря",
]

DAYS_OF_WEEK = [
    "понедельник",
    "вторник",
    "среда",
    "четверг",
    "пятница",
    "суббота",
    "воскресенье",
]


def format_day_pretty(day: date) -> str:
    return f"{day.day} {MONTHS[day.month - 1]}"


def format_weekend_range(saturday: date) -> str:
    """Return human-friendly weekend range like '12–13 июля'."""
    sunday = saturday + timedelta(days=1)
    if saturday.month == sunday.month:
        return f"{saturday.day}\u2013{sunday.day} {MONTHS[saturday.month - 1]}"
    return (
        f"{saturday.day} {MONTHS[saturday.month - 1]} \u2013 "
        f"{sunday.day} {MONTHS[sunday.month - 1]}"
    )


def month_name(month: str) -> str:
    y, m = month.split("-")
    return f"{MONTHS[int(m) - 1]} {y}"


MONTHS_PREP = [
    "январе",
    "феврале",
    "марте",
    "апреле",
    "мае",
    "июне",
    "июле",
    "августе",
    "сентябре",
    "октябре",
    "ноябре",
    "декабре",
]

# month names in nominative case for navigation links
MONTHS_NOM = [
    "январь",
    "февраль",
    "март",
    "апрель",
    "май",
    "июнь",
    "июль",
    "август",
    "сентябрь",
    "октябрь",
    "ноябрь",
    "декабрь",
]


def month_name_prepositional(month: str) -> str:
    y, m = month.split("-")
    return f"{MONTHS_PREP[int(m) - 1]} {y}"


def month_name_nominative(month: str) -> str:
    """Return month name in nominative case, add year if different from current."""
    y, m = month.split("-")
    name = MONTHS_NOM[int(m) - 1]
    if int(y) != datetime.now(LOCAL_TZ).year:
        return f"{name} {y}"
    return name


def next_month(month: str) -> str:
    d = datetime.fromisoformat(month + "-01")
    n = (d.replace(day=28) + timedelta(days=4)).replace(day=1)
    return n.strftime("%Y-%m")


def md_to_html(text: str) -> str:
    html_text = markdown.markdown(
        text,
        extensions=["markdown.extensions.fenced_code", "markdown.extensions.nl2br"],
    )
    # Telegraph API does not allow h1/h2 or Telegram-specific emoji tags
    html_text = re.sub(r"<(\/?)h[12]>", r"<\1h3>", html_text)
    html_text = re.sub(r"</?tg-emoji[^>]*>", "", html_text)
    return html_text


def extract_link_from_html(html_text: str) -> str | None:
    """Return a registration or ticket link from HTML if present."""
    pattern = re.compile(
        r"<a[^>]+href=['\"]([^'\"]+)['\"][^>]*>(.*?)</a>",
        re.IGNORECASE | re.DOTALL,
    )
    matches = list(pattern.finditer(html_text))

    # prefer anchors whose text mentions registration or tickets
    for m in matches:
        href, label = m.group(1), m.group(2)
        text = label.lower()
        if any(word in text for word in ["регистра", "ticket", "билет"]):
            return href

    # otherwise look for anchors located near the word "регистрация"
    lower_html = html_text.lower()
    for m in matches:
        href = m.group(1)
        start, end = m.span()
        context_before = lower_html[max(0, start - 60) : start]
        context_after = lower_html[end : end + 60]
        if "регистра" in context_before or "регистра" in context_after:
            return href

    if matches:
        return matches[0].group(1)
    return None


def extract_links_from_html(html_text: str) -> list[str]:
    """Return all registration or ticket links in order of appearance."""
    pattern = re.compile(
        r"<a[^>]+href=['\"]([^'\"]+)['\"][^>]*>(.*?)</a>",
        re.IGNORECASE | re.DOTALL,
    )
    matches = list(pattern.finditer(html_text))
    lower_html = html_text.lower()

    def qualifies(label: str, start: int, end: int) -> bool:
        text = label.lower()
        if any(word in text for word in ["регистра", "ticket", "билет"]):
            return True
        context_before = lower_html[max(0, start - 60) : start]
        context_after = lower_html[end : end + 60]
        return "регистра" in context_before or "регистра" in context_after or "билет" in context_before or "билет" in context_after

    prioritized: list[tuple[int, str]] = []
    others: list[tuple[int, str]] = []
    for m in matches:
        href, label = m.group(1), m.group(2)
        if qualifies(label, *m.span()):
            prioritized.append((m.start(), href))
        else:
            others.append((m.start(), href))

    prioritized.sort(key=lambda x: x[0])
    others.sort(key=lambda x: x[0])
    links = [h for _, h in prioritized]
    links.extend(h for _, h in others)
    return links


def is_valid_url(text: str | None) -> bool:
    if not text:
        return False
    return bool(re.match(r"https?://", text))


def recent_cutoff(tz: timezone, now: datetime | None = None) -> datetime:
    """Return UTC datetime for the start of the previous day in the given tz."""
    if now is None:
        now = datetime.now(tz)
    start_local = datetime.combine(
        now.date() - timedelta(days=1),
        time(0, 0),
        tz,
    )
    return start_local.astimezone(timezone.utc).replace(tzinfo=None)


def split_text(text: str, limit: int = 4096) -> list[str]:
    """Split text into chunks without breaking lines."""
    parts: list[str] = []
    while len(text) > limit:
        cut = text.rfind("\n", 0, limit)
        if cut == -1:
            cut = limit
        parts.append(text[:cut])
        text = text[cut:].lstrip("\n")
    if text:
        parts.append(text)
    return parts


def is_recent(e: Event, tz: timezone | None = None, now: datetime | None = None) -> bool:
    if e.added_at is None or e.silent:
        return False
    if tz is None:
        tz = LOCAL_TZ
    start = recent_cutoff(tz, now)
    return e.added_at >= start


def format_event_md(e: Event) -> str:
    prefix = ""
    if is_recent(e):
        prefix += "\U0001f6a9 "
    emoji_part = ""
    if e.emoji and not e.title.strip().startswith(e.emoji):
        emoji_part = f"{e.emoji} "
    lines = [f"{prefix}{emoji_part}{e.title}".strip(), e.description.strip()]
    if e.pushkin_card:
        lines.append("\u2705 Пушкинская карта")
    if e.is_free:
        txt = "🟡 Бесплатно"
        if e.ticket_link:
            txt += f" [по регистрации]({e.ticket_link})"
        lines.append(txt)
    elif e.ticket_link and (
        e.ticket_price_min is not None or e.ticket_price_max is not None
    ):
        if e.ticket_price_max is not None and e.ticket_price_max != e.ticket_price_min:
            price = f"от {e.ticket_price_min} до {e.ticket_price_max}"
        else:
            price = str(e.ticket_price_min or e.ticket_price_max or "")
        lines.append(f"[Билеты в источнике]({e.ticket_link}) {price}".strip())
    elif e.ticket_link:
        lines.append(f"[по регистрации]({e.ticket_link})")
    else:
        if (
            e.ticket_price_min is not None
            and e.ticket_price_max is not None
            and e.ticket_price_min != e.ticket_price_max
        ):
            price = f"от {e.ticket_price_min} до {e.ticket_price_max}"
        elif e.ticket_price_min is not None:
            price = str(e.ticket_price_min)
        elif e.ticket_price_max is not None:
            price = str(e.ticket_price_max)
        else:
            price = ""
        if price:
            lines.append(f"Билеты {price}")
    if e.telegraph_url:
        cam = "\U0001f4f8" * max(0, e.photo_count)
        prefix = f"{cam} " if cam else ""
        more_line = f"{prefix}[подробнее]({e.telegraph_url})"
        if e.ics_post_url:
            more_line += f" \U0001f4c5 [добавить в календарь]({e.ics_post_url})"
        lines.append(more_line)
    loc = e.location_name
    addr = e.location_address
    if addr and e.city:
        addr = strip_city_from_address(addr, e.city)
    if addr:
        loc += f", {addr}"
    if e.city:
        loc += f", #{e.city}"
    date_part = e.date.split("..", 1)[0]
    d = parse_iso_date(date_part)
    if d:
        day = format_day_pretty(d)
    else:
        logging.error("Invalid event date: %s", e.date)
        day = e.date
    lines.append(f"_{day} {e.time} {loc}_")
    return "\n".join(lines)


def format_event_daily(
    e: Event, highlight: bool = False, weekend_url: str | None = None
) -> str:
    """Return HTML-formatted text for a daily announcement item."""
    prefix = ""
    if highlight:
        prefix += "\U0001f449 "
    if is_recent(e):
        prefix += "\U0001f6a9 "
    emoji_part = ""
    if e.emoji and not e.title.strip().startswith(e.emoji):
        emoji_part = f"{e.emoji} "

    title = html.escape(e.title)
    if e.source_post_url:
        title = f'<a href="{html.escape(e.source_post_url)}">{title}</a>'
    title = f"<b>{prefix}{emoji_part}{title}</b>".strip()
    desc = html.escape(e.description.strip())
    if e.telegraph_url:
        desc += f', <a href="{html.escape(e.telegraph_url)}">подробнее</a>'
    lines = [title, desc]
    if e.pushkin_card:
        lines.append("\u2705 Пушкинская карта")

    if e.is_free:
        txt = "🟡 Бесплатно"
        if e.ticket_link:
            txt += f' <a href="{html.escape(e.ticket_link)}">по регистрации</a>'
        lines.append(txt)
    elif e.ticket_link and (
        e.ticket_price_min is not None or e.ticket_price_max is not None
    ):
        if e.ticket_price_max is not None and e.ticket_price_max != e.ticket_price_min:
            price = f"от {e.ticket_price_min} до {e.ticket_price_max}"
        else:
            price = str(e.ticket_price_min or e.ticket_price_max or "")
        lines.append(
            f'<a href="{html.escape(e.ticket_link)}">Билеты в источнике</a> {price}'.strip()
        )
    elif e.ticket_link:
        lines.append(f'<a href="{html.escape(e.ticket_link)}">по регистрации</a>')
    else:
        price = ""
        if (
            e.ticket_price_min is not None
            and e.ticket_price_max is not None
            and e.ticket_price_min != e.ticket_price_max
        ):
            price = f"от {e.ticket_price_min} до {e.ticket_price_max}"
        elif e.ticket_price_min is not None:
            price = str(e.ticket_price_min)
        elif e.ticket_price_max is not None:
            price = str(e.ticket_price_max)
        if price:
            lines.append(f"Билеты {price}")

    loc = html.escape(e.location_name)
    addr = e.location_address
    if addr and e.city:
        addr = strip_city_from_address(addr, e.city)
    if addr:
        loc += f", {html.escape(addr)}"
    if e.city:
        loc += f", #{html.escape(e.city)}"
    date_part = e.date.split("..", 1)[0]
    d = parse_iso_date(date_part)
    if d:
        day = format_day_pretty(d)
    else:
        logging.error("Invalid event date: %s", e.date)
        day = e.date
    if weekend_url and d and d.weekday() == 5:
        day_fmt = f'<a href="{html.escape(weekend_url)}">{day}</a>'
    else:
        day_fmt = day
    lines.append(f"<i>{day_fmt} {e.time} {loc}</i>")

    return "\n".join(lines)


def format_exhibition_md(e: Event) -> str:
    prefix = ""
    if is_recent(e):
        prefix += "\U0001f6a9 "
    emoji_part = ""
    if e.emoji and not e.title.strip().startswith(e.emoji):
        emoji_part = f"{e.emoji} "
    lines = [f"{prefix}{emoji_part}{e.title}".strip(), e.description.strip()]
    if e.pushkin_card:
        lines.append("\u2705 Пушкинская карта")
    if e.is_free:
        txt = "🟡 Бесплатно"
        if e.ticket_link:
            txt += f" [по регистрации]({e.ticket_link})"
        lines.append(txt)
    elif e.ticket_link:
        lines.append(f"[Билеты в источнике]({e.ticket_link})")
    elif (
        e.ticket_price_min is not None
        and e.ticket_price_max is not None
        and e.ticket_price_min != e.ticket_price_max
    ):
        lines.append(f"Билеты от {e.ticket_price_min} до {e.ticket_price_max}")
    elif e.ticket_price_min is not None:
        lines.append(f"Билеты {e.ticket_price_min}")
    elif e.ticket_price_max is not None:
        lines.append(f"Билеты {e.ticket_price_max}")
    if e.telegraph_url:
        cam = "\U0001f4f8" * max(0, e.photo_count)
        prefix = f"{cam} " if cam else ""
        lines.append(f"{prefix}[подробнее]({e.telegraph_url})")
    loc = e.location_name
    addr = e.location_address
    if addr and e.city:
        addr = strip_city_from_address(addr, e.city)
    if addr:
        loc += f", {addr}"
    if e.city:
        loc += f", #{e.city}"
    if e.end_date:
        end_part = e.end_date.split("..", 1)[0]
        d_end = parse_iso_date(end_part)
        if d_end:
            end = format_day_pretty(d_end)
        else:
            logging.error("Invalid end date: %s", e.end_date)
            end = e.end_date
        lines.append(f"_по {end}, {loc}_")
    return "\n".join(lines)


def event_title_nodes(e: Event) -> list:
    nodes: list = []
    if is_recent(e):
        nodes.append("\U0001f6a9 ")
    if e.emoji and not e.title.strip().startswith(e.emoji):
        nodes.append(f"{e.emoji} ")
    title_text = e.title
    if e.source_post_url:
        nodes.append(
            {"tag": "a", "attrs": {"href": e.source_post_url}, "children": [title_text]}
        )
    else:
        nodes.append(title_text)
    return nodes


def event_to_nodes(e: Event) -> list[dict]:
    md = format_event_md(e)
    lines = md.split("\n")
    body_md = "\n".join(lines[1:]) if len(lines) > 1 else ""
    from telegraph.utils import html_to_nodes

    nodes = [{"tag": "h4", "children": event_title_nodes(e)}]
    if body_md:
        html_text = md_to_html(body_md)
        nodes.extend(html_to_nodes(html_text))
    nodes.append({"tag": "p", "children": ["\u00a0"]})
    return nodes


def exhibition_title_nodes(e: Event) -> list:
    nodes: list = []
    if is_recent(e):
        nodes.append("\U0001f6a9 ")
    if e.emoji and not e.title.strip().startswith(e.emoji):
        nodes.append(f"{e.emoji} ")
    title_text = e.title
    if e.source_post_url:
        nodes.append(
            {"tag": "a", "attrs": {"href": e.source_post_url}, "children": [title_text]}
        )
    else:
        nodes.append(title_text)
    return nodes


def exhibition_to_nodes(e: Event) -> list[dict]:
    md = format_exhibition_md(e)
    lines = md.split("\n")
    body_md = "\n".join(lines[1:]) if len(lines) > 1 else ""
    from telegraph.utils import html_to_nodes

    nodes = [{"tag": "h4", "children": exhibition_title_nodes(e)}]
    if body_md:
        html_text = md_to_html(body_md)
        nodes.extend(html_to_nodes(html_text))
    nodes.append({"tag": "p", "children": ["\u00a0"]})
    return nodes

async def get_month_data(db: Database, month: str):
    """Return events, exhibitions and nav pages for the given month."""
    start = date.fromisoformat(month + "-01")
    next_start = (start.replace(day=28) + timedelta(days=4)).replace(day=1)
    async with db.get_session() as session:
        result = await session.execute(
            select(Event)
            .where(Event.date >= start.isoformat(), Event.date < next_start.isoformat())
            .order_by(Event.date, Event.time)
        )
        events = result.scalars().all()

        ex_result = await session.execute(
            select(Event)
            .where(
                Event.end_date.is_not(None),
                Event.end_date >= start.isoformat(),
                Event.date <= next_start.isoformat(),
                Event.event_type == "выставка",
            )
            .order_by(Event.date)
        )
        exhibitions = ex_result.scalars().all()

        result_nav = await session.execute(select(MonthPage).order_by(MonthPage.month))
        nav_pages = result_nav.scalars().all()

<<<<<<< HEAD
    today = datetime.now(LOCAL_TZ).date()
=======
    return events, exhibitions, nav_pages


async def build_month_page_content(
    db: Database,
    month: str,
    events: list[Event] | None = None,
    exhibitions: list[Event] | None = None,
    nav_pages: list[MonthPage] | None = None,
    continuation_url: str | None = None,
) -> tuple[str, list]:
    if events is None or exhibitions is None or nav_pages is None:
        events, exhibitions, nav_pages = await get_month_data(db, month)

    today = date.today()
    if month == today.strftime("%Y-%m"):
        today_str = today.isoformat()
        events = [
            e
            for e in events
            if e.date.split("..", 1)[0] >= today_str
        ]
        exhibitions = [
            e for e in exhibitions if e.end_date and e.end_date >= today_str
        ]

    return events, exhibitions, nav_pages


async def build_month_page_content(
    db: Database,
    month: str,
    events: list[Event] | None = None,
    exhibitions: list[Event] | None = None,
    nav_pages: list[MonthPage] | None = None,
    continuation_url: str | None = None,
) -> tuple[str, list]:
    if events is None or exhibitions is None or nav_pages is None:
        events, exhibitions, nav_pages = await get_month_data(db, month)

    today = date.today()
>>>>>>> 5945d742
    if month == today.strftime("%Y-%m"):
        today_str = today.isoformat()
        events = [
            e
            for e in events
            if e.date.split("..", 1)[0] >= today_str
        ]
        exhibitions = [
            e for e in exhibitions if e.end_date and e.end_date >= today_str
        ]

    return events, exhibitions, nav_pages


async def build_month_page_content(
    db: Database,
    month: str,
    events: list[Event] | None = None,
    exhibitions: list[Event] | None = None,
    nav_pages: list[MonthPage] | None = None,
    continuation_url: str | None = None,
) -> tuple[str, list]:
    if events is None or exhibitions is None or nav_pages is None:
        events, exhibitions, nav_pages = await get_month_data(db, month)

<<<<<<< HEAD
    today = datetime.now(LOCAL_TZ).date()
=======
    today = date.today()
>>>>>>> 5945d742
    today_str = today.isoformat()

    if month == today.strftime("%Y-%m"):
        events = [e for e in events if e.date.split("..", 1)[0] >= today_str]
        exhibitions = [
            e for e in exhibitions if e.end_date and e.end_date >= today_str
        ]

    events = [
        e
        for e in events
        if not (e.event_type == "выставка" and e.date < today_str)
    ]
    exhibitions = [
        e
        for e in exhibitions
        if e.end_date and e.date <= today_str
    ]

    by_day: dict[date, list[Event]] = {}
    for e in events:
        date_part = e.date.split("..", 1)[0]
        d = parse_iso_date(date_part)
        if not d:
            logging.error("Invalid date for event %s: %s", e.id, e.date)
            continue
        by_day.setdefault(d, []).append(e)

    content: list[dict] = []
    intro = f"Планируйте свой месяц заранее: интересные мероприятия Калининграда и 39 региона в {month_name_prepositional(month)} — от лекций и концертов до культурных шоу. "
    intro_nodes = [
        intro,
        {
            "tag": "a",
            "attrs": {"href": "https://t.me/kenigevents"},
            "children": ["Полюбить Калининград Анонсы"],
        },
    ]
    content.append({"tag": "p", "children": intro_nodes})

    for day in sorted(by_day):
        if day.weekday() == 5:
            content.append({"tag": "h3", "children": ["🟥🟥🟥 суббота 🟥🟥🟥"]})
        elif day.weekday() == 6:
            content.append({"tag": "h3", "children": ["🟥🟥 воскресенье 🟥🟥"]})
        content.append(
            {"tag": "h3", "children": [f"🟥🟥🟥 {format_day_pretty(day)} 🟥🟥🟥"]}
        )
        content.append({"tag": "br"})
        content.append({"tag": "p", "children": ["\u00a0"]})
        for ev in by_day[day]:
            content.extend(event_to_nodes(ev))

    today_month = datetime.now(LOCAL_TZ).strftime("%Y-%m")
    future_pages = [p for p in nav_pages if p.month >= today_month]
    month_nav: list[dict] = []
    if future_pages:
        nav_children = []
        for idx, p in enumerate(future_pages):
            name = month_name_nominative(p.month)
            if p.month == month:
                nav_children.append(name)
            else:
                nav_children.append(
                    {"tag": "a", "attrs": {"href": p.url}, "children": [name]}
                )
            if idx < len(future_pages) - 1:
                nav_children.append(" ")
        month_nav = [{"tag": "br"}, {"tag": "h4", "children": nav_children}]
        content.extend(month_nav)

    if exhibitions:
        if month_nav:
            content.append({"tag": "br"})
            content.append({"tag": "p", "children": ["\u00a0"]})
        content.append({"tag": "h3", "children": ["Постоянные выставки"]})
        content.append({"tag": "br"})
        content.append({"tag": "p", "children": ["\u00a0"]})
        for ev in exhibitions:
            content.extend(exhibition_to_nodes(ev))

    if month_nav:
        content.extend(month_nav)

    if continuation_url:
        content.append({"tag": "br"})
        content.append({"tag": "p", "children": ["\u00a0"]})
        content.append(
            {
                "tag": "h3",
                "children": [
                    {
                        "tag": "a",
                        "attrs": {"href": continuation_url},
                        "children": [f"{month_name_nominative(month)} продолжение"],
                    }
                ],
            }
        )

    title = f"События Калининграда в {month_name_prepositional(month)}: полный анонс от Полюбить Калининград Анонсы"
    return title, content


async def sync_month_page(db: Database, month: str, update_links: bool = True):
    token = get_telegraph_token()
    if not token:
        logging.error("Telegraph token unavailable")
        return
    tg = Telegraph(access_token=token)
    async with db.get_session() as session:
        page = await session.get(MonthPage, month)
        try:
            created = False
            if not page:
                page = MonthPage(month=month, url="", path="")
                session.add(page)
                await session.commit()
                created = True

            events, exhibitions, nav_pages = await get_month_data(db, month)

<<<<<<< HEAD
=======

>>>>>>> 5945d742
            async def split_and_update():
                """Split the month into two pages keeping the first path."""
                # Find maximum number of events that fit on the first page
                low, high, best = 1, len(events) - 1, 1
                while low <= high:
                    mid = (low + high) // 2
                    _, c = await build_month_page_content(
                        db, month, events[:mid], exhibitions, nav_pages
                    )
                    if len(json_dumps(c).encode("utf-8")) <= TELEGRAPH_PAGE_LIMIT:
                        best = mid
                        low = mid + 1
                    else:
                        high = mid - 1

                first = events[:best]
                second = events[best:]

                title2, content2 = await build_month_page_content(
                    db, month, second, exhibitions, nav_pages
                )
                if not page.path2:
                    data2 = await asyncio.to_thread(tg.create_page, title2, content=content2)
                    page.url2 = data2.get("url")
                    page.path2 = data2.get("path")
                else:
                    await asyncio.to_thread(
                        tg.edit_page, page.path2, title=title2, content=content2
                    )

                title1, content1 = await build_month_page_content(
                    db, month, first, [], nav_pages, continuation_url=page.url2
                )
                if not page.path:
                    data1 = await asyncio.to_thread(tg.create_page, title1, content=content1)
                    page.url = data1.get("url")
                    page.path = data1.get("path")
                else:
                    await asyncio.to_thread(
                        tg.edit_page, page.path, title=title1, content=content1
                    )
                logging.info(
                    "%s month page %s split into two", "Created" if created else "Edited", month
                )
                await session.commit()

<<<<<<< HEAD
=======

>>>>>>> 5945d742
            title, content = await build_month_page_content(
                db, month, events, exhibitions, nav_pages
            )
            size = len(json_dumps(content).encode("utf-8"))

<<<<<<< HEAD
=======

>>>>>>> 5945d742
            try:
                if size <= TELEGRAPH_PAGE_LIMIT:
                    if not page.path:
                        data = await asyncio.to_thread(tg.create_page, title, content=content)
                        page.url = data.get("url")
                        page.path = data.get("path")
                    else:
                        await asyncio.to_thread(
                            tg.edit_page, page.path, title=title, content=content
                        )
                    page.url2 = None
                    page.path2 = None
                    logging.info(
                        "%s month page %s", "Created" if created else "Edited", month
                    )
                    await session.commit()
                else:
                    await split_and_update()
            except TelegraphException as e:
                if "CONTENT_TOO_BIG" in str(e):
                    logging.warning("Month page %s too big, splitting", month)
                    await split_and_update()
                else:
                    raise
<<<<<<< HEAD
=======

>>>>>>> 5945d742
        except Exception as e:
            logging.error("Failed to sync month page %s: %s", month, e)

    if update_links:
        async with db.get_session() as session:
            result = await session.execute(select(MonthPage).order_by(MonthPage.month))
            months = result.scalars().all()
        for p in months:
            if p.month != month:
                await sync_month_page(db, p.month, update_links=False)


def weekend_start_for_date(d: date) -> date | None:
    if d.weekday() == 5:
        return d
    if d.weekday() == 6:
        return d - timedelta(days=1)
    return None


def next_weekend_start(d: date) -> date:
    w = weekend_start_for_date(d)
    if w and d <= w:
        return w
    days_ahead = (5 - d.weekday()) % 7
    if days_ahead == 0:
        days_ahead = 7
    return d + timedelta(days=days_ahead)


async def build_weekend_page_content(db: Database, start: str) -> tuple[str, list]:
    saturday = date.fromisoformat(start)
    sunday = saturday + timedelta(days=1)
    days = [saturday, sunday]
    async with db.get_session() as session:
        result = await session.execute(
            select(Event)
            .where(Event.date.in_([d.isoformat() for d in days]))
            .order_by(Event.date, Event.time)
        )
        events = result.scalars().all()

        ex_res = await session.execute(
            select(Event)
            .where(
                Event.event_type == "выставка",
                Event.end_date.is_not(None),
                Event.date <= sunday.isoformat(),
                Event.end_date >= saturday.isoformat(),
            )
            .order_by(Event.date)
        )
        exhibitions = ex_res.scalars().all()

        res_w = await session.execute(select(WeekendPage).order_by(WeekendPage.start))
        weekend_pages = res_w.scalars().all()
        res_m = await session.execute(select(MonthPage).order_by(MonthPage.month))
        month_pages = res_m.scalars().all()

    today = datetime.now(LOCAL_TZ).date()
    events = [
        e
        for e in events
        if (
            (e.end_date and e.end_date >= today.isoformat())
            or (not e.end_date and e.date >= today.isoformat())
        )
    ]

    by_day: dict[date, list[Event]] = {}
    for e in events:
        d = parse_iso_date(e.date)
        if not d:
            continue
        by_day.setdefault(d, []).append(e)

    content: list[dict] = []
    content.append(
        {
            "tag": "p",
            "children": [
                "Вот что рекомендуют ",
                {
                    "tag": "a",
                    "attrs": {"href": "https://t.me/kenigevents"},
                    "children": ["Полюбить Калининград Анонсы"],
                },
                " чтобы провести выходные ярко: события Калининградской области и 39 региона — концерты, спектакли, фестивали.",
            ],
        }
    )

    for d in days:
        if d not in by_day:
            continue
        if d.weekday() == 5:
            content.append({"tag": "h3", "children": ["🟥🟥🟥 суббота 🟥🟥🟥"]})
        elif d.weekday() == 6:
            content.append({"tag": "h3", "children": ["🟥🟥 воскресенье 🟥🟥"]})
        content.append(
            {"tag": "h3", "children": [f"🟥🟥🟥 {format_day_pretty(d)} 🟥🟥🟥"]}
        )
        content.append({"tag": "br"})
        content.append({"tag": "p", "children": ["\u00a0"]})
        for ev in by_day[d]:
            content.extend(event_to_nodes(ev))

    weekend_nav: list[dict] = []
    future_weekends = [w for w in weekend_pages if w.start >= start]
    if future_weekends:
        nav_children = []
        for idx, w in enumerate(future_weekends):
            s = date.fromisoformat(w.start)
            label = format_weekend_range(s)
            if w.start == start:
                nav_children.append(label)
            else:
                nav_children.append(
                    {"tag": "a", "attrs": {"href": w.url}, "children": [label]}
                )
            if idx < len(future_weekends) - 1:
                nav_children.append(" ")
        weekend_nav = [{"tag": "br"}, {"tag": "h4", "children": nav_children}]
        content.extend(weekend_nav)

    month_nav: list[dict] = []
    cur_month = start[:7]
    today_month = datetime.now(LOCAL_TZ).strftime("%Y-%m")
    future_months = [m for m in month_pages if m.month >= today_month]
    if future_months:
        nav_children = []
        for idx, p in enumerate(future_months):
            name = month_name_nominative(p.month)
            nav_children.append({"tag": "a", "attrs": {"href": p.url}, "children": [name]})
            if idx < len(future_months) - 1:
                nav_children.append(" ")
        month_nav = [{"tag": "br"}, {"tag": "h4", "children": nav_children}]
        content.extend(month_nav)

    if exhibitions:
        if weekend_nav or month_nav:
            content.append({"tag": "br"})
            content.append({"tag": "p", "children": ["\u00a0"]})
        content.append({"tag": "h3", "children": ["Постоянные выставки"]})
        content.append({"tag": "br"})
        content.append({"tag": "p", "children": ["\u00a0"]})
        for ev in exhibitions:
            content.extend(exhibition_to_nodes(ev))

    if weekend_nav:
        content.extend(weekend_nav)
    if month_nav:
        content.extend(month_nav)

    title = (
        "Чем заняться на выходных в Калининградской области "
        f"{format_weekend_range(saturday)}"
    )
    return title, content


async def sync_weekend_page(db: Database, start: str, update_links: bool = True):
    token = get_telegraph_token()
    if not token:
        logging.error("Telegraph token unavailable")
        return
    tg = Telegraph(access_token=token)
    async with db.get_session() as session:
        page = await session.get(WeekendPage, start)
        try:
            created = False
            if not page:
                # Create a placeholder page to obtain path and URL
                title, content = await build_weekend_page_content(db, start)
                data = await asyncio.to_thread(tg.create_page, title, content=content)
                page = WeekendPage(
                    start=start, url=data.get("url"), path=data.get("path")
                )
                session.add(page)
                await session.commit()
                created = True

            # Rebuild content including this page in navigation
            title, content = await build_weekend_page_content(db, start)
            await asyncio.to_thread(
                tg.edit_page, page.path, title=title, content=content
            )
            logging.info(
                "%s weekend page %s", "Created" if created else "Edited", start
            )
            await session.commit()
        except Exception as e:
            logging.error("Failed to sync weekend page %s: %s", start, e)

    if update_links:
        async with db.get_session() as session:
            result = await session.execute(
                select(WeekendPage).order_by(WeekendPage.start)
            )
            weekends = result.scalars().all()
        for w in weekends:
            if w.start != start:
                await sync_weekend_page(db, w.start, update_links=False)


async def build_daily_posts(
    db: Database,
    tz: timezone,
    now: datetime | None = None,
) -> list[tuple[str, types.InlineKeyboardMarkup | None]]:
    if now is None:
        now = datetime.now(tz)
    today = now.date()
    yesterday_utc = recent_cutoff(tz, now)
    async with db.get_session() as session:
        res_today = await session.execute(
            select(Event)
            .where(Event.date == today.isoformat())
            .order_by(Event.time)
        )
        events_today = res_today.scalars().all()
        res_new = await session.execute(
            select(Event)
            .where(
                Event.date > today.isoformat(),
                Event.added_at.is_not(None),
                Event.added_at >= yesterday_utc,
                Event.silent.is_(False),
            )
            .order_by(Event.date, Event.time)
        )
        events_new = res_new.scalars().all()

        w_start = next_weekend_start(today)
        wpage = await session.get(WeekendPage, w_start.isoformat())
        res_w_all = await session.execute(select(WeekendPage))
        weekend_map = {w.start: w for w in res_w_all.scalars().all()}
        cur_month = today.strftime("%Y-%m")
        mp_cur = await session.get(MonthPage, cur_month)
        mp_next = await session.get(MonthPage, next_month(cur_month))

        new_events = (
            await session.execute(
                select(Event).where(
                    Event.added_at.is_not(None),
                    Event.added_at >= yesterday_utc,
                )
            )
        ).scalars().all()

        weekend_count = 0
        if wpage:
            sat = w_start
            sun = w_start + timedelta(days=1)
            weekend_new = [
                e
                for e in new_events
                if e.date in {sat.isoformat(), sun.isoformat()}
                or (
                    e.event_type == "выставка"
                    and e.end_date
                    and e.end_date >= sat.isoformat()
                    and e.date <= sun.isoformat()
                )
            ]
            weekend_today = [
                e
                for e in events_today
                if e.date in {sat.isoformat(), sun.isoformat()}
                or (
                    e.event_type == "выставка"
                    and e.end_date
                    and e.end_date >= sat.isoformat()
                    and e.date <= sun.isoformat()
                )
            ]
            weekend_count = max(0, len(weekend_new) - len(weekend_today))

        cur_count = 0
        next_count = 0
        for e in new_events:
            m = e.date[:7]
            if m == cur_month:
                cur_count += 1
            elif m == next_month(cur_month):
                next_count += 1

    lines1 = [
        f"<b>АНОНС на {format_day_pretty(today)} {today.year} #ежедневныйанонс</b>",
        DAYS_OF_WEEK[today.weekday()],
        "",
        "<b><i>НЕ ПРОПУСТИТЕ СЕГОДНЯ</i></b>",
    ]
    for e in events_today:
        w_url = None
        d = parse_iso_date(e.date)
        if d and d.weekday() == 5:
            w = weekend_map.get(d.isoformat())
            if w:
                w_url = w.url
        lines1.append("")
        lines1.append(format_event_daily(e, highlight=True, weekend_url=w_url))
    section1 = "\n".join(lines1)

    lines2 = ["<b><i>ДОБАВИЛИ В АНОНС</i></b>"]
    for e in events_new:
        w_url = None
        d = parse_iso_date(e.date)
        if d and d.weekday() == 5:
            w = weekend_map.get(d.isoformat())
            if w:
                w_url = w.url
        lines2.append("")
        lines2.append(format_event_daily(e, weekend_url=w_url))
    section2 = "\n".join(lines2)

    buttons = []
    if wpage:
        sunday = w_start + timedelta(days=1)
        prefix = f"(+{weekend_count}) " if weekend_count else ""
        text = (
            f"{prefix}Мероприятия на выходные {w_start.day} {sunday.day} {MONTHS[w_start.month - 1]}"
        )
        buttons.append(types.InlineKeyboardButton(text=text, url=wpage.url))
    if mp_cur:
        prefix = f"(+{cur_count}) " if cur_count else ""
        buttons.append(
            types.InlineKeyboardButton(
                text=f"{prefix}Мероприятия на {month_name_nominative(cur_month)}",
                url=mp_cur.url,
            )
        )
    if mp_next:
        prefix = f"(+{next_count}) " if next_count else ""
        buttons.append(
            types.InlineKeyboardButton(
                text=f"{prefix}Мероприятия на {month_name_nominative(next_month(cur_month))}",
                url=mp_next.url,
            )
        )
    markup = None
    if buttons:
        markup = types.InlineKeyboardMarkup(inline_keyboard=[[b] for b in buttons])

    combined = section1 + "\n\n\n" + section2
    if len(combined) <= 4096:
        return [(combined, markup)]

    posts: list[tuple[str, types.InlineKeyboardMarkup | None]] = []
    for part in split_text(section1):
        posts.append((part, None))
    section2_parts = split_text(section2)
    for part in section2_parts[:-1]:
        posts.append((part, None))
    posts.append((section2_parts[-1], markup))
    return posts


async def send_daily_announcement(
    db: Database,
    bot: Bot,
    channel_id: int,
    tz: timezone,
    *,
    record: bool = True,
    now: datetime | None = None,
):
    posts = await build_daily_posts(db, tz, now)
    for text, markup in posts:
        try:
            await bot.send_message(
                channel_id,
                text,
                reply_markup=markup,
                parse_mode="HTML",
                disable_web_page_preview=True,
            )
        except Exception as e:
            logging.error("daily send failed for %s: %s", channel_id, e)
            if "message is too long" in str(e):
                continue
            raise
    if record and now is None:
        async with db.get_session() as session:
            ch = await session.get(Channel, channel_id)
            if ch:
                ch.last_daily = (now or datetime.now(tz)).date().isoformat()
                await session.commit()


async def daily_scheduler(db: Database, bot: Bot):
    while True:
        offset = await get_tz_offset(db)
        tz = offset_to_timezone(offset)
        now = datetime.now(tz)
        now_time = now.time().replace(second=0, microsecond=0)
        async with db.get_session() as session:
            result = await session.execute(
                select(Channel).where(Channel.daily_time.is_not(None))
            )
            channels = result.scalars().all()
        for ch in channels:
            if not ch.daily_time:
                continue
            try:
                target_time = datetime.strptime(ch.daily_time, "%H:%M").time()
            except ValueError:
                continue
            if (
                ch.last_daily or ""
            ) != now.date().isoformat() and now_time >= target_time:
                try:
                    await send_daily_announcement(db, bot, ch.channel_id, tz)
                except Exception as e:
                    logging.error("daily send failed for %s: %s", ch.channel_id, e)
        await asyncio.sleep(60)


async def build_events_message(db: Database, target_date: date, tz: timezone):
    async with db.get_session() as session:
        result = await session.execute(
            select(Event)
            .where(
                (Event.date == target_date.isoformat())
                | (Event.end_date == target_date.isoformat())
            )
            .order_by(Event.time)
        )
        events = result.scalars().all()

    lines = []
    for e in events:
        prefix = ""
        if e.end_date and e.date == target_date.isoformat():
            prefix = "(Открытие) "
        elif (
            e.end_date
            and e.end_date == target_date.isoformat()
            and e.end_date != e.date
        ):
            prefix = "(Закрытие) "
        title = f"{e.emoji} {e.title}" if e.emoji else e.title
        lines.append(f"{e.id}. {prefix}{title}")
        loc = f"{e.time} {e.location_name}"
        if e.city:
            loc += f", #{e.city}"
        lines.append(loc)
        if e.is_free:
            lines.append("Бесплатно")
        else:
            price_parts = []
            if e.ticket_price_min is not None:
                price_parts.append(str(e.ticket_price_min))
            if (
                e.ticket_price_max is not None
                and e.ticket_price_max != e.ticket_price_min
            ):
                price_parts.append(str(e.ticket_price_max))
            if price_parts:
                lines.append("-".join(price_parts))
        if e.telegraph_url:
            lines.append(f"исходное: {e.telegraph_url}")
        lines.append("")
    if not lines:
        lines.append("No events")

    keyboard = [
        [
            types.InlineKeyboardButton(
                text=f"\u274c {e.id}", callback_data=f"del:{e.id}:{target_date.isoformat()}"
            ),
            types.InlineKeyboardButton(
                text=f"\u270e {e.id}", callback_data=f"edit:{e.id}"
            ),
        ]
        for e in events
    ]

    today = datetime.now(tz).date()
    prev_day = target_date - timedelta(days=1)
    next_day = target_date + timedelta(days=1)
    row = []
    if target_date > today:
        row.append(
            types.InlineKeyboardButton(
                text="\u25c0", callback_data=f"nav:{prev_day.isoformat()}"
            )
        )
    row.append(
        types.InlineKeyboardButton(
            text="\u25b6", callback_data=f"nav:{next_day.isoformat()}"
        )
    )
    keyboard.append(row)

    text = f"Events on {format_day(target_date, tz)}\n" + "\n".join(lines)
    markup = types.InlineKeyboardMarkup(inline_keyboard=keyboard)
    return text, markup


async def build_exhibitions_message(db: Database, tz: timezone):
    today = datetime.now(tz).date()
    async with db.get_session() as session:
        result = await session.execute(
            select(Event)
            .where(
                Event.end_date.is_not(None),
                Event.end_date >= today.isoformat(),
            )
            .order_by(Event.date)
        )
        events = result.scalars().all()

    lines = []
    for e in events:
        start = parse_iso_date(e.date)
        if not start:
            if ".." in e.date:
                start = parse_iso_date(e.date.split("..", 1)[0])
        if not start:
            logging.error("Bad start date %s for event %s", e.date, e.id)
            continue
        end = None
        if e.end_date:
            end = parse_iso_date(e.end_date)

        period = ""
        if end:
            period = f"c {format_day_pretty(start)} по {format_day_pretty(end)}"
        title = f"{e.emoji} {e.title}" if e.emoji else e.title
        if period:
            lines.append(f"{e.id}. {title} ({period})")
        else:
            lines.append(f"{e.id}. {title}")
        loc = f"{e.time} {e.location_name}"
        if e.city:
            loc += f", #{e.city}"
        lines.append(loc)
        if e.is_free:
            lines.append("Бесплатно")
        else:
            price_parts = []
            if e.ticket_price_min is not None:
                price_parts.append(str(e.ticket_price_min))
            if (
                e.ticket_price_max is not None
                and e.ticket_price_max != e.ticket_price_min
            ):
                price_parts.append(str(e.ticket_price_max))
            if price_parts:
                lines.append("-".join(price_parts))
        if e.telegraph_url:
            lines.append(f"исходное: {e.telegraph_url}")
        lines.append("")

    if not lines:
        lines.append("No exhibitions")

    keyboard = [
        [
            types.InlineKeyboardButton(
                text=f"\u274c {e.id}", callback_data=f"del:{e.id}:exh"
            ),
            types.InlineKeyboardButton(
                text=f"\u270e {e.id}", callback_data=f"edit:{e.id}"
            ),
        ]
        for e in events
    ]
    markup = types.InlineKeyboardMarkup(inline_keyboard=keyboard) if events else None
    text = "Exhibitions\n" + "\n".join(lines)
    return text, markup


async def show_edit_menu(user_id: int, event: Event, bot: Bot):
    lines = [
        f"title: {event.title}",
        f"description: {event.description}",
        f"festival: {event.festival or ''}",
        f"date: {event.date}",
        f"end_date: {event.end_date or ''}",
        f"time: {event.time}",
        f"location_name: {event.location_name}",
        f"location_address: {event.location_address or ''}",
        f"city: {event.city or ''}",
        f"event_type: {event.event_type or ''}",
        f"emoji: {event.emoji or ''}",
        f"ticket_price_min: {event.ticket_price_min}",
        f"ticket_price_max: {event.ticket_price_max}",
        f"ticket_link: {event.ticket_link or ''}",
        f"is_free: {event.is_free}",
        f"pushkin_card: {event.pushkin_card}",
        f"ics_url: {event.ics_url or ''}",
    ]
    fields = [
        "title",
        "description",
        "festival",
        "date",
        "end_date",
        "time",
        "location_name",
        "location_address",
        "city",
        "event_type",
        "emoji",
        "ticket_price_min",
        "ticket_price_max",
        "ticket_link",
        "is_free",
        "pushkin_card",
    ]
    keyboard = []
    row = []
    for idx, field in enumerate(fields, 1):
        row.append(
            types.InlineKeyboardButton(
                text=field, callback_data=f"editfield:{event.id}:{field}"
            )
        )
        if idx % 3 == 0:
            keyboard.append(row)
            row = []
    if row:
        keyboard.append(row)
    keyboard.append(
        [
            types.InlineKeyboardButton(
                text=(
                    "\U0001f6a9 Переключить на тихий режим"
                    if not event.silent
                    else "\U0001f910 Тихий режим"
                ),
                callback_data=f"togglesilent:{event.id}",
            )
        ]
    )
    keyboard.append(
        [
            types.InlineKeyboardButton(
                text=("\u2705 Бесплатно" if event.is_free else "\u274c Бесплатно"),
                callback_data=f"togglefree:{event.id}",
            )
        ]
    )
    if event.ics_url:
        keyboard.append(
            [
                types.InlineKeyboardButton(
                    text="Delete ICS",
                    callback_data=f"delics:{event.id}",
                )
            ]
        )
    else:
        keyboard.append(
            [
                types.InlineKeyboardButton(
                    text="Create ICS",
                    callback_data=f"createics:{event.id}",
                )
            ]
        )
    keyboard.append(
        [types.InlineKeyboardButton(text="Done", callback_data=f"editdone:{event.id}")]
    )
    markup = types.InlineKeyboardMarkup(inline_keyboard=keyboard)
    await bot.send_message(user_id, "\n".join(lines), reply_markup=markup)


async def handle_events(message: types.Message, db: Database, bot: Bot):
    parts = message.text.split(maxsplit=1)
    offset = await get_tz_offset(db)
    tz = offset_to_timezone(offset)

    if len(parts) == 2:
        day = parse_events_date(parts[1], tz)
        if not day:
            await bot.send_message(message.chat.id, "Usage: /events <date>")
            return
    else:
        day = datetime.now(tz).date()

    async with db.get_session() as session:
        if not await session.get(User, message.from_user.id):
            await bot.send_message(message.chat.id, "Not authorized")
            return

    text, markup = await build_events_message(db, day, tz)
    await bot.send_message(message.chat.id, text, reply_markup=markup)


async def handle_ask_4o(message: types.Message, db: Database, bot: Bot):
    parts = message.text.split(maxsplit=1)
    if len(parts) != 2:
        await bot.send_message(message.chat.id, "Usage: /ask4o <text>")
        return
    async with db.get_session() as session:
        user = await session.get(User, message.from_user.id)
        if not user or not user.is_superadmin:
            await bot.send_message(message.chat.id, "Not authorized")
            return
    try:
        answer = await ask_4o(parts[1])
    except Exception as e:
        await bot.send_message(message.chat.id, f"LLM error: {e}")
        return
    await bot.send_message(message.chat.id, answer)


async def handle_exhibitions(message: types.Message, db: Database, bot: Bot):
    offset = await get_tz_offset(db)
    tz = offset_to_timezone(offset)

    async with db.get_session() as session:
        if not await session.get(User, message.from_user.id):
            await bot.send_message(message.chat.id, "Not authorized")
            return

    text, markup = await build_exhibitions_message(db, tz)
    await bot.send_message(message.chat.id, text, reply_markup=markup)


async def handle_pages(message: types.Message, db: Database, bot: Bot):
    async with db.get_session() as session:
        if not await session.get(User, message.from_user.id):
            await bot.send_message(message.chat.id, "Not authorized")
            return
        result = await session.execute(select(MonthPage).order_by(MonthPage.month))
        months = result.scalars().all()
        res_w = await session.execute(select(WeekendPage).order_by(WeekendPage.start))
        weekends = res_w.scalars().all()
    lines = ["Months:"]
    for p in months:
        lines.append(f"{p.month}: {p.url}")
    if weekends:
        lines.append("")
        lines.append("Weekends:")
        for w in weekends:
            lines.append(f"{w.start}: {w.url}")
    await bot.send_message(message.chat.id, "\n".join(lines))





async def fetch_views(path: str, url: str | None = None) -> int | None:
    token = get_telegraph_token()
    if not token:
        return None
    domain = "telegra.ph"
    if url:
        try:
            domain = url.split("//", 1)[1].split("/", 1)[0]
        except Exception:
            pass
    tg = Telegraph(access_token=token, domain=domain)

    try:
        data = await asyncio.to_thread(tg.get_views, path)
        return int(data.get("views", 0))
    except Exception as e:
        logging.error("Failed to fetch views for %s: %s", path, e)
        return None


async def collect_page_stats(db: Database) -> list[str]:
    today = datetime.now(LOCAL_TZ).date()
    prev_month_start = (today.replace(day=1) - timedelta(days=1)).replace(day=1)
    prev_month = prev_month_start.strftime("%Y-%m")

    prev_weekend = next_weekend_start(today - timedelta(days=7))
    cur_month = today.strftime("%Y-%m")
    cur_weekend = next_weekend_start(today)

    async with db.get_session() as session:
        mp_prev = await session.get(MonthPage, prev_month)
        wp_prev = await session.get(WeekendPage, prev_weekend.isoformat())

        res_months = await session.execute(
            select(MonthPage)
            .where(MonthPage.month >= cur_month)
            .order_by(MonthPage.month)
        )
        future_months = res_months.scalars().all()

        res_weekends = await session.execute(
            select(WeekendPage)
            .where(WeekendPage.start >= cur_weekend.isoformat())
            .order_by(WeekendPage.start)
        )
        future_weekends = res_weekends.scalars().all()

    lines: list[str] = []

    if mp_prev and mp_prev.path:

        views = await fetch_views(mp_prev.path, mp_prev.url)

        if views is not None:
            month_dt = date.fromisoformat(mp_prev.month + "-01")
            lines.append(f"{MONTHS_NOM[month_dt.month - 1]}: {views} просмотров")

    if wp_prev and wp_prev.path:

        views = await fetch_views(wp_prev.path, wp_prev.url)

        if views is not None:
            label = format_weekend_range(prev_weekend)
            lines.append(f"{label}: {views} просмотров")

    for wp in future_weekends:
        if not wp.path:
            continue

        views = await fetch_views(wp.path, wp.url)

        if views is not None:
            label = format_weekend_range(date.fromisoformat(wp.start))
            lines.append(f"{label}: {views} просмотров")

    for mp in future_months:
        if not mp.path:
            continue

        views = await fetch_views(mp.path, mp.url)

        if views is not None:
            month_dt = date.fromisoformat(mp.month + "-01")
            lines.append(f"{MONTHS_NOM[month_dt.month - 1]}: {views} просмотров")


    return lines


async def collect_event_stats(db: Database) -> list[str]:
    today = datetime.now(LOCAL_TZ).date()
    prev_month_start = (today.replace(day=1) - timedelta(days=1)).replace(day=1)
    async with db.get_session() as session:
        result = await session.execute(
            select(Event).where(
                Event.telegraph_path.is_not(None),
                Event.date >= prev_month_start.isoformat(),
            )
        )
        events = result.scalars().all()
    stats = []
    for e in events:
        if not e.telegraph_path:
            continue

        views = await fetch_views(e.telegraph_path, e.telegraph_url)

        if views is not None:
            stats.append((e.telegraph_url or e.telegraph_path, views))
    stats.sort(key=lambda x: x[1], reverse=True)
    return [f"{url}: {v}" for url, v in stats]


async def handle_stats(message: types.Message, db: Database, bot: Bot):
    parts = message.text.split()
    mode = parts[1] if len(parts) > 1 else ""
    async with db.get_session() as session:
        user = await session.get(User, message.from_user.id)
        if not user or not user.is_superadmin:
            await bot.send_message(message.chat.id, "Not authorized")
            return
    lines = await (collect_event_stats(db) if mode == "events" else collect_page_stats(db))
    await bot.send_message(message.chat.id, "\n".join(lines) if lines else "No data")
async def handle_edit_message(message: types.Message, db: Database, bot: Bot):
    state = editing_sessions.get(message.from_user.id)
    if not state:
        return
    eid, field = state
    if field is None:
        return
    value = (message.text or message.caption or "").strip()
    if field == "ticket_link" and value in {"", "-"}:
        value = ""
    if not value and field != "ticket_link":
        await bot.send_message(message.chat.id, "No text supplied")
        return
    async with db.get_session() as session:
        event = await session.get(Event, eid)
        if not event:
            await bot.send_message(message.chat.id, "Event not found")
            del editing_sessions[message.from_user.id]
            return
        old_date = event.date.split("..", 1)[0]
        old_month = old_date[:7]
        if field in {"ticket_price_min", "ticket_price_max"}:
            try:
                setattr(event, field, int(value))
            except ValueError:
                await bot.send_message(message.chat.id, "Invalid number")
                return
        else:
            if field in {"is_free", "pushkin_card", "silent"}:
                bool_val = parse_bool_text(value)
                if bool_val is None:
                    await bot.send_message(message.chat.id, "Invalid boolean")
                    return
                setattr(event, field, bool_val)
            elif field == "ticket_link" and value == "":
                setattr(event, field, None)
            else:
                setattr(event, field, value)
        await session.commit()
        new_date = event.date.split("..", 1)[0]
        new_month = new_date[:7]
    await sync_month_page(db, old_month)
    old_dt = parse_iso_date(old_date)
    old_w = weekend_start_for_date(old_dt) if old_dt else None
    if old_w:
        await sync_weekend_page(db, old_w.isoformat())
    if new_month != old_month:
        await sync_month_page(db, new_month)
    new_dt = parse_iso_date(new_date)
    new_w = weekend_start_for_date(new_dt) if new_dt else None
    if new_w and new_w != old_w:
        await sync_weekend_page(db, new_w.isoformat())
    editing_sessions[message.from_user.id] = (eid, None)
    await show_edit_menu(message.from_user.id, event, bot)


async def handle_daily_time_message(message: types.Message, db: Database, bot: Bot):
    cid = daily_time_sessions.get(message.from_user.id)
    if not cid:
        return
    value = (message.text or "").strip()
    if not re.match(r"^\d{1,2}:\d{2}$", value):
        await bot.send_message(message.chat.id, "Invalid time")
        return
    if len(value.split(":")[0]) == 1:
        value = f"0{value}"
    async with db.get_session() as session:
        ch = await session.get(Channel, cid)
        if ch:
            ch.daily_time = value
            await session.commit()
    del daily_time_sessions[message.from_user.id]
    await bot.send_message(message.chat.id, f"Time set to {value}")


processed_media_groups: set[str] = set()

# store up to three images for albums until the caption arrives

pending_media_groups: dict[str, list[tuple[bytes, str]]] = {}


async def handle_forwarded(message: types.Message, db: Database, bot: Bot):
    logging.info(
        "received forwarded message %s from %s",
        message.message_id,
        message.from_user.id,
    )
    text = message.text or message.caption
    images = await extract_images(message, bot)
    logging.info(
        "forward text len=%d photos=%d",
        len(text or ""),
        len(images or []),
    )
    media: list[tuple[bytes, str]] | None = None
    if message.media_group_id:
        gid = message.media_group_id
        if gid in processed_media_groups:
            logging.info("skip already processed album %s", gid)
            return
        if not text:
            if images:

                buf = pending_media_groups.setdefault(gid, [])
                if len(buf) < 3:
                    buf.extend(images[: 3 - len(buf)])
            logging.info("waiting for caption in album %s", gid)
            return
        stored = pending_media_groups.pop(gid, [])
        if len(stored) < 3 and images:
            stored.extend(images[: 3 - len(stored)])
        media = stored

        processed_media_groups.add(gid)
    else:
        if not text:
            logging.info("forwarded message has no text")
            return
        media = images[:3] if images else None
    async with db.get_session() as session:
        if not await session.get(User, message.from_user.id):
            logging.info("user %s not registered", message.from_user.id)
            return
    link = None
    msg_id = None
    chat_id: int | None = None
    if message.forward_from_chat and message.forward_from_message_id:
        chat = message.forward_from_chat
        msg_id = message.forward_from_message_id
        chat_id = chat.id
        async with db.get_session() as session:
            ch = await session.get(Channel, chat_id)
            allowed = ch.is_registered if ch else False
        logging.info("forward from chat %s allowed=%s", chat_id, allowed)
        if allowed:
            if chat.username:
                link = f"https://t.me/{chat.username}/{msg_id}"
            else:
                cid = str(chat_id)
                if cid.startswith("-100"):
                    cid = cid[4:]
                else:
                    cid = cid.lstrip("-")
                link = f"https://t.me/c/{cid}/{msg_id}"
    else:
        fo = message.model_extra.get("forward_origin") if hasattr(message, "model_extra") else None
        if isinstance(fo, dict) and fo.get("type") == "messageOriginChannel":
            chat_data = fo.get("chat") or {}
            chat_id = chat_data.get("id")
            msg_id = fo.get("message_id")
            async with db.get_session() as session:
                ch = await session.get(Channel, chat_id)
                allowed = ch.is_registered if ch else False
            logging.info("forward from origin chat %s allowed=%s", chat_id, allowed)
            if allowed:
                username = chat_data.get("username")
                if username:
                    link = f"https://t.me/{username}/{msg_id}"
                else:
                    cid = str(chat_id)
                    if cid.startswith("-100"):
                        cid = cid[4:]
                    else:
                        cid = cid.lstrip("-")
                    link = f"https://t.me/c/{cid}/{msg_id}"
    if link:
        logging.info("source post url %s", link)
    logging.info("parsing forwarded text via LLM")
    results = await add_events_from_text(
        db,
        text,
        link,
        message.html_text or message.caption_html,
        media,
        source_chat_id=chat_id if link else None,
        source_message_id=msg_id if link else None,

        bot=bot,

    )
    logging.info("forward parsed %d events", len(results))
    if not results:
        logging.info("no events parsed from forwarded text")
        return
    for saved, added, lines, status in results:
        buttons = []
        if (
            not saved.is_free
            and saved.ticket_price_min is None
            and saved.ticket_price_max is None
        ):
            buttons.append(
                types.InlineKeyboardButton(
                    text="\u2753 Это бесплатное мероприятие",
                    callback_data=f"markfree:{saved.id}",
                )
            )
        buttons.append(
            types.InlineKeyboardButton(
                text="\U0001f6a9 Переключить на тихий режим",
                callback_data=f"togglesilent:{saved.id}",
            )
        )
        markup = (
            types.InlineKeyboardMarkup(inline_keyboard=[buttons]) if buttons else None
        )
        text_out = f"Event {status}\n" + "\n".join(lines)
        logging.info("sending response for event %s", saved.id)
        try:
            await bot.send_message(
                message.chat.id,
                text_out,
                reply_markup=markup,
            )
        except Exception as e:
            logging.error("failed to send event response: %s", e)


async def telegraph_test():
    token = get_telegraph_token()
    if not token:
        print("Unable to obtain Telegraph token")
        return
    tg = Telegraph(access_token=token)
    page = await asyncio.to_thread(
        tg.create_page, "Test Page", html_content="<p>test</p>"
    )
    logging.info("Created %s", page["url"])
    print("Created", page["url"])
    await asyncio.to_thread(
        tg.edit_page, page["path"], title="Test Page", html_content="<p>updated</p>"
    )
    logging.info("Edited %s", page["url"])
    print("Edited", page["url"])


async def update_source_page(
    path: str,
    title: str,
    new_html: str,
    media: list[tuple[bytes, str]] | tuple[bytes, str] | None = None,
    db: Database | None = None,
) -> tuple[str, int]:
    """Append text to an existing Telegraph page."""
    token = get_telegraph_token()
    if not token:
        logging.error("Telegraph token unavailable")
        return "token missing"
    tg = Telegraph(access_token=token)
    try:
        logging.info("Fetching telegraph page %s", path)
        page = await asyncio.to_thread(tg.get_page, path, return_html=True)
        html_content = page.get("content") or page.get("content_html") or ""
        catbox_msg = ""
        images: list[tuple[bytes, str]] = []
        if media:
            images = [media] if isinstance(media, tuple) else list(media)
        catbox_urls: list[str] = []
        if CATBOX_ENABLED and images:
            async with ClientSession() as session:
                for data, name in images[:3]:
                    if len(data) > 5 * 1024 * 1024:
                        logging.warning("catbox skip %s: too large", name)
                        catbox_msg += f"{name}: too large; "
                        continue
                    if not imghdr.what(None, data):
                        logging.warning("catbox skip %s: not image", name)
                        catbox_msg += f"{name}: not image; "
                        continue
                    try:
                        form = FormData()
                        form.add_field("reqtype", "fileupload")
                        form.add_field("fileToUpload", data, filename=name)
                        async with session.post(
                            "https://catbox.moe/user/api.php", data=form
                        ) as resp:
                            text = await resp.text()
                            if resp.status == 200 and text.startswith("http"):
                                url = text.strip()
                                catbox_urls.append(url)
                                catbox_msg += "ok; "
                                logging.info("catbox uploaded %s", url)
                            else:
                                catbox_msg += f"{name}: err {resp.status}; "
                                logging.error(
                                    "catbox upload failed %s: %s %s",
                                    name,
                                    resp.status,
                                    text,
                                )
                    except Exception as e:
                        catbox_msg += f"{name}: {e}; "
                        logging.error("catbox error %s: %s", name, e)
            catbox_msg = catbox_msg.strip("; ")
        elif images:
            catbox_msg = "disabled"
        for url in catbox_urls:
            html_content += f'<img src="{html.escape(url)}"/><p></p>'
        new_html = normalize_hashtag_dates(new_html)
        cleaned = re.sub(r"</?tg-emoji[^>]*>", "", new_html)
        cleaned = cleaned.replace(
            "\U0001f193\U0001f193\U0001f193\U0001f193", "Бесплатно"
        )
        html_content += (
            f"<p>{CONTENT_SEPARATOR}</p><p>" + cleaned.replace("\n", "<br/>") + "</p>"
        )
        if db:
            nav_html = await build_month_nav_html(db)
            html_content = apply_month_nav(html_content, nav_html)
        html_content = apply_footer_link(html_content)
        logging.info("Editing telegraph page %s", path)
        await asyncio.to_thread(
            tg.edit_page, path, title=title, html_content=html_content
        )
        logging.info("Updated telegraph page %s", path)
        return catbox_msg, len(catbox_urls)
    except Exception as e:
        logging.error("Failed to update telegraph page: %s", e)
        return f"error: {e}", 0


async def update_source_page_ics(path: str, title: str, url: str | None):
    """Insert or remove the ICS link in a Telegraph page."""
    token = get_telegraph_token()
    if not token:
        logging.error("Telegraph token unavailable")
        return
    tg = Telegraph(access_token=token)
    try:
        logging.info("Editing telegraph ICS for %s", path)
        page = await asyncio.to_thread(tg.get_page, path, return_html=True)
        html_content = page.get("content") or page.get("content_html") or ""
        html_content = apply_ics_link(html_content, url)
        html_content = apply_footer_link(html_content)
        await asyncio.to_thread(
            tg.edit_page, path, title=title, html_content=html_content
        )
    except Exception as e:
        logging.error("Failed to update ICS link: %s", e)


async def create_source_page(
    title: str,
    text: str,
    source_url: str | None,
    html_text: str | None = None,
    media: list[tuple[bytes, str]] | tuple[bytes, str] | None = None,
    ics_url: str | None = None,
    db: Database | None = None,
) -> tuple[str, str, str, int] | None:
    """Create a Telegraph page with the original event text."""
    token = get_telegraph_token()
    if not token:
        logging.error("Telegraph token unavailable")
        return None
    tg = Telegraph(access_token=token)
    html_content = ""

    def strip_title(line_text: str) -> str:
        lines = line_text.splitlines()
        if lines and lines[0].strip() == title.strip():
            return "\n".join(lines[1:]).lstrip()
        return line_text

    images: list[tuple[bytes, str]] = []
    if media:
        images = [media] if isinstance(media, tuple) else list(media)
    catbox_urls: list[str] = []
    catbox_msg = ""
    if CATBOX_ENABLED and images:
        async with ClientSession() as session:
            for data, name in images[:3]:
                if len(data) > 5 * 1024 * 1024:
                    logging.warning("catbox skip %s: too large", name)
                    catbox_msg += f"{name}: too large; "
                    continue
                if not imghdr.what(None, data):
                    logging.warning("catbox skip %s: not image", name)
                    catbox_msg += f"{name}: not image; "
                    continue
                try:
                    form = FormData()
                    form.add_field("reqtype", "fileupload")
                    form.add_field("fileToUpload", data, filename=name)
                    async with session.post(
                        "https://catbox.moe/user/api.php", data=form
                    ) as resp:
                        text_r = await resp.text()
                        if resp.status == 200 and text_r.startswith("http"):
                            url = text_r.strip()
                            catbox_urls.append(url)
                            catbox_msg += "ok; "
                            logging.info("catbox uploaded %s", url)
                        else:
                            catbox_msg += f"{name}: err {resp.status}; "
                            logging.error(
                                "catbox upload failed %s: %s %s",
                                name,
                                resp.status,
                                text_r,
                            )
                except Exception as e:
                    catbox_msg += f"{name}: {e}; "
                    logging.error("catbox error %s: %s", name, e)
        catbox_msg = catbox_msg.strip("; ")
    elif images:
        catbox_msg = "disabled"

    if source_url:
        html_content += (
            f'<p><a href="{html.escape(source_url)}"><strong>'
            f"{html.escape(title)}</strong></a></p>"
        )
    else:
        html_content += f"<p><strong>{html.escape(title)}</strong></p>"

    for url in catbox_urls:
        html_content += f'<img src="{html.escape(url)}"/><p></p>'

    html_content = apply_ics_link(html_content, ics_url)

    if html_text:
        html_text = strip_title(html_text)
        html_text = normalize_hashtag_dates(html_text)
        cleaned = re.sub(r"</?tg-emoji[^>]*>", "", html_text)
        cleaned = cleaned.replace(
            "\U0001f193\U0001f193\U0001f193\U0001f193", "Бесплатно"
        )
        html_content += f"<p>{cleaned.replace('\n', '<br/>')}</p>"
    else:
        clean_text = strip_title(text)
        clean_text = normalize_hashtag_dates(clean_text)
        clean_text = clean_text.replace(
            "\U0001f193\U0001f193\U0001f193\U0001f193", "Бесплатно"
        )
        paragraphs = [f"<p>{html.escape(line)}</p>" for line in clean_text.splitlines()]
        html_content += "".join(paragraphs)

    if db:
        nav_html = await build_month_nav_html(db)
        html_content = apply_month_nav(html_content, nav_html)
    html_content = apply_footer_link(html_content)
    try:
        page = await asyncio.to_thread(tg.create_page, title, html_content=html_content)
    except Exception as e:
        logging.error("Failed to create telegraph page: %s", e)
        return None
    logging.info("Created telegraph page %s", page.get("url"))
    return page.get("url"), page.get("path"), catbox_msg, len(catbox_urls)


def create_app() -> web.Application:
    token = os.getenv("TELEGRAM_BOT_TOKEN")
    if not token:
        raise RuntimeError("TELEGRAM_BOT_TOKEN is missing")

    webhook = os.getenv("WEBHOOK_URL")
    if not webhook:
        raise RuntimeError("WEBHOOK_URL is missing")

    session = IPv4AiohttpSession()
    bot = Bot(token, session=session)
    logging.info("DB_PATH=%s", DB_PATH)
    logging.info("FOUR_O_TOKEN found: %s", bool(os.getenv("FOUR_O_TOKEN")))
    dp = Dispatcher()
    db = Database(DB_PATH)

    async def start_wrapper(message: types.Message):
        await handle_start(message, db, bot)

    async def register_wrapper(message: types.Message):
        await handle_register(message, db, bot)

    async def requests_wrapper(message: types.Message):
        await handle_requests(message, db, bot)

    async def tz_wrapper(message: types.Message):
        await handle_tz(message, db, bot)

    async def callback_wrapper(callback: types.CallbackQuery):
        await process_request(callback, db, bot)

    async def add_event_wrapper(message: types.Message):
        await handle_add_event(message, db, bot)

    async def add_event_raw_wrapper(message: types.Message):
        await handle_add_event_raw(message, db, bot)

    async def ask_4o_wrapper(message: types.Message):
        await handle_ask_4o(message, db, bot)

    async def list_events_wrapper(message: types.Message):
        await handle_events(message, db, bot)

    async def set_channel_wrapper(message: types.Message):
        await handle_set_channel(message, db, bot)

    async def channels_wrapper(message: types.Message):
        await handle_channels(message, db, bot)

    async def exhibitions_wrapper(message: types.Message):
        await handle_exhibitions(message, db, bot)

    async def pages_wrapper(message: types.Message):
        await handle_pages(message, db, bot)

    async def stats_wrapper(message: types.Message):
        await handle_stats(message, db, bot)

    async def edit_message_wrapper(message: types.Message):
        await handle_edit_message(message, db, bot)

    async def daily_time_wrapper(message: types.Message):
        await handle_daily_time_message(message, db, bot)

    async def forward_wrapper(message: types.Message):
        await handle_forwarded(message, db, bot)

    async def reg_daily_wrapper(message: types.Message):
        await handle_regdailychannels(message, db, bot)

    async def daily_wrapper(message: types.Message):
        await handle_daily(message, db, bot)

    async def images_wrapper(message: types.Message):
        await handle_images(message, db, bot)

    dp.message.register(start_wrapper, Command("start"))
    dp.message.register(register_wrapper, Command("register"))
    dp.message.register(requests_wrapper, Command("requests"))
    dp.callback_query.register(
        callback_wrapper,
        lambda c: c.data.startswith("approve")
        or c.data.startswith("reject")
        or c.data.startswith("del:")
        or c.data.startswith("nav:")
        or c.data.startswith("edit:")
        or c.data.startswith("editfield:")
        or c.data.startswith("editdone:")
        or c.data.startswith("unset:")
        or c.data.startswith("assetunset:")
        or c.data.startswith("set:")
        or c.data.startswith("assetset:")
        or c.data.startswith("dailyset:")
        or c.data.startswith("dailyunset:")
        or c.data.startswith("dailytime:")
        or c.data.startswith("dailysend:")
        or c.data.startswith("dailysendtom:")
        or c.data.startswith("togglefree:")
        or c.data.startswith("markfree:")
        or c.data.startswith("togglesilent:")
        or c.data.startswith("createics:")
        or c.data.startswith("delics:"),
    )
    dp.message.register(tz_wrapper, Command("tz"))
    dp.message.register(add_event_wrapper, Command("addevent"))
    dp.message.register(add_event_raw_wrapper, Command("addevent_raw"))
    dp.message.register(ask_4o_wrapper, Command("ask4o"))
    dp.message.register(list_events_wrapper, Command("events"))
    dp.message.register(set_channel_wrapper, Command("setchannel"))
    dp.message.register(images_wrapper, Command("images"))
    dp.message.register(channels_wrapper, Command("channels"))
    dp.message.register(reg_daily_wrapper, Command("regdailychannels"))
    dp.message.register(daily_wrapper, Command("daily"))
    dp.message.register(exhibitions_wrapper, Command("exhibitions"))
    dp.message.register(pages_wrapper, Command("pages"))
    dp.message.register(stats_wrapper, Command("stats"))
    dp.message.register(
        edit_message_wrapper, lambda m: m.from_user.id in editing_sessions
    )
    dp.message.register(
        daily_time_wrapper, lambda m: m.from_user.id in daily_time_sessions
    )
    dp.message.register(
        forward_wrapper,
        lambda m: bool(m.forward_date)
        or "forward_origin" in getattr(m, "model_extra", {}),
    )
    dp.my_chat_member.register(partial(handle_my_chat_member, db=db))

    app = web.Application()
    SimpleRequestHandler(dp, bot).register(app, path="/webhook")
    setup_application(app, dp, bot=bot)

    async def on_startup(app: web.Application):
        logging.info("Initializing database")
        await db.init()
        await get_tz_offset(db)
        global CATBOX_ENABLED
        CATBOX_ENABLED = await get_catbox_enabled(db)
        hook = webhook.rstrip("/") + "/webhook"
        logging.info("Setting webhook to %s", hook)
        try:
            await bot.set_webhook(
                hook,
                allowed_updates=["message", "callback_query", "my_chat_member"],
            )
        except Exception as e:
            logging.error("Failed to set webhook: %s", e)
        app["daily_task"] = asyncio.create_task(daily_scheduler(db, bot))

    async def on_shutdown(app: web.Application):
        await bot.session.close()
        if "daily_task" in app:
            app["daily_task"].cancel()
            with contextlib.suppress(Exception):
                await app["daily_task"]

    app.on_startup.append(on_startup)
    app.on_shutdown.append(on_shutdown)
    return app


if __name__ == "__main__":
    import sys

    if len(sys.argv) > 1 and sys.argv[1] == "test_telegraph":
        asyncio.run(telegraph_test())
    else:
        web.run_app(create_app(), port=int(os.getenv("PORT", 8080)))<|MERGE_RESOLUTION|>--- conflicted
+++ resolved
@@ -17,13 +17,9 @@
 from difflib import SequenceMatcher
 import json
 import re
-<<<<<<< HEAD
+
 from telegraph import Telegraph, TelegraphException
-=======
-
-from telegraph import Telegraph, TelegraphException
-
->>>>>>> 5945d742
+
 from telegraph.api import json_dumps
 from functools import partial
 import asyncio
@@ -2710,9 +2706,20 @@
         result_nav = await session.execute(select(MonthPage).order_by(MonthPage.month))
         nav_pages = result_nav.scalars().all()
 
-<<<<<<< HEAD
+
     today = datetime.now(LOCAL_TZ).date()
-=======
+
+    if month == today.strftime("%Y-%m"):
+        today_str = today.isoformat()
+        events = [
+            e
+            for e in events
+            if e.date.split("..", 1)[0] >= today_str
+        ]
+        exhibitions = [
+            e for e in exhibitions if e.end_date and e.end_date >= today_str
+        ]
+
     return events, exhibitions, nav_pages
 
 
@@ -2727,64 +2734,9 @@
     if events is None or exhibitions is None or nav_pages is None:
         events, exhibitions, nav_pages = await get_month_data(db, month)
 
-    today = date.today()
-    if month == today.strftime("%Y-%m"):
-        today_str = today.isoformat()
-        events = [
-            e
-            for e in events
-            if e.date.split("..", 1)[0] >= today_str
-        ]
-        exhibitions = [
-            e for e in exhibitions if e.end_date and e.end_date >= today_str
-        ]
-
-    return events, exhibitions, nav_pages
-
-
-async def build_month_page_content(
-    db: Database,
-    month: str,
-    events: list[Event] | None = None,
-    exhibitions: list[Event] | None = None,
-    nav_pages: list[MonthPage] | None = None,
-    continuation_url: str | None = None,
-) -> tuple[str, list]:
-    if events is None or exhibitions is None or nav_pages is None:
-        events, exhibitions, nav_pages = await get_month_data(db, month)
-
-    today = date.today()
->>>>>>> 5945d742
-    if month == today.strftime("%Y-%m"):
-        today_str = today.isoformat()
-        events = [
-            e
-            for e in events
-            if e.date.split("..", 1)[0] >= today_str
-        ]
-        exhibitions = [
-            e for e in exhibitions if e.end_date and e.end_date >= today_str
-        ]
-
-    return events, exhibitions, nav_pages
-
-
-async def build_month_page_content(
-    db: Database,
-    month: str,
-    events: list[Event] | None = None,
-    exhibitions: list[Event] | None = None,
-    nav_pages: list[MonthPage] | None = None,
-    continuation_url: str | None = None,
-) -> tuple[str, list]:
-    if events is None or exhibitions is None or nav_pages is None:
-        events, exhibitions, nav_pages = await get_month_data(db, month)
-
-<<<<<<< HEAD
+
     today = datetime.now(LOCAL_TZ).date()
-=======
-    today = date.today()
->>>>>>> 5945d742
+
     today_str = today.isoformat()
 
     if month == today.strftime("%Y-%m"):
@@ -2907,10 +2859,7 @@
 
             events, exhibitions, nav_pages = await get_month_data(db, month)
 
-<<<<<<< HEAD
-=======
-
->>>>>>> 5945d742
+
             async def split_and_update():
                 """Split the month into two pages keeping the first path."""
                 # Find maximum number of events that fit on the first page
@@ -2957,19 +2906,13 @@
                 )
                 await session.commit()
 
-<<<<<<< HEAD
-=======
-
->>>>>>> 5945d742
+
             title, content = await build_month_page_content(
                 db, month, events, exhibitions, nav_pages
             )
             size = len(json_dumps(content).encode("utf-8"))
 
-<<<<<<< HEAD
-=======
-
->>>>>>> 5945d742
+
             try:
                 if size <= TELEGRAPH_PAGE_LIMIT:
                     if not page.path:
@@ -2994,10 +2937,7 @@
                     await split_and_update()
                 else:
                     raise
-<<<<<<< HEAD
-=======
-
->>>>>>> 5945d742
+
         except Exception as e:
             logging.error("Failed to sync month page %s: %s", month, e)
 
