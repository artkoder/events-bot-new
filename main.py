import logging
import os
from datetime import date, datetime, timedelta, timezone
from typing import Optional

from aiogram import Bot, Dispatcher, types
from aiogram.filters import Command
from aiogram.webhook.aiohttp_server import SimpleRequestHandler, setup_application
from aiohttp import web, ClientSession
import json
from telegraph import Telegraph
import asyncio
from sqlalchemy.ext.asyncio import AsyncSession, create_async_engine
from sqlmodel import Field, SQLModel, select

logging.basicConfig(level=logging.INFO)

DB_PATH = os.getenv("DB_PATH", "/data/db.sqlite")


class User(SQLModel, table=True):
    user_id: int = Field(primary_key=True)
    username: Optional[str] = None
    is_superadmin: bool = False


class PendingUser(SQLModel, table=True):
    user_id: int = Field(primary_key=True)
    username: Optional[str] = None
    requested_at: datetime = Field(default_factory=datetime.utcnow)


class RejectedUser(SQLModel, table=True):
    user_id: int = Field(primary_key=True)
    username: Optional[str] = None
    rejected_at: datetime = Field(default_factory=datetime.utcnow)


class Setting(SQLModel, table=True):
    key: str = Field(primary_key=True)
    value: str


class Event(SQLModel, table=True):
    id: Optional[int] = Field(default=None, primary_key=True)
    title: str
    description: str
    festival: Optional[str] = None
    date: str
    time: str
    location_name: str
    location_address: Optional[str] = None
    city: Optional[str] = None
    source_text: str


class Database:
    def __init__(self, path: str):
        self.engine = create_async_engine(f"sqlite+aiosqlite:///{path}")

    async def init(self):
        async with self.engine.begin() as conn:
            await conn.run_sync(SQLModel.metadata.create_all)

    def get_session(self) -> AsyncSession:
        """Create a new session with attributes kept after commit."""
        return AsyncSession(self.engine, expire_on_commit=False)


async def get_tz_offset(db: Database) -> str:
    async with db.get_session() as session:
        result = await session.get(Setting, "tz_offset")
        return result.value if result else "+00:00"


async def set_tz_offset(db: Database, value: str):
    async with db.get_session() as session:
        setting = await session.get(Setting, "tz_offset")
        if setting:
            setting.value = value
        else:
            setting = Setting(key="tz_offset", value=value)
            session.add(setting)
        await session.commit()


def validate_offset(value: str) -> bool:
    if len(value) != 6 or value[0] not in "+-" or value[3] != ":":
        return False
    try:
        h = int(value[1:3])
        m = int(value[4:6])
        return 0 <= h <= 14 and 0 <= m < 60
    except ValueError:
        return False


def offset_to_timezone(value: str) -> timezone:
    sign = 1 if value[0] == "+" else -1
    hours = int(value[1:3])
    minutes = int(value[4:6])
    return timezone(sign * timedelta(hours=hours, minutes=minutes))


async def parse_event_via_4o(text: str) -> dict:
    token = os.getenv("FOUR_O_TOKEN")
    if not token:
        raise RuntimeError("FOUR_O_TOKEN is missing")
    url = os.getenv("FOUR_O_URL", "https://api.openai.com/v1/chat/completions")
    prompt_path = os.path.join("docs", "PROMPTS.md")
    with open(prompt_path, "r", encoding="utf-8") as f:
        prompt = f.read()
    headers = {
        "Authorization": f"Bearer {token}",
        "Content-Type": "application/json",
    }
<<<<<<< HEAD
=======
    today = date.today().isoformat()
>>>>>>> 843d4b53
    payload = {
        "model": "gpt-4o",
        "messages": [
            {"role": "system", "content": prompt},
<<<<<<< HEAD
            {"role": "user", "content": text},
=======
            {"role": "user", "content": f"Today is {today}. {text}"},
>>>>>>> 843d4b53
        ],
        "temperature": 0,
    }
    logging.info("Sending 4o parse request to %s", url)
    async with ClientSession() as session:
        resp = await session.post(url, json=payload, headers=headers)
        resp.raise_for_status()
        data = await resp.json()
    logging.debug("4o response: %s", data)
    content = (
        data.get("choices", [{}])[0]
        .get("message", {})
        .get("content", "{}")
        .strip()
    )
    if content.startswith("```"):
        content = content.strip("`\n")
        if content.lower().startswith("json"):
            content = content[4:].strip()
    try:
        return json.loads(content)
    except json.JSONDecodeError:
        logging.error("Invalid JSON from 4o: %s", content)
        raise


async def ask_4o(text: str) -> str:
    token = os.getenv("FOUR_O_TOKEN")
    if not token:
        raise RuntimeError("FOUR_O_TOKEN is missing")
    url = os.getenv("FOUR_O_URL", "https://api.openai.com/v1/chat/completions")
    headers = {
        "Authorization": f"Bearer {token}",
        "Content-Type": "application/json",
    }
    payload = {
        "model": "gpt-4o",
        "messages": [{"role": "user", "content": text}],
        "temperature": 0,
    }
    logging.info("Sending 4o ask request to %s", url)
    async with ClientSession() as session:
        resp = await session.post(url, json=payload, headers=headers)
        resp.raise_for_status()
        data = await resp.json()
    logging.debug("4o response: %s", data)
    return (
        data.get("choices", [{}])[0]
        .get("message", {})
        .get("content", "")
        .strip()
    )


async def handle_start(message: types.Message, db: Database, bot: Bot):
    async with db.get_session() as session:
        result = await session.execute(select(User))
        user_count = len(result.scalars().all())
        user = await session.get(User, message.from_user.id)
        if user:
            await bot.send_message(message.chat.id, "Bot is running")
            return
        if user_count == 0:
            session.add(
                User(
                    user_id=message.from_user.id,
                    username=message.from_user.username,
                    is_superadmin=True,
                )
            )
            await session.commit()
            await bot.send_message(message.chat.id, "You are superadmin")
        else:
            await bot.send_message(message.chat.id, "Use /register to apply")


async def handle_register(message: types.Message, db: Database, bot: Bot):
    async with db.get_session() as session:
        if await session.get(User, message.from_user.id):
            await bot.send_message(message.chat.id, "Already registered")
            return
        if await session.get(RejectedUser, message.from_user.id):
            await bot.send_message(message.chat.id, "Access denied by administrator")
            return
        if await session.get(PendingUser, message.from_user.id):
            await bot.send_message(message.chat.id, "Awaiting approval")
            return
        result = await session.execute(select(PendingUser))
        if len(result.scalars().all()) >= 10:
            await bot.send_message(
                message.chat.id, "Registration queue full, try later"
            )
            return
        session.add(
            PendingUser(
                user_id=message.from_user.id, username=message.from_user.username
            )
        )
        await session.commit()
        await bot.send_message(message.chat.id, "Registration pending approval")


async def handle_requests(message: types.Message, db: Database, bot: Bot):
    async with db.get_session() as session:
        user = await session.get(User, message.from_user.id)
        if not user or not user.is_superadmin:
            return
        result = await session.execute(select(PendingUser))
        pending = result.scalars().all()
        if not pending:
            await bot.send_message(message.chat.id, "No pending users")
            return
        buttons = [
            [
                types.InlineKeyboardButton(
                    text="Approve", callback_data=f"approve:{p.user_id}"
                ),
                types.InlineKeyboardButton(
                    text="Reject", callback_data=f"reject:{p.user_id}"
                ),
            ]
            for p in pending
        ]
        keyboard = types.InlineKeyboardMarkup(inline_keyboard=buttons)
        lines = [f"{p.user_id} {p.username or ''}" for p in pending]
        await bot.send_message(message.chat.id, "\n".join(lines), reply_markup=keyboard)


async def process_request(callback: types.CallbackQuery, db: Database, bot: Bot):
    data = callback.data
    if data.startswith("approve") or data.startswith("reject"):
        uid = int(data.split(":", 1)[1])
        async with db.get_session() as session:
            p = await session.get(PendingUser, uid)
            if not p:
                await callback.answer("Not found", show_alert=True)
                return
            if data.startswith("approve"):
                session.add(User(user_id=uid, username=p.username, is_superadmin=False))
                await bot.send_message(uid, "You are approved")
            else:
                session.add(RejectedUser(user_id=uid, username=p.username))
                await bot.send_message(uid, "Your registration was rejected")
            await session.delete(p)
            await session.commit()
            await callback.answer("Done")
    elif data.startswith("del:"):
        _, eid, day = data.split(":")
        async with db.get_session() as session:
            event = await session.get(Event, int(eid))
            if event:
                await session.delete(event)
                await session.commit()
        offset = await get_tz_offset(db)
        tz = offset_to_timezone(offset)
        target = datetime.strptime(day, "%Y-%m-%d").date()
        text, markup = await build_events_message(db, target, tz)
        await callback.message.edit_text(text, reply_markup=markup)
        await callback.answer("Deleted")
    elif data.startswith("nav:"):
        _, day = data.split(":")
        offset = await get_tz_offset(db)
        tz = offset_to_timezone(offset)
        target = datetime.strptime(day, "%Y-%m-%d").date()
        text, markup = await build_events_message(db, target, tz)
        await callback.message.edit_text(text, reply_markup=markup)
        await callback.answer()


async def handle_tz(message: types.Message, db: Database, bot: Bot):
    parts = message.text.split(maxsplit=1)
    if len(parts) != 2 or not validate_offset(parts[1]):
        await bot.send_message(message.chat.id, "Usage: /tz +02:00")
        return
    async with db.get_session() as session:
        user = await session.get(User, message.from_user.id)
        if not user or not user.is_superadmin:
            await bot.send_message(message.chat.id, "Not authorized")
            return
    await set_tz_offset(db, parts[1])
    await bot.send_message(message.chat.id, f"Timezone set to {parts[1]}")


async def handle_add_event(message: types.Message, db: Database, bot: Bot):
    text = message.text.split(maxsplit=1)
    if len(text) != 2:
        await bot.send_message(message.chat.id, "Usage: /addevent <text>")
        return
    try:
        data = await parse_event_via_4o(text[1])
    except Exception as e:
        await bot.send_message(message.chat.id, f"LLM error: {e}")
        return
    event = Event(
        title=data.get("title", ""),
        description=data.get("short_description", ""),
        festival=data.get("festival") or None,
        date=data.get("date", ""),
        time=data.get("time", ""),
        location_name=data.get("location_name", ""),
        location_address=data.get("location_address"),
        city=data.get("city"),
        source_text=text[1],
    )
    async with db.get_session() as session:
        session.add(event)
        await session.commit()
        saved = event

    lines = [
        f"title: {saved.title}",
        f"date: {saved.date}",
        f"time: {saved.time}",
        f"location_name: {saved.location_name}",
    ]
    if saved.location_address:
        lines.append(f"location_address: {saved.location_address}")
    if saved.city:
        lines.append(f"city: {saved.city}")
    if saved.festival:
        lines.append(f"festival: {saved.festival}")
    if saved.description:
        lines.append(f"description: {saved.description}")
    await bot.send_message(
        message.chat.id,
        "Event added\n" + "\n".join(lines),
    )


async def handle_add_event_raw(message: types.Message, db: Database, bot: Bot):
    parts = message.text.split(maxsplit=1)
    if len(parts) != 2 or '|' not in parts[1]:
        await bot.send_message(message.chat.id, "Usage: /addevent_raw title|date|time|location")
        return
    title, date, time, location = (p.strip() for p in parts[1].split('|', 3))
    event = Event(
        title=title,
        description="",
        festival=None,
        date=date,
        time=time,
        location_name=location,
        source_text=parts[1],
    )
    async with db.get_session() as session:
        session.add(event)
        await session.commit()
    lines = [
        f"title: {event.title}",
        f"date: {event.date}",
        f"time: {event.time}",
        f"location_name: {event.location_name}",
    ]
    await bot.send_message(
        message.chat.id,
        "Event added\n" + "\n".join(lines),
    )


def format_day(day: date, tz: timezone) -> str:
    if day == datetime.now(tz).date():
        return "Сегодня"
    return day.strftime("%d.%m.%Y")


async def build_events_message(db: Database, target_date: date, tz: timezone):
    async with db.get_session() as session:
        result = await session.execute(
            select(Event).where(Event.date == target_date.isoformat()).order_by(Event.time)
        )
        events = result.scalars().all()

    lines = [
        f"{e.id}. {e.title} {e.time} {e.location_name}"
        for e in events
    ] or ["No events"]

    keyboard = [
        [
            types.InlineKeyboardButton(
                text="\u274C", callback_data=f"del:{e.id}:{target_date.isoformat()}"
            )
        ]
        for e in events
    ]

    prev_day = target_date - timedelta(days=1)
    next_day = target_date + timedelta(days=1)
    keyboard.append(
        [
            types.InlineKeyboardButton(text="\u25C0", callback_data=f"nav:{prev_day.isoformat()}"),
            types.InlineKeyboardButton(text="\u25B6", callback_data=f"nav:{next_day.isoformat()}"),
        ]
    )

    text = f"Events on {format_day(target_date, tz)}\n" + "\n".join(lines)
    markup = types.InlineKeyboardMarkup(inline_keyboard=keyboard)
    return text, markup


async def handle_events(message: types.Message, db: Database, bot: Bot):
    parts = message.text.split(maxsplit=1)
    offset = await get_tz_offset(db)
    tz = offset_to_timezone(offset)

    if len(parts) == 2:
        text = parts[1]
        for fmt in ("%Y-%m-%d", "%d.%m.%Y"):
            try:
                day = datetime.strptime(text, fmt).date()
                break
            except ValueError:
                day = None
        if day is None:
            await bot.send_message(message.chat.id, "Usage: /events YYYY-MM-DD")
            return
    else:
        day = datetime.now(tz).date()

    async with db.get_session() as session:
        if not await session.get(User, message.from_user.id):
            await bot.send_message(message.chat.id, "Not authorized")
            return

    text, markup = await build_events_message(db, day, tz)
    await bot.send_message(message.chat.id, text, reply_markup=markup)


async def handle_ask_4o(message: types.Message, db: Database, bot: Bot):
    parts = message.text.split(maxsplit=1)
    if len(parts) != 2:
        await bot.send_message(message.chat.id, "Usage: /ask4o <text>")
        return
    async with db.get_session() as session:
        user = await session.get(User, message.from_user.id)
        if not user or not user.is_superadmin:
            await bot.send_message(message.chat.id, "Not authorized")
            return
    try:
        answer = await ask_4o(parts[1])
    except Exception as e:
        await bot.send_message(message.chat.id, f"LLM error: {e}")
        return
    await bot.send_message(message.chat.id, answer)


async def telegraph_test():
    token = os.getenv("TELEGRAPH_TOKEN")
    if not token:
        logging.error("TELEGRAPH_TOKEN is missing")
        return
    tg = Telegraph()
    tg.access_token = token
    page = await asyncio.to_thread(tg.create_page, "Test Page", html="<p>test</p>")
    logging.info("Created %s", page["url"])
    await asyncio.to_thread(
        tg.edit_page, page["path"], title="Test Page", html_content="<p>updated</p>"
    )
    logging.info("Edited %s", page["url"])


def create_app() -> web.Application:
    token = os.getenv("TELEGRAM_BOT_TOKEN")
    if not token:
        raise RuntimeError("TELEGRAM_BOT_TOKEN is missing")

    webhook = os.getenv("WEBHOOK_URL")
    if not webhook:
        raise RuntimeError("WEBHOOK_URL is missing")

    bot = Bot(token)
    logging.info("DB_PATH=%s", DB_PATH)
    logging.info("FOUR_O_TOKEN found: %s", bool(os.getenv("FOUR_O_TOKEN")))
    dp = Dispatcher()
    db = Database(DB_PATH)

    async def start_wrapper(message: types.Message):
        await handle_start(message, db, bot)

    async def register_wrapper(message: types.Message):
        await handle_register(message, db, bot)

    async def requests_wrapper(message: types.Message):
        await handle_requests(message, db, bot)

    async def tz_wrapper(message: types.Message):
        await handle_tz(message, db, bot)

    async def callback_wrapper(callback: types.CallbackQuery):
        await process_request(callback, db, bot)

    async def add_event_wrapper(message: types.Message):
        await handle_add_event(message, db, bot)

    async def add_event_raw_wrapper(message: types.Message):
        await handle_add_event_raw(message, db, bot)

    async def ask_4o_wrapper(message: types.Message):
        await handle_ask_4o(message, db, bot)

    async def list_events_wrapper(message: types.Message):
        await handle_events(message, db, bot)

    dp.message.register(start_wrapper, Command("start"))
    dp.message.register(register_wrapper, Command("register"))
    dp.message.register(requests_wrapper, Command("requests"))
    dp.callback_query.register(
        callback_wrapper,
        lambda c: c.data.startswith("approve")
        or c.data.startswith("reject")
        or c.data.startswith("del:")
        or c.data.startswith("nav:"),
    )
    dp.message.register(tz_wrapper, Command("tz"))
    dp.message.register(add_event_wrapper, Command("addevent"))
    dp.message.register(add_event_raw_wrapper, Command("addevent_raw"))
    dp.message.register(ask_4o_wrapper, Command("ask4o"))
    dp.message.register(list_events_wrapper, Command("events"))

    app = web.Application()
    SimpleRequestHandler(dp, bot).register(app, path="/webhook")
    setup_application(app, dp, bot=bot)

    async def on_startup(app: web.Application):
        logging.info("Initializing database")
        await db.init()
        hook = webhook.rstrip("/") + "/webhook"
        logging.info("Setting webhook to %s", hook)
        await bot.set_webhook(hook)

    async def on_shutdown(app: web.Application):
        await bot.session.close()

    app.on_startup.append(on_startup)
    app.on_shutdown.append(on_shutdown)
    return app


if __name__ == "__main__":
    import sys

    if len(sys.argv) > 1 and sys.argv[1] == "test_telegraph":
        asyncio.run(telegraph_test())
    else:
        web.run_app(create_app(), port=int(os.getenv("PORT", 8080)))<|MERGE_RESOLUTION|>--- conflicted
+++ resolved
@@ -114,19 +114,12 @@
         "Authorization": f"Bearer {token}",
         "Content-Type": "application/json",
     }
-<<<<<<< HEAD
-=======
     today = date.today().isoformat()
->>>>>>> 843d4b53
     payload = {
         "model": "gpt-4o",
         "messages": [
             {"role": "system", "content": prompt},
-<<<<<<< HEAD
-            {"role": "user", "content": text},
-=======
             {"role": "user", "content": f"Today is {today}. {text}"},
->>>>>>> 843d4b53
         ],
         "temperature": 0,
     }
