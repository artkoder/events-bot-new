--- conflicted
+++ resolved
@@ -963,8 +963,6 @@
     return f"{MONTHS[int(m) - 1]} {y}"
 
 
-<<<<<<< HEAD
-=======
 MONTHS_PREP = [
     "январе",
     "феврале",
@@ -986,7 +984,6 @@
     return f"{MONTHS_PREP[int(m) - 1]} {y}"
 
 
->>>>>>> 7f1609a4
 def next_month(month: str) -> str:
     d = datetime.fromisoformat(month + "-01")
     n = (d.replace(day=28) + timedelta(days=4)).replace(day=1)
@@ -1008,17 +1005,6 @@
     title = f"{e.emoji} {e.title}" if e.emoji else e.title
     if e.source_post_url:
         title = f"[{title}]({e.source_post_url})"
-<<<<<<< HEAD
-    lines = [title, e.description]
-    if e.is_free:
-        lines.append("Бесплатно")
-    elif e.ticket_link and (e.ticket_price_min is not None or e.ticket_price_max is not None):
-        price = str(e.ticket_price_min or "")
-        if e.ticket_price_max is not None and e.ticket_price_max != e.ticket_price_min:
-            if price:
-                price += "-"
-            price += str(e.ticket_price_max)
-=======
     lines = [title.strip(), e.description.strip()]
     if e.is_free:
         lines.append("🟡 Бесплатно")
@@ -1027,20 +1013,10 @@
             price = f"от {e.ticket_price_min} до {e.ticket_price_max}"
         else:
             price = str(e.ticket_price_min or e.ticket_price_max or "")
->>>>>>> 7f1609a4
         lines.append(f"[Билеты в источнике]({e.ticket_link}) {price}".strip())
     elif e.ticket_link:
         lines.append(f"[по регистрации]({e.ticket_link})")
     else:
-<<<<<<< HEAD
-        price = []
-        if e.ticket_price_min is not None:
-            price.append(str(e.ticket_price_min))
-        if e.ticket_price_max is not None and e.ticket_price_max != e.ticket_price_min:
-            price.append(str(e.ticket_price_max))
-        if price:
-            lines.append("-".join(price))
-=======
         if e.ticket_price_min is not None and e.ticket_price_max is not None and e.ticket_price_min != e.ticket_price_max:
             price = f"от {e.ticket_price_min} до {e.ticket_price_max}"
         elif e.ticket_price_min is not None:
@@ -1051,7 +1027,6 @@
             price = ""
         if price:
             lines.append(f"Билеты {price}")
->>>>>>> 7f1609a4
     if e.telegraph_url:
         lines.append(f"[подробнее]({e.telegraph_url})")
     loc = e.location_name
@@ -1070,13 +1045,6 @@
 
 
 def format_exhibition_md(e: Event) -> str:
-<<<<<<< HEAD
-    lines = [e.title, e.description]
-    if e.is_free:
-        lines.append("Бесплатно")
-    elif e.ticket_link:
-        lines.append(f"[Билеты в источнике]({e.ticket_link})")
-=======
     title = e.title
     if e.source_post_url:
         title = f"[{title}]({e.source_post_url})"
@@ -1091,7 +1059,6 @@
         lines.append(f"Билеты {e.ticket_price_min}")
     elif e.ticket_price_max is not None:
         lines.append(f"Билеты {e.ticket_price_max}")
->>>>>>> 7f1609a4
     if e.telegraph_url:
         lines.append(f"[подробнее]({e.telegraph_url})")
     loc = e.location_name
@@ -1115,26 +1082,18 @@
     html_text = md_to_html(md)
     # convert html to nodes via telegraph utility
     from telegraph.utils import html_to_nodes
-<<<<<<< HEAD
-    return html_to_nodes(html_text)
-=======
     nodes = html_to_nodes(html_text)
     nodes.append({"tag": "br"})
     return nodes
->>>>>>> 7f1609a4
 
 
 def exhibition_to_nodes(e: Event) -> list[dict]:
     md = format_exhibition_md(e)
     html_text = md_to_html(md)
     from telegraph.utils import html_to_nodes
-<<<<<<< HEAD
-    return html_to_nodes(html_text)
-=======
     nodes = html_to_nodes(html_text)
     nodes.append({"tag": "br"})
     return nodes
->>>>>>> 7f1609a4
 
 
 async def build_month_page_content(db: Database, month: str) -> tuple[str, list]:
@@ -1173,9 +1132,6 @@
         by_day.setdefault(d, []).append(e)
 
     content: list[dict] = []
-<<<<<<< HEAD
-    intro = f"Планируйте свой месяц заранее: интересные мероприятия Калининграда и 39 региона в {month_name(month)} — от лекций и концертов до культурных шоу."
-=======
     heading = [
         f"События Калининграда в {month_name_prepositional(month)}: полный анонс от ",
         {"tag": "a", "attrs": {"href": "https://t.me/kenigevents"}, "children": ["Полюбить Калининград Анонсы"]},
@@ -1184,7 +1140,6 @@
     intro = (
         f"Планируйте свой месяц заранее: интересные мероприятия Калининграда и 39 региона в {month_name_prepositional(month)} — от лекций и концертов до культурных шоу."
     )
->>>>>>> 7f1609a4
     content.append({"tag": "p", "children": [intro]})
 
     for day in sorted(by_day):
@@ -1200,13 +1155,6 @@
         content.append({"tag": "a", "attrs": {"href": next_url}, "children": ["Страница следующего месяца"]})
 
     if exhibitions:
-<<<<<<< HEAD
-        content.append({"tag": "h3", "children": ["Выставки"]})
-        for ev in exhibitions:
-            content.extend(exhibition_to_nodes(ev))
-
-    title = f"События Калининграда в {month_name(month)}: полный анонс"
-=======
         content.append({"tag": "h3", "children": ["Постоянные выставки"]})
         for ev in exhibitions:
             content.extend(exhibition_to_nodes(ev))
@@ -1214,7 +1162,6 @@
     title = (
         f"События Калининграда в {month_name_prepositional(month)}: полный анонс от Полюбить Калининград Анонсы"
     )
->>>>>>> 7f1609a4
     return title, content
 
 
