import logging
import os
from datetime import date, datetime, timedelta, timezone, time
from typing import Optional, Tuple, Iterable
from ics import Calendar, Event as IcsEvent
from supabase import create_client, Client

from aiogram import Bot, Dispatcher, types
from aiogram.filters import Command
from aiogram.webhook.aiohttp_server import SimpleRequestHandler, setup_application
from aiohttp import web, ClientSession, FormData
import imghdr
from difflib import SequenceMatcher
import json
import re
from telegraph import Telegraph
from functools import partial
import asyncio
import contextlib
import html
from io import BytesIO
import markdown
from sqlalchemy.ext.asyncio import AsyncSession, create_async_engine
from sqlmodel import Field, SQLModel, select

logging.basicConfig(level=logging.INFO)

DB_PATH = os.getenv("DB_PATH", "/data/db.sqlite")
TELEGRAPH_TOKEN_FILE = os.getenv("TELEGRAPH_TOKEN_FILE", "/data/telegraph_token.txt")
SUPABASE_URL = os.getenv("SUPABASE_URL")
SUPABASE_KEY = os.getenv("SUPABASE_KEY")
SUPABASE_BUCKET = os.getenv("SUPABASE_BUCKET", "events-ics")

# separator inserted between versions on Telegraph source pages
CONTENT_SEPARATOR = "🟧" * 10

# user_id -> (event_id, field?) for editing session
editing_sessions: dict[int, tuple[int, str | None]] = {}
# user_id -> channel_id for daily time editing
daily_time_sessions: dict[int, int] = {}

# toggle for uploading images to catbox
CATBOX_ENABLED: bool = False
_supabase_client: Client | None = None


class User(SQLModel, table=True):
    user_id: int = Field(primary_key=True)
    username: Optional[str] = None
    is_superadmin: bool = False


class PendingUser(SQLModel, table=True):
    user_id: int = Field(primary_key=True)
    username: Optional[str] = None
    requested_at: datetime = Field(default_factory=datetime.utcnow)


class RejectedUser(SQLModel, table=True):
    user_id: int = Field(primary_key=True)
    username: Optional[str] = None
    rejected_at: datetime = Field(default_factory=datetime.utcnow)


class Channel(SQLModel, table=True):
    channel_id: int = Field(primary_key=True)
    title: Optional[str] = None
    username: Optional[str] = None
    is_admin: bool = False
    is_registered: bool = False
    daily_time: Optional[str] = None
    last_daily: Optional[str] = None


class Setting(SQLModel, table=True):
    key: str = Field(primary_key=True)
    value: str


class Event(SQLModel, table=True):
    id: Optional[int] = Field(default=None, primary_key=True)
    title: str
    description: str
    festival: Optional[str] = None
    date: str
    time: str
    location_name: str
    location_address: Optional[str] = None
    city: Optional[str] = None
    ticket_price_min: Optional[int] = None
    ticket_price_max: Optional[int] = None
    ticket_link: Optional[str] = None
    event_type: Optional[str] = None
    emoji: Optional[str] = None
    end_date: Optional[str] = None
    is_free: bool = False
    pushkin_card: bool = False
    silent: bool = False
    telegraph_path: Optional[str] = None
    source_text: str
    telegraph_url: Optional[str] = None
    ics_url: Optional[str] = None
    source_post_url: Optional[str] = None
    photo_count: int = 0
    added_at: datetime = Field(default_factory=datetime.utcnow)


class MonthPage(SQLModel, table=True):
    __table_args__ = {"extend_existing": True}
    month: str = Field(primary_key=True)
    url: str
    path: str


class WeekendPage(SQLModel, table=True):
    __table_args__ = {"extend_existing": True}
    start: str = Field(primary_key=True)
    url: str
    path: str


class Database:
    def __init__(self, path: str):
        self.engine = create_async_engine(f"sqlite+aiosqlite:///{path}")

    async def init(self):
        async with self.engine.begin() as conn:
            await conn.run_sync(SQLModel.metadata.create_all)
            result = await conn.exec_driver_sql("PRAGMA table_info(event)")
            cols = [r[1] for r in result.fetchall()]
            if "telegraph_url" not in cols:
                await conn.exec_driver_sql(
                    "ALTER TABLE event ADD COLUMN telegraph_url VARCHAR"
                )
            if "ticket_price_min" not in cols:
                await conn.exec_driver_sql(
                    "ALTER TABLE event ADD COLUMN ticket_price_min INTEGER"
                )
            if "ticket_price_max" not in cols:
                await conn.exec_driver_sql(
                    "ALTER TABLE event ADD COLUMN ticket_price_max INTEGER"
                )
            if "ticket_link" not in cols:
                await conn.exec_driver_sql(
                    "ALTER TABLE event ADD COLUMN ticket_link VARCHAR"
                )
            if "source_post_url" not in cols:
                await conn.exec_driver_sql(
                    "ALTER TABLE event ADD COLUMN source_post_url VARCHAR"
                )
            if "is_free" not in cols:
                await conn.exec_driver_sql(
                    "ALTER TABLE event ADD COLUMN is_free BOOLEAN DEFAULT 0"
                )
            if "silent" not in cols:
                await conn.exec_driver_sql(
                    "ALTER TABLE event ADD COLUMN silent BOOLEAN DEFAULT 0"
                )
            if "telegraph_path" not in cols:
                await conn.exec_driver_sql(
                    "ALTER TABLE event ADD COLUMN telegraph_path VARCHAR"
                )
            if "event_type" not in cols:
                await conn.exec_driver_sql(
                    "ALTER TABLE event ADD COLUMN event_type VARCHAR"
                )
            if "emoji" not in cols:
                await conn.exec_driver_sql("ALTER TABLE event ADD COLUMN emoji VARCHAR")
            if "end_date" not in cols:
                await conn.exec_driver_sql(
                    "ALTER TABLE event ADD COLUMN end_date VARCHAR"
                )
            if "added_at" not in cols:
                await conn.exec_driver_sql(
                    "ALTER TABLE event ADD COLUMN added_at VARCHAR"
                )
            if "photo_count" not in cols:
                await conn.exec_driver_sql(
                    "ALTER TABLE event ADD COLUMN photo_count INTEGER DEFAULT 0"
                )
            if "pushkin_card" not in cols:
                await conn.exec_driver_sql(
                    "ALTER TABLE event ADD COLUMN pushkin_card BOOLEAN DEFAULT 0"
                )
            if "ics_url" not in cols:
                await conn.exec_driver_sql(
                    "ALTER TABLE event ADD COLUMN ics_url VARCHAR"
                )

            result = await conn.exec_driver_sql("PRAGMA table_info(channel)")
            cols = [r[1] for r in result.fetchall()]
            if "daily_time" not in cols:
                await conn.exec_driver_sql(
                    "ALTER TABLE channel ADD COLUMN daily_time VARCHAR"
                )
            if "last_daily" not in cols:
                await conn.exec_driver_sql(
                    "ALTER TABLE channel ADD COLUMN last_daily VARCHAR"
                )

    def get_session(self) -> AsyncSession:
        """Create a new session with attributes kept after commit."""
        return AsyncSession(self.engine, expire_on_commit=False)


async def get_tz_offset(db: Database) -> str:
    async with db.get_session() as session:
        result = await session.get(Setting, "tz_offset")
        return result.value if result else "+00:00"


async def set_tz_offset(db: Database, value: str):
    async with db.get_session() as session:
        setting = await session.get(Setting, "tz_offset")
        if setting:
            setting.value = value
        else:
            setting = Setting(key="tz_offset", value=value)
            session.add(setting)
        await session.commit()


async def get_catbox_enabled(db: Database) -> bool:
    async with db.get_session() as session:
        setting = await session.get(Setting, "catbox_enabled")
        return setting.value == "1" if setting else False


async def set_catbox_enabled(db: Database, value: bool):
    async with db.get_session() as session:
        setting = await session.get(Setting, "catbox_enabled")
        if setting:
            setting.value = "1" if value else "0"
        else:
            setting = Setting(key="catbox_enabled", value="1" if value else "0")
            session.add(setting)
        await session.commit()
    global CATBOX_ENABLED
    CATBOX_ENABLED = value


def get_supabase_client() -> Client | None:
    global _supabase_client
    if _supabase_client is None and SUPABASE_URL and SUPABASE_KEY:
        _supabase_client = create_client(SUPABASE_URL, SUPABASE_KEY)
    return _supabase_client


def validate_offset(value: str) -> bool:
    if len(value) != 6 or value[0] not in "+-" or value[3] != ":":
        return False
    try:
        h = int(value[1:3])
        m = int(value[4:6])
        return 0 <= h <= 14 and 0 <= m < 60
    except ValueError:
        return False


def offset_to_timezone(value: str) -> timezone:
    sign = 1 if value[0] == "+" else -1
    hours = int(value[1:3])
    minutes = int(value[4:6])
    return timezone(sign * timedelta(hours=hours, minutes=minutes))


async def extract_images(message: types.Message, bot: Bot) -> list[tuple[bytes, str]]:
    """Download up to three images from the message."""
    images: list[tuple[bytes, str]] = []
    if message.photo:
        bio = BytesIO()
        await bot.download(message.photo[-1].file_id, destination=bio)
        images.append((bio.getvalue(), "photo.jpg"))
    if (
        message.document
        and message.document.mime_type
        and message.document.mime_type.startswith("image/")
    ):
        bio = BytesIO()
        await bot.download(message.document.file_id, destination=bio)
        name = message.document.file_name or "image.jpg"
        images.append((bio.getvalue(), name))
    return images[:3]


def normalize_hashtag_dates(text: str) -> str:
    """Replace hashtags like '#1_августа' with '1 августа'."""
    pattern = re.compile(
        r"#(\d{1,2})_(%s)" % "|".join(MONTHS)
    )
    return re.sub(pattern, lambda m: f"{m.group(1)} {m.group(2)}", text)


def strip_city_from_address(address: str | None, city: str | None) -> str | None:
    """Remove the city name from the end of the address if duplicated."""
    if not address or not city:
        return address
    city_clean = city.lstrip("#").strip().lower()
    addr = address.strip()
    if addr.lower().endswith(city_clean):
        addr = re.sub(r",?\s*#?%s$" % re.escape(city_clean), "", addr, flags=re.IGNORECASE)
    addr = addr.rstrip(", ")
    return addr


ICS_LABEL = "Добавить в календарь на телефоне (ICS)"


def parse_time_range(value: str) -> tuple[time, time | None] | None:
    """Return start and optional end time from text like '10:00' or '10:00-12:00'."""
    value = value.strip()
    parts = [p.strip() for p in value.split("-", 1)]
    try:
        start = datetime.strptime(parts[0], "%H:%M").time()
    except ValueError:
        return None
    end: time | None = None
    if len(parts) == 2:
        try:
            end = datetime.strptime(parts[1], "%H:%M").time()
        except ValueError:
            end = None
    return start, end


def apply_ics_link(html_content: str, url: str | None) -> str:
    """Insert or remove the ICS link block in Telegraph HTML."""
    idx = html_content.find(ICS_LABEL)
    if idx != -1:
        start = html_content.rfind("<p", 0, idx)
        end = html_content.find("</p>", idx)
        if start != -1 and end != -1:
            html_content = html_content[:start] + html_content[end + 4 :]
    if not url:
        return html_content
    link_html = (
        f'<p>\U0001f4c5 <a href="{html.escape(url)}">{ICS_LABEL}</a></p>'
    )
    idx = html_content.find("</p>")
    if idx == -1:
        return link_html + html_content
    pos = idx + 4
    img_pattern = re.compile(r"<img[^>]+><p></p>")
    for m in img_pattern.finditer(html_content, pos):
        pos = m.end()
    return html_content[:pos] + link_html + html_content[pos:]


def parse_bool_text(value: str) -> bool | None:
    """Convert text to boolean if possible."""
    normalized = value.strip().lower()
    if normalized in {"1", "true", "yes", "y", "да", "д", "ok", "on"}:
        return True
    if normalized in {"0", "false", "no", "n", "нет", "off"}:
        return False
    return None


def parse_events_date(text: str, tz: timezone) -> date | None:
    """Parse a date argument for /events allowing '2 августа [2025]'."""
    text = text.strip().lower()
    for fmt in ("%Y-%m-%d", "%d.%m.%Y"):
        try:
            return datetime.strptime(text, fmt).date()
        except ValueError:
            pass

    m = re.match(r"(\d{1,2})\s+([а-яё]+)(?:\s+(\d{4}))?", text)
    if not m:
        return None
    day = int(m.group(1))
    month_name = m.group(2)
    year_part = m.group(3)
    month = {name: i + 1 for i, name in enumerate(MONTHS)}.get(month_name)
    if not month:
        return None
    if year_part:
        year = int(year_part)
    else:
        today = datetime.now(tz).date()
        year = today.year
        if month < today.month or (month == today.month and day < today.day):
            year += 1
    try:
        return date(year, month, day)
    except ValueError:
        return None


async def build_ics_content(db: Database, event: Event) -> str:
    offset = await get_tz_offset(db)
    tz = offset_to_timezone(offset)
<<<<<<< HEAD
    start_dt = datetime.combine(
        datetime.fromisoformat(event.date),
        datetime.strptime(event.time, "%H:%M").time(),
        tzinfo=tz,
    )
    end_dt = start_dt + timedelta(hours=1)
=======
    time_range = parse_time_range(event.time)
    if not time_range:
        raise ValueError("bad time")
    start_t, end_t = time_range
    start_dt = datetime.combine(
        datetime.fromisoformat(event.date),
        start_t,
        tzinfo=tz,
    )
    if end_t:
        end_dt = datetime.combine(datetime.fromisoformat(event.date), end_t, tzinfo=tz)
    else:
        end_dt = start_dt + timedelta(hours=1)
>>>>>>> 81da56f7
    start = start_dt.astimezone(timezone.utc).strftime("%Y%m%dT%H%M%SZ")
    end = end_dt.astimezone(timezone.utc).strftime("%Y%m%dT%H%M%SZ")
    cal = Calendar()
    ics_event = IcsEvent()
    title = event.title
    if event.location_name:
        title = f"{title} в {event.location_name}"
    ics_event.name = title
    ics_event.begin = start
    ics_event.end = end
    desc = event.description
    link = event.source_post_url or event.telegraph_url
    if link:
        desc = f"{desc}\n\n{link}"
    ics_event.description = desc
    loc_parts = []
    if event.location_address:
        loc_parts.append(event.location_address)
    if event.city:
        loc_parts.append(event.city)
    ics_event.location = ", ".join(loc_parts)
    ics_event.url = event.source_post_url or event.telegraph_url
    cal.events.add(ics_event)
    return cal.serialize()


async def upload_ics(event: Event, db: Database) -> str | None:
    client = get_supabase_client()
    if not client:
        logging.error("Supabase client not configured")
        return None
<<<<<<< HEAD
=======
    if event.end_date:
        logging.info("skip ics for multi-day event %s", event.id)
        return None
    if not parse_time_range(event.time):
        logging.info("skip ics for unclear time %s", event.id)
        return None
>>>>>>> 81da56f7
    content = await build_ics_content(db, event)
    try:
        d = datetime.fromisoformat(event.date)
        path = f"Event-{event.id}-{d.day:02d}-{d.month:02d}-{d.year}.ics"
    except Exception:
        path = f"Event-{event.id}.ics"
    try:
        client.storage.from_(SUPABASE_BUCKET).upload(
            path,
            content.encode("utf-8"),
            {"content-type": "text/calendar", "upsert": "true"},
        )
        url = client.storage.from_(SUPABASE_BUCKET).get_public_url(path)
    except Exception as e:
        logging.error("Failed to upload ics: %s", e)
        return None
    return url


async def delete_ics(event: Event):
    client = get_supabase_client()
    if not client or not event.ics_url:
        return
    path = event.ics_url.split("/")[-1]
    try:
        client.storage.from_(SUPABASE_BUCKET).remove([path])
    except Exception as e:
        logging.error("Failed to delete ics: %s", e)


async def parse_event_via_4o(text: str) -> list[dict]:
    token = os.getenv("FOUR_O_TOKEN")
    if not token:
        raise RuntimeError("FOUR_O_TOKEN is missing")
    url = os.getenv("FOUR_O_URL", "https://api.openai.com/v1/chat/completions")
    prompt_path = os.path.join("docs", "PROMPTS.md")
    with open(prompt_path, "r", encoding="utf-8") as f:
        prompt = f.read()
    loc_path = os.path.join("docs", "LOCATIONS.md")
    if os.path.exists(loc_path):
        with open(loc_path, "r", encoding="utf-8") as f:
            locations = [
                line.strip() for line in f if line.strip() and not line.startswith("#")
            ]
        if locations:
            prompt += "\nKnown venues:\n" + "\n".join(locations)
    headers = {
        "Authorization": f"Bearer {token}",
        "Content-Type": "application/json",
    }
    today = date.today().isoformat()
    payload = {
        "model": "gpt-4o",
        "messages": [
            {"role": "system", "content": prompt},
            {"role": "user", "content": f"Today is {today}. {text}"},
        ],
        "temperature": 0,
    }
    logging.info("Sending 4o parse request to %s", url)
    async with ClientSession() as session:
        resp = await session.post(url, json=payload, headers=headers)
        resp.raise_for_status()
        data = await resp.json()
    logging.debug("4o response: %s", data)
    content = (
        data.get("choices", [{}])[0].get("message", {}).get("content", "{}").strip()
    )
    if content.startswith("```"):
        content = content.strip("`\n")
        if content.lower().startswith("json"):
            content = content[4:].strip()
    try:
        data = json.loads(content)
    except json.JSONDecodeError:
        logging.error("Invalid JSON from 4o: %s", content)
        raise
    if isinstance(data, dict):
        if "events" in data and isinstance(data["events"], list):
            return data["events"]
        return [data]
    if isinstance(data, list):
        return data
    logging.error("Unexpected 4o format: %s", data)
    raise RuntimeError("bad 4o response")


async def ask_4o(text: str) -> str:
    token = os.getenv("FOUR_O_TOKEN")
    if not token:
        raise RuntimeError("FOUR_O_TOKEN is missing")
    url = os.getenv("FOUR_O_URL", "https://api.openai.com/v1/chat/completions")
    headers = {
        "Authorization": f"Bearer {token}",
        "Content-Type": "application/json",
    }
    payload = {
        "model": "gpt-4o",
        "messages": [{"role": "user", "content": text}],
        "temperature": 0,
    }
    logging.info("Sending 4o ask request to %s", url)
    async with ClientSession() as session:
        resp = await session.post(url, json=payload, headers=headers)
        resp.raise_for_status()
        data = await resp.json()
    logging.debug("4o response: %s", data)
    return data.get("choices", [{}])[0].get("message", {}).get("content", "").strip()


async def check_duplicate_via_4o(ev: Event, new: Event) -> Tuple[bool, str, str]:
    """Ask the LLM whether two events are duplicates."""
    prompt = (
        "Existing event:\n"
        f"Title: {ev.title}\nDescription: {ev.description}\nLocation: {ev.location_name} {ev.location_address}\n"
        "New event:\n"
        f"Title: {new.title}\nDescription: {new.description}\nLocation: {new.location_name} {new.location_address}\n"
        'Are these the same event? Respond with JSON {"duplicate": true|false, "title": "", "short_description": ""}.'
    )
    try:
        ans = await ask_4o(prompt)
        data = json.loads(ans)
        return (
            bool(data.get("duplicate")),
            data.get("title", ""),
            data.get("short_description", ""),
        )
    except Exception as e:
        logging.error("Duplicate check failed: %s", e)
        return False, "", ""


def get_telegraph_token() -> str | None:
    token = os.getenv("TELEGRAPH_TOKEN")
    if token:
        return token
    if os.path.exists(TELEGRAPH_TOKEN_FILE):
        with open(TELEGRAPH_TOKEN_FILE, "r", encoding="utf-8") as f:
            saved = f.read().strip()
            if saved:
                return saved
    try:
        tg = Telegraph()
        data = tg.create_account(short_name="eventsbot")
        token = data["access_token"]
        os.makedirs(os.path.dirname(TELEGRAPH_TOKEN_FILE), exist_ok=True)
        with open(TELEGRAPH_TOKEN_FILE, "w", encoding="utf-8") as f:
            f.write(token)
        logging.info(
            "Created Telegraph account; token stored at %s", TELEGRAPH_TOKEN_FILE
        )
        return token
    except Exception as e:
        logging.error("Failed to create Telegraph token: %s", e)
        return None


async def handle_start(message: types.Message, db: Database, bot: Bot):
    async with db.get_session() as session:
        result = await session.execute(select(User))
        user_count = len(result.scalars().all())
        user = await session.get(User, message.from_user.id)
        if user:
            await bot.send_message(message.chat.id, "Bot is running")
            return
        if user_count == 0:
            session.add(
                User(
                    user_id=message.from_user.id,
                    username=message.from_user.username,
                    is_superadmin=True,
                )
            )
            await session.commit()
            await bot.send_message(message.chat.id, "You are superadmin")
        else:
            await bot.send_message(message.chat.id, "Use /register to apply")


async def handle_register(message: types.Message, db: Database, bot: Bot):
    async with db.get_session() as session:
        if await session.get(User, message.from_user.id):
            await bot.send_message(message.chat.id, "Already registered")
            return
        if await session.get(RejectedUser, message.from_user.id):
            await bot.send_message(message.chat.id, "Access denied by administrator")
            return
        if await session.get(PendingUser, message.from_user.id):
            await bot.send_message(message.chat.id, "Awaiting approval")
            return
        result = await session.execute(select(PendingUser))
        if len(result.scalars().all()) >= 10:
            await bot.send_message(
                message.chat.id, "Registration queue full, try later"
            )
            return
        session.add(
            PendingUser(
                user_id=message.from_user.id, username=message.from_user.username
            )
        )
        await session.commit()
        await bot.send_message(message.chat.id, "Registration pending approval")


async def handle_requests(message: types.Message, db: Database, bot: Bot):
    async with db.get_session() as session:
        user = await session.get(User, message.from_user.id)
        if not user or not user.is_superadmin:
            return
        result = await session.execute(select(PendingUser))
        pending = result.scalars().all()
        if not pending:
            await bot.send_message(message.chat.id, "No pending users")
            return
        buttons = [
            [
                types.InlineKeyboardButton(
                    text="Approve", callback_data=f"approve:{p.user_id}"
                ),
                types.InlineKeyboardButton(
                    text="Reject", callback_data=f"reject:{p.user_id}"
                ),
            ]
            for p in pending
        ]
        keyboard = types.InlineKeyboardMarkup(inline_keyboard=buttons)
        lines = [f"{p.user_id} {p.username or ''}" for p in pending]
        await bot.send_message(message.chat.id, "\n".join(lines), reply_markup=keyboard)


async def process_request(callback: types.CallbackQuery, db: Database, bot: Bot):
    data = callback.data
    if data.startswith("approve") or data.startswith("reject"):
        uid = int(data.split(":", 1)[1])
        async with db.get_session() as session:
            p = await session.get(PendingUser, uid)
            if not p:
                await callback.answer("Not found", show_alert=True)
                return
            if data.startswith("approve"):
                session.add(User(user_id=uid, username=p.username, is_superadmin=False))
                await bot.send_message(uid, "You are approved")
            else:
                session.add(RejectedUser(user_id=uid, username=p.username))
                await bot.send_message(uid, "Your registration was rejected")
            await session.delete(p)
            await session.commit()
            await callback.answer("Done")
    elif data.startswith("del:"):
        _, eid, marker = data.split(":")
        month = None
        async with db.get_session() as session:
            event = await session.get(Event, int(eid))
            if event:
                month = event.date.split("..", 1)[0][:7]
                await session.delete(event)
                await session.commit()
        if month:
            await sync_month_page(db, month)
            w_start = (
                weekend_start_for_date(datetime.fromisoformat(event.date).date())
                if event
                else None
            )
            if w_start:
                await sync_weekend_page(db, w_start.isoformat())
        offset = await get_tz_offset(db)
        tz = offset_to_timezone(offset)
        if marker == "exh":
            text, markup = await build_exhibitions_message(db, tz)
        else:
            target = datetime.strptime(marker, "%Y-%m-%d").date()
            text, markup = await build_events_message(db, target, tz)
        await callback.message.edit_text(text, reply_markup=markup)
        await callback.answer("Deleted")
    elif data.startswith("edit:"):
        eid = int(data.split(":")[1])
        async with db.get_session() as session:
            event = await session.get(Event, eid)
        if event:
            editing_sessions[callback.from_user.id] = (eid, None)
            await show_edit_menu(callback.from_user.id, event, bot)
        await callback.answer()
    elif data.startswith("editfield:"):
        _, eid, field = data.split(":")
        editing_sessions[callback.from_user.id] = (int(eid), field)
        await callback.message.answer(f"Send new value for {field}")
        await callback.answer()
    elif data.startswith("editdone:"):
        if callback.from_user.id in editing_sessions:
            del editing_sessions[callback.from_user.id]
        await callback.message.answer("Editing finished")
        await callback.answer()
    elif data.startswith("togglefree:"):
        eid = int(data.split(":")[1])
        async with db.get_session() as session:
            event = await session.get(Event, eid)
            if event:
                event.is_free = not event.is_free
                await session.commit()
                logging.info("togglefree: event %s set to %s", eid, event.is_free)
                month = event.date.split("..", 1)[0][:7]
        if event:
            await sync_month_page(db, month)
            w_start = weekend_start_for_date(datetime.fromisoformat(event.date).date())
            if w_start:
                await sync_weekend_page(db, w_start.isoformat())
        async with db.get_session() as session:
            event = await session.get(Event, eid)
        if event:
            await show_edit_menu(callback.from_user.id, event, bot)
        await callback.answer()
    elif data.startswith("togglesilent:"):
        eid = int(data.split(":")[1])
        async with db.get_session() as session:
            event = await session.get(Event, eid)
            if event:
                event.silent = not event.silent
                await session.commit()
                logging.info("togglesilent: event %s set to %s", eid, event.silent)
                month = event.date.split("..", 1)[0][:7]
        if event:
            await sync_month_page(db, month)
            w_start = weekend_start_for_date(datetime.fromisoformat(event.date).date())
            if w_start:
                await sync_weekend_page(db, w_start.isoformat())
        markup = types.InlineKeyboardMarkup(
            inline_keyboard=[
                [
                    types.InlineKeyboardButton(
                        text=(
                            "\U0001f910 Тихий режим"
                            if event and event.silent
                            else "\U0001f6a9 Переключить на тихий режим"
                        ),
                        callback_data=f"togglesilent:{eid}",
                    )
                ]
            ]
        )
        try:
            await bot.edit_message_reply_markup(
                chat_id=callback.message.chat.id,
                message_id=callback.message.message_id,
                reply_markup=markup,
            )
        except Exception as e:
            logging.error("failed to update silent button: %s", e)
        await callback.answer("Toggled")
    elif data.startswith("createics:"):
        eid = int(data.split(":")[1])
        async with db.get_session() as session:
            event = await session.get(Event, eid)
            if event:
                url = await upload_ics(event, db)
                if url:
                    event.ics_url = url
                    await session.commit()
<<<<<<< HEAD
=======
                    if event.telegraph_path:
                        await update_source_page_ics(
                            event.telegraph_path, event.title or "Event", url
                        )
>>>>>>> 81da56f7
        if event:
            await show_edit_menu(callback.from_user.id, event, bot)
        await callback.answer("Created")
    elif data.startswith("delics:"):
        eid = int(data.split(":")[1])
        async with db.get_session() as session:
            event = await session.get(Event, eid)
            if event and event.ics_url:
                await delete_ics(event)
                event.ics_url = None
                await session.commit()
<<<<<<< HEAD
=======
                if event.telegraph_path:
                    await update_source_page_ics(
                        event.telegraph_path, event.title or "Event", None
                    )
>>>>>>> 81da56f7
        if event:
            await show_edit_menu(callback.from_user.id, event, bot)
        await callback.answer("Deleted")
    elif data.startswith("markfree:"):
        eid = int(data.split(":")[1])
        async with db.get_session() as session:
            event = await session.get(Event, eid)
            if event:
                event.is_free = True
                await session.commit()
                logging.info("markfree: event %s marked free", eid)
                month = event.date.split("..", 1)[0][:7]
        if event:
            await sync_month_page(db, month)
            w_start = weekend_start_for_date(datetime.fromisoformat(event.date).date())
            if w_start:
                await sync_weekend_page(db, w_start.isoformat())
        markup = types.InlineKeyboardMarkup(
            inline_keyboard=[
                [
                    types.InlineKeyboardButton(
                        text="\u2705 Бесплатное мероприятие",
                        callback_data=f"togglefree:{eid}",
                    ),
                    types.InlineKeyboardButton(
                        text="\U0001f6a9 Переключить на тихий режим",
                        callback_data=f"togglesilent:{eid}",
                    ),
                ]
            ]
        )
        try:
            await bot.edit_message_reply_markup(
                chat_id=callback.message.chat.id,
                message_id=callback.message.message_id,
                reply_markup=markup,
            )
        except Exception as e:
            logging.error("failed to update free button: %s", e)
        await callback.answer("Marked")
    elif data.startswith("nav:"):
        _, day = data.split(":")
        offset = await get_tz_offset(db)
        tz = offset_to_timezone(offset)
        target = datetime.strptime(day, "%Y-%m-%d").date()
        text, markup = await build_events_message(db, target, tz)
        await callback.message.edit_text(text, reply_markup=markup)
        await callback.answer()
    elif data.startswith("unset:"):
        cid = int(data.split(":")[1])
        async with db.get_session() as session:
            ch = await session.get(Channel, cid)
            if ch:
                ch.is_registered = False
                logging.info("channel %s unset", cid)
                await session.commit()
        await send_channels_list(callback.message, db, bot, edit=True)
        await callback.answer("Removed")
    elif data.startswith("set:"):
        cid = int(data.split(":")[1])
        async with db.get_session() as session:
            ch = await session.get(Channel, cid)
            if ch and ch.is_admin:
                ch.is_registered = True
                logging.info("channel %s registered", cid)
                await session.commit()
        await send_setchannel_list(callback.message, db, bot, edit=True)
        await callback.answer("Registered")
    elif data.startswith("dailyset:"):
        cid = int(data.split(":")[1])
        async with db.get_session() as session:
            ch = await session.get(Channel, cid)
            if ch and ch.is_admin:
                ch.daily_time = "08:00"
                await session.commit()
        await send_regdaily_list(callback.message, db, bot, edit=True)
        await callback.answer("Registered")
    elif data.startswith("dailyunset:"):
        cid = int(data.split(":")[1])
        async with db.get_session() as session:
            ch = await session.get(Channel, cid)
            if ch:
                ch.daily_time = None
                await session.commit()
        await send_daily_list(callback.message, db, bot, edit=True)
        await callback.answer("Removed")
    elif data.startswith("dailytime:"):
        cid = int(data.split(":")[1])
        daily_time_sessions[callback.from_user.id] = cid
        await callback.message.answer("Send new time HH:MM")
        await callback.answer()
    elif data.startswith("dailysend:"):
        cid = int(data.split(":")[1])
        offset = await get_tz_offset(db)
        tz = offset_to_timezone(offset)
        await send_daily_announcement(db, bot, cid, tz, record=False)
        await callback.answer("Sent")


async def handle_tz(message: types.Message, db: Database, bot: Bot):
    parts = message.text.split(maxsplit=1)
    if len(parts) != 2 or not validate_offset(parts[1]):
        await bot.send_message(message.chat.id, "Usage: /tz +02:00")
        return
    async with db.get_session() as session:
        user = await session.get(User, message.from_user.id)
        if not user or not user.is_superadmin:
            await bot.send_message(message.chat.id, "Not authorized")
            return
    await set_tz_offset(db, parts[1])
    await bot.send_message(message.chat.id, f"Timezone set to {parts[1]}")


async def handle_images(message: types.Message, db: Database, bot: Bot):
    async with db.get_session() as session:
        user = await session.get(User, message.from_user.id)
        if not user or not user.is_superadmin:
            await bot.send_message(message.chat.id, "Not authorized")
            return
    new_value = not CATBOX_ENABLED
    await set_catbox_enabled(db, new_value)
    status = "enabled" if new_value else "disabled"
    await bot.send_message(message.chat.id, f"Image uploads {status}")


async def handle_my_chat_member(update: types.ChatMemberUpdated, db: Database):
    if update.chat.type != "channel":
        return
    status = update.new_chat_member.status
    is_admin = status in {"administrator", "creator"}
    logging.info(
        "my_chat_member: %s -> %s (admin=%s)",
        update.chat.id,
        status,
        is_admin,
    )
    async with db.get_session() as session:
        channel = await session.get(Channel, update.chat.id)
        if not channel:
            channel = Channel(
                channel_id=update.chat.id,
                title=update.chat.title,
                username=getattr(update.chat, "username", None),
                is_admin=is_admin,
            )
            session.add(channel)
        else:
            channel.title = update.chat.title
            channel.username = getattr(update.chat, "username", None)
            channel.is_admin = is_admin
        await session.commit()


async def send_channels_list(
    message: types.Message, db: Database, bot: Bot, edit: bool = False
):
    async with db.get_session() as session:
        user = await session.get(User, message.from_user.id)
        if not user or not user.is_superadmin:
            if not edit:
                await bot.send_message(message.chat.id, "Not authorized")
            return
        result = await session.execute(
            select(Channel).where(Channel.is_admin.is_(True))
        )
        channels = result.scalars().all()
    logging.info("channels list: %s", [c.channel_id for c in channels])
    lines = []
    keyboard = []
    for ch in channels:
        name = ch.title or ch.username or str(ch.channel_id)
        if ch.is_registered:
            lines.append(f"{name} ✅")
            keyboard.append(
                [
                    types.InlineKeyboardButton(
                        text="Cancel", callback_data=f"unset:{ch.channel_id}"
                    )
                ]
            )
        else:
            lines.append(name)
    if not lines:
        lines.append("No channels")
    markup = types.InlineKeyboardMarkup(inline_keyboard=keyboard) if keyboard else None
    if edit:
        await message.edit_text("\n".join(lines), reply_markup=markup)
    else:
        await bot.send_message(message.chat.id, "\n".join(lines), reply_markup=markup)


async def send_setchannel_list(
    message: types.Message, db: Database, bot: Bot, edit: bool = False
):
    async with db.get_session() as session:
        user = await session.get(User, message.from_user.id)
        if not user or not user.is_superadmin:
            if not edit:
                await bot.send_message(message.chat.id, "Not authorized")
            return
        result = await session.execute(
            select(Channel).where(
                Channel.is_admin.is_(True), Channel.is_registered.is_(False)
            )
        )
        channels = result.scalars().all()
    logging.info("setchannel list: %s", [c.channel_id for c in channels])
    lines = []
    keyboard = []
    for ch in channels:
        name = ch.title or ch.username or str(ch.channel_id)
        lines.append(name)
        keyboard.append(
            [
                types.InlineKeyboardButton(
                    text=name, callback_data=f"set:{ch.channel_id}"
                )
            ]
        )
    if not lines:
        lines.append("No channels")
    markup = types.InlineKeyboardMarkup(inline_keyboard=keyboard) if keyboard else None
    if edit:
        await message.edit_text("\n".join(lines), reply_markup=markup)
    else:
        await bot.send_message(message.chat.id, "\n".join(lines), reply_markup=markup)


async def send_regdaily_list(
    message: types.Message, db: Database, bot: Bot, edit: bool = False
):
    async with db.get_session() as session:
        user = await session.get(User, message.from_user.id)
        if not user or not user.is_superadmin:
            if not edit:
                await bot.send_message(message.chat.id, "Not authorized")
            return
        result = await session.execute(
            select(Channel).where(
                Channel.is_admin.is_(True), Channel.daily_time.is_(None)
            )
        )
        channels = result.scalars().all()
    lines = []
    keyboard = []
    for ch in channels:
        name = ch.title or ch.username or str(ch.channel_id)
        lines.append(name)
        keyboard.append(
            [
                types.InlineKeyboardButton(
                    text=name, callback_data=f"dailyset:{ch.channel_id}"
                )
            ]
        )
    if not lines:
        lines.append("No channels")
    markup = types.InlineKeyboardMarkup(inline_keyboard=keyboard) if keyboard else None
    if edit:
        await message.edit_text("\n".join(lines), reply_markup=markup)
    else:
        await bot.send_message(message.chat.id, "\n".join(lines), reply_markup=markup)


async def send_daily_list(
    message: types.Message, db: Database, bot: Bot, edit: bool = False
):
    async with db.get_session() as session:
        user = await session.get(User, message.from_user.id)
        if not user or not user.is_superadmin:
            if not edit:
                await bot.send_message(message.chat.id, "Not authorized")
            return
        result = await session.execute(
            select(Channel).where(Channel.daily_time.is_not(None))
        )
        channels = result.scalars().all()
    lines = []
    keyboard = []
    for ch in channels:
        name = ch.title or ch.username or str(ch.channel_id)
        t = ch.daily_time or "?"
        lines.append(f"{name} {t}")
        keyboard.append(
            [
                types.InlineKeyboardButton(
                    text="Cancel", callback_data=f"dailyunset:{ch.channel_id}"
                ),
                types.InlineKeyboardButton(
                    text="Time", callback_data=f"dailytime:{ch.channel_id}"
                ),
                types.InlineKeyboardButton(
                    text="Test", callback_data=f"dailysend:{ch.channel_id}"
                ),
            ]
        )
    if not lines:
        lines.append("No channels")
    markup = types.InlineKeyboardMarkup(inline_keyboard=keyboard) if keyboard else None
    if edit:
        await message.edit_text("\n".join(lines), reply_markup=markup)
    else:
        await bot.send_message(message.chat.id, "\n".join(lines), reply_markup=markup)


async def handle_set_channel(message: types.Message, db: Database, bot: Bot):
    await send_setchannel_list(message, db, bot, edit=False)


async def handle_channels(message: types.Message, db: Database, bot: Bot):
    await send_channels_list(message, db, bot, edit=False)


async def handle_regdailychannels(message: types.Message, db: Database, bot: Bot):
    await send_regdaily_list(message, db, bot, edit=False)


async def handle_daily(message: types.Message, db: Database, bot: Bot):
    await send_daily_list(message, db, bot, edit=False)


async def upsert_event(session: AsyncSession, new: Event) -> Tuple[Event, bool]:
    """Insert or update an event if a similar one exists.

    Returns (event, added_flag)."""

    stmt = select(Event).where(
        Event.date == new.date,
        Event.time == new.time,
    )
    candidates = (await session.execute(stmt)).scalars().all()
    for ev in candidates:
        if (
            ev.location_name.strip().lower() == new.location_name.strip().lower()
            and (ev.location_address or "").strip().lower()
            == (new.location_address or "").strip().lower()
        ):
            ev.title = new.title
            ev.description = new.description
            ev.festival = new.festival
            ev.source_text = new.source_text
            ev.location_name = new.location_name
            ev.location_address = new.location_address
            ev.ticket_price_min = new.ticket_price_min
            ev.ticket_price_max = new.ticket_price_max
            ev.ticket_link = new.ticket_link
            ev.event_type = new.event_type
            ev.emoji = new.emoji
            ev.end_date = new.end_date
            ev.is_free = new.is_free
            ev.pushkin_card = new.pushkin_card
            await session.commit()
            return ev, False

        title_ratio = SequenceMatcher(None, ev.title.lower(), new.title.lower()).ratio()
        if title_ratio >= 0.9:
            ev.title = new.title
            ev.description = new.description
            ev.festival = new.festival
            ev.source_text = new.source_text
            ev.location_name = new.location_name
            ev.location_address = new.location_address
            ev.ticket_price_min = new.ticket_price_min
            ev.ticket_price_max = new.ticket_price_max
            ev.ticket_link = new.ticket_link
            ev.event_type = new.event_type
            ev.emoji = new.emoji
            ev.end_date = new.end_date
            ev.is_free = new.is_free
            ev.pushkin_card = new.pushkin_card
            await session.commit()
            return ev, False

        if (
            ev.location_name.strip().lower() == new.location_name.strip().lower()
            and (ev.location_address or "").strip().lower()
            == (new.location_address or "").strip().lower()
        ):
            ev.title = new.title
            ev.description = new.description
            ev.festival = new.festival
            ev.source_text = new.source_text
            ev.location_name = new.location_name
            ev.location_address = new.location_address
            ev.ticket_price_min = new.ticket_price_min
            ev.ticket_price_max = new.ticket_price_max
            ev.ticket_link = new.ticket_link
            ev.event_type = new.event_type
            ev.emoji = new.emoji
            ev.end_date = new.end_date
            ev.is_free = new.is_free
            ev.pushkin_card = new.pushkin_card
            await session.commit()
            return ev, False

        title_ratio = SequenceMatcher(None, ev.title.lower(), new.title.lower()).ratio()
        if title_ratio >= 0.9:
            ev.title = new.title
            ev.description = new.description
            ev.festival = new.festival
            ev.source_text = new.source_text
            ev.location_name = new.location_name
            ev.location_address = new.location_address
            ev.ticket_price_min = new.ticket_price_min
            ev.ticket_price_max = new.ticket_price_max
            ev.ticket_link = new.ticket_link
            ev.event_type = new.event_type
            ev.emoji = new.emoji
            ev.end_date = new.end_date
            ev.is_free = new.is_free
            ev.pushkin_card = new.pushkin_card
            await session.commit()
            return ev, False

        if (
            ev.location_name.strip().lower() == new.location_name.strip().lower()
            and (ev.location_address or "").strip().lower()
            == (new.location_address or "").strip().lower()
        ):
            ev.title = new.title
            ev.description = new.description
            ev.festival = new.festival
            ev.source_text = new.source_text
            ev.location_name = new.location_name
            ev.location_address = new.location_address
            ev.ticket_price_min = new.ticket_price_min
            ev.ticket_price_max = new.ticket_price_max
            ev.ticket_link = new.ticket_link
            ev.event_type = new.event_type
            ev.emoji = new.emoji
            ev.end_date = new.end_date
            ev.is_free = new.is_free
            ev.pushkin_card = new.pushkin_card
            await session.commit()
            return ev, False

        title_ratio = SequenceMatcher(None, ev.title.lower(), new.title.lower()).ratio()
        if title_ratio >= 0.9:
            ev.title = new.title
            ev.description = new.description
            ev.festival = new.festival
            ev.source_text = new.source_text
            ev.location_name = new.location_name
            ev.location_address = new.location_address
            ev.ticket_price_min = new.ticket_price_min
            ev.ticket_price_max = new.ticket_price_max
            ev.ticket_link = new.ticket_link
            ev.event_type = new.event_type
            ev.emoji = new.emoji
            ev.end_date = new.end_date
            ev.is_free = new.is_free
            ev.pushkin_card = new.pushkin_card
            await session.commit()
            return ev, False

        if (
            ev.location_name.strip().lower() == new.location_name.strip().lower()
            and (ev.location_address or "").strip().lower()
            == (new.location_address or "").strip().lower()
        ):
            ev.title = new.title
            ev.description = new.description
            ev.festival = new.festival
            ev.source_text = new.source_text
            ev.location_name = new.location_name
            ev.location_address = new.location_address
            ev.ticket_price_min = new.ticket_price_min
            ev.ticket_price_max = new.ticket_price_max
            ev.ticket_link = new.ticket_link
            ev.event_type = new.event_type
            ev.emoji = new.emoji
            ev.end_date = new.end_date
            ev.is_free = new.is_free
            ev.pushkin_card = new.pushkin_card
            await session.commit()
            return ev, False

        title_ratio = SequenceMatcher(None, ev.title.lower(), new.title.lower()).ratio()
        loc_ratio = SequenceMatcher(
            None, ev.location_name.lower(), new.location_name.lower()
        ).ratio()
        if title_ratio >= 0.6 and loc_ratio >= 0.6:
            ev.title = new.title
            ev.description = new.description
            ev.festival = new.festival
            ev.source_text = new.source_text
            ev.location_name = new.location_name
            ev.location_address = new.location_address
            ev.ticket_price_min = new.ticket_price_min
            ev.ticket_price_max = new.ticket_price_max
            ev.ticket_link = new.ticket_link
            ev.event_type = new.event_type
            ev.emoji = new.emoji
            ev.end_date = new.end_date
            ev.is_free = new.is_free
            ev.pushkin_card = new.pushkin_card
            await session.commit()
            return ev, False
        should_check = False
        if loc_ratio >= 0.4 or (ev.location_address or "") == (
            new.location_address or ""
        ):
            should_check = True
        elif title_ratio >= 0.5:
            should_check = True
        if should_check:
            # uncertain, ask LLM
            try:
                dup, title, desc = await check_duplicate_via_4o(ev, new)
            except Exception:
                logging.exception("duplicate check failed")
                dup = False
            if dup:
                ev.title = title or new.title
                ev.description = desc or new.description
                ev.festival = new.festival
                ev.source_text = new.source_text
                ev.location_name = new.location_name
                ev.location_address = new.location_address
                ev.ticket_price_min = new.ticket_price_min
                ev.ticket_price_max = new.ticket_price_max
                ev.ticket_link = new.ticket_link
                ev.event_type = new.event_type
                ev.emoji = new.emoji
                ev.end_date = new.end_date
                ev.is_free = new.is_free
                ev.pushkin_card = new.pushkin_card
                await session.commit()
                return ev, False
    new.added_at = datetime.utcnow()
    session.add(new)
    await session.commit()
    return new, True


async def add_events_from_text(
    db: Database,
    text: str,
    source_link: str | None,
    html_text: str | None = None,
    media: list[tuple[bytes, str]] | tuple[bytes, str] | None = None,
) -> list[tuple[Event, bool, list[str], str]]:
    try:
        parsed = await parse_event_via_4o(text)
    except Exception as e:
        logging.error("LLM error: %s", e)
        return []

    results: list[tuple[Event, bool, list[str], str]] = []
    first = True
    links_iter = iter(extract_links_from_html(html_text) if html_text else [])
    for data in parsed:
        date_str = data.get("date", "") or ""
        end_date = data.get("end_date") or None
        if end_date and ".." in end_date:
            end_date = end_date.split("..", 1)[-1].strip()
        if ".." in date_str:
            start, maybe_end = [p.strip() for p in date_str.split("..", 1)]
            date_str = start
            if not end_date:
                end_date = maybe_end

        addr = data.get("location_address")
        city = data.get("city")
        addr = strip_city_from_address(addr, city)

        base_event = Event(
            title=data.get("title", ""),
            description=data.get("short_description", ""),
            festival=data.get("festival") or None,
            date=date_str,
            time=data.get("time", ""),
            location_name=data.get("location_name", ""),
            location_address=addr,
            city=city,
            ticket_price_min=data.get("ticket_price_min"),
            ticket_price_max=data.get("ticket_price_max"),
            ticket_link=data.get("ticket_link"),
            event_type=data.get("event_type"),
            emoji=data.get("emoji"),
            end_date=end_date,
            is_free=bool(data.get("is_free")),
            pushkin_card=bool(data.get("pushkin_card")),
            source_text=text,
            source_post_url=source_link,
        )

        if base_event.event_type == "выставка" and not base_event.end_date:
            try:
                start_dt = date.fromisoformat(base_event.date)
            except ValueError:
                start_dt = date.today()
                base_event.date = start_dt.isoformat()
            base_event.end_date = date(start_dt.year, 12, 31).isoformat()

        events_to_add = [base_event]
        if (
            base_event.event_type != "выставка"
            and base_event.end_date
            and base_event.end_date != base_event.date
        ):
            try:
                start_dt = date.fromisoformat(base_event.date)
                end_dt = date.fromisoformat(base_event.end_date)
            except ValueError:
                start_dt = end_dt = None
            if start_dt and end_dt and end_dt > start_dt:
                events_to_add = []
                for i in range((end_dt - start_dt).days + 1):
                    day = start_dt + timedelta(days=i)
                    copy_e = Event(**base_event.model_dump(exclude={"id", "added_at"}))
                    copy_e.date = day.isoformat()
                    copy_e.end_date = None
                    events_to_add.append(copy_e)

        for event in events_to_add:
            if not is_valid_url(event.ticket_link):
                try:
                    extracted = next(links_iter)
                except StopIteration:
                    extracted = None
                if extracted:
                    event.ticket_link = extracted

            # skip events that have already finished
            try:
                start = date.fromisoformat(event.date)
            except ValueError:
                logging.error("Invalid date from LLM: %s", event.date)
                continue
            final = date.fromisoformat(event.end_date) if event.end_date else start
            if final < date.today():
                logging.info("Ignoring past event %s on %s", event.title, event.date)
                continue

            async with db.get_session() as session:
                saved, added = await upsert_event(session, event)

            media_arg = media if first else None
            upload_info = ""
            photo_count = saved.photo_count
            if saved.telegraph_url and saved.telegraph_path:
                upload_info, added_count = await update_source_page(
                    saved.telegraph_path,
                    saved.title or "Event",
                    html_text or text,
                    media_arg,
                )
                if added_count:
                    photo_count += added_count
                    async with db.get_session() as session:
                        saved.photo_count = photo_count
                        session.add(saved)
                        await session.commit()
            else:
                res = await create_source_page(
                    saved.title or "Event",
                    saved.source_text,
                    source_link,
                    html_text,
                    media_arg,
                    saved.ics_url,
                )
                if res:
                    if len(res) == 4:
                        url, path, upload_info, photo_count = res
                    elif len(res) == 3:
                        url, path, upload_info = res
                        photo_count = 0
                    else:
                        url, path = res
                        upload_info = ""
                        photo_count = 0
                    async with db.get_session() as session:
                        saved.telegraph_url = url
                        saved.telegraph_path = path
                        saved.photo_count = photo_count
                        session.add(saved)
                        await session.commit()
            await sync_month_page(db, saved.date[:7])
            w_start = weekend_start_for_date(datetime.fromisoformat(saved.date).date())
            if w_start:
                await sync_weekend_page(db, w_start.isoformat())

            lines = [
                f"title: {saved.title}",
                f"date: {saved.date}",
                f"time: {saved.time}",
                f"location_name: {saved.location_name}",
            ]
            if saved.location_address:
                lines.append(f"location_address: {saved.location_address}")
            if saved.city:
                lines.append(f"city: {saved.city}")
            if saved.festival:
                lines.append(f"festival: {saved.festival}")
            if saved.description:
                lines.append(f"description: {saved.description}")
            if saved.event_type:
                lines.append(f"type: {saved.event_type}")
            if saved.ticket_price_min is not None:
                lines.append(f"price_min: {saved.ticket_price_min}")
            if saved.ticket_price_max is not None:
                lines.append(f"price_max: {saved.ticket_price_max}")
            if saved.ticket_link:
                lines.append(f"ticket_link: {saved.ticket_link}")
            if saved.telegraph_url:
                lines.append(f"telegraph: {saved.telegraph_url}")
            if upload_info:
                lines.append(f"catbox: {upload_info}")
            status = "added" if added else "updated"
            results.append((saved, added, lines, status))
            first = False
    return results


async def handle_add_event(message: types.Message, db: Database, bot: Bot):
    parts = (message.text or message.caption or "").split(maxsplit=1)
    if len(parts) != 2:
        await bot.send_message(message.chat.id, "Usage: /addevent <text>")
        return
    images = await extract_images(message, bot)
    media = images if images else None
    html_text = message.html_text or message.caption_html
    if html_text and html_text.startswith("/addevent"):
        html_text = html_text[len("/addevent") :].lstrip()
    results = await add_events_from_text(
        db,
        parts[1],
        None,
        html_text,
        media,
    )
    if not results:
        await bot.send_message(message.chat.id, "LLM error")
        return
    for saved, added, lines, status in results:
        btns = []
        if (
            not saved.is_free
            and saved.ticket_price_min is None
            and saved.ticket_price_max is None
        ):
            btns.append(
                types.InlineKeyboardButton(
                    text="\u2753 Это бесплатное мероприятие",
                    callback_data=f"markfree:{saved.id}",
                )
            )
        btns.append(
            types.InlineKeyboardButton(
                text="\U0001f6a9 Переключить на тихий режим",
                callback_data=f"togglesilent:{saved.id}",
            )
        )
        markup = types.InlineKeyboardMarkup(inline_keyboard=[btns])
        await bot.send_message(
            message.chat.id,
            f"Event {status}\n" + "\n".join(lines),
            reply_markup=markup,
        )


async def handle_add_event_raw(message: types.Message, db: Database, bot: Bot):
    parts = (message.text or message.caption or "").split(maxsplit=1)
    if len(parts) != 2 or "|" not in parts[1]:
        await bot.send_message(
            message.chat.id, "Usage: /addevent_raw title|date|time|location"
        )
        return
    title, date, time, location = (p.strip() for p in parts[1].split("|", 3))
    images = await extract_images(message, bot)
    media = images if images else None

    event = Event(
        title=title,
        description="",
        festival=None,
        date=date,
        time=time,
        location_name=location,
        source_text=parts[1],
    )
    async with db.get_session() as session:
        event, added = await upsert_event(session, event)

    html_text = message.html_text or message.caption_html
    if html_text and html_text.startswith("/addevent_raw"):
        html_text = html_text[len("/addevent_raw") :].lstrip()
    res = await create_source_page(
        event.title or "Event",
        event.source_text,
        None,
        html_text or event.source_text,
        media,
        event.ics_url,
    )
    upload_info = ""
    photo_count = 0
    if res:
        if len(res) == 4:
            url, path, upload_info, photo_count = res
        elif len(res) == 3:
            url, path, upload_info = res
            photo_count = 0
        else:
            url, path = res
            upload_info = ""
            photo_count = 0
        async with db.get_session() as session:
            event.telegraph_url = url
            event.telegraph_path = path
            event.photo_count = photo_count
            session.add(event)
            await session.commit()
    await sync_month_page(db, event.date[:7])
    w_start = weekend_start_for_date(datetime.fromisoformat(event.date).date())
    if w_start:
        await sync_weekend_page(db, w_start.isoformat())
    lines = [
        f"title: {event.title}",
        f"date: {event.date}",
        f"time: {event.time}",
        f"location_name: {event.location_name}",
    ]
    if event.telegraph_url:
        lines.append(f"telegraph: {event.telegraph_url}")
    if upload_info:
        lines.append(f"catbox: {upload_info}")
    status = "added" if added else "updated"
    btns = []
    if (
        not event.is_free
        and event.ticket_price_min is None
        and event.ticket_price_max is None
    ):
        btns.append(
            types.InlineKeyboardButton(
                text="\u2753 Это бесплатное мероприятие",
                callback_data=f"markfree:{event.id}",
            )
        )
    btns.append(
        types.InlineKeyboardButton(
            text="\U0001f6a9 Переключить на тихий режим",
            callback_data=f"togglesilent:{event.id}",
        )
    )
    markup = types.InlineKeyboardMarkup(inline_keyboard=[btns])
    await bot.send_message(
        message.chat.id,
        f"Event {status}\n" + "\n".join(lines),
        reply_markup=markup,
    )


def format_day(day: date, tz: timezone) -> str:
    if day == datetime.now(tz).date():
        return "Сегодня"
    return day.strftime("%d.%m.%Y")


MONTHS = [
    "января",
    "февраля",
    "марта",
    "апреля",
    "мая",
    "июня",
    "июля",
    "августа",
    "сентября",
    "октября",
    "ноября",
    "декабря",
]

DAYS_OF_WEEK = [
    "понедельник",
    "вторник",
    "среда",
    "четверг",
    "пятница",
    "суббота",
    "воскресенье",
]


def format_day_pretty(day: date) -> str:
    return f"{day.day} {MONTHS[day.month - 1]}"


def format_weekend_range(saturday: date) -> str:
    """Return human-friendly weekend range like '12–13 июля'."""
    sunday = saturday + timedelta(days=1)
    if saturday.month == sunday.month:
        return f"{saturday.day}\u2013{sunday.day} {MONTHS[saturday.month - 1]}"
    return (
        f"{saturday.day} {MONTHS[saturday.month - 1]} \u2013 "
        f"{sunday.day} {MONTHS[sunday.month - 1]}"
    )


def month_name(month: str) -> str:
    y, m = month.split("-")
    return f"{MONTHS[int(m) - 1]} {y}"


MONTHS_PREP = [
    "январе",
    "феврале",
    "марте",
    "апреле",
    "мае",
    "июне",
    "июле",
    "августе",
    "сентябре",
    "октябре",
    "ноябре",
    "декабре",
]

# month names in nominative case for navigation links
MONTHS_NOM = [
    "январь",
    "февраль",
    "март",
    "апрель",
    "май",
    "июнь",
    "июль",
    "август",
    "сентябрь",
    "октябрь",
    "ноябрь",
    "декабрь",
]


def month_name_prepositional(month: str) -> str:
    y, m = month.split("-")
    return f"{MONTHS_PREP[int(m) - 1]} {y}"


def month_name_nominative(month: str) -> str:
    """Return month name in nominative case, add year if different from current."""
    y, m = month.split("-")
    name = MONTHS_NOM[int(m) - 1]
    if int(y) != date.today().year:
        return f"{name} {y}"
    return name


def next_month(month: str) -> str:
    d = datetime.fromisoformat(month + "-01")
    n = (d.replace(day=28) + timedelta(days=4)).replace(day=1)
    return n.strftime("%Y-%m")


def md_to_html(text: str) -> str:
    html_text = markdown.markdown(
        text,
        extensions=["markdown.extensions.fenced_code", "markdown.extensions.nl2br"],
    )
    # Telegraph API does not allow h1/h2 or Telegram-specific emoji tags
    html_text = re.sub(r"<(\/?)h[12]>", r"<\1h3>", html_text)
    html_text = re.sub(r"</?tg-emoji[^>]*>", "", html_text)
    return html_text


def extract_link_from_html(html_text: str) -> str | None:
    """Return a registration or ticket link from HTML if present."""
    pattern = re.compile(
        r"<a[^>]+href=['\"]([^'\"]+)['\"][^>]*>(.*?)</a>",
        re.IGNORECASE | re.DOTALL,
    )
    matches = list(pattern.finditer(html_text))

    # prefer anchors whose text mentions registration or tickets
    for m in matches:
        href, label = m.group(1), m.group(2)
        text = label.lower()
        if any(word in text for word in ["регистра", "ticket", "билет"]):
            return href

    # otherwise look for anchors located near the word "регистрация"
    lower_html = html_text.lower()
    for m in matches:
        href = m.group(1)
        start, end = m.span()
        context_before = lower_html[max(0, start - 60) : start]
        context_after = lower_html[end : end + 60]
        if "регистра" in context_before or "регистра" in context_after:
            return href

    if matches:
        return matches[0].group(1)
    return None


def extract_links_from_html(html_text: str) -> list[str]:
    """Return all registration or ticket links in order of appearance."""
    pattern = re.compile(
        r"<a[^>]+href=['\"]([^'\"]+)['\"][^>]*>(.*?)</a>",
        re.IGNORECASE | re.DOTALL,
    )
    matches = list(pattern.finditer(html_text))
    lower_html = html_text.lower()

    def qualifies(label: str, start: int, end: int) -> bool:
        text = label.lower()
        if any(word in text for word in ["регистра", "ticket", "билет"]):
            return True
        context_before = lower_html[max(0, start - 60) : start]
        context_after = lower_html[end : end + 60]
        return "регистра" in context_before or "регистра" in context_after or "билет" in context_before or "билет" in context_after

    prioritized: list[tuple[int, str]] = []
    others: list[tuple[int, str]] = []
    for m in matches:
        href, label = m.group(1), m.group(2)
        if qualifies(label, *m.span()):
            prioritized.append((m.start(), href))
        else:
            others.append((m.start(), href))

    prioritized.sort(key=lambda x: x[0])
    others.sort(key=lambda x: x[0])
    links = [h for _, h in prioritized]
    links.extend(h for _, h in others)
    return links


def is_valid_url(text: str | None) -> bool:
    if not text:
        return False
    return bool(re.match(r"https?://", text))


def is_recent(e: Event) -> bool:
    if e.added_at is None:
        return False
    now = datetime.utcnow()
    start = datetime.combine(now.date() - timedelta(days=1), datetime.min.time())
    return e.added_at >= start and not e.silent


def format_event_md(e: Event) -> str:
    prefix = ""
    if is_recent(e):
        prefix += "\U0001f6a9 "
    emoji_part = ""
    if e.emoji and not e.title.strip().startswith(e.emoji):
        emoji_part = f"{e.emoji} "
    lines = [f"{prefix}{emoji_part}{e.title}".strip(), e.description.strip()]
    if e.pushkin_card:
        lines.append("\u2705 Пушкинская карта")
    if e.is_free:
        txt = "🟡 Бесплатно"
        if e.ticket_link:
            txt += f" [по регистрации]({e.ticket_link})"
        lines.append(txt)
    elif e.ticket_link and (
        e.ticket_price_min is not None or e.ticket_price_max is not None
    ):
        if e.ticket_price_max is not None and e.ticket_price_max != e.ticket_price_min:
            price = f"от {e.ticket_price_min} до {e.ticket_price_max}"
        else:
            price = str(e.ticket_price_min or e.ticket_price_max or "")
        lines.append(f"[Билеты в источнике]({e.ticket_link}) {price}".strip())
    elif e.ticket_link:
        lines.append(f"[по регистрации]({e.ticket_link})")
    else:
        if (
            e.ticket_price_min is not None
            and e.ticket_price_max is not None
            and e.ticket_price_min != e.ticket_price_max
        ):
            price = f"от {e.ticket_price_min} до {e.ticket_price_max}"
        elif e.ticket_price_min is not None:
            price = str(e.ticket_price_min)
        elif e.ticket_price_max is not None:
            price = str(e.ticket_price_max)
        else:
            price = ""
        if price:
            lines.append(f"Билеты {price}")
    if e.telegraph_url:
        cam = "\U0001f4f8" * max(0, e.photo_count)
        prefix = f"{cam} " if cam else ""
        lines.append(f"{prefix}[подробнее]({e.telegraph_url})")
    loc = e.location_name
    addr = e.location_address
    if addr and e.city:
        addr = strip_city_from_address(addr, e.city)
    if addr:
        loc += f", {addr}"
    if e.city:
        loc += f", #{e.city}"
    date_part = e.date.split("..", 1)[0]
    try:
        day = format_day_pretty(datetime.fromisoformat(date_part).date())
    except ValueError:
        logging.error("Invalid event date: %s", e.date)
        day = e.date
    lines.append(f"_{day} {e.time} {loc}_")
    return "\n".join(lines)


def format_event_daily(
    e: Event, highlight: bool = False, weekend_url: str | None = None
) -> str:
    """Return HTML-formatted text for a daily announcement item."""
    prefix = ""
    if highlight:
        prefix += "\U0001f449 "
    if is_recent(e):
        prefix += "\U0001f6a9 "
    emoji_part = ""
    if e.emoji and not e.title.strip().startswith(e.emoji):
        emoji_part = f"{e.emoji} "

    title = html.escape(e.title)
    if e.source_post_url:
        title = f'<a href="{html.escape(e.source_post_url)}">{title}</a>'
    title = f"<b>{prefix}{emoji_part}{title}</b>".strip()
    lines = [title, html.escape(e.description.strip())]
    if e.pushkin_card:
        lines.append("\u2705 Пушкинская карта")

    if e.is_free:
        txt = "🟡 Бесплатно"
        if e.ticket_link:
            txt += f' <a href="{html.escape(e.ticket_link)}">по регистрации</a>'
        lines.append(txt)
    elif e.ticket_link and (
        e.ticket_price_min is not None or e.ticket_price_max is not None
    ):
        if e.ticket_price_max is not None and e.ticket_price_max != e.ticket_price_min:
            price = f"от {e.ticket_price_min} до {e.ticket_price_max}"
        else:
            price = str(e.ticket_price_min or e.ticket_price_max or "")
        lines.append(
            f'<a href="{html.escape(e.ticket_link)}">Билеты в источнике</a> {price}'.strip()
        )
    elif e.ticket_link:
        lines.append(f'<a href="{html.escape(e.ticket_link)}">по регистрации</a>')
    else:
        price = ""
        if (
            e.ticket_price_min is not None
            and e.ticket_price_max is not None
            and e.ticket_price_min != e.ticket_price_max
        ):
            price = f"от {e.ticket_price_min} до {e.ticket_price_max}"
        elif e.ticket_price_min is not None:
            price = str(e.ticket_price_min)
        elif e.ticket_price_max is not None:
            price = str(e.ticket_price_max)
        if price:
            lines.append(f"Билеты {price}")

    loc = html.escape(e.location_name)
    addr = e.location_address
    if addr and e.city:
        addr = strip_city_from_address(addr, e.city)
    if addr:
        loc += f", {html.escape(addr)}"
    if e.city:
        loc += f", #{html.escape(e.city)}"
    date_part = e.date.split("..", 1)[0]
    try:
        day = format_day_pretty(datetime.fromisoformat(date_part).date())
    except ValueError:
        logging.error("Invalid event date: %s", e.date)
        day = e.date
    if weekend_url and datetime.fromisoformat(date_part).weekday() == 5:
        day_fmt = f'<a href="{html.escape(weekend_url)}">{day}</a>'
    else:
        day_fmt = day
    lines.append(f"<i>{day_fmt} {e.time} {loc}</i>")

    return "\n".join(lines)


def format_exhibition_md(e: Event) -> str:
    prefix = ""
    if is_recent(e):
        prefix += "\U0001f6a9 "
    emoji_part = ""
    if e.emoji and not e.title.strip().startswith(e.emoji):
        emoji_part = f"{e.emoji} "
    lines = [f"{prefix}{emoji_part}{e.title}".strip(), e.description.strip()]
    if e.pushkin_card:
        lines.append("\u2705 Пушкинская карта")
    if e.is_free:
        txt = "🟡 Бесплатно"
        if e.ticket_link:
            txt += f" [по регистрации]({e.ticket_link})"
        lines.append(txt)
    elif e.ticket_link:
        lines.append(f"[Билеты в источнике]({e.ticket_link})")
    elif (
        e.ticket_price_min is not None
        and e.ticket_price_max is not None
        and e.ticket_price_min != e.ticket_price_max
    ):
        lines.append(f"Билеты от {e.ticket_price_min} до {e.ticket_price_max}")
    elif e.ticket_price_min is not None:
        lines.append(f"Билеты {e.ticket_price_min}")
    elif e.ticket_price_max is not None:
        lines.append(f"Билеты {e.ticket_price_max}")
    if e.telegraph_url:
        cam = "\U0001f4f8" * max(0, e.photo_count)
        prefix = f"{cam} " if cam else ""
        lines.append(f"{prefix}[подробнее]({e.telegraph_url})")
    loc = e.location_name
    addr = e.location_address
    if addr and e.city:
        addr = strip_city_from_address(addr, e.city)
    if addr:
        loc += f", {addr}"
    if e.city:
        loc += f", #{e.city}"
    if e.end_date:
        end_part = e.end_date.split("..", 1)[0]
        try:
            end = format_day_pretty(datetime.fromisoformat(end_part).date())
        except ValueError:
            logging.error("Invalid end date: %s", e.end_date)
            end = e.end_date
        lines.append(f"_по {end}, {loc}_")
    return "\n".join(lines)


def event_title_nodes(e: Event) -> list:
    nodes: list = []
    if is_recent(e):
        nodes.append("\U0001f6a9 ")
    if e.emoji and not e.title.strip().startswith(e.emoji):
        nodes.append(f"{e.emoji} ")
    title_text = e.title
    if e.source_post_url:
        nodes.append(
            {"tag": "a", "attrs": {"href": e.source_post_url}, "children": [title_text]}
        )
    else:
        nodes.append(title_text)
    return nodes


def event_to_nodes(e: Event) -> list[dict]:
    md = format_event_md(e)
    lines = md.split("\n")
    body_md = "\n".join(lines[1:]) if len(lines) > 1 else ""
    from telegraph.utils import html_to_nodes

    nodes = [{"tag": "h4", "children": event_title_nodes(e)}]
    if body_md:
        html_text = md_to_html(body_md)
        nodes.extend(html_to_nodes(html_text))
    nodes.append({"tag": "p", "children": ["\u00a0"]})
    return nodes


def exhibition_title_nodes(e: Event) -> list:
    nodes: list = []
    if is_recent(e):
        nodes.append("\U0001f6a9 ")
    if e.emoji and not e.title.strip().startswith(e.emoji):
        nodes.append(f"{e.emoji} ")
    title_text = e.title
    if e.source_post_url:
        nodes.append(
            {"tag": "a", "attrs": {"href": e.source_post_url}, "children": [title_text]}
        )
    else:
        nodes.append(title_text)
    return nodes


def exhibition_to_nodes(e: Event) -> list[dict]:
    md = format_exhibition_md(e)
    lines = md.split("\n")
    body_md = "\n".join(lines[1:]) if len(lines) > 1 else ""
    from telegraph.utils import html_to_nodes

    nodes = [{"tag": "h4", "children": exhibition_title_nodes(e)}]
    if body_md:
        html_text = md_to_html(body_md)
        nodes.extend(html_to_nodes(html_text))
    nodes.append({"tag": "p", "children": ["\u00a0"]})
    return nodes


async def build_month_page_content(db: Database, month: str) -> tuple[str, list]:
    start = date.fromisoformat(month + "-01")
    next_start = (start.replace(day=28) + timedelta(days=4)).replace(day=1)
    async with db.get_session() as session:
        result = await session.execute(
            select(Event)
            .where(Event.date >= start.isoformat(), Event.date < next_start.isoformat())
            .order_by(Event.date, Event.time)
        )
        events = result.scalars().all()

        ex_result = await session.execute(
            select(Event)
            .where(
                Event.end_date.is_not(None),
                Event.end_date >= start.isoformat(),
                Event.date <= next_start.isoformat(),
                Event.event_type == "выставка",
            )
            .order_by(Event.date)
        )
        exhibitions = ex_result.scalars().all()

        result_nav = await session.execute(select(MonthPage).order_by(MonthPage.month))
        nav_pages = result_nav.scalars().all()

    today = date.today()
    events = [
        e
        for e in events
        if (
            (e.end_date and e.end_date >= today.isoformat())
            or (not e.end_date and e.date >= today.isoformat())
        )
        and not (e.event_type == "выставка" and e.date < today.isoformat())
    ]
    exhibitions = [
        e
        for e in exhibitions
        if e.end_date
        and e.end_date >= today.isoformat()
        and e.date <= today.isoformat()
    ]

    by_day: dict[date, list[Event]] = {}
    for e in events:
        date_part = e.date.split("..", 1)[0]
        try:
            d = datetime.fromisoformat(date_part).date()
        except ValueError:
            logging.error("Invalid date for event %s: %s", e.id, e.date)
            continue
        by_day.setdefault(d, []).append(e)

    content: list[dict] = []
    intro = f"Планируйте свой месяц заранее: интересные мероприятия Калининграда и 39 региона в {month_name_prepositional(month)} — от лекций и концертов до культурных шоу. "
    intro_nodes = [
        intro,
        {
            "tag": "a",
            "attrs": {"href": "https://t.me/kenigevents"},
            "children": ["Полюбить Калининград Анонсы"],
        },
    ]
    content.append({"tag": "p", "children": intro_nodes})

    for day in sorted(by_day):
        if day.weekday() == 5:
            content.append({"tag": "h3", "children": ["🟥🟥🟥 суббота 🟥🟥🟥"]})
        elif day.weekday() == 6:
            content.append({"tag": "h3", "children": ["🟥🟥 воскресенье 🟥🟥"]})
        content.append(
            {"tag": "h3", "children": [f"🟥🟥🟥 {format_day_pretty(day)} 🟥🟥🟥"]}
        )
        content.append({"tag": "br"})
        content.append({"tag": "p", "children": ["\u00a0"]})
        for ev in by_day[day]:
            content.extend(event_to_nodes(ev))

    today_month = date.today().strftime("%Y-%m")
    future_pages = [p for p in nav_pages if p.month >= today_month]
    if future_pages:
        nav_children = []
        for idx, p in enumerate(future_pages):
            name = month_name_nominative(p.month)
            if p.month == month:
                nav_children.append(name)
            else:
                nav_children.append(
                    {"tag": "a", "attrs": {"href": p.url}, "children": [name]}
                )
            if idx < len(future_pages) - 1:
                nav_children.append(" ")
        content.append({"tag": "br"})
        content.append({"tag": "h4", "children": nav_children})

    if exhibitions:
        content.append({"tag": "h3", "children": ["Постоянные выставки"]})
        content.append({"tag": "br"})
        content.append({"tag": "p", "children": ["\u00a0"]})
        for ev in exhibitions:
            content.extend(exhibition_to_nodes(ev))

    title = f"События Калининграда в {month_name_prepositional(month)}: полный анонс от Полюбить Калининград Анонсы"
    return title, content


async def sync_month_page(db: Database, month: str, update_links: bool = True):
    token = get_telegraph_token()
    if not token:
        logging.error("Telegraph token unavailable")
        return
    tg = Telegraph(access_token=token)
    async with db.get_session() as session:
        page = await session.get(MonthPage, month)
        try:
            created = False
            if not page:
                title, content = await build_month_page_content(db, month)
                data = await asyncio.to_thread(tg.create_page, title, content=content)
                page = MonthPage(
                    month=month, url=data.get("url"), path=data.get("path")
                )
                session.add(page)
                await session.commit()
                created = True

            title, content = await build_month_page_content(db, month)
            await asyncio.to_thread(
                tg.edit_page, page.path, title=title, content=content
            )
            logging.info("%s month page %s", "Created" if created else "Edited", month)
            await session.commit()
        except Exception as e:
            logging.error("Failed to sync month page %s: %s", month, e)

    if update_links:
        async with db.get_session() as session:
            result = await session.execute(select(MonthPage).order_by(MonthPage.month))
            months = result.scalars().all()
        for p in months:
            if p.month != month:
                await sync_month_page(db, p.month, update_links=False)


def weekend_start_for_date(d: date) -> date | None:
    if d.weekday() == 5:
        return d
    if d.weekday() == 6:
        return d - timedelta(days=1)
    return None


def next_weekend_start(d: date) -> date:
    w = weekend_start_for_date(d)
    if w and d <= w:
        return w
    days_ahead = (5 - d.weekday()) % 7
    if days_ahead == 0:
        days_ahead = 7
    return d + timedelta(days=days_ahead)


async def build_weekend_page_content(db: Database, start: str) -> tuple[str, list]:
    saturday = date.fromisoformat(start)
    sunday = saturday + timedelta(days=1)
    days = [saturday, sunday]
    async with db.get_session() as session:
        result = await session.execute(
            select(Event)
            .where(Event.date.in_([d.isoformat() for d in days]))
            .order_by(Event.date, Event.time)
        )
        events = result.scalars().all()

        ex_res = await session.execute(
            select(Event)
            .where(
                Event.event_type == "выставка",
                Event.end_date.is_not(None),
                Event.date <= sunday.isoformat(),
                Event.end_date >= saturday.isoformat(),
            )
            .order_by(Event.date)
        )
        exhibitions = ex_res.scalars().all()

        res_w = await session.execute(select(WeekendPage).order_by(WeekendPage.start))
        weekend_pages = res_w.scalars().all()
        res_m = await session.execute(select(MonthPage).order_by(MonthPage.month))
        month_pages = res_m.scalars().all()

    today = date.today()
    events = [
        e
        for e in events
        if (
            (e.end_date and e.end_date >= today.isoformat())
            or (not e.end_date and e.date >= today.isoformat())
        )
    ]

    by_day: dict[date, list[Event]] = {}
    for e in events:
        d = date.fromisoformat(e.date)
        by_day.setdefault(d, []).append(e)

    content: list[dict] = []
    content.append(
        {
            "tag": "p",
            "children": [
                "Вот что рекомендуют ",
                {
                    "tag": "a",
                    "attrs": {"href": "https://t.me/kenigevents"},
                    "children": ["Полюбить Калининград Анонсы"],
                },
                " чтобы провести выходные ярко: события Калининградской области и 39 региона — концерты, спектакли, фестивали.",
            ],
        }
    )

    for d in days:
        if d not in by_day:
            continue
        if d.weekday() == 5:
            content.append({"tag": "h3", "children": ["🟥🟥🟥 суббота 🟥🟥🟥"]})
        elif d.weekday() == 6:
            content.append({"tag": "h3", "children": ["🟥🟥 воскресенье 🟥🟥"]})
        content.append(
            {"tag": "h3", "children": [f"🟥🟥🟥 {format_day_pretty(d)} 🟥🟥🟥"]}
        )
        content.append({"tag": "br"})
        content.append({"tag": "p", "children": ["\u00a0"]})
        for ev in by_day[d]:
            content.extend(event_to_nodes(ev))

    weekend_nav: list[dict] = []
    future_weekends = [w for w in weekend_pages if w.start >= start]
    if future_weekends:
        nav_children = []
        for idx, w in enumerate(future_weekends):
            s = date.fromisoformat(w.start)
            label = format_weekend_range(s)
            if w.start == start:
                nav_children.append(label)
            else:
                nav_children.append(
                    {"tag": "a", "attrs": {"href": w.url}, "children": [label]}
                )
            if idx < len(future_weekends) - 1:
                nav_children.append(" ")
        weekend_nav = [{"tag": "br"}, {"tag": "h4", "children": nav_children}]
        content.extend(weekend_nav)

    month_nav: list[dict] = []
    cur_month = start[:7]
    today_month = date.today().strftime("%Y-%m")
    future_months = [m for m in month_pages if m.month >= today_month]
    if future_months:
        nav_children = []
        for idx, p in enumerate(future_months):
            name = month_name_nominative(p.month)
            nav_children.append({"tag": "a", "attrs": {"href": p.url}, "children": [name]})
            if idx < len(future_months) - 1:
                nav_children.append(" ")
        month_nav = [{"tag": "br"}, {"tag": "h4", "children": nav_children}]
        content.extend(month_nav)

    if exhibitions:
        if weekend_nav or month_nav:
            content.append({"tag": "br"})
            content.append({"tag": "p", "children": ["\u00a0"]})
        content.append({"tag": "h3", "children": ["Постоянные выставки"]})
        content.append({"tag": "br"})
        content.append({"tag": "p", "children": ["\u00a0"]})
        for ev in exhibitions:
            content.extend(exhibition_to_nodes(ev))

    if weekend_nav:
        content.extend(weekend_nav)
    if month_nav:
        content.extend(month_nav)

    title = (
        "Чем заняться на выходных в Калининградской области "
        f"{format_weekend_range(saturday)}"
    )
    return title, content


async def sync_weekend_page(db: Database, start: str, update_links: bool = True):
    token = get_telegraph_token()
    if not token:
        logging.error("Telegraph token unavailable")
        return
    tg = Telegraph(access_token=token)
    async with db.get_session() as session:
        page = await session.get(WeekendPage, start)
        try:
            created = False
            if not page:
                # Create a placeholder page to obtain path and URL
                title, content = await build_weekend_page_content(db, start)
                data = await asyncio.to_thread(tg.create_page, title, content=content)
                page = WeekendPage(
                    start=start, url=data.get("url"), path=data.get("path")
                )
                session.add(page)
                await session.commit()
                created = True

            # Rebuild content including this page in navigation
            title, content = await build_weekend_page_content(db, start)
            await asyncio.to_thread(
                tg.edit_page, page.path, title=title, content=content
            )
            logging.info(
                "%s weekend page %s", "Created" if created else "Edited", start
            )
            await session.commit()
        except Exception as e:
            logging.error("Failed to sync weekend page %s: %s", start, e)

    if update_links:
        async with db.get_session() as session:
            result = await session.execute(
                select(WeekendPage).order_by(WeekendPage.start)
            )
            weekends = result.scalars().all()
        for w in weekends:
            if w.start != start:
                await sync_weekend_page(db, w.start, update_links=False)


async def build_daily_posts(
    db: Database, tz: timezone
) -> list[tuple[str, types.InlineKeyboardMarkup | None]]:
    today = datetime.now(tz).date()
    yesterday_start_local = datetime.combine(
        today - timedelta(days=1), time(0, 0), tz
    )
    yesterday_utc = yesterday_start_local.astimezone(timezone.utc)
    async with db.get_session() as session:
        res_today = await session.execute(
            select(Event).where(Event.date == today.isoformat()).order_by(Event.time)
        )
        events_today = res_today.scalars().all()
        res_new = await session.execute(
            select(Event)
            .where(
                Event.date > today.isoformat(),
                Event.added_at.is_not(None),
                Event.added_at >= yesterday_utc,
                Event.silent.is_(False),
            )
            .order_by(Event.date, Event.time)
        )
        events_new = res_new.scalars().all()

        w_start = next_weekend_start(today)
        wpage = await session.get(WeekendPage, w_start.isoformat())
        res_w_all = await session.execute(select(WeekendPage))
        weekend_map = {w.start: w for w in res_w_all.scalars().all()}
        cur_month = today.strftime("%Y-%m")
        mp_cur = await session.get(MonthPage, cur_month)
        mp_next = await session.get(MonthPage, next_month(cur_month))

        new_events = (
            await session.execute(
                select(Event).where(
                    Event.added_at.is_not(None),
                    Event.added_at >= yesterday_utc,
                )
            )
        ).scalars().all()

        weekend_count = 0
        if wpage:
            sat = w_start
            sun = w_start + timedelta(days=1)
            for e in new_events:
                if e.date in {sat.isoformat(), sun.isoformat()} or (
                    e.event_type == "выставка"
                    and e.end_date
                    and e.end_date >= sat.isoformat()
                    and e.date <= sun.isoformat()
                ):
                    weekend_count += 1

        cur_count = 0
        next_count = 0
        for e in new_events:
            m = e.date[:7]
            if m == cur_month:
                cur_count += 1
            elif m == next_month(cur_month):
                next_count += 1

    lines1 = [
        f"<b>АНОНС на {format_day_pretty(today)} {today.year} #ежедневныйанонс</b>",
        DAYS_OF_WEEK[today.weekday()],
        "",
        "<b><i>НЕ ПРОПУСТИТЕ СЕГОДНЯ</i></b>",
    ]
    for e in events_today:
        w_url = None
        try:
            d = date.fromisoformat(e.date)
        except ValueError:
            d = None
        if d and d.weekday() == 5:
            w = weekend_map.get(d.isoformat())
            if w:
                w_url = w.url
        lines1.append("")
        lines1.append(format_event_daily(e, highlight=True, weekend_url=w_url))
    section1 = "\n".join(lines1)

    lines2 = ["<b><i>ДОБАВИЛИ В АНОНС</i></b>"]
    for e in events_new:
        w_url = None
        try:
            d = date.fromisoformat(e.date)
        except ValueError:
            d = None
        if d and d.weekday() == 5:
            w = weekend_map.get(d.isoformat())
            if w:
                w_url = w.url
        lines2.append("")
        lines2.append(format_event_daily(e, weekend_url=w_url))
    section2 = "\n".join(lines2)

    buttons = []
    if wpage:
        sunday = w_start + timedelta(days=1)
        prefix = f"(+{weekend_count}) " if weekend_count else ""
        text = (
            f"{prefix}Мероприятия на выходные {w_start.day} {sunday.day} {MONTHS[w_start.month - 1]}"
        )
        buttons.append(types.InlineKeyboardButton(text=text, url=wpage.url))
    if mp_cur:
        prefix = f"(+{cur_count}) " if cur_count else ""
        buttons.append(
            types.InlineKeyboardButton(
                text=f"{prefix}Мероприятия на {month_name_nominative(cur_month)}",
                url=mp_cur.url,
            )
        )
    if mp_next:
        prefix = f"(+{next_count}) " if next_count else ""
        buttons.append(
            types.InlineKeyboardButton(
                text=f"{prefix}Мероприятия на {month_name_nominative(next_month(cur_month))}",
                url=mp_next.url,
            )
        )
    markup = None
    if buttons:
        markup = types.InlineKeyboardMarkup(inline_keyboard=[[b] for b in buttons])

    combined = section1 + "\n\n\n" + section2
    if len(combined) <= 4096:
        return [(combined, markup)]
    return [(section1, None), (section2, markup)]


async def send_daily_announcement(
    db: Database,
    bot: Bot,
    channel_id: int,
    tz: timezone,
    *,
    record: bool = True,
):
    posts = await build_daily_posts(db, tz)
    for text, markup in posts:
        await bot.send_message(
            channel_id,
            text,
            reply_markup=markup,
            parse_mode="HTML",
            disable_web_page_preview=True,
        )
    if record:
        async with db.get_session() as session:
            ch = await session.get(Channel, channel_id)
            if ch:
                ch.last_daily = datetime.now(tz).date().isoformat()
                await session.commit()


async def daily_scheduler(db: Database, bot: Bot):
    while True:
        offset = await get_tz_offset(db)
        tz = offset_to_timezone(offset)
        now = datetime.now(tz)
        now_time = now.time().replace(second=0, microsecond=0)
        async with db.get_session() as session:
            result = await session.execute(
                select(Channel).where(Channel.daily_time.is_not(None))
            )
            channels = result.scalars().all()
        for ch in channels:
            if not ch.daily_time:
                continue
            try:
                target_time = datetime.strptime(ch.daily_time, "%H:%M").time()
            except ValueError:
                continue
            if (
                ch.last_daily or ""
            ) != now.date().isoformat() and now_time >= target_time:
                try:
                    await send_daily_announcement(db, bot, ch.channel_id, tz)
                except Exception as e:
                    logging.error("daily send failed for %s: %s", ch.channel_id, e)
        await asyncio.sleep(60)


async def build_events_message(db: Database, target_date: date, tz: timezone):
    async with db.get_session() as session:
        result = await session.execute(
            select(Event)
            .where(
                (Event.date == target_date.isoformat())
                | (Event.end_date == target_date.isoformat())
            )
            .order_by(Event.time)
        )
        events = result.scalars().all()

    lines = []
    for e in events:
        prefix = ""
        if e.end_date and e.date == target_date.isoformat():
            prefix = "(Открытие) "
        elif (
            e.end_date
            and e.end_date == target_date.isoformat()
            and e.end_date != e.date
        ):
            prefix = "(Закрытие) "
        title = f"{e.emoji} {e.title}" if e.emoji else e.title
        lines.append(f"{e.id}. {prefix}{title}")
        loc = f"{e.time} {e.location_name}"
        if e.city:
            loc += f", #{e.city}"
        lines.append(loc)
        if e.is_free:
            lines.append("Бесплатно")
        else:
            price_parts = []
            if e.ticket_price_min is not None:
                price_parts.append(str(e.ticket_price_min))
            if (
                e.ticket_price_max is not None
                and e.ticket_price_max != e.ticket_price_min
            ):
                price_parts.append(str(e.ticket_price_max))
            if price_parts:
                lines.append("-".join(price_parts))
        if e.telegraph_url:
            lines.append(f"исходное: {e.telegraph_url}")
        lines.append("")
    if not lines:
        lines.append("No events")

    keyboard = [
        [
            types.InlineKeyboardButton(
                text="\u274c", callback_data=f"del:{e.id}:{target_date.isoformat()}"
            ),
            types.InlineKeyboardButton(text="\u270e", callback_data=f"edit:{e.id}"),
        ]
        for e in events
    ]

    today = datetime.now(tz).date()
    prev_day = target_date - timedelta(days=1)
    next_day = target_date + timedelta(days=1)
    row = []
    if target_date > today:
        row.append(
            types.InlineKeyboardButton(
                text="\u25c0", callback_data=f"nav:{prev_day.isoformat()}"
            )
        )
    row.append(
        types.InlineKeyboardButton(
            text="\u25b6", callback_data=f"nav:{next_day.isoformat()}"
        )
    )
    keyboard.append(row)

    text = f"Events on {format_day(target_date, tz)}\n" + "\n".join(lines)
    markup = types.InlineKeyboardMarkup(inline_keyboard=keyboard)
    return text, markup


async def build_exhibitions_message(db: Database, tz: timezone):
    today = datetime.now(tz).date()
    async with db.get_session() as session:
        result = await session.execute(
            select(Event)
            .where(
                Event.end_date.is_not(None),
                Event.end_date >= today.isoformat(),
            )
            .order_by(Event.date)
        )
        events = result.scalars().all()

    lines = []
    for e in events:
        try:
            start = datetime.fromisoformat(e.date).date()
        except ValueError:
            if ".." in e.date:
                start = datetime.fromisoformat(e.date.split("..", 1)[0]).date()
            else:
                logging.error("Bad start date %s for event %s", e.date, e.id)
                continue
        end = None
        if e.end_date:
            try:
                end = datetime.fromisoformat(e.end_date).date()
            except ValueError:
                end = None

        period = ""
        if end:
            if start <= today:
                period = f"по {format_day_pretty(end)}"
            else:
                period = f"c {format_day_pretty(start)} по {format_day_pretty(end)}"
        title = f"{e.emoji} {e.title}" if e.emoji else e.title
        if period:
            lines.append(f"{e.id}. {title} ({period})")
        else:
            lines.append(f"{e.id}. {title}")
        loc = f"{e.time} {e.location_name}"
        if e.city:
            loc += f", #{e.city}"
        lines.append(loc)
        if e.is_free:
            lines.append("Бесплатно")
        else:
            price_parts = []
            if e.ticket_price_min is not None:
                price_parts.append(str(e.ticket_price_min))
            if (
                e.ticket_price_max is not None
                and e.ticket_price_max != e.ticket_price_min
            ):
                price_parts.append(str(e.ticket_price_max))
            if price_parts:
                lines.append("-".join(price_parts))
        if e.telegraph_url:
            lines.append(f"исходное: {e.telegraph_url}")
        lines.append("")

    if not lines:
        lines.append("No exhibitions")

    keyboard = [
        [
            types.InlineKeyboardButton(text="\u274c", callback_data=f"del:{e.id}:exh"),
            types.InlineKeyboardButton(text="\u270e", callback_data=f"edit:{e.id}"),
        ]
        for e in events
    ]
    markup = types.InlineKeyboardMarkup(inline_keyboard=keyboard) if events else None
    text = "Exhibitions\n" + "\n".join(lines)
    return text, markup


async def show_edit_menu(user_id: int, event: Event, bot: Bot):
    lines = [
        f"title: {event.title}",
        f"description: {event.description}",
        f"festival: {event.festival or ''}",
        f"date: {event.date}",
        f"end_date: {event.end_date or ''}",
        f"time: {event.time}",
        f"location_name: {event.location_name}",
        f"location_address: {event.location_address or ''}",
        f"city: {event.city or ''}",
        f"event_type: {event.event_type or ''}",
        f"emoji: {event.emoji or ''}",
        f"ticket_price_min: {event.ticket_price_min}",
        f"ticket_price_max: {event.ticket_price_max}",
        f"ticket_link: {event.ticket_link or ''}",
        f"is_free: {event.is_free}",
        f"pushkin_card: {event.pushkin_card}",
        f"ics_url: {event.ics_url or ''}",
    ]
    fields = [
        "title",
        "description",
        "festival",
        "date",
        "end_date",
        "time",
        "location_name",
        "location_address",
        "city",
        "event_type",
        "emoji",
        "ticket_price_min",
        "ticket_price_max",
        "ticket_link",
        "is_free",
        "pushkin_card",
    ]
    keyboard = []
    row = []
    for idx, field in enumerate(fields, 1):
        row.append(
            types.InlineKeyboardButton(
                text=field, callback_data=f"editfield:{event.id}:{field}"
            )
        )
        if idx % 3 == 0:
            keyboard.append(row)
            row = []
    if row:
        keyboard.append(row)
    keyboard.append(
        [
            types.InlineKeyboardButton(
                text=(
                    "\U0001f6a9 Переключить на тихий режим"
                    if not event.silent
                    else "\U0001f910 Тихий режим"
                ),
                callback_data=f"togglesilent:{event.id}",
            )
        ]
    )
    keyboard.append(
        [
            types.InlineKeyboardButton(
                text=("\u2705 Бесплатно" if event.is_free else "\u274c Бесплатно"),
                callback_data=f"togglefree:{event.id}",
            )
        ]
    )
    if event.ics_url:
        keyboard.append(
            [
                types.InlineKeyboardButton(
                    text="Delete ICS",
                    callback_data=f"delics:{event.id}",
                )
            ]
        )
    else:
        keyboard.append(
            [
                types.InlineKeyboardButton(
                    text="Create ICS",
                    callback_data=f"createics:{event.id}",
                )
            ]
        )
    keyboard.append(
        [types.InlineKeyboardButton(text="Done", callback_data=f"editdone:{event.id}")]
    )
    markup = types.InlineKeyboardMarkup(inline_keyboard=keyboard)
    await bot.send_message(user_id, "\n".join(lines), reply_markup=markup)


async def handle_events(message: types.Message, db: Database, bot: Bot):
    parts = message.text.split(maxsplit=1)
    offset = await get_tz_offset(db)
    tz = offset_to_timezone(offset)

    if len(parts) == 2:
        day = parse_events_date(parts[1], tz)
        if not day:
            await bot.send_message(message.chat.id, "Usage: /events <date>")
            return
    else:
        day = datetime.now(tz).date()

    async with db.get_session() as session:
        if not await session.get(User, message.from_user.id):
            await bot.send_message(message.chat.id, "Not authorized")
            return

    text, markup = await build_events_message(db, day, tz)
    await bot.send_message(message.chat.id, text, reply_markup=markup)


async def handle_ask_4o(message: types.Message, db: Database, bot: Bot):
    parts = message.text.split(maxsplit=1)
    if len(parts) != 2:
        await bot.send_message(message.chat.id, "Usage: /ask4o <text>")
        return
    async with db.get_session() as session:
        user = await session.get(User, message.from_user.id)
        if not user or not user.is_superadmin:
            await bot.send_message(message.chat.id, "Not authorized")
            return
    try:
        answer = await ask_4o(parts[1])
    except Exception as e:
        await bot.send_message(message.chat.id, f"LLM error: {e}")
        return
    await bot.send_message(message.chat.id, answer)


async def handle_exhibitions(message: types.Message, db: Database, bot: Bot):
    offset = await get_tz_offset(db)
    tz = offset_to_timezone(offset)

    async with db.get_session() as session:
        if not await session.get(User, message.from_user.id):
            await bot.send_message(message.chat.id, "Not authorized")
            return

    text, markup = await build_exhibitions_message(db, tz)
    await bot.send_message(message.chat.id, text, reply_markup=markup)


async def handle_pages(message: types.Message, db: Database, bot: Bot):
    async with db.get_session() as session:
        if not await session.get(User, message.from_user.id):
            await bot.send_message(message.chat.id, "Not authorized")
            return
        result = await session.execute(select(MonthPage).order_by(MonthPage.month))
        months = result.scalars().all()
        res_w = await session.execute(select(WeekendPage).order_by(WeekendPage.start))
        weekends = res_w.scalars().all()
    lines = ["Months:"]
    for p in months:
        lines.append(f"{p.month}: {p.url}")
    if weekends:
        lines.append("")
        lines.append("Weekends:")
        for w in weekends:
            lines.append(f"{w.start}: {w.url}")
    await bot.send_message(message.chat.id, "\n".join(lines))


async def handle_edit_message(message: types.Message, db: Database, bot: Bot):
    state = editing_sessions.get(message.from_user.id)
    if not state:
        return
    eid, field = state
    if field is None:
        return
    value = (message.text or message.caption or "").strip()
    if field == "ticket_link" and value in {"", "-"}:
        value = ""
    if not value and field != "ticket_link":
        await bot.send_message(message.chat.id, "No text supplied")
        return
    async with db.get_session() as session:
        event = await session.get(Event, eid)
        if not event:
            await bot.send_message(message.chat.id, "Event not found")
            del editing_sessions[message.from_user.id]
            return
        old_date = event.date.split("..", 1)[0]
        old_month = old_date[:7]
        if field in {"ticket_price_min", "ticket_price_max"}:
            try:
                setattr(event, field, int(value))
            except ValueError:
                await bot.send_message(message.chat.id, "Invalid number")
                return
        else:
            if field in {"is_free", "pushkin_card", "silent"}:
                bool_val = parse_bool_text(value)
                if bool_val is None:
                    await bot.send_message(message.chat.id, "Invalid boolean")
                    return
                setattr(event, field, bool_val)
            elif field == "ticket_link" and value == "":
                setattr(event, field, None)
            else:
                setattr(event, field, value)
        await session.commit()
        new_date = event.date.split("..", 1)[0]
        new_month = new_date[:7]
    await sync_month_page(db, old_month)
    old_w = weekend_start_for_date(datetime.fromisoformat(old_date).date())
    if old_w:
        await sync_weekend_page(db, old_w.isoformat())
    if new_month != old_month:
        await sync_month_page(db, new_month)
    new_w = weekend_start_for_date(datetime.fromisoformat(new_date).date())
    if new_w and new_w != old_w:
        await sync_weekend_page(db, new_w.isoformat())
    editing_sessions[message.from_user.id] = (eid, None)
    await show_edit_menu(message.from_user.id, event, bot)


async def handle_daily_time_message(message: types.Message, db: Database, bot: Bot):
    cid = daily_time_sessions.get(message.from_user.id)
    if not cid:
        return
    value = (message.text or "").strip()
    if not re.match(r"^\d{1,2}:\d{2}$", value):
        await bot.send_message(message.chat.id, "Invalid time")
        return
    if len(value.split(":")[0]) == 1:
        value = f"0{value}"
    async with db.get_session() as session:
        ch = await session.get(Channel, cid)
        if ch:
            ch.daily_time = value
            await session.commit()
    del daily_time_sessions[message.from_user.id]
    await bot.send_message(message.chat.id, f"Time set to {value}")


processed_media_groups: set[str] = set()


async def handle_forwarded(message: types.Message, db: Database, bot: Bot):
    text = message.text or message.caption
    if message.media_group_id:
        if message.media_group_id in processed_media_groups:
            return
        if not text:
            # wait for the part of the album that contains the caption
            return
        processed_media_groups.add(message.media_group_id)
    if not text:
        return
    async with db.get_session() as session:
        if not await session.get(User, message.from_user.id):
            return
    link = None
    if message.forward_from_chat and message.forward_from_message_id:
        chat = message.forward_from_chat
        msg_id = message.forward_from_message_id
        async with db.get_session() as session:
            ch = await session.get(Channel, chat.id)
            allowed = ch.is_registered if ch else False
        if allowed:
            if chat.username:
                link = f"https://t.me/{chat.username}/{msg_id}"
            else:
                cid = str(chat.id)
                if cid.startswith("-100"):
                    cid = cid[4:]
                else:
                    cid = cid.lstrip("-")
                link = f"https://t.me/c/{cid}/{msg_id}"
    images = await extract_images(message, bot)
    media = images if images else None

    results = await add_events_from_text(
        db,
        text,
        link,
        message.html_text or message.caption_html,
        media,
    )
    for saved, added, lines, status in results:
        buttons = []
        if (
            not saved.is_free
            and saved.ticket_price_min is None
            and saved.ticket_price_max is None
        ):
            buttons.append(
                types.InlineKeyboardButton(
                    text="\u2753 Это бесплатное мероприятие",
                    callback_data=f"markfree:{saved.id}",
                )
            )
        buttons.append(
            types.InlineKeyboardButton(
                text="\U0001f6a9 Переключить на тихий режим",
                callback_data=f"togglesilent:{saved.id}",
            )
        )
        markup = (
            types.InlineKeyboardMarkup(inline_keyboard=[buttons]) if buttons else None
        )
        await bot.send_message(
            message.chat.id,
            f"Event {status}\n" + "\n".join(lines),
            reply_markup=markup,
        )


async def telegraph_test():
    token = get_telegraph_token()
    if not token:
        print("Unable to obtain Telegraph token")
        return
    tg = Telegraph(access_token=token)
    page = await asyncio.to_thread(
        tg.create_page, "Test Page", html_content="<p>test</p>"
    )
    logging.info("Created %s", page["url"])
    print("Created", page["url"])
    await asyncio.to_thread(
        tg.edit_page, page["path"], title="Test Page", html_content="<p>updated</p>"
    )
    logging.info("Edited %s", page["url"])
    print("Edited", page["url"])


async def update_source_page(
    path: str,
    title: str,
    new_html: str,
    media: list[tuple[bytes, str]] | tuple[bytes, str] | None = None,
) -> tuple[str, int]:
    """Append text to an existing Telegraph page."""
    token = get_telegraph_token()
    if not token:
        logging.error("Telegraph token unavailable")
        return "token missing"
    tg = Telegraph(access_token=token)
    try:
        logging.info("Fetching telegraph page %s", path)
        page = await asyncio.to_thread(tg.get_page, path, return_html=True)
        html_content = page.get("content") or page.get("content_html") or ""
        catbox_msg = ""
        images: list[tuple[bytes, str]] = []
        if media:
            images = [media] if isinstance(media, tuple) else list(media)
        catbox_urls: list[str] = []
        if CATBOX_ENABLED and images:
            async with ClientSession() as session:
                for data, name in images[:3]:
                    if len(data) > 5 * 1024 * 1024:
                        logging.warning("catbox skip %s: too large", name)
                        catbox_msg += f"{name}: too large; "
                        continue
                    if not imghdr.what(None, data):
                        logging.warning("catbox skip %s: not image", name)
                        catbox_msg += f"{name}: not image; "
                        continue
                    try:
                        form = FormData()
                        form.add_field("reqtype", "fileupload")
                        form.add_field("fileToUpload", data, filename=name)
                        async with session.post(
                            "https://catbox.moe/user/api.php", data=form
                        ) as resp:
                            text = await resp.text()
                            if resp.status == 200 and text.startswith("http"):
                                url = text.strip()
                                catbox_urls.append(url)
                                catbox_msg += "ok; "
                                logging.info("catbox uploaded %s", url)
                            else:
                                catbox_msg += f"{name}: err {resp.status}; "
                                logging.error(
                                    "catbox upload failed %s: %s %s",
                                    name,
                                    resp.status,
                                    text,
                                )
                    except Exception as e:
                        catbox_msg += f"{name}: {e}; "
                        logging.error("catbox error %s: %s", name, e)
            catbox_msg = catbox_msg.strip("; ")
        elif images:
            catbox_msg = "disabled"
        for url in catbox_urls:
            html_content += f'<img src="{html.escape(url)}"/><p></p>'
        new_html = normalize_hashtag_dates(new_html)
        cleaned = re.sub(r"</?tg-emoji[^>]*>", "", new_html)
        cleaned = cleaned.replace(
            "\U0001f193\U0001f193\U0001f193\U0001f193", "Бесплатно"
        )
        html_content += (
            f"<p>{CONTENT_SEPARATOR}</p><p>" + cleaned.replace("\n", "<br/>") + "</p>"
        )
        logging.info("Editing telegraph page %s", path)
        await asyncio.to_thread(
            tg.edit_page, path, title=title, html_content=html_content
        )
        logging.info("Updated telegraph page %s", path)
        return catbox_msg, len(catbox_urls)
    except Exception as e:
        logging.error("Failed to update telegraph page: %s", e)
        return f"error: {e}", 0


async def update_source_page_ics(path: str, title: str, url: str | None):
    """Insert or remove the ICS link in a Telegraph page."""
    token = get_telegraph_token()
    if not token:
        logging.error("Telegraph token unavailable")
        return
    tg = Telegraph(access_token=token)
    try:
        logging.info("Editing telegraph ICS for %s", path)
        page = await asyncio.to_thread(tg.get_page, path, return_html=True)
        html_content = page.get("content") or page.get("content_html") or ""
        html_content = apply_ics_link(html_content, url)
        await asyncio.to_thread(
            tg.edit_page, path, title=title, html_content=html_content
        )
    except Exception as e:
        logging.error("Failed to update ICS link: %s", e)


async def create_source_page(
    title: str,
    text: str,
    source_url: str | None,
    html_text: str | None = None,
    media: list[tuple[bytes, str]] | tuple[bytes, str] | None = None,
    ics_url: str | None = None,
) -> tuple[str, str, str, int] | None:
    """Create a Telegraph page with the original event text."""
    token = get_telegraph_token()
    if not token:
        logging.error("Telegraph token unavailable")
        return None
    tg = Telegraph(access_token=token)
    html_content = ""

    def strip_title(line_text: str) -> str:
        lines = line_text.splitlines()
        if lines and lines[0].strip() == title.strip():
            return "\n".join(lines[1:]).lstrip()
        return line_text

    images: list[tuple[bytes, str]] = []
    if media:
        images = [media] if isinstance(media, tuple) else list(media)
    catbox_urls: list[str] = []
    catbox_msg = ""
    if CATBOX_ENABLED and images:
        async with ClientSession() as session:
            for data, name in images[:3]:
                if len(data) > 5 * 1024 * 1024:
                    logging.warning("catbox skip %s: too large", name)
                    catbox_msg += f"{name}: too large; "
                    continue
                if not imghdr.what(None, data):
                    logging.warning("catbox skip %s: not image", name)
                    catbox_msg += f"{name}: not image; "
                    continue
                try:
                    form = FormData()
                    form.add_field("reqtype", "fileupload")
                    form.add_field("fileToUpload", data, filename=name)
                    async with session.post(
                        "https://catbox.moe/user/api.php", data=form
                    ) as resp:
                        text_r = await resp.text()
                        if resp.status == 200 and text_r.startswith("http"):
                            url = text_r.strip()
                            catbox_urls.append(url)
                            catbox_msg += "ok; "
                            logging.info("catbox uploaded %s", url)
                        else:
                            catbox_msg += f"{name}: err {resp.status}; "
                            logging.error(
                                "catbox upload failed %s: %s %s",
                                name,
                                resp.status,
                                text_r,
                            )
                except Exception as e:
                    catbox_msg += f"{name}: {e}; "
                    logging.error("catbox error %s: %s", name, e)
        catbox_msg = catbox_msg.strip("; ")
    elif images:
        catbox_msg = "disabled"

    if source_url:
        html_content += (
            f'<p><a href="{html.escape(source_url)}"><strong>'
            f"{html.escape(title)}</strong></a></p>"
        )
    else:
        html_content += f"<p><strong>{html.escape(title)}</strong></p>"

    for url in catbox_urls:
        html_content += f'<img src="{html.escape(url)}"/><p></p>'

    html_content = apply_ics_link(html_content, ics_url)

    if html_text:
        html_text = strip_title(html_text)
        html_text = normalize_hashtag_dates(html_text)
        cleaned = re.sub(r"</?tg-emoji[^>]*>", "", html_text)
        cleaned = cleaned.replace(
            "\U0001f193\U0001f193\U0001f193\U0001f193", "Бесплатно"
        )
        html_content += f"<p>{cleaned.replace('\n', '<br/>')}</p>"
    else:
        clean_text = strip_title(text)
        clean_text = normalize_hashtag_dates(clean_text)
        clean_text = clean_text.replace(
            "\U0001f193\U0001f193\U0001f193\U0001f193", "Бесплатно"
        )
        paragraphs = [f"<p>{html.escape(line)}</p>" for line in clean_text.splitlines()]
        html_content += "".join(paragraphs)
    try:
        page = await asyncio.to_thread(tg.create_page, title, html_content=html_content)
    except Exception as e:
        logging.error("Failed to create telegraph page: %s", e)
        return None
    logging.info("Created telegraph page %s", page.get("url"))
    return page.get("url"), page.get("path"), catbox_msg, len(catbox_urls)


def create_app() -> web.Application:
    token = os.getenv("TELEGRAM_BOT_TOKEN")
    if not token:
        raise RuntimeError("TELEGRAM_BOT_TOKEN is missing")

    webhook = os.getenv("WEBHOOK_URL")
    if not webhook:
        raise RuntimeError("WEBHOOK_URL is missing")

    bot = Bot(token)
    logging.info("DB_PATH=%s", DB_PATH)
    logging.info("FOUR_O_TOKEN found: %s", bool(os.getenv("FOUR_O_TOKEN")))
    dp = Dispatcher()
    db = Database(DB_PATH)

    async def start_wrapper(message: types.Message):
        await handle_start(message, db, bot)

    async def register_wrapper(message: types.Message):
        await handle_register(message, db, bot)

    async def requests_wrapper(message: types.Message):
        await handle_requests(message, db, bot)

    async def tz_wrapper(message: types.Message):
        await handle_tz(message, db, bot)

    async def callback_wrapper(callback: types.CallbackQuery):
        await process_request(callback, db, bot)

    async def add_event_wrapper(message: types.Message):
        await handle_add_event(message, db, bot)

    async def add_event_raw_wrapper(message: types.Message):
        await handle_add_event_raw(message, db, bot)

    async def ask_4o_wrapper(message: types.Message):
        await handle_ask_4o(message, db, bot)

    async def list_events_wrapper(message: types.Message):
        await handle_events(message, db, bot)

    async def set_channel_wrapper(message: types.Message):
        await handle_set_channel(message, db, bot)

    async def channels_wrapper(message: types.Message):
        await handle_channels(message, db, bot)

    async def exhibitions_wrapper(message: types.Message):
        await handle_exhibitions(message, db, bot)

    async def pages_wrapper(message: types.Message):
        await handle_pages(message, db, bot)

    async def edit_message_wrapper(message: types.Message):
        await handle_edit_message(message, db, bot)

    async def daily_time_wrapper(message: types.Message):
        await handle_daily_time_message(message, db, bot)

    async def forward_wrapper(message: types.Message):
        await handle_forwarded(message, db, bot)

    async def reg_daily_wrapper(message: types.Message):
        await handle_regdailychannels(message, db, bot)

    async def daily_wrapper(message: types.Message):
        await handle_daily(message, db, bot)

    async def images_wrapper(message: types.Message):
        await handle_images(message, db, bot)

    dp.message.register(start_wrapper, Command("start"))
    dp.message.register(register_wrapper, Command("register"))
    dp.message.register(requests_wrapper, Command("requests"))
    dp.callback_query.register(
        callback_wrapper,
        lambda c: c.data.startswith("approve")
        or c.data.startswith("reject")
        or c.data.startswith("del:")
        or c.data.startswith("nav:")
        or c.data.startswith("edit:")
        or c.data.startswith("editfield:")
        or c.data.startswith("editdone:")
        or c.data.startswith("unset:")
        or c.data.startswith("set:")
        or c.data.startswith("dailyset:")
        or c.data.startswith("dailyunset:")
        or c.data.startswith("dailytime:")
        or c.data.startswith("dailysend:")
        or c.data.startswith("togglefree:")
        or c.data.startswith("markfree:")
        or c.data.startswith("togglesilent:")
        or c.data.startswith("createics:")
        or c.data.startswith("delics:"),
    )
    dp.message.register(tz_wrapper, Command("tz"))
    dp.message.register(add_event_wrapper, Command("addevent"))
    dp.message.register(add_event_raw_wrapper, Command("addevent_raw"))
    dp.message.register(ask_4o_wrapper, Command("ask4o"))
    dp.message.register(list_events_wrapper, Command("events"))
    dp.message.register(set_channel_wrapper, Command("setchannel"))
    dp.message.register(images_wrapper, Command("images"))
    dp.message.register(channels_wrapper, Command("channels"))
    dp.message.register(reg_daily_wrapper, Command("regdailychannels"))
    dp.message.register(daily_wrapper, Command("daily"))
    dp.message.register(exhibitions_wrapper, Command("exhibitions"))
    dp.message.register(pages_wrapper, Command("pages"))
    dp.message.register(
        edit_message_wrapper, lambda m: m.from_user.id in editing_sessions
    )
    dp.message.register(
        daily_time_wrapper, lambda m: m.from_user.id in daily_time_sessions
    )
    dp.message.register(forward_wrapper, lambda m: bool(m.forward_date))
    dp.my_chat_member.register(partial(handle_my_chat_member, db=db))

    app = web.Application()
    SimpleRequestHandler(dp, bot).register(app, path="/webhook")
    setup_application(app, dp, bot=bot)

    async def on_startup(app: web.Application):
        logging.info("Initializing database")
        await db.init()
        global CATBOX_ENABLED
        CATBOX_ENABLED = await get_catbox_enabled(db)
        hook = webhook.rstrip("/") + "/webhook"
        logging.info("Setting webhook to %s", hook)
        await bot.set_webhook(
            hook,
            allowed_updates=["message", "callback_query", "my_chat_member"],
        )
        app["daily_task"] = asyncio.create_task(daily_scheduler(db, bot))

    async def on_shutdown(app: web.Application):
        await bot.session.close()
        if "daily_task" in app:
            app["daily_task"].cancel()
            with contextlib.suppress(Exception):
                await app["daily_task"]

    app.on_startup.append(on_startup)
    app.on_shutdown.append(on_shutdown)
    return app


if __name__ == "__main__":
    import sys

    if len(sys.argv) > 1 and sys.argv[1] == "test_telegraph":
        asyncio.run(telegraph_test())
    else:
        web.run_app(create_app(), port=int(os.getenv("PORT", 8080)))<|MERGE_RESOLUTION|>--- conflicted
+++ resolved
@@ -390,14 +390,6 @@
 async def build_ics_content(db: Database, event: Event) -> str:
     offset = await get_tz_offset(db)
     tz = offset_to_timezone(offset)
-<<<<<<< HEAD
-    start_dt = datetime.combine(
-        datetime.fromisoformat(event.date),
-        datetime.strptime(event.time, "%H:%M").time(),
-        tzinfo=tz,
-    )
-    end_dt = start_dt + timedelta(hours=1)
-=======
     time_range = parse_time_range(event.time)
     if not time_range:
         raise ValueError("bad time")
@@ -411,7 +403,6 @@
         end_dt = datetime.combine(datetime.fromisoformat(event.date), end_t, tzinfo=tz)
     else:
         end_dt = start_dt + timedelta(hours=1)
->>>>>>> 81da56f7
     start = start_dt.astimezone(timezone.utc).strftime("%Y%m%dT%H%M%SZ")
     end = end_dt.astimezone(timezone.utc).strftime("%Y%m%dT%H%M%SZ")
     cal = Calendar()
@@ -443,15 +434,12 @@
     if not client:
         logging.error("Supabase client not configured")
         return None
-<<<<<<< HEAD
-=======
     if event.end_date:
         logging.info("skip ics for multi-day event %s", event.id)
         return None
     if not parse_time_range(event.time):
         logging.info("skip ics for unclear time %s", event.id)
         return None
->>>>>>> 81da56f7
     content = await build_ics_content(db, event)
     try:
         d = datetime.fromisoformat(event.date)
@@ -811,13 +799,10 @@
                 if url:
                     event.ics_url = url
                     await session.commit()
-<<<<<<< HEAD
-=======
                     if event.telegraph_path:
                         await update_source_page_ics(
                             event.telegraph_path, event.title or "Event", url
                         )
->>>>>>> 81da56f7
         if event:
             await show_edit_menu(callback.from_user.id, event, bot)
         await callback.answer("Created")
@@ -829,13 +814,10 @@
                 await delete_ics(event)
                 event.ics_url = None
                 await session.commit()
-<<<<<<< HEAD
-=======
                 if event.telegraph_path:
                     await update_source_page_ics(
                         event.telegraph_path, event.title or "Event", None
                     )
->>>>>>> 81da56f7
         if event:
             await show_edit_menu(callback.from_user.id, event, bot)
         await callback.answer("Deleted")
