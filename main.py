--- conflicted
+++ resolved
@@ -964,16 +964,12 @@
         loc += f", {e.location_address}"
     if e.city:
         loc += f", #{e.city}"
-<<<<<<< HEAD
-    day = format_day_pretty(datetime.fromisoformat(e.date).date())
-=======
     date_part = e.date.split("..", 1)[0]
     try:
         day = format_day_pretty(datetime.fromisoformat(date_part).date())
     except ValueError:
         logging.error("Invalid event date: %s", e.date)
         day = e.date
->>>>>>> 3d1cab39
     lines.append(f"_{day} {e.time} {loc}_")
     return "\n".join(lines)
 
@@ -992,16 +988,12 @@
     if e.city:
         loc += f", #{e.city}"
     if e.end_date:
-<<<<<<< HEAD
-        end = format_day_pretty(datetime.fromisoformat(e.end_date).date())
-=======
         end_part = e.end_date.split("..", 1)[0]
         try:
             end = format_day_pretty(datetime.fromisoformat(end_part).date())
         except ValueError:
             logging.error("Invalid end date: %s", e.end_date)
             end = e.end_date
->>>>>>> 3d1cab39
         lines.append(f"_по {end}, {loc}_")
     return "\n".join(lines)
 
@@ -1033,16 +1025,12 @@
 
     by_day: dict[date, list[Event]] = {}
     for e in events:
-<<<<<<< HEAD
-        d = datetime.fromisoformat(e.date).date()
-=======
         date_part = e.date.split("..", 1)[0]
         try:
             d = datetime.fromisoformat(date_part).date()
         except ValueError:
             logging.error("Invalid date for event %s: %s", e.id, e.date)
             continue
->>>>>>> 3d1cab39
         by_day.setdefault(d, []).append(e)
 
     lines = [
