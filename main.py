import logging
import os
from datetime import date, datetime, timedelta, timezone
from typing import Optional, Tuple

from aiogram import Bot, Dispatcher, types
from aiogram.filters import Command
from aiogram.webhook.aiohttp_server import SimpleRequestHandler, setup_application
from aiohttp import web, ClientSession
from difflib import SequenceMatcher
import json
import re
from telegraph import Telegraph
from functools import partial
import asyncio
import html
from io import BytesIO
import markdown
from sqlalchemy.ext.asyncio import AsyncSession, create_async_engine
from sqlmodel import Field, SQLModel, select

logging.basicConfig(level=logging.INFO)

DB_PATH = os.getenv("DB_PATH", "/data/db.sqlite")
TELEGRAPH_TOKEN_FILE = os.getenv("TELEGRAPH_TOKEN_FILE", "/data/telegraph_token.txt")

# separator inserted between versions on Telegraph source pages
CONTENT_SEPARATOR = "🟧" * 10

# user_id -> (event_id, field?) for editing session
editing_sessions: dict[int, tuple[int, str | None]] = {}


class User(SQLModel, table=True):
    user_id: int = Field(primary_key=True)
    username: Optional[str] = None
    is_superadmin: bool = False


class PendingUser(SQLModel, table=True):
    user_id: int = Field(primary_key=True)
    username: Optional[str] = None
    requested_at: datetime = Field(default_factory=datetime.utcnow)


class RejectedUser(SQLModel, table=True):
    user_id: int = Field(primary_key=True)
    username: Optional[str] = None
    rejected_at: datetime = Field(default_factory=datetime.utcnow)


class Channel(SQLModel, table=True):
    channel_id: int = Field(primary_key=True)
    title: Optional[str] = None
    username: Optional[str] = None
    is_admin: bool = False
    is_registered: bool = False


class Setting(SQLModel, table=True):
    key: str = Field(primary_key=True)
    value: str


class Event(SQLModel, table=True):
    id: Optional[int] = Field(default=None, primary_key=True)
    title: str
    description: str
    festival: Optional[str] = None
    date: str
    time: str
    location_name: str
    location_address: Optional[str] = None
    city: Optional[str] = None
    ticket_price_min: Optional[int] = None
    ticket_price_max: Optional[int] = None
    ticket_link: Optional[str] = None
    event_type: Optional[str] = None
    emoji: Optional[str] = None
    end_date: Optional[str] = None
    is_free: bool = False
    telegraph_path: Optional[str] = None
    source_text: str
    telegraph_url: Optional[str] = None
    source_post_url: Optional[str] = None
    added_at: datetime = Field(default_factory=datetime.utcnow)


class MonthPage(SQLModel, table=True):
    __table_args__ = {"extend_existing": True}
    month: str = Field(primary_key=True)
    url: str
    path: str


class Database:
    def __init__(self, path: str):
        self.engine = create_async_engine(f"sqlite+aiosqlite:///{path}")

    async def init(self):
        async with self.engine.begin() as conn:
            await conn.run_sync(SQLModel.metadata.create_all)
            result = await conn.exec_driver_sql("PRAGMA table_info(event)")
            cols = [r[1] for r in result.fetchall()]
            if "telegraph_url" not in cols:
                await conn.exec_driver_sql(
                    "ALTER TABLE event ADD COLUMN telegraph_url VARCHAR"
                )
            if "ticket_price_min" not in cols:
                await conn.exec_driver_sql(
                    "ALTER TABLE event ADD COLUMN ticket_price_min INTEGER"
                )
            if "ticket_price_max" not in cols:
                await conn.exec_driver_sql(
                    "ALTER TABLE event ADD COLUMN ticket_price_max INTEGER"
                )
            if "ticket_link" not in cols:
                await conn.exec_driver_sql(
                    "ALTER TABLE event ADD COLUMN ticket_link VARCHAR"
                )
            if "source_post_url" not in cols:
                await conn.exec_driver_sql(
                    "ALTER TABLE event ADD COLUMN source_post_url VARCHAR"
                )
            if "is_free" not in cols:
                await conn.exec_driver_sql(
                    "ALTER TABLE event ADD COLUMN is_free BOOLEAN DEFAULT 0"
                )
            if "telegraph_path" not in cols:
                await conn.exec_driver_sql(
                    "ALTER TABLE event ADD COLUMN telegraph_path VARCHAR"
                )
            if "event_type" not in cols:
                await conn.exec_driver_sql(
                    "ALTER TABLE event ADD COLUMN event_type VARCHAR"
                )
            if "emoji" not in cols:
                await conn.exec_driver_sql(
                    "ALTER TABLE event ADD COLUMN emoji VARCHAR"
                )
            if "end_date" not in cols:
                await conn.exec_driver_sql(
                    "ALTER TABLE event ADD COLUMN end_date VARCHAR"
                )
            if "added_at" not in cols:
                await conn.exec_driver_sql(
                    "ALTER TABLE event ADD COLUMN added_at VARCHAR"
                )

    def get_session(self) -> AsyncSession:
        """Create a new session with attributes kept after commit."""
        return AsyncSession(self.engine, expire_on_commit=False)


async def get_tz_offset(db: Database) -> str:
    async with db.get_session() as session:
        result = await session.get(Setting, "tz_offset")
        return result.value if result else "+00:00"


async def set_tz_offset(db: Database, value: str):
    async with db.get_session() as session:
        setting = await session.get(Setting, "tz_offset")
        if setting:
            setting.value = value
        else:
            setting = Setting(key="tz_offset", value=value)
            session.add(setting)
        await session.commit()


def validate_offset(value: str) -> bool:
    if len(value) != 6 or value[0] not in "+-" or value[3] != ":":
        return False
    try:
        h = int(value[1:3])
        m = int(value[4:6])
        return 0 <= h <= 14 and 0 <= m < 60
    except ValueError:
        return False


def offset_to_timezone(value: str) -> timezone:
    sign = 1 if value[0] == "+" else -1
    hours = int(value[1:3])
    minutes = int(value[4:6])
    return timezone(sign * timedelta(hours=hours, minutes=minutes))


async def parse_event_via_4o(text: str) -> list[dict]:
    token = os.getenv("FOUR_O_TOKEN")
    if not token:
        raise RuntimeError("FOUR_O_TOKEN is missing")
    url = os.getenv("FOUR_O_URL", "https://api.openai.com/v1/chat/completions")
    prompt_path = os.path.join("docs", "PROMPTS.md")
    with open(prompt_path, "r", encoding="utf-8") as f:
        prompt = f.read()
    loc_path = os.path.join("docs", "LOCATIONS.md")
    if os.path.exists(loc_path):
        with open(loc_path, "r", encoding="utf-8") as f:
            locations = [line.strip() for line in f if line.strip() and not line.startswith("#")]
        if locations:
            prompt += "\nKnown venues:\n" + "\n".join(locations)
    headers = {
        "Authorization": f"Bearer {token}",
        "Content-Type": "application/json",
    }
    today = date.today().isoformat()
    payload = {
        "model": "gpt-4o",
        "messages": [
            {"role": "system", "content": prompt},
            {"role": "user", "content": f"Today is {today}. {text}"},
        ],
        "temperature": 0,
    }
    logging.info("Sending 4o parse request to %s", url)
    async with ClientSession() as session:
        resp = await session.post(url, json=payload, headers=headers)
        resp.raise_for_status()
        data = await resp.json()
    logging.debug("4o response: %s", data)
    content = (
        data.get("choices", [{}])[0]
        .get("message", {})
        .get("content", "{}")
        .strip()
    )
    if content.startswith("```"):
        content = content.strip("`\n")
        if content.lower().startswith("json"):
            content = content[4:].strip()
    try:
        data = json.loads(content)
    except json.JSONDecodeError:
        logging.error("Invalid JSON from 4o: %s", content)
        raise
    if isinstance(data, dict):
        if "events" in data and isinstance(data["events"], list):
            return data["events"]
        return [data]
    if isinstance(data, list):
        return data
    logging.error("Unexpected 4o format: %s", data)
    raise RuntimeError("bad 4o response")


async def ask_4o(text: str) -> str:
    token = os.getenv("FOUR_O_TOKEN")
    if not token:
        raise RuntimeError("FOUR_O_TOKEN is missing")
    url = os.getenv("FOUR_O_URL", "https://api.openai.com/v1/chat/completions")
    headers = {
        "Authorization": f"Bearer {token}",
        "Content-Type": "application/json",
    }
    payload = {
        "model": "gpt-4o",
        "messages": [{"role": "user", "content": text}],
        "temperature": 0,
    }
    logging.info("Sending 4o ask request to %s", url)
    async with ClientSession() as session:
        resp = await session.post(url, json=payload, headers=headers)
        resp.raise_for_status()
        data = await resp.json()
    logging.debug("4o response: %s", data)
    return (
        data.get("choices", [{}])[0]
        .get("message", {})
        .get("content", "")
        .strip()
    )


async def check_duplicate_via_4o(ev: Event, new: Event) -> Tuple[bool, str, str]:
    """Ask the LLM whether two events are duplicates."""
    prompt = (
        "Existing event:\n"
        f"Title: {ev.title}\nDescription: {ev.description}\nLocation: {ev.location_name} {ev.location_address}\n"
        "New event:\n"
        f"Title: {new.title}\nDescription: {new.description}\nLocation: {new.location_name} {new.location_address}\n"
        "Are these the same event? Respond with JSON {\"duplicate\": true|false, \"title\": \"\", \"short_description\": \"\"}."
    )
    try:
        ans = await ask_4o(prompt)
        data = json.loads(ans)
        return (
            bool(data.get("duplicate")),
            data.get("title", ""),
            data.get("short_description", ""),
        )
    except Exception as e:
        logging.error("Duplicate check failed: %s", e)
        return False, "", ""


def get_telegraph_token() -> str | None:
    token = os.getenv("TELEGRAPH_TOKEN")
    if token:
        return token
    if os.path.exists(TELEGRAPH_TOKEN_FILE):
        with open(TELEGRAPH_TOKEN_FILE, "r", encoding="utf-8") as f:
            saved = f.read().strip()
            if saved:
                return saved
    try:
        tg = Telegraph()
        data = tg.create_account(short_name="eventsbot")
        token = data["access_token"]
        os.makedirs(os.path.dirname(TELEGRAPH_TOKEN_FILE), exist_ok=True)
        with open(TELEGRAPH_TOKEN_FILE, "w", encoding="utf-8") as f:
            f.write(token)
        logging.info("Created Telegraph account; token stored at %s", TELEGRAPH_TOKEN_FILE)
        return token
    except Exception as e:
        logging.error("Failed to create Telegraph token: %s", e)
        return None


async def handle_start(message: types.Message, db: Database, bot: Bot):
    async with db.get_session() as session:
        result = await session.execute(select(User))
        user_count = len(result.scalars().all())
        user = await session.get(User, message.from_user.id)
        if user:
            await bot.send_message(message.chat.id, "Bot is running")
            return
        if user_count == 0:
            session.add(
                User(
                    user_id=message.from_user.id,
                    username=message.from_user.username,
                    is_superadmin=True,
                )
            )
            await session.commit()
            await bot.send_message(message.chat.id, "You are superadmin")
        else:
            await bot.send_message(message.chat.id, "Use /register to apply")


async def handle_register(message: types.Message, db: Database, bot: Bot):
    async with db.get_session() as session:
        if await session.get(User, message.from_user.id):
            await bot.send_message(message.chat.id, "Already registered")
            return
        if await session.get(RejectedUser, message.from_user.id):
            await bot.send_message(message.chat.id, "Access denied by administrator")
            return
        if await session.get(PendingUser, message.from_user.id):
            await bot.send_message(message.chat.id, "Awaiting approval")
            return
        result = await session.execute(select(PendingUser))
        if len(result.scalars().all()) >= 10:
            await bot.send_message(
                message.chat.id, "Registration queue full, try later"
            )
            return
        session.add(
            PendingUser(
                user_id=message.from_user.id, username=message.from_user.username
            )
        )
        await session.commit()
        await bot.send_message(message.chat.id, "Registration pending approval")


async def handle_requests(message: types.Message, db: Database, bot: Bot):
    async with db.get_session() as session:
        user = await session.get(User, message.from_user.id)
        if not user or not user.is_superadmin:
            return
        result = await session.execute(select(PendingUser))
        pending = result.scalars().all()
        if not pending:
            await bot.send_message(message.chat.id, "No pending users")
            return
        buttons = [
            [
                types.InlineKeyboardButton(
                    text="Approve", callback_data=f"approve:{p.user_id}"
                ),
                types.InlineKeyboardButton(
                    text="Reject", callback_data=f"reject:{p.user_id}"
                ),
            ]
            for p in pending
        ]
        keyboard = types.InlineKeyboardMarkup(inline_keyboard=buttons)
        lines = [f"{p.user_id} {p.username or ''}" for p in pending]
        await bot.send_message(message.chat.id, "\n".join(lines), reply_markup=keyboard)


async def process_request(callback: types.CallbackQuery, db: Database, bot: Bot):
    data = callback.data
    if data.startswith("approve") or data.startswith("reject"):
        uid = int(data.split(":", 1)[1])
        async with db.get_session() as session:
            p = await session.get(PendingUser, uid)
            if not p:
                await callback.answer("Not found", show_alert=True)
                return
            if data.startswith("approve"):
                session.add(User(user_id=uid, username=p.username, is_superadmin=False))
                await bot.send_message(uid, "You are approved")
            else:
                session.add(RejectedUser(user_id=uid, username=p.username))
                await bot.send_message(uid, "Your registration was rejected")
            await session.delete(p)
            await session.commit()
            await callback.answer("Done")
    elif data.startswith("del:"):
        _, eid, marker = data.split(":")
        month = None
        async with db.get_session() as session:
            event = await session.get(Event, int(eid))
            if event:
                month = event.date.split("..", 1)[0][:7]
                await session.delete(event)
                await session.commit()
        if month:
            await sync_month_page(db, month)
        offset = await get_tz_offset(db)
        tz = offset_to_timezone(offset)
        if marker == "exh":
            text, markup = await build_exhibitions_message(db, tz)
        else:
            target = datetime.strptime(marker, "%Y-%m-%d").date()
            text, markup = await build_events_message(db, target, tz)
        await callback.message.edit_text(text, reply_markup=markup)
        await callback.answer("Deleted")
    elif data.startswith("edit:"):
        eid = int(data.split(":")[1])
        async with db.get_session() as session:
            event = await session.get(Event, eid)
        if event:
            editing_sessions[callback.from_user.id] = (eid, None)
            await show_edit_menu(callback.from_user.id, event, bot)
        await callback.answer()
    elif data.startswith("editfield:"):
        _, eid, field = data.split(":")
        editing_sessions[callback.from_user.id] = (int(eid), field)
        await callback.message.answer(f"Send new value for {field}")
        await callback.answer()
    elif data.startswith("editdone:"):
        if callback.from_user.id in editing_sessions:
            del editing_sessions[callback.from_user.id]
        await callback.message.answer("Editing finished")
        await callback.answer()
    elif data.startswith("togglefree:"):
        eid = int(data.split(":")[1])
        async with db.get_session() as session:
            event = await session.get(Event, eid)
            if event:
                event.is_free = not event.is_free
                await session.commit()
                logging.info("togglefree: event %s set to %s", eid, event.is_free)
                month = event.date.split("..", 1)[0][:7]
        if event:
            await sync_month_page(db, month)
        async with db.get_session() as session:
            event = await session.get(Event, eid)
        if event:
            await show_edit_menu(callback.from_user.id, event, bot)
        await callback.answer()
    elif data.startswith("markfree:"):
        eid = int(data.split(":")[1])
        async with db.get_session() as session:
            event = await session.get(Event, eid)
            if event:
                event.is_free = True
                await session.commit()
                logging.info("markfree: event %s marked free", eid)
                month = event.date.split("..", 1)[0][:7]
        if event:
            await sync_month_page(db, month)
        markup = types.InlineKeyboardMarkup(
            inline_keyboard=[
                [
                    types.InlineKeyboardButton(
                        text="\u2705 Бесплатное мероприятие",
                        callback_data=f"togglefree:{eid}",
                    )
                ]
            ]
        )
        try:
            await bot.edit_message_reply_markup(
                chat_id=callback.message.chat.id,
                message_id=callback.message.message_id,
                reply_markup=markup,
            )
        except Exception as e:
            logging.error("failed to update free button: %s", e)
        await callback.answer("Marked")
    elif data.startswith("nav:"):
        _, day = data.split(":")
        offset = await get_tz_offset(db)
        tz = offset_to_timezone(offset)
        target = datetime.strptime(day, "%Y-%m-%d").date()
        text, markup = await build_events_message(db, target, tz)
        await callback.message.edit_text(text, reply_markup=markup)
        await callback.answer()
    elif data.startswith("unset:"):
        cid = int(data.split(":")[1])
        async with db.get_session() as session:
            ch = await session.get(Channel, cid)
            if ch:
                ch.is_registered = False
                logging.info("channel %s unset", cid)
                await session.commit()
        await send_channels_list(callback.message, db, bot, edit=True)
        await callback.answer("Removed")
    elif data.startswith("set:"):
        cid = int(data.split(":")[1])
        async with db.get_session() as session:
            ch = await session.get(Channel, cid)
            if ch and ch.is_admin:
                ch.is_registered = True
                logging.info("channel %s registered", cid)
                await session.commit()
        await send_setchannel_list(callback.message, db, bot, edit=True)
        await callback.answer("Registered")


async def handle_tz(message: types.Message, db: Database, bot: Bot):
    parts = message.text.split(maxsplit=1)
    if len(parts) != 2 or not validate_offset(parts[1]):
        await bot.send_message(message.chat.id, "Usage: /tz +02:00")
        return
    async with db.get_session() as session:
        user = await session.get(User, message.from_user.id)
        if not user or not user.is_superadmin:
            await bot.send_message(message.chat.id, "Not authorized")
            return
    await set_tz_offset(db, parts[1])
    await bot.send_message(message.chat.id, f"Timezone set to {parts[1]}")


async def handle_my_chat_member(update: types.ChatMemberUpdated, db: Database):
    if update.chat.type != "channel":
        return
    status = update.new_chat_member.status
    is_admin = status in {"administrator", "creator"}
    logging.info(
        "my_chat_member: %s -> %s (admin=%s)",
        update.chat.id,
        status,
        is_admin,
    )
    async with db.get_session() as session:
        channel = await session.get(Channel, update.chat.id)
        if not channel:
            channel = Channel(
                channel_id=update.chat.id,
                title=update.chat.title,
                username=getattr(update.chat, "username", None),
                is_admin=is_admin,
            )
            session.add(channel)
        else:
            channel.title = update.chat.title
            channel.username = getattr(update.chat, "username", None)
            channel.is_admin = is_admin
        await session.commit()


async def send_channels_list(message: types.Message, db: Database, bot: Bot, edit: bool = False):
    async with db.get_session() as session:
        user = await session.get(User, message.from_user.id)
        if not user or not user.is_superadmin:
            if not edit:
                await bot.send_message(message.chat.id, "Not authorized")
            return
        result = await session.execute(
            select(Channel).where(Channel.is_admin.is_(True))
        )
        channels = result.scalars().all()
    logging.info("channels list: %s", [c.channel_id for c in channels])
    lines = []
    keyboard = []
    for ch in channels:
        name = ch.title or ch.username or str(ch.channel_id)
        if ch.is_registered:
            lines.append(f"{name} ✅")
            keyboard.append([
                types.InlineKeyboardButton(text="Cancel", callback_data=f"unset:{ch.channel_id}")
            ])
        else:
            lines.append(name)
    if not lines:
        lines.append("No channels")
    markup = types.InlineKeyboardMarkup(inline_keyboard=keyboard) if keyboard else None
    if edit:
        await message.edit_text("\n".join(lines), reply_markup=markup)
    else:
        await bot.send_message(message.chat.id, "\n".join(lines), reply_markup=markup)


async def send_setchannel_list(message: types.Message, db: Database, bot: Bot, edit: bool = False):
    async with db.get_session() as session:
        user = await session.get(User, message.from_user.id)
        if not user or not user.is_superadmin:
            if not edit:
                await bot.send_message(message.chat.id, "Not authorized")
            return
        result = await session.execute(
            select(Channel).where(
                Channel.is_admin.is_(True), Channel.is_registered.is_(False)
            )
        )
        channels = result.scalars().all()
    logging.info("setchannel list: %s", [c.channel_id for c in channels])
    lines = []
    keyboard = []
    for ch in channels:
        name = ch.title or ch.username or str(ch.channel_id)
        lines.append(name)
        keyboard.append([
            types.InlineKeyboardButton(text=name, callback_data=f"set:{ch.channel_id}")
        ])
    if not lines:
        lines.append("No channels")
    markup = types.InlineKeyboardMarkup(inline_keyboard=keyboard) if keyboard else None
    if edit:
        await message.edit_text("\n".join(lines), reply_markup=markup)
    else:
        await bot.send_message(message.chat.id, "\n".join(lines), reply_markup=markup)

async def handle_set_channel(message: types.Message, db: Database, bot: Bot):
    await send_setchannel_list(message, db, bot, edit=False)


async def handle_channels(message: types.Message, db: Database, bot: Bot):
    await send_channels_list(message, db, bot, edit=False)


async def upsert_event(session: AsyncSession, new: Event) -> Tuple[Event, bool]:
    """Insert or update an event if a similar one exists.

    Returns (event, added_flag)."""

    stmt = select(Event).where(
        Event.date == new.date,
        Event.time == new.time,
    )
    candidates = (await session.execute(stmt)).scalars().all()
    for ev in candidates:
        if (
            ev.location_name.strip().lower() == new.location_name.strip().lower()
            and (ev.location_address or "").strip().lower()
            == (new.location_address or "").strip().lower()
        ):
            ev.title = new.title
            ev.description = new.description
            ev.festival = new.festival
            ev.source_text = new.source_text
            ev.location_name = new.location_name
            ev.location_address = new.location_address
            ev.ticket_price_min = new.ticket_price_min
            ev.ticket_price_max = new.ticket_price_max
            ev.ticket_link = new.ticket_link
            ev.event_type = new.event_type
            ev.emoji = new.emoji
            ev.end_date = new.end_date
            ev.is_free = new.is_free
            await session.commit()
            return ev, False

        title_ratio = SequenceMatcher(None, ev.title.lower(), new.title.lower()).ratio()
        if title_ratio >= 0.9:
            ev.title = new.title
            ev.description = new.description
            ev.festival = new.festival
            ev.source_text = new.source_text
            ev.location_name = new.location_name
            ev.location_address = new.location_address
            ev.ticket_price_min = new.ticket_price_min
            ev.ticket_price_max = new.ticket_price_max
            ev.ticket_link = new.ticket_link
            ev.event_type = new.event_type
            ev.emoji = new.emoji
            ev.end_date = new.end_date
            ev.is_free = new.is_free
            await session.commit()
            return ev, False

        if (
            ev.location_name.strip().lower() == new.location_name.strip().lower()
            and (ev.location_address or "").strip().lower()
            == (new.location_address or "").strip().lower()
        ):
            ev.title = new.title
            ev.description = new.description
            ev.festival = new.festival
            ev.source_text = new.source_text
            ev.location_name = new.location_name
            ev.location_address = new.location_address
            ev.ticket_price_min = new.ticket_price_min
            ev.ticket_price_max = new.ticket_price_max
            ev.ticket_link = new.ticket_link
            ev.event_type = new.event_type
            ev.emoji = new.emoji
            ev.end_date = new.end_date
            ev.is_free = new.is_free
            await session.commit()
            return ev, False

        title_ratio = SequenceMatcher(None, ev.title.lower(), new.title.lower()).ratio()
        loc_ratio = SequenceMatcher(None, ev.location_name.lower(), new.location_name.lower()).ratio()
        if title_ratio >= 0.6 and loc_ratio >= 0.6:
            ev.title = new.title
            ev.description = new.description
            ev.festival = new.festival
            ev.source_text = new.source_text
            ev.location_name = new.location_name
            ev.location_address = new.location_address
            ev.ticket_price_min = new.ticket_price_min
            ev.ticket_price_max = new.ticket_price_max
            ev.ticket_link = new.ticket_link
            ev.event_type = new.event_type
            ev.emoji = new.emoji
            ev.end_date = new.end_date
            ev.is_free = new.is_free
            await session.commit()
            return ev, False
        if loc_ratio >= 0.4 or ev.location_address == new.location_address:
            # uncertain, ask LLM
            try:
                dup, title, desc = await check_duplicate_via_4o(ev, new)
            except Exception:
                logging.exception("duplicate check failed")
                dup = False
            if dup:
                ev.title = title or new.title
                ev.description = desc or new.description
                ev.festival = new.festival
                ev.source_text = new.source_text
                ev.location_name = new.location_name
                ev.location_address = new.location_address
                ev.ticket_price_min = new.ticket_price_min
                ev.ticket_price_max = new.ticket_price_max
                ev.ticket_link = new.ticket_link
                ev.event_type = new.event_type
                ev.emoji = new.emoji
                ev.end_date = new.end_date
                ev.is_free = new.is_free
                await session.commit()
                return ev, False
    new.added_at = datetime.utcnow()
    session.add(new)
    await session.commit()
    return new, True


async def add_events_from_text(
    db: Database,
    text: str,
    source_link: str | None,
    html_text: str | None = None,
    media: tuple[bytes, str] | None = None,
) -> list[tuple[Event, bool, list[str], str]]:
    try:
        parsed = await parse_event_via_4o(text)
    except Exception as e:
        logging.error("LLM error: %s", e)
        return []

    results: list[tuple[Event, bool, list[str], str]] = []
    first = True
    for data in parsed:
        date_str = data.get("date", "") or ""
        end_date = data.get("end_date") or None
        if end_date and ".." in end_date:
            end_date = end_date.split("..", 1)[-1].strip()
        if ".." in date_str:
            start, maybe_end = [p.strip() for p in date_str.split("..", 1)]
            date_str = start
            if not end_date:
                end_date = maybe_end

        event = Event(
            title=data.get("title", ""),
            description=data.get("short_description", ""),
            festival=data.get("festival") or None,
            date=date_str,
            time=data.get("time", ""),
            location_name=data.get("location_name", ""),
            location_address=data.get("location_address"),
            city=data.get("city"),
            ticket_price_min=data.get("ticket_price_min"),
            ticket_price_max=data.get("ticket_price_max"),
            ticket_link=data.get("ticket_link"),
            event_type=data.get("event_type"),
            emoji=data.get("emoji"),
            end_date=end_date,
            is_free=bool(data.get("is_free")),
            source_text=text,
            source_post_url=source_link,
        )

        # skip events that have already finished
        try:
            start = date.fromisoformat(event.date)
        except ValueError:
            logging.error("Invalid date from LLM: %s", event.date)
            continue
        final = date.fromisoformat(event.end_date) if event.end_date else start
        if final < date.today():
            logging.info("Ignoring past event %s on %s", event.title, event.date)
            continue

        async with db.get_session() as session:
            saved, added = await upsert_event(session, event)

        media_arg = media if first else None
        if saved.telegraph_url and saved.telegraph_path:
            await update_source_page(saved.telegraph_path, saved.title or "Event", html_text or text)
        else:
            res = await create_source_page(
                saved.title or "Event",
                saved.source_text,
                source_link,
                html_text,
                media_arg,
            )
            if res:
                url, path = res
                async with db.get_session() as session:
                    saved.telegraph_url = url
                    saved.telegraph_path = path
                    session.add(saved)
                    await session.commit()
        await sync_month_page(db, saved.date[:7])

        lines = [
            f"title: {saved.title}",
            f"date: {saved.date}",
            f"time: {saved.time}",
            f"location_name: {saved.location_name}",
        ]
        if saved.location_address:
            lines.append(f"location_address: {saved.location_address}")
        if saved.city:
            lines.append(f"city: {saved.city}")
        if saved.festival:
            lines.append(f"festival: {saved.festival}")
        if saved.description:
            lines.append(f"description: {saved.description}")
        if saved.event_type:
            lines.append(f"type: {saved.event_type}")
        if saved.ticket_price_min is not None:
            lines.append(f"price_min: {saved.ticket_price_min}")
        if saved.ticket_price_max is not None:
            lines.append(f"price_max: {saved.ticket_price_max}")
        if saved.ticket_link:
            lines.append(f"ticket_link: {saved.ticket_link}")
        if saved.telegraph_url:
            lines.append(f"telegraph: {saved.telegraph_url}")
        status = "added" if added else "updated"
        results.append((saved, added, lines, status))
        first = False
    return results


async def handle_add_event(message: types.Message, db: Database, bot: Bot):
    text = message.text.split(maxsplit=1)
    if len(text) != 2:
        await bot.send_message(message.chat.id, "Usage: /addevent <text>")
        return
    media = None
    if message.photo:
        bio = BytesIO()
        await bot.download(message.photo[-1].file_id, destination=bio)
        media = (bio.getvalue(), "photo.jpg")
    elif message.document and message.document.mime_type.startswith("image/"):
        bio = BytesIO()
        await bot.download(message.document.file_id, destination=bio)
        media = (bio.getvalue(), "image.jpg")
    elif message.video:
        bio = BytesIO()
        await bot.download(message.video.file_id, destination=bio)
        media = (bio.getvalue(), "video.mp4")

    results = await add_events_from_text(db, text[1], None, message.html_text, media)
    if not results:
        await bot.send_message(message.chat.id, "LLM error")
        return
    for saved, added, lines, status in results:
        markup = None
        if (
            not saved.is_free
            and saved.ticket_price_min is None
            and saved.ticket_price_max is None
        ):
            markup = types.InlineKeyboardMarkup(
                inline_keyboard=[[
                    types.InlineKeyboardButton(
                        text="\u2753 Это бесплатное мероприятие", callback_data=f"markfree:{saved.id}"
                    )
                ]]
            )
        await bot.send_message(
            message.chat.id,
            f"Event {status}\n" + "\n".join(lines),
            reply_markup=markup,
        )


async def handle_add_event_raw(message: types.Message, db: Database, bot: Bot):
    parts = message.text.split(maxsplit=1)
    if len(parts) != 2 or '|' not in parts[1]:
        await bot.send_message(message.chat.id, "Usage: /addevent_raw title|date|time|location")
        return
    title, date, time, location = (p.strip() for p in parts[1].split('|', 3))
    media = None
    if message.photo:
        bio = BytesIO()
        await bot.download(message.photo[-1].file_id, destination=bio)
        media = (bio.getvalue(), "photo.jpg")
    elif message.document and message.document.mime_type.startswith("image/"):
        bio = BytesIO()
        await bot.download(message.document.file_id, destination=bio)
        media = (bio.getvalue(), "image.jpg")
    elif message.video:
        bio = BytesIO()
        await bot.download(message.video.file_id, destination=bio)
        media = (bio.getvalue(), "video.mp4")

    event = Event(
        title=title,
        description="",
        festival=None,
        date=date,
        time=time,
        location_name=location,
        source_text=parts[1],
    )
    async with db.get_session() as session:
        event, added = await upsert_event(session, event)

    res = await create_source_page(
        event.title or "Event",
        event.source_text,
        None,
        event.source_text,
        media,
    )
    if res:
        url, path = res
        async with db.get_session() as session:
            event.telegraph_url = url
            event.telegraph_path = path
            session.add(event)
            await session.commit()
    await sync_month_page(db, event.date[:7])
    lines = [
        f"title: {event.title}",
        f"date: {event.date}",
        f"time: {event.time}",
        f"location_name: {event.location_name}",
    ]
    if event.telegraph_url:
        lines.append(f"telegraph: {event.telegraph_url}")
    status = "added" if added else "updated"
    markup = None
    if not event.is_free and event.ticket_price_min is None and event.ticket_price_max is None:
        markup = types.InlineKeyboardMarkup(
            inline_keyboard=[[
                types.InlineKeyboardButton(text="\u2753 Это бесплатное мероприятие", callback_data=f"markfree:{event.id}")
            ]]
        )
    await bot.send_message(
        message.chat.id,
        f"Event {status}\n" + "\n".join(lines),
        reply_markup=markup,
    )


def format_day(day: date, tz: timezone) -> str:
    if day == datetime.now(tz).date():
        return "Сегодня"
    return day.strftime("%d.%m.%Y")


MONTHS = [
    "января",
    "февраля",
    "марта",
    "апреля",
    "мая",
    "июня",
    "июля",
    "августа",
    "сентября",
    "октября",
    "ноября",
    "декабря",
]


def format_day_pretty(day: date) -> str:
    return f"{day.day} {MONTHS[day.month - 1]}"


def month_name(month: str) -> str:
    y, m = month.split("-")
    return f"{MONTHS[int(m) - 1]} {y}"


MONTHS_PREP = [
    "январе",
    "феврале",
    "марте",
    "апреле",
    "мае",
    "июне",
    "июле",
    "августе",
    "сентябре",
    "октябре",
    "ноябре",
    "декабре",
]


def month_name_prepositional(month: str) -> str:
    y, m = month.split("-")
    return f"{MONTHS_PREP[int(m) - 1]} {y}"


def next_month(month: str) -> str:
    d = datetime.fromisoformat(month + "-01")
    n = (d.replace(day=28) + timedelta(days=4)).replace(day=1)
    return n.strftime("%Y-%m")


def md_to_html(text: str) -> str:
    html_text = markdown.markdown(
        text,
        extensions=["markdown.extensions.fenced_code", "markdown.extensions.nl2br"],
    )
    # Telegraph API does not allow h1/h2 or Telegram-specific emoji tags
    html_text = re.sub(r"<(\/?)h[12]>", r"<\1h3>", html_text)
    html_text = re.sub(r"</?tg-emoji[^>]*>", "", html_text)
    return html_text


def is_recent(e: Event) -> bool:
    if e.added_at is None:
        return False
    now = datetime.utcnow()
    start = datetime.combine(now.date() - timedelta(days=1), datetime.min.time())
    return e.added_at >= start


def format_event_md(e: Event) -> str:
    prefix = ""
    if is_recent(e):
        prefix += "\U0001F6A9 "
    emoji_part = ""
    if e.emoji and not e.title.strip().startswith(e.emoji):
        emoji_part = f"{e.emoji} "
    lines = [f"{prefix}{emoji_part}{e.title}".strip(), e.description.strip()]
    if e.is_free:
<<<<<<< HEAD
        lines.append("🟡 Бесплатно")
=======
        txt = "🟡 Бесплатно"
        if e.ticket_link:
            txt += f" [по регистрации]({e.ticket_link})"
        lines.append(txt)
>>>>>>> a42feb1d
    elif e.ticket_link and (e.ticket_price_min is not None or e.ticket_price_max is not None):
        if e.ticket_price_max is not None and e.ticket_price_max != e.ticket_price_min:
            price = f"от {e.ticket_price_min} до {e.ticket_price_max}"
        else:
            price = str(e.ticket_price_min or e.ticket_price_max or "")
        lines.append(f"[Билеты в источнике]({e.ticket_link}) {price}".strip())
    elif e.ticket_link:
        lines.append(f"[по регистрации]({e.ticket_link})")
    else:
        if e.ticket_price_min is not None and e.ticket_price_max is not None and e.ticket_price_min != e.ticket_price_max:
            price = f"от {e.ticket_price_min} до {e.ticket_price_max}"
        elif e.ticket_price_min is not None:
            price = str(e.ticket_price_min)
        elif e.ticket_price_max is not None:
            price = str(e.ticket_price_max)
        else:
            price = ""
        if price:
            lines.append(f"Билеты {price}")
    if e.telegraph_url:
        lines.append(f"[подробнее]({e.telegraph_url})")
    loc = e.location_name
    if e.location_address:
        loc += f", {e.location_address}"
    if e.city:
        loc += f", #{e.city}"
    date_part = e.date.split("..", 1)[0]
    try:
        day = format_day_pretty(datetime.fromisoformat(date_part).date())
    except ValueError:
        logging.error("Invalid event date: %s", e.date)
        day = e.date
    lines.append(f"_{day} {e.time} {loc}_")
    return "\n".join(lines)


def format_exhibition_md(e: Event) -> str:
    prefix = ""
    if is_recent(e):
        prefix += "\U0001F6A9 "
    emoji_part = ""
    if e.emoji and not e.title.strip().startswith(e.emoji):
        emoji_part = f"{e.emoji} "
    lines = [f"{prefix}{emoji_part}{e.title}".strip(), e.description.strip()]
    if e.is_free:
<<<<<<< HEAD
        lines.append("🟡 Бесплатно")
=======
        txt = "🟡 Бесплатно"
        if e.ticket_link:
            txt += f" [по регистрации]({e.ticket_link})"
        lines.append(txt)
>>>>>>> a42feb1d
    elif e.ticket_link:
        lines.append(f"[Билеты в источнике]({e.ticket_link})")
    elif e.ticket_price_min is not None and e.ticket_price_max is not None and e.ticket_price_min != e.ticket_price_max:
        lines.append(f"Билеты от {e.ticket_price_min} до {e.ticket_price_max}")
    elif e.ticket_price_min is not None:
        lines.append(f"Билеты {e.ticket_price_min}")
    elif e.ticket_price_max is not None:
        lines.append(f"Билеты {e.ticket_price_max}")
    if e.telegraph_url:
        lines.append(f"[подробнее]({e.telegraph_url})")
    loc = e.location_name
    if e.location_address:
        loc += f", {e.location_address}"
    if e.city:
        loc += f", #{e.city}"
    if e.end_date:
        end_part = e.end_date.split("..", 1)[0]
        try:
            end = format_day_pretty(datetime.fromisoformat(end_part).date())
        except ValueError:
            logging.error("Invalid end date: %s", e.end_date)
            end = e.end_date
        lines.append(f"_по {end}, {loc}_")
    return "\n".join(lines)


def event_title_nodes(e: Event) -> list:
    nodes: list = []
    if is_recent(e):
        nodes.append("\U0001F6A9 ")
    if e.emoji and not e.title.strip().startswith(e.emoji):
        nodes.append(f"{e.emoji} ")
    title_text = e.title
    if e.source_post_url:
        nodes.append({"tag": "a", "attrs": {"href": e.source_post_url}, "children": [title_text]})
    else:
        nodes.append(title_text)
    return nodes


def event_to_nodes(e: Event) -> list[dict]:
    md = format_event_md(e)
    lines = md.split("\n")
    body_md = "\n".join(lines[1:]) if len(lines) > 1 else ""
    from telegraph.utils import html_to_nodes
    nodes = [{"tag": "h4", "children": event_title_nodes(e)}]
    if body_md:
        html_text = md_to_html(body_md)
        nodes.extend(html_to_nodes(html_text))
<<<<<<< HEAD

    nodes.append({"tag": "p", "children": ["\u00A0"]})

=======
    nodes.append({"tag": "p", "children": ["\u00A0"]})
>>>>>>> a42feb1d
    return nodes


def exhibition_title_nodes(e: Event) -> list:
    nodes: list = []
    if is_recent(e):
        nodes.append("\U0001F6A9 ")
    if e.emoji and not e.title.strip().startswith(e.emoji):
        nodes.append(f"{e.emoji} ")
    title_text = e.title
    if e.source_post_url:
        nodes.append({"tag": "a", "attrs": {"href": e.source_post_url}, "children": [title_text]})
    else:
        nodes.append(title_text)
    return nodes


def exhibition_to_nodes(e: Event) -> list[dict]:
    md = format_exhibition_md(e)
    lines = md.split("\n")
    body_md = "\n".join(lines[1:]) if len(lines) > 1 else ""
    from telegraph.utils import html_to_nodes
    nodes = [{"tag": "h4", "children": exhibition_title_nodes(e)}]
    if body_md:
        html_text = md_to_html(body_md)
        nodes.extend(html_to_nodes(html_text))
<<<<<<< HEAD

    nodes.append({"tag": "p", "children": ["\u00A0"]})

=======
    nodes.append({"tag": "p", "children": ["\u00A0"]})
>>>>>>> a42feb1d
    return nodes


async def build_month_page_content(db: Database, month: str) -> tuple[str, list]:
    start = date.fromisoformat(month + "-01")
    next_start = (start.replace(day=28) + timedelta(days=4)).replace(day=1)
    async with db.get_session() as session:
        result = await session.execute(
            select(Event)
            .where(Event.date >= start.isoformat(), Event.date < next_start.isoformat())
            .order_by(Event.date, Event.time)
        )
        events = result.scalars().all()

        ex_result = await session.execute(
            select(Event)
            .where(
                Event.end_date.is_not(None),
                Event.end_date >= start.isoformat(),
                Event.date <= next_start.isoformat(),
            )
            .order_by(Event.date)
        )
        exhibitions = ex_result.scalars().all()

        next_page = await session.get(MonthPage, next_month(month))
        next_url = next_page.url if next_page else None

    today = date.today()
    events = [
        e
        for e in events
        if (
            (e.end_date and e.end_date >= today.isoformat())
            or (not e.end_date and e.date >= today.isoformat())
        )
    ]
    exhibitions = [
        e for e in exhibitions if e.end_date and e.end_date >= today.isoformat()
    ]

    by_day: dict[date, list[Event]] = {}
    for e in events:
        date_part = e.date.split("..", 1)[0]
        try:
            d = datetime.fromisoformat(date_part).date()
        except ValueError:
            logging.error("Invalid date for event %s: %s", e.id, e.date)
            continue
        by_day.setdefault(d, []).append(e)

    content: list[dict] = []
    intro = (
        f"Планируйте свой месяц заранее: интересные мероприятия Калининграда и 39 региона в {month_name_prepositional(month)} — от лекций и концертов до культурных шоу. "
    )
    intro_nodes = [intro, {"tag": "a", "attrs": {"href": "https://t.me/kenigevents"}, "children": ["Полюбить Калининград Анонсы"]}]
    content.append({"tag": "p", "children": intro_nodes})

    for day in sorted(by_day):
        if day.weekday() == 5:
            content.append({"tag": "h3", "children": ["🟥🟥🟥 суббота 🟥🟥🟥"]})
        elif day.weekday() == 6:
            content.append({"tag": "h3", "children": ["🟥🟥 воскресенье 🟥🟥"]})
        content.append({"tag": "h3", "children": [f"🟥🟥🟥 {format_day_pretty(day)} 🟥🟥🟥"]})
        content.append({"tag": "br"})
<<<<<<< HEAD

        content.append({"tag": "p", "children": ["\u00A0"]})

=======
        content.append({"tag": "p", "children": ["\u00A0"]})
>>>>>>> a42feb1d
        for ev in by_day[day]:
            content.extend(event_to_nodes(ev))

    if next_url:
        content.append({"tag": "a", "attrs": {"href": next_url}, "children": ["Страница следующего месяца"]})

    if exhibitions:
        content.append({"tag": "h3", "children": ["Постоянные выставки"]})
        content.append({"tag": "br"})
<<<<<<< HEAD

        content.append({"tag": "p", "children": ["\u00A0"]})

=======
        content.append({"tag": "p", "children": ["\u00A0"]})
>>>>>>> a42feb1d
        for ev in exhibitions:
            content.extend(exhibition_to_nodes(ev))

    title = (
        f"События Калининграда в {month_name_prepositional(month)}: полный анонс от Полюбить Калининград Анонсы"
    )
    return title, content


async def sync_month_page(db: Database, month: str):
    title, content = await build_month_page_content(db, month)
    token = get_telegraph_token()
    if not token:
        logging.error("Telegraph token unavailable")
        return
    tg = Telegraph(access_token=token)
    async with db.get_session() as session:
        page = await session.get(MonthPage, month)
        try:
            if page:
                await asyncio.to_thread(
                    tg.edit_page, page.path, title=title, content=content
                )
                logging.info("Edited month page %s", month)
            else:
                data = await asyncio.to_thread(
                    tg.create_page, title, content=content
                )
                page = MonthPage(
                    month=month, url=data.get("url"), path=data.get("path")
                )
                session.add(page)
                logging.info("Created month page %s", month)
            await session.commit()
        except Exception as e:
            logging.error("Failed to sync month page %s: %s", month, e)


async def build_events_message(db: Database, target_date: date, tz: timezone):
    async with db.get_session() as session:
        result = await session.execute(
            select(Event).where(
                (Event.date == target_date.isoformat())
                | (Event.end_date == target_date.isoformat())
            ).order_by(Event.time)
        )
        events = result.scalars().all()

    lines = []
    for e in events:
        prefix = ""
        if e.end_date and e.date == target_date.isoformat():
            prefix = "(Открытие) "
        elif e.end_date and e.end_date == target_date.isoformat() and e.end_date != e.date:
            prefix = "(Закрытие) "
        title = f"{e.emoji} {e.title}" if e.emoji else e.title
        lines.append(f"{e.id}. {prefix}{title}")
        loc = f"{e.time} {e.location_name}"
        if e.city:
            loc += f", #{e.city}"
        lines.append(loc)
        if e.is_free:
            lines.append("Бесплатно")
        else:
            price_parts = []
            if e.ticket_price_min is not None:
                price_parts.append(str(e.ticket_price_min))
            if e.ticket_price_max is not None and e.ticket_price_max != e.ticket_price_min:
                price_parts.append(str(e.ticket_price_max))
            if price_parts:
                lines.append("-".join(price_parts))
        if e.telegraph_url:
            lines.append(f"исходное: {e.telegraph_url}")
        lines.append("")
    if not lines:
        lines.append("No events")

    keyboard = [
        [
            types.InlineKeyboardButton(
                text="\u274C", callback_data=f"del:{e.id}:{target_date.isoformat()}"
            ),
            types.InlineKeyboardButton(
                text="\u270E", callback_data=f"edit:{e.id}"
            ),
        ]
        for e in events
    ]

    today = datetime.now(tz).date()
    prev_day = target_date - timedelta(days=1)
    next_day = target_date + timedelta(days=1)
    row = []
    if target_date > today:
        row.append(
            types.InlineKeyboardButton(text="\u25C0", callback_data=f"nav:{prev_day.isoformat()}")
        )
    row.append(
        types.InlineKeyboardButton(text="\u25B6", callback_data=f"nav:{next_day.isoformat()}")
    )
    keyboard.append(row)

    text = f"Events on {format_day(target_date, tz)}\n" + "\n".join(lines)
    markup = types.InlineKeyboardMarkup(inline_keyboard=keyboard)
    return text, markup


async def build_exhibitions_message(db: Database, tz: timezone):
    today = datetime.now(tz).date()
    async with db.get_session() as session:
        result = await session.execute(
            select(Event)
            .where(
                Event.end_date.is_not(None),
                Event.end_date >= today.isoformat(),
            )
            .order_by(Event.date)
        )
        events = result.scalars().all()

    lines = []
    for e in events:
        try:
            start = datetime.fromisoformat(e.date).date()
        except ValueError:
            if ".." in e.date:
                start = datetime.fromisoformat(e.date.split("..", 1)[0]).date()
            else:
                logging.error("Bad start date %s for event %s", e.date, e.id)
                continue
        end = None
        if e.end_date:
            try:
                end = datetime.fromisoformat(e.end_date).date()
            except ValueError:
                end = None

        period = ""
        if end:
            if start <= today:
                period = f"по {format_day_pretty(end)}"
            else:
                period = f"c {format_day_pretty(start)} по {format_day_pretty(end)}"
        title = f"{e.emoji} {e.title}" if e.emoji else e.title
        if period:
            lines.append(f"{e.id}. {title} ({period})")
        else:
            lines.append(f"{e.id}. {title}")
        loc = f"{e.time} {e.location_name}"
        if e.city:
            loc += f", #{e.city}"
        lines.append(loc)
        if e.is_free:
            lines.append("Бесплатно")
        else:
            price_parts = []
            if e.ticket_price_min is not None:
                price_parts.append(str(e.ticket_price_min))
            if e.ticket_price_max is not None and e.ticket_price_max != e.ticket_price_min:
                price_parts.append(str(e.ticket_price_max))
            if price_parts:
                lines.append("-".join(price_parts))
        if e.telegraph_url:
            lines.append(f"исходное: {e.telegraph_url}")
        lines.append("")

    if not lines:
        lines.append("No exhibitions")

    keyboard = [
        [
            types.InlineKeyboardButton(text="\u274C", callback_data=f"del:{e.id}:exh"),
            types.InlineKeyboardButton(text="\u270E", callback_data=f"edit:{e.id}"),
        ]
        for e in events
    ]
    markup = types.InlineKeyboardMarkup(inline_keyboard=keyboard) if events else None
    text = "Exhibitions\n" + "\n".join(lines)
    return text, markup


async def show_edit_menu(user_id: int, event: Event, bot: Bot):
    lines = [
        f"title: {event.title}",
        f"description: {event.description}",
        f"festival: {event.festival or ''}",
        f"date: {event.date}",
        f"end_date: {event.end_date or ''}",
        f"time: {event.time}",
        f"location_name: {event.location_name}",
        f"location_address: {event.location_address or ''}",
        f"city: {event.city or ''}",
        f"event_type: {event.event_type or ''}",
        f"emoji: {event.emoji or ''}",
        f"ticket_price_min: {event.ticket_price_min}",
        f"ticket_price_max: {event.ticket_price_max}",
        f"ticket_link: {event.ticket_link or ''}",
        f"is_free: {event.is_free}",
    ]
    fields = [
        "title",
        "description",
        "festival",
        "date",
        "end_date",
        "time",
        "location_name",
        "location_address",
        "city",
        "event_type",
        "emoji",
        "ticket_price_min",
        "ticket_price_max",
        "ticket_link",
        "is_free",
    ]
    keyboard = []
    row = []
    for idx, field in enumerate(fields, 1):
        row.append(
            types.InlineKeyboardButton(
                text=field, callback_data=f"editfield:{event.id}:{field}"
            )
        )
        if idx % 3 == 0:
            keyboard.append(row)
            row = []
    if row:
        keyboard.append(row)
    keyboard.append([
        types.InlineKeyboardButton(
            text=("\u2705 Бесплатно" if event.is_free else "\u274C Бесплатно"),
            callback_data=f"togglefree:{event.id}",
        )
    ])
    keyboard.append(
        [types.InlineKeyboardButton(text="Done", callback_data=f"editdone:{event.id}")]
    )
    markup = types.InlineKeyboardMarkup(inline_keyboard=keyboard)
    await bot.send_message(user_id, "\n".join(lines), reply_markup=markup)


async def handle_events(message: types.Message, db: Database, bot: Bot):
    parts = message.text.split(maxsplit=1)
    offset = await get_tz_offset(db)
    tz = offset_to_timezone(offset)

    if len(parts) == 2:
        text = parts[1]
        for fmt in ("%Y-%m-%d", "%d.%m.%Y"):
            try:
                day = datetime.strptime(text, fmt).date()
                break
            except ValueError:
                day = None
        if day is None:
            await bot.send_message(message.chat.id, "Usage: /events YYYY-MM-DD")
            return
    else:
        day = datetime.now(tz).date()

    async with db.get_session() as session:
        if not await session.get(User, message.from_user.id):
            await bot.send_message(message.chat.id, "Not authorized")
            return

    text, markup = await build_events_message(db, day, tz)
    await bot.send_message(message.chat.id, text, reply_markup=markup)


async def handle_ask_4o(message: types.Message, db: Database, bot: Bot):
    parts = message.text.split(maxsplit=1)
    if len(parts) != 2:
        await bot.send_message(message.chat.id, "Usage: /ask4o <text>")
        return
    async with db.get_session() as session:
        user = await session.get(User, message.from_user.id)
        if not user or not user.is_superadmin:
            await bot.send_message(message.chat.id, "Not authorized")
            return
    try:
        answer = await ask_4o(parts[1])
    except Exception as e:
        await bot.send_message(message.chat.id, f"LLM error: {e}")
        return
    await bot.send_message(message.chat.id, answer)


async def handle_exhibitions(message: types.Message, db: Database, bot: Bot):
    offset = await get_tz_offset(db)
    tz = offset_to_timezone(offset)

    async with db.get_session() as session:
        if not await session.get(User, message.from_user.id):
            await bot.send_message(message.chat.id, "Not authorized")
            return

    text, markup = await build_exhibitions_message(db, tz)
    await bot.send_message(message.chat.id, text, reply_markup=markup)


async def handle_months(message: types.Message, db: Database, bot: Bot):
    async with db.get_session() as session:
        if not await session.get(User, message.from_user.id):
            await bot.send_message(message.chat.id, "Not authorized")
            return
        result = await session.execute(select(MonthPage).order_by(MonthPage.month))
        pages = result.scalars().all()
    lines = ["Months:"]
    for p in pages:
        lines.append(f"{p.month}: {p.url}")
    await bot.send_message(message.chat.id, "\n".join(lines))


async def handle_edit_message(message: types.Message, db: Database, bot: Bot):
    state = editing_sessions.get(message.from_user.id)
    if not state:
        return
    eid, field = state
    if field is None:
        return
    value = message.text.strip()
    async with db.get_session() as session:
        event = await session.get(Event, eid)
        if not event:
            await bot.send_message(message.chat.id, "Event not found")
            del editing_sessions[message.from_user.id]
            return
        old_month = event.date.split("..", 1)[0][:7]
        if field in {"ticket_price_min", "ticket_price_max"}:
            try:
                setattr(event, field, int(value))
            except ValueError:
                await bot.send_message(message.chat.id, "Invalid number")
                return
        else:
            setattr(event, field, value)
        await session.commit()
        new_month = event.date.split("..", 1)[0][:7]
    await sync_month_page(db, old_month)
    if new_month != old_month:
        await sync_month_page(db, new_month)
    editing_sessions[message.from_user.id] = (eid, None)
    await show_edit_menu(message.from_user.id, event, bot)


processed_media_groups: set[str] = set()


async def handle_forwarded(message: types.Message, db: Database, bot: Bot):
    text = message.text or message.caption
    if message.media_group_id:
        if message.media_group_id in processed_media_groups:
            return
        if not text:
            # wait for the part of the album that contains the caption
            return
        processed_media_groups.add(message.media_group_id)
    if not text:
        return
    async with db.get_session() as session:
        if not await session.get(User, message.from_user.id):
            return
    link = None
    if message.forward_from_chat and message.forward_from_message_id:
        chat = message.forward_from_chat
        msg_id = message.forward_from_message_id
        async with db.get_session() as session:
            ch = await session.get(Channel, chat.id)
            allowed = ch.is_registered if ch else False
        if allowed:
            if chat.username:
                link = f"https://t.me/{chat.username}/{msg_id}"
            else:
                cid = str(chat.id)
                if cid.startswith("-100"):
                    cid = cid[4:]
                else:
                    cid = cid.lstrip("-")
                link = f"https://t.me/c/{cid}/{msg_id}"
    media = None
    # Skip downloading attachments to avoid large file transfers

    results = await add_events_from_text(
        db,
        text,
        link,
        message.html_text or message.caption_html,
        media,
    )
    for saved, added, lines, status in results:
        markup = None
        if (
            not saved.is_free
            and saved.ticket_price_min is None
            and saved.ticket_price_max is None
        ):
            markup = types.InlineKeyboardMarkup(
                inline_keyboard=[[
                    types.InlineKeyboardButton(
                        text="\u2753 Это бесплатное мероприятие", callback_data=f"markfree:{saved.id}"
                    )
                ]]
            )
        await bot.send_message(
            message.chat.id,
            f"Event {status}\n" + "\n".join(lines),
            reply_markup=markup,
        )


async def telegraph_test():
    token = get_telegraph_token()
    if not token:
        print("Unable to obtain Telegraph token")
        return
    tg = Telegraph(access_token=token)
    page = await asyncio.to_thread(
        tg.create_page, "Test Page", html_content="<p>test</p>"
    )
    logging.info("Created %s", page["url"])
    print("Created", page["url"])
    await asyncio.to_thread(
        tg.edit_page, page["path"], title="Test Page", html_content="<p>updated</p>"
    )
    logging.info("Edited %s", page["url"])
    print("Edited", page["url"])


async def update_source_page(path: str, title: str, new_html: str):
    """Append text to an existing Telegraph page."""
    token = get_telegraph_token()
    if not token:
        logging.error("Telegraph token unavailable")
        return
    tg = Telegraph(access_token=token)
    try:
        logging.info("Fetching telegraph page %s", path)
        page = await asyncio.to_thread(
            tg.get_page, path, return_html=True
        )
        html_content = page.get("content") or page.get("content_html") or ""
        cleaned = re.sub(r"</?tg-emoji[^>]*>", "", new_html)
        cleaned = cleaned.replace("\U0001F193\U0001F193\U0001F193\U0001F193", "Бесплатно")
        html_content += f"<p>{CONTENT_SEPARATOR}</p><p>" + cleaned.replace("\n", "<br/>") + "</p>"
        logging.info("Editing telegraph page %s", path)
        await asyncio.to_thread(
            tg.edit_page, path, title=title, html_content=html_content
        )
        logging.info("Updated telegraph page %s", path)
    except Exception as e:
        logging.error("Failed to update telegraph page: %s", e)


async def create_source_page(
    title: str,
    text: str,
    source_url: str | None,
    html_text: str | None = None,
    media: tuple[bytes, str] | None = None,
) -> tuple[str, str] | None:
    """Create a Telegraph page with the original event text."""
    token = get_telegraph_token()
    if not token:
        logging.error("Telegraph token unavailable")
        return None
    tg = Telegraph(access_token=token)
    html_content = ""

    def strip_title(line_text: str) -> str:
        lines = line_text.splitlines()
        if lines and lines[0].strip() == title.strip():
            return "\n".join(lines[1:]).lstrip()
        return line_text
    # Media uploads to Telegraph are flaky and consume bandwidth.
    # Skip uploading files for now to keep requests lightweight.
    if media:
        logging.info("Media upload skipped for telegraph page")

    if source_url:
        html_content += (
            f'<p><a href="{html.escape(source_url)}"><strong>'
            f"{html.escape(title)}</strong></a></p>"
        )
    else:
        html_content += f"<p><strong>{html.escape(title)}</strong></p>"

    if html_text:
        html_text = strip_title(html_text)
        cleaned = re.sub(r"</?tg-emoji[^>]*>", "", html_text)
        cleaned = cleaned.replace("\U0001F193\U0001F193\U0001F193\U0001F193", "Бесплатно")
        html_content += f"<p>{cleaned.replace('\n', '<br/>')}</p>"
    else:
        clean_text = strip_title(text)
        clean_text = clean_text.replace("\U0001F193\U0001F193\U0001F193\U0001F193", "Бесплатно")
        paragraphs = [f"<p>{html.escape(line)}</p>" for line in clean_text.splitlines()]
        html_content += "".join(paragraphs)
    try:
        page = await asyncio.to_thread(
            tg.create_page, title, html_content=html_content
        )
    except Exception as e:
        logging.error("Failed to create telegraph page: %s", e)
        return None
    logging.info("Created telegraph page %s", page.get("url"))
    return page.get("url"), page.get("path")


def create_app() -> web.Application:
    token = os.getenv("TELEGRAM_BOT_TOKEN")
    if not token:
        raise RuntimeError("TELEGRAM_BOT_TOKEN is missing")

    webhook = os.getenv("WEBHOOK_URL")
    if not webhook:
        raise RuntimeError("WEBHOOK_URL is missing")

    bot = Bot(token)
    logging.info("DB_PATH=%s", DB_PATH)
    logging.info("FOUR_O_TOKEN found: %s", bool(os.getenv("FOUR_O_TOKEN")))
    dp = Dispatcher()
    db = Database(DB_PATH)

    async def start_wrapper(message: types.Message):
        await handle_start(message, db, bot)

    async def register_wrapper(message: types.Message):
        await handle_register(message, db, bot)

    async def requests_wrapper(message: types.Message):
        await handle_requests(message, db, bot)

    async def tz_wrapper(message: types.Message):
        await handle_tz(message, db, bot)

    async def callback_wrapper(callback: types.CallbackQuery):
        await process_request(callback, db, bot)

    async def add_event_wrapper(message: types.Message):
        await handle_add_event(message, db, bot)

    async def add_event_raw_wrapper(message: types.Message):
        await handle_add_event_raw(message, db, bot)

    async def ask_4o_wrapper(message: types.Message):
        await handle_ask_4o(message, db, bot)

    async def list_events_wrapper(message: types.Message):
        await handle_events(message, db, bot)

    async def set_channel_wrapper(message: types.Message):
        await handle_set_channel(message, db, bot)

    async def channels_wrapper(message: types.Message):
        await handle_channels(message, db, bot)

    async def exhibitions_wrapper(message: types.Message):
        await handle_exhibitions(message, db, bot)

    async def months_wrapper(message: types.Message):
        await handle_months(message, db, bot)

    async def edit_message_wrapper(message: types.Message):
        await handle_edit_message(message, db, bot)

    async def forward_wrapper(message: types.Message):
        await handle_forwarded(message, db, bot)

    dp.message.register(start_wrapper, Command("start"))
    dp.message.register(register_wrapper, Command("register"))
    dp.message.register(requests_wrapper, Command("requests"))
    dp.callback_query.register(
        callback_wrapper,
        lambda c: c.data.startswith("approve")
        or c.data.startswith("reject")
        or c.data.startswith("del:")
        or c.data.startswith("nav:")
        or c.data.startswith("edit:")
        or c.data.startswith("editfield:")
        or c.data.startswith("editdone:")
        or c.data.startswith("unset:")
        or c.data.startswith("set:")
        or c.data.startswith("togglefree:")
        or c.data.startswith("markfree:"),
    )
    dp.message.register(tz_wrapper, Command("tz"))
    dp.message.register(add_event_wrapper, Command("addevent"))
    dp.message.register(add_event_raw_wrapper, Command("addevent_raw"))
    dp.message.register(ask_4o_wrapper, Command("ask4o"))
    dp.message.register(list_events_wrapper, Command("events"))
    dp.message.register(set_channel_wrapper, Command("setchannel"))
    dp.message.register(channels_wrapper, Command("channels"))
    dp.message.register(exhibitions_wrapper, Command("exhibitions"))
    dp.message.register(months_wrapper, Command("months"))
    dp.message.register(edit_message_wrapper, lambda m: m.from_user.id in editing_sessions)
    dp.message.register(forward_wrapper, lambda m: bool(m.forward_date))
    dp.my_chat_member.register(partial(handle_my_chat_member, db=db))

    app = web.Application()
    SimpleRequestHandler(dp, bot).register(app, path="/webhook")
    setup_application(app, dp, bot=bot)

    async def on_startup(app: web.Application):
        logging.info("Initializing database")
        await db.init()
        hook = webhook.rstrip("/") + "/webhook"
        logging.info("Setting webhook to %s", hook)
        await bot.set_webhook(
            hook,
            allowed_updates=["message", "callback_query", "my_chat_member"],
        )

    async def on_shutdown(app: web.Application):
        await bot.session.close()

    app.on_startup.append(on_startup)
    app.on_shutdown.append(on_shutdown)
    return app

if __name__ == "__main__":
    import sys

    if len(sys.argv) > 1 and sys.argv[1] == "test_telegraph":
        asyncio.run(telegraph_test())
    else:
        web.run_app(create_app(), port=int(os.getenv("PORT", 8080)))<|MERGE_RESOLUTION|>--- conflicted
+++ resolved
@@ -1064,14 +1064,10 @@
         emoji_part = f"{e.emoji} "
     lines = [f"{prefix}{emoji_part}{e.title}".strip(), e.description.strip()]
     if e.is_free:
-<<<<<<< HEAD
-        lines.append("🟡 Бесплатно")
-=======
         txt = "🟡 Бесплатно"
         if e.ticket_link:
             txt += f" [по регистрации]({e.ticket_link})"
         lines.append(txt)
->>>>>>> a42feb1d
     elif e.ticket_link and (e.ticket_price_min is not None or e.ticket_price_max is not None):
         if e.ticket_price_max is not None and e.ticket_price_max != e.ticket_price_min:
             price = f"от {e.ticket_price_min} до {e.ticket_price_max}"
@@ -1117,14 +1113,10 @@
         emoji_part = f"{e.emoji} "
     lines = [f"{prefix}{emoji_part}{e.title}".strip(), e.description.strip()]
     if e.is_free:
-<<<<<<< HEAD
-        lines.append("🟡 Бесплатно")
-=======
         txt = "🟡 Бесплатно"
         if e.ticket_link:
             txt += f" [по регистрации]({e.ticket_link})"
         lines.append(txt)
->>>>>>> a42feb1d
     elif e.ticket_link:
         lines.append(f"[Билеты в источнике]({e.ticket_link})")
     elif e.ticket_price_min is not None and e.ticket_price_max is not None and e.ticket_price_min != e.ticket_price_max:
@@ -1174,13 +1166,7 @@
     if body_md:
         html_text = md_to_html(body_md)
         nodes.extend(html_to_nodes(html_text))
-<<<<<<< HEAD
-
     nodes.append({"tag": "p", "children": ["\u00A0"]})
-
-=======
-    nodes.append({"tag": "p", "children": ["\u00A0"]})
->>>>>>> a42feb1d
     return nodes
 
 
@@ -1207,13 +1193,7 @@
     if body_md:
         html_text = md_to_html(body_md)
         nodes.extend(html_to_nodes(html_text))
-<<<<<<< HEAD
-
     nodes.append({"tag": "p", "children": ["\u00A0"]})
-
-=======
-    nodes.append({"tag": "p", "children": ["\u00A0"]})
->>>>>>> a42feb1d
     return nodes
 
 
@@ -1279,13 +1259,7 @@
             content.append({"tag": "h3", "children": ["🟥🟥 воскресенье 🟥🟥"]})
         content.append({"tag": "h3", "children": [f"🟥🟥🟥 {format_day_pretty(day)} 🟥🟥🟥"]})
         content.append({"tag": "br"})
-<<<<<<< HEAD
-
         content.append({"tag": "p", "children": ["\u00A0"]})
-
-=======
-        content.append({"tag": "p", "children": ["\u00A0"]})
->>>>>>> a42feb1d
         for ev in by_day[day]:
             content.extend(event_to_nodes(ev))
 
@@ -1295,13 +1269,7 @@
     if exhibitions:
         content.append({"tag": "h3", "children": ["Постоянные выставки"]})
         content.append({"tag": "br"})
-<<<<<<< HEAD
-
         content.append({"tag": "p", "children": ["\u00A0"]})
-
-=======
-        content.append({"tag": "p", "children": ["\u00A0"]})
->>>>>>> a42feb1d
         for ev in exhibitions:
             content.extend(exhibition_to_nodes(ev))
 
