--- conflicted
+++ resolved
@@ -17,13 +17,9 @@
 from difflib import SequenceMatcher
 import json
 import re
-<<<<<<< HEAD
+
 from telegraph import Telegraph, TelegraphException
-=======
-
-from telegraph import Telegraph, TelegraphException
-
->>>>>>> 15c83760
+
 from telegraph.api import json_dumps
 from functools import partial
 import asyncio
@@ -2867,10 +2863,7 @@
 
             events, exhibitions, nav_pages = await get_month_data(db, month)
 
-<<<<<<< HEAD
-=======
-
->>>>>>> 15c83760
+
             async def split_and_update():
                 """Split the month into two pages keeping the first path."""
                 # Find maximum number of events that fit on the first page
@@ -2917,19 +2910,13 @@
                 )
                 await session.commit()
 
-<<<<<<< HEAD
-=======
-
->>>>>>> 15c83760
+
             title, content = await build_month_page_content(
                 db, month, events, exhibitions, nav_pages
             )
             size = len(json_dumps(content).encode("utf-8"))
 
-<<<<<<< HEAD
-=======
-
->>>>>>> 15c83760
+
             try:
                 if size <= TELEGRAPH_PAGE_LIMIT:
                     if not page.path:
@@ -2954,10 +2941,7 @@
                     await split_and_update()
                 else:
                     raise
-<<<<<<< HEAD
-=======
-
->>>>>>> 15c83760
+
         except Exception as e:
             logging.error("Failed to sync month page %s: %s", month, e)
 
