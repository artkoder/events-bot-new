import logging
import os
from datetime import date, datetime, timedelta, timezone, time
from typing import Optional, Tuple, Iterable
from urllib.parse import urlparse
import uuid
import textwrap
from supabase import create_client, Client
from icalendar import Calendar, Event as IcsEvent

from aiogram import Bot, Dispatcher, types
from aiogram.filters import Command
from aiogram.webhook.aiohttp_server import SimpleRequestHandler, setup_application
from aiohttp import web, FormData, ClientSession, TCPConnector
from aiogram.client.session.aiohttp import AiohttpSession
import socket
import imghdr
from difflib import SequenceMatcher
import json
import re

from telegraph import Telegraph, TelegraphException

from telegraph.api import json_dumps
from functools import partial
import asyncio
import contextlib
import html
from io import BytesIO
import markdown
from sqlalchemy.ext.asyncio import AsyncSession, create_async_engine
from sqlalchemy import update
from sqlmodel import Field, SQLModel, select
import aiosqlite

logging.basicConfig(level=logging.INFO)

DB_PATH = os.getenv("DB_PATH", "/data/db.sqlite")
TELEGRAPH_TOKEN_FILE = os.getenv("TELEGRAPH_TOKEN_FILE", "/data/telegraph_token.txt")
SUPABASE_URL = os.getenv("SUPABASE_URL")
SUPABASE_KEY = os.getenv("SUPABASE_KEY")
SUPABASE_BUCKET = os.getenv("SUPABASE_BUCKET", "events-ics")
VK_TOKEN = os.getenv("VK_TOKEN")
ICS_CONTENT_TYPE = "text/calendar; charset=utf-8"
ICS_CONTENT_DISP_TEMPLATE = 'inline; filename="{name}"'
ICS_CALNAME = "kenigevents"




def fold_unicode_line(line: str, limit: int = 74) -> str:
    """Return a folded iCalendar line without splitting UTF-8 code points."""
    encoded = line.encode("utf-8")
    parts: list[str] = []
    while len(encoded) > limit:
        cut = limit
        while cut > 0 and (encoded[cut] & 0xC0) == 0x80:
            cut -= 1
        parts.append(encoded[:cut].decode("utf-8"))
        encoded = encoded[cut:]
    parts.append(encoded.decode("utf-8"))
    return "\r\n ".join(parts)

# currently active timezone offset for date calculations
LOCAL_TZ = timezone.utc

# separator inserted between versions on Telegraph source pages
CONTENT_SEPARATOR = "🟧" * 10
# separator line between events in VK posts

VK_EVENT_SEPARATOR = "\u2800\n\u2800"
# single blank line for VK posts
VK_BLANK_LINE = "\u2800"


# user_id -> (event_id, field?) for editing session
editing_sessions: dict[int, tuple[int, str | None]] = {}
# user_id -> channel_id for daily time editing
daily_time_sessions: dict[int, int] = {}
# waiting for VK group ID input
vk_group_sessions: set[int] = set()
# user_id -> section (today/added) for VK time update
vk_time_sessions: dict[int, str] = {}

# superadmin user_id -> pending partner user_id
partner_info_sessions: dict[int, int] = {}
# user_id -> festival_id for description editing
festival_edit_sessions: dict[int, int] = {}

# toggle for uploading images to catbox
CATBOX_ENABLED: bool = False
_supabase_client: Client | None = None

# Telegraph API rejects pages over ~64&nbsp;kB. Use a slightly lower limit
# to decide when month pages should be split into two parts.
TELEGRAPH_PAGE_LIMIT = 60000


class IPv4AiohttpSession(AiohttpSession):
    """Aiohttp session that forces IPv4 connections."""

    def __init__(self, *args, **kwargs) -> None:
        super().__init__(*args, **kwargs)
        self._connector_init["family"] = socket.AF_INET


def create_ipv4_session(session_cls: type[ClientSession] = ClientSession) -> ClientSession:
    """Return ClientSession that forces IPv4 connections."""
    connector = TCPConnector(family=socket.AF_INET)
    try:
        return session_cls(connector=connector)
    except TypeError:
        return session_cls()



class User(SQLModel, table=True):
    user_id: int = Field(primary_key=True)
    username: Optional[str] = None
    is_superadmin: bool = False
    is_partner: bool = False
    organization: Optional[str] = None
    location: Optional[str] = None
    blocked: bool = False


class PendingUser(SQLModel, table=True):
    user_id: int = Field(primary_key=True)
    username: Optional[str] = None
    requested_at: datetime = Field(default_factory=datetime.utcnow)


class RejectedUser(SQLModel, table=True):
    user_id: int = Field(primary_key=True)
    username: Optional[str] = None
    rejected_at: datetime = Field(default_factory=datetime.utcnow)


class Channel(SQLModel, table=True):
    channel_id: int = Field(primary_key=True)
    title: Optional[str] = None
    username: Optional[str] = None
    is_admin: bool = False
    is_registered: bool = False
    is_asset: bool = False
    daily_time: Optional[str] = None
    last_daily: Optional[str] = None


def build_channel_post_url(ch: Channel, message_id: int) -> str:
    """Return https://t.me/... link for a channel message."""
    if ch.username:
        return f"https://t.me/{ch.username}/{message_id}"
    cid = str(ch.channel_id)
    if cid.startswith("-100"):
        cid = cid[4:]
    else:
        cid = cid.lstrip("-")
    return f"https://t.me/c/{cid}/{message_id}"


class Setting(SQLModel, table=True):
    key: str = Field(primary_key=True)
    value: str


class Event(SQLModel, table=True):
    id: Optional[int] = Field(default=None, primary_key=True)
    title: str
    description: str
    festival: Optional[str] = None
    date: str
    time: str
    location_name: str
    location_address: Optional[str] = None
    city: Optional[str] = None
    ticket_price_min: Optional[int] = None
    ticket_price_max: Optional[int] = None
    ticket_link: Optional[str] = None
    event_type: Optional[str] = None
    emoji: Optional[str] = None
    end_date: Optional[str] = None
    is_free: bool = False
    pushkin_card: bool = False
    silent: bool = False
    telegraph_path: Optional[str] = None
    source_text: str
    telegraph_url: Optional[str] = None
    ics_url: Optional[str] = None
    source_post_url: Optional[str] = None
    ics_post_url: Optional[str] = None
    ics_post_id: Optional[int] = None
    source_chat_id: Optional[int] = None
    source_message_id: Optional[int] = None
    creator_id: Optional[int] = None
    photo_count: int = 0
    added_at: datetime = Field(default_factory=datetime.utcnow)


class MonthPage(SQLModel, table=True):
    __table_args__ = {"extend_existing": True}
    month: str = Field(primary_key=True)
    url: str
    path: str
    url2: Optional[str] = None
    path2: Optional[str] = None


class WeekendPage(SQLModel, table=True):
    __table_args__ = {"extend_existing": True}
    start: str = Field(primary_key=True)
    url: str
    path: str


class Festival(SQLModel, table=True):
    __table_args__ = {"extend_existing": True}
    id: Optional[int] = Field(default=None, primary_key=True)
    name: str
    description: Optional[str] = None
    telegraph_url: Optional[str] = None
    telegraph_path: Optional[str] = None
    vk_post_url: Optional[str] = None


class Database:
    def __init__(self, path: str):
        self.engine = create_async_engine(f"sqlite+aiosqlite:///{path}")

    async def init(self):
        async with self.engine.begin() as conn:
            await conn.run_sync(SQLModel.metadata.create_all)
            result = await conn.exec_driver_sql("PRAGMA table_info(event)")
            cols = [r[1] for r in result.fetchall()]
            if "telegraph_url" not in cols:
                await conn.exec_driver_sql(
                    "ALTER TABLE event ADD COLUMN telegraph_url VARCHAR"
                )
            if "ticket_price_min" not in cols:
                await conn.exec_driver_sql(
                    "ALTER TABLE event ADD COLUMN ticket_price_min INTEGER"
                )
            if "ticket_price_max" not in cols:
                await conn.exec_driver_sql(
                    "ALTER TABLE event ADD COLUMN ticket_price_max INTEGER"
                )
            if "ticket_link" not in cols:
                await conn.exec_driver_sql(
                    "ALTER TABLE event ADD COLUMN ticket_link VARCHAR"
                )
            if "source_post_url" not in cols:
                await conn.exec_driver_sql(
                    "ALTER TABLE event ADD COLUMN source_post_url VARCHAR"
                )
            if "is_free" not in cols:
                await conn.exec_driver_sql(
                    "ALTER TABLE event ADD COLUMN is_free BOOLEAN DEFAULT 0"
                )
            if "silent" not in cols:
                await conn.exec_driver_sql(
                    "ALTER TABLE event ADD COLUMN silent BOOLEAN DEFAULT 0"
                )
            if "telegraph_path" not in cols:
                await conn.exec_driver_sql(
                    "ALTER TABLE event ADD COLUMN telegraph_path VARCHAR"
                )
            if "event_type" not in cols:
                await conn.exec_driver_sql(
                    "ALTER TABLE event ADD COLUMN event_type VARCHAR"
                )
            if "emoji" not in cols:
                await conn.exec_driver_sql("ALTER TABLE event ADD COLUMN emoji VARCHAR")
            if "end_date" not in cols:
                await conn.exec_driver_sql(
                    "ALTER TABLE event ADD COLUMN end_date VARCHAR"
                )
            if "added_at" not in cols:
                await conn.exec_driver_sql(
                    "ALTER TABLE event ADD COLUMN added_at VARCHAR"
                )
            if "photo_count" not in cols:
                await conn.exec_driver_sql(
                    "ALTER TABLE event ADD COLUMN photo_count INTEGER DEFAULT 0"
                )
            if "pushkin_card" not in cols:
                await conn.exec_driver_sql(
                    "ALTER TABLE event ADD COLUMN pushkin_card BOOLEAN DEFAULT 0"
                )
            if "ics_url" not in cols:
                await conn.exec_driver_sql(
                    "ALTER TABLE event ADD COLUMN ics_url VARCHAR"
                )
            if "ics_post_url" not in cols:
                await conn.exec_driver_sql(
                    "ALTER TABLE event ADD COLUMN ics_post_url VARCHAR"
                )
            if "ics_post_id" not in cols:
                await conn.exec_driver_sql(
                    "ALTER TABLE event ADD COLUMN ics_post_id INTEGER"
                )
            if "source_chat_id" not in cols:
                await conn.exec_driver_sql(
                    "ALTER TABLE event ADD COLUMN source_chat_id INTEGER"
                )
            if "source_message_id" not in cols:
                await conn.exec_driver_sql(
                    "ALTER TABLE event ADD COLUMN source_message_id INTEGER"
                )
            if "creator_id" not in cols:
                await conn.exec_driver_sql(
                    "ALTER TABLE event ADD COLUMN creator_id INTEGER"
                )

            result = await conn.exec_driver_sql("PRAGMA table_info(user)")
            cols = [r[1] for r in result.fetchall()]
            if "is_partner" not in cols:
                await conn.exec_driver_sql(
                    "ALTER TABLE user ADD COLUMN is_partner BOOLEAN DEFAULT 0"
                )
            if "organization" not in cols:
                await conn.exec_driver_sql(
                    "ALTER TABLE user ADD COLUMN organization VARCHAR"
                )
            if "location" not in cols:
                await conn.exec_driver_sql(
                    "ALTER TABLE user ADD COLUMN location VARCHAR"
                )
            if "blocked" not in cols:
                await conn.exec_driver_sql(
                    "ALTER TABLE user ADD COLUMN blocked BOOLEAN DEFAULT 0"
                )

            result = await conn.exec_driver_sql("PRAGMA table_info(channel)")
            cols = [r[1] for r in result.fetchall()]
            if "daily_time" not in cols:
                await conn.exec_driver_sql(
                    "ALTER TABLE channel ADD COLUMN daily_time VARCHAR"
                )
            if "last_daily" not in cols:
                await conn.exec_driver_sql(
                    "ALTER TABLE channel ADD COLUMN last_daily VARCHAR"
                )
            if "is_asset" not in cols:
                await conn.exec_driver_sql(
                    "ALTER TABLE channel ADD COLUMN is_asset BOOLEAN DEFAULT 0"
                )

            result = await conn.exec_driver_sql("PRAGMA table_info(monthpage)")
            cols = [r[1] for r in result.fetchall()]
            if "url2" not in cols:
                await conn.exec_driver_sql(
                    "ALTER TABLE monthpage ADD COLUMN url2 VARCHAR"
                )
            if "path2" not in cols:
                await conn.exec_driver_sql(
                    "ALTER TABLE monthpage ADD COLUMN path2 VARCHAR"
                )

    def get_session(self) -> AsyncSession:
        """Create a new session with attributes kept after commit."""
        return AsyncSession(self.engine, expire_on_commit=False)


async def get_tz_offset(db: Database) -> str:
    async with db.get_session() as session:
        result = await session.get(Setting, "tz_offset")
        offset = result.value if result else "+00:00"
    global LOCAL_TZ
    LOCAL_TZ = offset_to_timezone(offset)
    return offset


async def set_tz_offset(db: Database, value: str):
    async with db.get_session() as session:
        setting = await session.get(Setting, "tz_offset")
        if setting:
            setting.value = value
        else:
            setting = Setting(key="tz_offset", value=value)
            session.add(setting)
        await session.commit()
    global LOCAL_TZ
    LOCAL_TZ = offset_to_timezone(value)


async def get_catbox_enabled(db: Database) -> bool:
    async with db.get_session() as session:
        setting = await session.get(Setting, "catbox_enabled")
        return setting.value == "1" if setting else False


async def set_catbox_enabled(db: Database, value: bool):
    async with db.get_session() as session:
        setting = await session.get(Setting, "catbox_enabled")
        if setting:
            setting.value = "1" if value else "0"
        else:
            setting = Setting(key="catbox_enabled", value="1" if value else "0")
            session.add(setting)
        await session.commit()
    global CATBOX_ENABLED
    CATBOX_ENABLED = value


async def get_setting_value(db: Database, key: str) -> str | None:
    async with db.get_session() as session:
        setting = await session.get(Setting, key)
        return setting.value if setting else None


async def set_setting_value(db: Database, key: str, value: str | None):
    async with db.get_session() as session:
        setting = await session.get(Setting, key)
        if value is None:
            if setting:
                await session.delete(setting)
        elif setting:
            setting.value = value
        else:
            setting = Setting(key=key, value=value)
            session.add(setting)
        await session.commit()


async def get_vk_group_id(db: Database) -> str | None:
    return await get_setting_value(db, "vk_group_id")


async def set_vk_group_id(db: Database, group_id: str | None):
    await set_setting_value(db, "vk_group_id", group_id)


async def get_vk_time_today(db: Database) -> str:
    return await get_setting_value(db, "vk_time_today") or "08:00"


async def set_vk_time_today(db: Database, value: str):
    await set_setting_value(db, "vk_time_today", value)


async def get_vk_time_added(db: Database) -> str:
    return await get_setting_value(db, "vk_time_added") or "20:00"


async def set_vk_time_added(db: Database, value: str):
    await set_setting_value(db, "vk_time_added", value)


async def get_vk_last_today(db: Database) -> str | None:
    return await get_setting_value(db, "vk_last_today")


async def set_vk_last_today(db: Database, value: str):
    await set_setting_value(db, "vk_last_today", value)


async def get_vk_last_added(db: Database) -> str | None:
    return await get_setting_value(db, "vk_last_added")


async def set_vk_last_added(db: Database, value: str):
    await set_setting_value(db, "vk_last_added", value)


def get_supabase_client() -> Client | None:
    global _supabase_client
    if _supabase_client is None and SUPABASE_URL and SUPABASE_KEY:
        _supabase_client = create_client(SUPABASE_URL, SUPABASE_KEY)
    return _supabase_client


async def get_festival(db: Database, name: str) -> Festival | None:
    async with db.get_session() as session:
        result = await session.execute(
            select(Festival).where(Festival.name == name)
        )
        return result.scalar_one_or_none()


async def ensure_festival(
    db: Database, name: str, description: str | None = None
) -> Festival:
    async with db.get_session() as session:
        result = await session.execute(
            select(Festival).where(Festival.name == name)
        )
        fest = result.scalar_one_or_none()
        if fest:
            return fest
        fest = Festival(name=name, description=description)
        session.add(fest)
        await session.commit()
        logging.info("festival %s created", name)
        return fest


async def get_asset_channel(db: Database) -> Channel | None:
    async with db.get_session() as session:
        result = await session.execute(
            select(Channel).where(Channel.is_asset.is_(True))
        )
        return result.scalars().first()


async def ensure_festival(db: Database, name: str) -> Festival:
    """Return existing festival by name or create a new record."""
    async with db.get_session() as session:
        res = await session.execute(select(Festival).where(Festival.name == name))
        fest = res.scalar_one_or_none()
        if fest:
            return fest
        fest = Festival(name=name)
        session.add(fest)
        await session.commit()
        logging.info("created festival %s", name)
        return fest


async def get_superadmin_id(db: Database) -> int | None:
    """Return the Telegram ID of the superadmin if present."""
    async with db.get_session() as session:
        result = await session.execute(
            select(User.user_id).where(User.is_superadmin.is_(True))
        )
        return result.scalars().first()


async def notify_superadmin(db: Database, bot: Bot, text: str):
    """Send a message to the superadmin, ignoring failures."""
    admin_id = await get_superadmin_id(db)
    if not admin_id:
        return
    try:
        await bot.send_message(admin_id, text)
    except Exception as e:
        logging.error("failed to notify superadmin: %s", e)


async def notify_event_added(
    db: Database, bot: Bot, user: User | None, event: Event, added: bool
) -> None:
    """Notify superadmin when a user or partner adds an event."""
    if not added or not user or user.is_superadmin:
        return
    role = "partner" if user.is_partner else "user"
    name = f"@{user.username}" if user.username else str(user.user_id)
    text = f"{name} ({role}) added event {event.title} {event.date}"
    await notify_superadmin(db, bot, text)


async def dump_database(path: str = DB_PATH) -> bytes:
    """Return a SQL dump of the specified database."""
    async with aiosqlite.connect(path) as conn:
        lines: list[str] = []
        async for line in conn.iterdump():
            lines.append(line)
    return "\n".join(lines).encode("utf-8")


async def restore_database(data: bytes, db: Database, path: str = DB_PATH):
    """Replace current database with the provided dump."""
    if os.path.exists(path):
        os.remove(path)
    async with aiosqlite.connect(path) as conn:
        await conn.executescript(data.decode("utf-8"))
        await conn.commit()
    await db.init()


def build_asset_caption(event: Event, day: date) -> str:
    """Return HTML caption for a calendar asset post."""
    loc = html.escape(event.location_name or "")
    addr = event.location_address
    if addr and event.city:
        addr = strip_city_from_address(addr, event.city)
    if addr:
        loc += f", {html.escape(addr)}"
    if event.city:
        loc += f", #{html.escape(event.city)}"
    return (
        f"<b>{html.escape(event.title)}</b>\n"
        f"<i>{format_day_pretty(day)} {event.time} {loc}</i>"
    )


def validate_offset(value: str) -> bool:
    if len(value) != 6 or value[0] not in "+-" or value[3] != ":":
        return False
    try:
        h = int(value[1:3])
        m = int(value[4:6])
        return 0 <= h <= 14 and 0 <= m < 60
    except ValueError:
        return False


def offset_to_timezone(value: str) -> timezone:
    sign = 1 if value[0] == "+" else -1
    hours = int(value[1:3])
    minutes = int(value[4:6])
    return timezone(sign * timedelta(hours=hours, minutes=minutes))


async def extract_images(message: types.Message, bot: Bot) -> list[tuple[bytes, str]]:
    """Download up to three images from the message."""
    images: list[tuple[bytes, str]] = []
    if message.photo:
        bio = BytesIO()
        await bot.download(message.photo[-1].file_id, destination=bio)
        images.append((bio.getvalue(), "photo.jpg"))
    if (
        message.document
        and message.document.mime_type
        and message.document.mime_type.startswith("image/")
    ):
        bio = BytesIO()
        await bot.download(message.document.file_id, destination=bio)
        name = message.document.file_name or "image.jpg"
        images.append((bio.getvalue(), name))
    return images[:3]


def normalize_hashtag_dates(text: str) -> str:
    """Replace hashtags like '#1_августа' with '1 августа'."""
    pattern = re.compile(
        r"#(\d{1,2})_(%s)" % "|".join(MONTHS)
    )
    return re.sub(pattern, lambda m: f"{m.group(1)} {m.group(2)}", text)


def strip_city_from_address(address: str | None, city: str | None) -> str | None:
    """Remove the city name from the end of the address if duplicated."""
    if not address or not city:
        return address
    city_clean = city.lstrip("#").strip().lower()
    addr = address.strip()
    if addr.lower().endswith(city_clean):
        addr = re.sub(r",?\s*#?%s$" % re.escape(city_clean), "", addr, flags=re.IGNORECASE)
    addr = addr.rstrip(", ")
    return addr


def canonicalize_date(value: str) -> str | None:
    """Return ISO date string if value parses as date or ``None``."""
    value = value.split("..", 1)[0].strip()
    if not value:
        return None
    try:
        return date.fromisoformat(value).isoformat()
    except ValueError:
        parsed = parse_events_date(value, timezone.utc)
        return parsed.isoformat() if parsed else None


def parse_iso_date(value: str) -> date | None:
    """Return ``date`` parsed from ISO string or ``None``."""
    try:
        return date.fromisoformat(value.split("..", 1)[0])
    except Exception:
        return None


ICS_LABEL = "Добавить в календарь на телефоне (ICS)"
MONTH_NAV_START = "<!--month-nav-start-->"
MONTH_NAV_END = "<!--month-nav-end-->"

FOOTER_LINK_HTML = (
    '<p>&nbsp;</p>'
    '<p><a href="https://t.me/kenigevents">Полюбить Калининград Анонсы</a></p>'
    '<p>&nbsp;</p>'
)


def parse_time_range(value: str) -> tuple[time, time | None] | None:
    """Return start and optional end time from text like ``10:00`` or ``10:00-12:00``.

    Accepts ``-`` as well as ``..`` or ``—``/``–`` between times.
    """
    value = value.strip()
    parts = re.split(r"\s*(?:-|–|—|\.\.\.?|…)+\s*", value, maxsplit=1)
    try:
        start = datetime.strptime(parts[0], "%H:%M").time()
    except ValueError:
        return None
    end: time | None = None
    if len(parts) == 2:
        try:
            end = datetime.strptime(parts[1], "%H:%M").time()
        except ValueError:
            end = None
    return start, end


def apply_ics_link(html_content: str, url: str | None) -> str:
    """Insert or remove the ICS link block in Telegraph HTML."""
    idx = html_content.find(ICS_LABEL)
    if idx != -1:
        start = html_content.rfind("<p", 0, idx)
        end = html_content.find("</p>", idx)
        if start != -1 and end != -1:
            html_content = html_content[:start] + html_content[end + 4 :]
    if not url:
        return html_content
    link_html = (
        f'<p>\U0001f4c5 <a href="{html.escape(url)}">{ICS_LABEL}</a></p>'
    )
    idx = html_content.find("</p>")
    if idx == -1:
        return link_html + html_content
    pos = idx + 4
    img_pattern = re.compile(r"<img[^>]+><p></p>")
    for m in img_pattern.finditer(html_content, pos):
        pos = m.end()
    return html_content[:pos] + link_html + html_content[pos:]


def apply_month_nav(html_content: str, html_block: str | None) -> str:
    """Insert or replace the month navigation block."""
    start = html_content.find(MONTH_NAV_START)
    if start != -1:
        end = html_content.find(MONTH_NAV_END, start)
        if end != -1:
            html_content = html_content[:start] + html_content[end + len(MONTH_NAV_END) :]
    if html_block:
        html_content += f"{MONTH_NAV_START}{html_block}{MONTH_NAV_END}"
    return html_content


def apply_footer_link(html_content: str) -> str:
    """Ensure the Telegram channel link footer is present once."""
    pattern = re.compile(
        r'<p><a href="https://t\.me/kenigevents">[^<]+</a></p><p>&nbsp;</p>'
    )
    html_content = pattern.sub("", html_content).rstrip()
    return html_content + FOOTER_LINK_HTML


async def build_month_nav_html(db: Database) -> str:
    async with db.get_session() as session:
        result = await session.execute(select(MonthPage).order_by(MonthPage.month))
        months = result.scalars().all()
    today_month = datetime.now(LOCAL_TZ).strftime("%Y-%m")
    future_months = [m for m in months if m.month >= today_month]
    if not future_months:
        return ""
    links: list[str] = []
    for idx, p in enumerate(future_months):
        name = month_name_nominative(p.month)
        links.append(f'<a href="{html.escape(p.url)}">{name}</a>')
        if idx < len(future_months) - 1:
            links.append(" ")
    return "<br/><h4>" + "".join(links) + "</h4>"

async def build_month_buttons(db: Database, limit: int = 3) -> list[types.InlineKeyboardButton]:
    """Return buttons linking to upcoming month pages."""
    async with db.get_session() as session:
        result = await session.execute(
            select(MonthPage)
            .where(MonthPage.month >= datetime.now(LOCAL_TZ).strftime("%Y-%m"))
            .order_by(MonthPage.month)
        )
        months = result.scalars().all()
    buttons: list[types.InlineKeyboardButton] = []
    for p in months[:limit]:
        if p.url:
            label = f"\U0001f4c5 {month_name_nominative(p.month)}"
            buttons.append(types.InlineKeyboardButton(text=label, url=p.url))
    return buttons


def parse_bool_text(value: str) -> bool | None:
    """Convert text to boolean if possible."""
    normalized = value.strip().lower()
    if normalized in {"1", "true", "yes", "y", "да", "д", "ok", "on"}:
        return True
    if normalized in {"0", "false", "no", "n", "нет", "off"}:
        return False
    return None


def parse_events_date(text: str, tz: timezone) -> date | None:
    """Parse a date argument for /events allowing '2 августа [2025]'."""
    text = text.strip().lower()
    for fmt in ("%Y-%m-%d", "%d.%m.%Y"):
        try:
            return datetime.strptime(text, fmt).date()
        except ValueError:
            pass

    m = re.match(r"(\d{1,2})\s+([а-яё]+)(?:\s+(\d{4}))?", text)
    if not m:
        return None
    day = int(m.group(1))
    month_name = m.group(2)
    year_part = m.group(3)
    month = {name: i + 1 for i, name in enumerate(MONTHS)}.get(month_name)
    if not month:
        return None
    if year_part:
        year = int(year_part)
    else:
        today = datetime.now(tz).date()
        year = today.year
        if month < today.month or (month == today.month and day < today.day):
            year += 1
    try:
        return date(year, month, day)
    except ValueError:
        return None


async def build_ics_content(db: Database, event: Event) -> str:
    """Build an RFC 5545 compliant ICS string for an event."""
    time_range = parse_time_range(event.time)
    if not time_range:
        raise ValueError("bad time")
    start_t, end_t = time_range
    date_obj = parse_iso_date(event.date)
    if not date_obj:
        raise ValueError("bad date")
    start_dt = datetime.combine(date_obj, start_t)
    if end_t:
        end_dt = datetime.combine(date_obj, end_t)
    else:
        end_dt = start_dt + timedelta(hours=1)

    title = event.title
    if event.location_name:
        title = f"{title} в {event.location_name}"

    desc = event.description or ""
    link = event.source_post_url or event.telegraph_url
    if link:
        desc = f"{desc}\n\n{link}" if desc else link

    loc_parts = []
    if event.location_address:
        loc_parts.append(event.location_address)
    if event.city:
        loc_parts.append(event.city)
    # Join without a space after comma to avoid iOS parsing issues
    location = ",".join(loc_parts)

    cal = Calendar()
    cal.add("VERSION", "2.0")
    cal.add("PRODID", "-//events-bot//RU")
    cal.add("CALSCALE", "GREGORIAN")
    cal.add("METHOD", "PUBLISH")
    cal.add("X-WR-CALNAME", ICS_CALNAME)

    vevent = IcsEvent()
    vevent.add("UID", f"{uuid.uuid4()}@{event.id}")
    vevent.add("DTSTAMP", datetime.now(timezone.utc))
    vevent.add("DTSTART", start_dt)
    vevent.add("DTEND", end_dt)
    vevent.add("SUMMARY", title)
    vevent.add("DESCRIPTION", desc)
    if location:
        vevent.add("LOCATION", location)
    if link:
        vevent.add("URL", link)
    cal.add_component(vevent)

    raw = cal.to_ical().decode("utf-8")
    lines = raw.split("\r\n")
    if lines and lines[-1] == "":
        lines.pop()

    # unfold lines first
    unfolded: list[str] = []
    for line in lines:
        if line.startswith(" ") and unfolded:
            unfolded[-1] += line[1:]
        else:
            unfolded.append(line)

    for i, line in enumerate(unfolded):
        if line.startswith("LOCATION:") or line.startswith("LOCATION;"):
            unfolded[i] = line.replace("\\, ", "\\,\\ ")

    idx = unfolded.index("BEGIN:VEVENT")
    vbody = unfolded[idx + 1 : -2]  # between BEGIN:VEVENT and END:VEVENT
    order = ["UID", "DTSTAMP", "DTSTART", "DTEND"]
    props: list[str] = []
    for key in order:
        for l in list(vbody):
            if l.startswith(key + ":") or l.startswith(key + ";"):
                props.append(l)
                vbody.remove(l)
    props.extend(vbody)

    body = ["BEGIN:VEVENT"] + props + ["END:VEVENT"]
    headers = [
        "BEGIN:VCALENDAR",
        "VERSION:2.0",
        "PRODID:-//events-bot//RU",
        "CALSCALE:GREGORIAN",
        "METHOD:PUBLISH",
        f"X-WR-CALNAME:{ICS_CALNAME}",
    ]
    final_lines = headers + body + ["END:VCALENDAR"]
    folded = [fold_unicode_line(l) for l in final_lines]
    return "\r\n".join(folded) + "\r\n"


async def upload_ics(event: Event, db: Database) -> str | None:
    client = get_supabase_client()
    if not client:
        logging.error("Supabase client not configured")
        return None
    if event.end_date:
        logging.info("skip ics for multi-day event %s", event.id)
        return None
    if not parse_time_range(event.time):
        logging.info("skip ics for unclear time %s", event.id)
        return None
    content = await build_ics_content(db, event)
    d = parse_iso_date(event.date)
    if d:
        path = f"Event-{event.id}-{d.day:02d}-{d.month:02d}-{d.year}.ics"
    else:
        path = f"Event-{event.id}.ics"
    try:
        logging.info("Uploading ICS to %s/%s", SUPABASE_BUCKET, path)
        client.storage.from_(SUPABASE_BUCKET).upload(
            path,
            content.encode("utf-8"),
            {
                "content-type": ICS_CONTENT_TYPE,
                "content-disposition": ICS_CONTENT_DISP_TEMPLATE.format(name=path),
                "upsert": "true",
            },
        )
        url = client.storage.from_(SUPABASE_BUCKET).get_public_url(path)
        logging.info("ICS uploaded: %s", url)
    except Exception as e:
        logging.error("Failed to upload ics: %s", e)
        return None
    return url


async def post_ics_asset(event: Event, db: Database, bot: Bot) -> tuple[str, int] | None:
    channel = await get_asset_channel(db)
    if not channel:
        logging.info("no asset channel configured")
        return None
    try:
        content = await build_ics_content(db, event)
    except Exception as e:
        logging.error("failed to build ics content: %s", e)
        return None

    d = parse_iso_date(event.date)
    if d:
        name = f"Event-{event.id}-{d.day:02d}-{d.month:02d}-{d.year}.ics"
    else:

        d = date.today()
        name = f"Event-{event.id}.ics"
    file = types.BufferedInputFile(content.encode("utf-8"), filename=name)
    caption = build_asset_caption(event, d)

    logging.info("posting ics asset to channel %s with caption %s", channel.channel_id, caption.replace('\n', ' | '))

    try:
        msg = await bot.send_document(
            channel.channel_id,
            file,
            caption=caption,
            parse_mode="HTML",
        )
        url = build_channel_post_url(channel, msg.message_id)
        logging.info("posted ics to asset channel: %s", url)
        return url, msg.message_id
    except Exception as e:
        logging.error("failed to post ics to asset channel: %s", e)
        return None

async def add_calendar_button(event: Event, db: Database, bot: Bot):
    """Attach calendar link button to the original channel post."""
    if not (
        event.source_chat_id
        and event.source_message_id
        and event.ics_post_url
    ):
        return
    month_buttons = await build_month_buttons(db)
    rows = [[types.InlineKeyboardButton(text="Добавить в календарь", url=event.ics_post_url)]]
    if month_buttons:
        rows.append(month_buttons)
    markup = types.InlineKeyboardMarkup(inline_keyboard=rows)
    try:
        await bot.edit_message_reply_markup(
            chat_id=event.source_chat_id,
            message_id=event.source_message_id,
            reply_markup=markup,
        )

        logging.info(
            "calendar button set for event %s post %s", event.id, event.source_post_url
        )

    except Exception as e:
        logging.error("failed to set calendar button: %s", e)


async def delete_ics(event: Event):
    client = get_supabase_client()
    if not client or not event.ics_url:
        return
    path = event.ics_url.split("/")[-1]
    try:
        logging.info("Deleting ICS %s from %s", path, SUPABASE_BUCKET)
        client.storage.from_(SUPABASE_BUCKET).remove([path])
    except Exception as e:
        logging.error("Failed to delete ics: %s", e)


async def delete_asset_post(event: Event, db: Database, bot: Bot):
    if not event.ics_post_id:
        return
    channel = await get_asset_channel(db)
    if not channel:
        return
    try:
        await bot.delete_message(channel.channel_id, event.ics_post_id)
    except Exception as e:
        logging.error("failed to delete asset message: %s", e)


async def remove_calendar_button(event: Event, bot: Bot):
    """Remove calendar button from the original channel post."""
    if not (event.source_chat_id and event.source_message_id):
        return
    try:
        await bot.edit_message_reply_markup(
            chat_id=event.source_chat_id,
            message_id=event.source_message_id,
            reply_markup=None,
        )

        logging.info(
            "calendar button removed for event %s post %s",
            event.id,
            event.source_post_url,
        )

    except Exception as e:
        logging.error("failed to remove calendar button: %s", e)


async def parse_event_via_4o(
    text: str,
    source_channel: str | None = None,
    *,
    festival_names: list[str] | None = None,
    **extra: str | None,
) -> list[dict]:
    token = os.getenv("FOUR_O_TOKEN")
    if not token:
        raise RuntimeError("FOUR_O_TOKEN is missing")
    url = os.getenv("FOUR_O_URL", "https://api.openai.com/v1/chat/completions")
    prompt_path = os.path.join("docs", "PROMPTS.md")
    with open(prompt_path, "r", encoding="utf-8") as f:
        prompt = f.read()
    loc_path = os.path.join("docs", "LOCATIONS.md")
    if os.path.exists(loc_path):
        with open(loc_path, "r", encoding="utf-8") as f:
            locations = [
                line.strip() for line in f if line.strip() and not line.startswith("#")
            ]
        if locations:
            prompt += "\nKnown venues:\n" + "\n".join(locations)
    if festival_names:
        prompt += "\nKnown festivals:\n" + "\n".join(festival_names)
    headers = {
        "Authorization": f"Bearer {token}",
        "Content-Type": "application/json",
    }
    if not source_channel:
        source_channel = extra.get("channel_title")
    today = datetime.now(LOCAL_TZ).date().isoformat()
    user_msg = f"Today is {today}. "
    if source_channel:
        user_msg += f"Channel: {source_channel}. "
    user_msg += text
    payload = {
        "model": "gpt-4o",
        "messages": [
            {"role": "system", "content": prompt},
            {"role": "user", "content": user_msg},
        ],
        "temperature": 0,
    }
    logging.info("Sending 4o parse request to %s", url)
    async with create_ipv4_session(ClientSession) as session:
        resp = await session.post(url, json=payload, headers=headers)
        resp.raise_for_status()
        data = await resp.json()
    logging.debug("4o response: %s", data)
    content = (
        data.get("choices", [{}])[0].get("message", {}).get("content", "{}").strip()
    )
    if content.startswith("```"):
        content = content.strip("`\n")
        if content.lower().startswith("json"):
            content = content[4:].strip()
    try:
        data = json.loads(content)
    except json.JSONDecodeError:
        logging.error("Invalid JSON from 4o: %s", content)
        raise
    if isinstance(data, dict):
        if "events" in data and isinstance(data["events"], list):
            return data["events"]
        return [data]
    if isinstance(data, list):
        return data
    logging.error("Unexpected 4o format: %s", data)
    raise RuntimeError("bad 4o response")


async def ask_4o(text: str) -> str:
    token = os.getenv("FOUR_O_TOKEN")
    if not token:
        raise RuntimeError("FOUR_O_TOKEN is missing")
    url = os.getenv("FOUR_O_URL", "https://api.openai.com/v1/chat/completions")
    headers = {
        "Authorization": f"Bearer {token}",
        "Content-Type": "application/json",
    }
    payload = {
        "model": "gpt-4o",
        "messages": [{"role": "user", "content": text}],
        "temperature": 0,
    }
    logging.info("Sending 4o ask request to %s", url)
    async with create_ipv4_session(ClientSession) as session:
        resp = await session.post(url, json=payload, headers=headers)
        resp.raise_for_status()
        data = await resp.json()
    logging.debug("4o response: %s", data)
    return data.get("choices", [{}])[0].get("message", {}).get("content", "").strip()


async def check_duplicate_via_4o(ev: Event, new: Event) -> Tuple[bool, str, str]:
    """Ask the LLM whether two events are duplicates."""
    prompt = (
        "Existing event:\n"
        f"Title: {ev.title}\nDescription: {ev.description}\nLocation: {ev.location_name} {ev.location_address}\n"
        "New event:\n"
        f"Title: {new.title}\nDescription: {new.description}\nLocation: {new.location_name} {new.location_address}\n"
        'Are these the same event? Respond with JSON {"duplicate": true|false, "title": "", "short_description": ""}.'
    )
    try:
        ans = await ask_4o(prompt)
        data = json.loads(ans)
        return (
            bool(data.get("duplicate")),
            data.get("title", ""),
            data.get("short_description", ""),
        )
    except Exception as e:
        logging.error("Duplicate check failed: %s", e)
        return False, "", ""


def get_telegraph_token() -> str | None:
    token = os.getenv("TELEGRAPH_TOKEN")
    if token:
        return token
    if os.path.exists(TELEGRAPH_TOKEN_FILE):
        with open(TELEGRAPH_TOKEN_FILE, "r", encoding="utf-8") as f:
            saved = f.read().strip()
            if saved:
                return saved
    try:
        tg = Telegraph()
        data = tg.create_account(short_name="eventsbot")
        token = data["access_token"]
        os.makedirs(os.path.dirname(TELEGRAPH_TOKEN_FILE), exist_ok=True)
        with open(TELEGRAPH_TOKEN_FILE, "w", encoding="utf-8") as f:
            f.write(token)
        logging.info(
            "Created Telegraph account; token stored at %s", TELEGRAPH_TOKEN_FILE
        )
        return token
    except Exception as e:
        logging.error("Failed to create Telegraph token: %s", e)
        return None


async def handle_start(message: types.Message, db: Database, bot: Bot):
    async with db.get_session() as session:
        result = await session.execute(select(User))
        user_count = len(result.scalars().all())
        user = await session.get(User, message.from_user.id)
        if user:
            if user.blocked:
                await bot.send_message(message.chat.id, "Access denied")
                return
            if user.is_partner:
                org = f" ({user.organization})" if user.organization else ""
                await bot.send_message(message.chat.id, f"You are partner{org}")
            else:
                await bot.send_message(message.chat.id, "Bot is running")
            return
        if user_count == 0:
            session.add(
                User(
                    user_id=message.from_user.id,
                    username=message.from_user.username,
                    is_superadmin=True,
                )
            )
            await session.commit()
            await bot.send_message(message.chat.id, "You are superadmin")
        else:
            await bot.send_message(message.chat.id, "Use /register to apply")


async def handle_register(message: types.Message, db: Database, bot: Bot):
    async with db.get_session() as session:
        existing = await session.get(User, message.from_user.id)
        if existing:
            if existing.blocked:
                await bot.send_message(message.chat.id, "Access denied")
            else:
                await bot.send_message(message.chat.id, "Already registered")
            return
        if await session.get(RejectedUser, message.from_user.id):
            await bot.send_message(message.chat.id, "Access denied by administrator")
            return
        if await session.get(PendingUser, message.from_user.id):
            await bot.send_message(message.chat.id, "Awaiting approval")
            return
        result = await session.execute(select(PendingUser))
        if len(result.scalars().all()) >= 10:
            await bot.send_message(
                message.chat.id, "Registration queue full, try later"
            )
            return
        session.add(
            PendingUser(
                user_id=message.from_user.id, username=message.from_user.username
            )
        )
        await session.commit()
        await bot.send_message(message.chat.id, "Registration pending approval")


async def handle_requests(message: types.Message, db: Database, bot: Bot):
    async with db.get_session() as session:
        user = await session.get(User, message.from_user.id)
        if not user or not user.is_superadmin:
            return
        result = await session.execute(select(PendingUser))
        pending = result.scalars().all()
        if not pending:
            await bot.send_message(message.chat.id, "No pending users")
            return
        buttons = [
            [
                types.InlineKeyboardButton(
                    text="Approve", callback_data=f"approve:{p.user_id}"
                ),
                types.InlineKeyboardButton(
                    text="Partner", callback_data=f"partner:{p.user_id}"
                ),
                types.InlineKeyboardButton(
                    text="Reject", callback_data=f"reject:{p.user_id}"
                ),
            ]
            for p in pending
        ]
        keyboard = types.InlineKeyboardMarkup(inline_keyboard=buttons)
        lines = [f"{p.user_id} {p.username or ''}" for p in pending]
        await bot.send_message(message.chat.id, "\n".join(lines), reply_markup=keyboard)


async def process_request(callback: types.CallbackQuery, db: Database, bot: Bot):
    data = callback.data
    if data.startswith("approve") or data.startswith("reject") or data.startswith("partner"):
        uid = int(data.split(":", 1)[1])
        async with db.get_session() as session:
            p = await session.get(PendingUser, uid)
            if not p:
                await callback.answer("Not found", show_alert=True)
                return
            if data.startswith("approve"):
                session.add(User(user_id=uid, username=p.username, is_superadmin=False))
                await bot.send_message(uid, "You are approved")
            elif data.startswith("partner"):
                partner_info_sessions[callback.from_user.id] = uid
                await callback.message.answer(
                    "Send organization and location, e.g. 'Дом Китобоя, Мира 9, Калининград'"
                )
                await callback.answer()
                return
            else:
                session.add(RejectedUser(user_id=uid, username=p.username))
                await bot.send_message(uid, "Your registration was rejected")
            await session.delete(p)
            await session.commit()
            await callback.answer("Done")
    elif data.startswith("block:") or data.startswith("unblock:"):
        uid = int(data.split(":", 1)[1])
        async with db.get_session() as session:
            user = await session.get(User, uid)
            if not user or user.is_superadmin:
                await callback.answer("Not allowed", show_alert=True)
                return
            user.blocked = data.startswith("block:")
            await session.commit()
        await send_users_list(callback.message, db, bot, edit=True)
        await callback.answer("Updated")
    elif data.startswith("del:"):
        _, eid, marker = data.split(":")
        month = None
        async with db.get_session() as session:
            user = await session.get(User, callback.from_user.id)
            event = await session.get(Event, int(eid))
            if (user and user.blocked) or (
                user and user.is_partner and event and event.creator_id != user.user_id
            ):
                await callback.answer("Not authorized", show_alert=True)
                return
            if event:
                month = event.date.split("..", 1)[0][:7]
                await session.delete(event)
                await session.commit()
        if month:
            await sync_month_page(db, month)
            d = parse_iso_date(event.date) if event else None
            w_start = weekend_start_for_date(d) if d else None
            if w_start:
                await sync_weekend_page(db, w_start.isoformat())
        offset = await get_tz_offset(db)
        tz = offset_to_timezone(offset)
        if marker == "exh":
            text, markup = await build_exhibitions_message(db, tz)
        else:
            target = datetime.strptime(marker, "%Y-%m-%d").date()
            filter_id = user.user_id if user and user.is_partner else None
            text, markup = await build_events_message(db, target, tz, filter_id)
        await callback.message.edit_text(text, reply_markup=markup)
        await callback.answer("Deleted")
    elif data.startswith("edit:"):
        eid = int(data.split(":")[1])
        async with db.get_session() as session:
            user = await session.get(User, callback.from_user.id)
            event = await session.get(Event, eid)
        if event and ((user and user.blocked) or (user and user.is_partner and event.creator_id != user.user_id)):
            await callback.answer("Not authorized", show_alert=True)
            return
        if event:
            editing_sessions[callback.from_user.id] = (eid, None)
            await show_edit_menu(callback.from_user.id, event, bot)
        await callback.answer()
    elif data.startswith("editfield:"):
        _, eid, field = data.split(":")
        async with db.get_session() as session:
            user = await session.get(User, callback.from_user.id)
            event = await session.get(Event, int(eid))
            if not event or (user and user.blocked) or (
                user and user.is_partner and event.creator_id != user.user_id
            ):
                await callback.answer("Not authorized", show_alert=True)
                return
        if field == "festival":
            async with db.get_session() as session:
                fests = (await session.execute(select(Festival))).scalars().all()
            keyboard = [
                [
                    types.InlineKeyboardButton(text=f.name, callback_data=f"setfest:{eid}:{f.id}")
                ]
                for f in fests
            ]
            keyboard.append([
                types.InlineKeyboardButton(text="None", callback_data=f"setfest:{eid}:0")
            ])
            markup = types.InlineKeyboardMarkup(inline_keyboard=keyboard)
            await callback.message.answer("Choose festival", reply_markup=markup)
            await callback.answer()
            return
        editing_sessions[callback.from_user.id] = (int(eid), field)
        await callback.message.answer(f"Send new value for {field}")
        await callback.answer()
    elif data.startswith("editdone:"):
        if callback.from_user.id in editing_sessions:
            del editing_sessions[callback.from_user.id]
        await callback.message.answer("Editing finished")
        await callback.answer()
    elif data.startswith("togglefree:"):
        eid = int(data.split(":")[1])
        async with db.get_session() as session:
            user = await session.get(User, callback.from_user.id)
            event = await session.get(Event, eid)
            if not event or (user and user.blocked) or (
                user and user.is_partner and event.creator_id != user.user_id
            ):
                await callback.answer("Not authorized", show_alert=True)
                return
            if event:
                event.is_free = not event.is_free
                await session.commit()
                logging.info("togglefree: event %s set to %s", eid, event.is_free)
                month = event.date.split("..", 1)[0][:7]
        if event:
            await sync_month_page(db, month)
            d = parse_iso_date(event.date)
            w_start = weekend_start_for_date(d) if d else None
            if w_start:
                await sync_weekend_page(db, w_start.isoformat())
        async with db.get_session() as session:
            event = await session.get(Event, eid)
        if event:
            await show_edit_menu(callback.from_user.id, event, bot)
        await callback.answer()
    elif data.startswith("setfest:"):
        _, eid, fid = data.split(":")
        async with db.get_session() as session:
            user = await session.get(User, callback.from_user.id)
            event = await session.get(Event, int(eid))
            if not event or (user and user.blocked) or (
                user and user.is_partner and event.creator_id != user.user_id
            ):
                await callback.answer("Not authorized", show_alert=True)
                return
            if fid == "0":
                event.festival = None
            else:
                fest = await session.get(Festival, int(fid))
                if fest:
                    event.festival = fest.name
            await session.commit()
            fest_name = event.festival
            logging.info(
                "event %s festival set to %s",
                eid,
                fest_name or "None",
            )
        if fest_name:
            await sync_festival_page(db, fest_name)
<<<<<<< HEAD
            await sync_festival_vk_post(db, fest_name)
=======
>>>>>>> f7c1f8cd
        await show_edit_menu(callback.from_user.id, event, bot)
        await callback.answer("Updated")
    elif data.startswith("festedit:"):
        fid = int(data.split(":")[1])
        async with db.get_session() as session:
            if not await session.get(User, callback.from_user.id):
                await callback.answer("Not authorized", show_alert=True)
                return
            fest = await session.get(Festival, fid)
            if not fest:
                await callback.answer("Festival not found", show_alert=True)
                return
        festival_edit_sessions[callback.from_user.id] = fid
        await callback.message.answer("Send festival description")
        await callback.answer()
    elif data.startswith("festdel:"):
        fid = int(data.split(":")[1])
        async with db.get_session() as session:
            if not await session.get(User, callback.from_user.id):
                await callback.answer("Not authorized", show_alert=True)
                return
            fest = await session.get(Festival, fid)
            if not fest:
                await callback.answer("Festival not found", show_alert=True)
                return
            await session.execute(
                update(Event).where(Event.festival == fest.name).values(festival=None)
            )
            await session.delete(fest)
            await session.commit()
            logging.info("festival %s deleted", fest.name)
        await send_festivals_list(callback.message, db, bot, edit=True)
        await callback.answer("Deleted")
<<<<<<< HEAD
=======

>>>>>>> f7c1f8cd
    elif data.startswith("togglesilent:"):
        eid = int(data.split(":")[1])
        async with db.get_session() as session:
            user = await session.get(User, callback.from_user.id)
            event = await session.get(Event, eid)
            if not event or (user and user.blocked) or (
                user and user.is_partner and event.creator_id != user.user_id
            ):
                await callback.answer("Not authorized", show_alert=True)
                return
            if event:
                event.silent = not event.silent
                await session.commit()
                logging.info("togglesilent: event %s set to %s", eid, event.silent)
                month = event.date.split("..", 1)[0][:7]
        if event:
            await sync_month_page(db, month)
            d = parse_iso_date(event.date)
            w_start = weekend_start_for_date(d) if d else None
            if w_start:
                await sync_weekend_page(db, w_start.isoformat())
        markup = types.InlineKeyboardMarkup(
            inline_keyboard=[
                [
                    types.InlineKeyboardButton(
                        text=(
                            "\U0001f910 Тихий режим"
                            if event and event.silent
                            else "\U0001f6a9 Переключить на тихий режим"
                        ),
                        callback_data=f"togglesilent:{eid}",
                    )
                ]
            ]
        )
        try:
            await bot.edit_message_reply_markup(
                chat_id=callback.message.chat.id,
                message_id=callback.message.message_id,
                reply_markup=markup,
            )
        except Exception as e:
            logging.error("failed to update silent button: %s", e)
        await callback.answer("Toggled")
    elif data.startswith("createics:"):
        eid = int(data.split(":")[1])
        async with db.get_session() as session:
            user = await session.get(User, callback.from_user.id)
            event = await session.get(Event, eid)
            if not event or (user and user.blocked) or (
                user and user.is_partner and event.creator_id != user.user_id
            ):
                await callback.answer("Not authorized", show_alert=True)
                return
            if event:
                url = await upload_ics(event, db)
                if url:
                    event.ics_url = url
                    await session.commit()
                    logging.info("ICS saved for event %s: %s", eid, url)
                    posted = await post_ics_asset(event, db, bot)
                    if posted:
                        url_p, msg_id = posted
                        event.ics_post_url = url_p
                        event.ics_post_id = msg_id
                        await add_calendar_button(event, db, bot)
                    if event.telegraph_path:
                        await update_source_page_ics(
                            event.telegraph_path, event.title or "Event", url
                        )
                    month = event.date.split("..", 1)[0][:7]
                    await sync_month_page(db, month)

                    d = parse_iso_date(event.date)
                    w_start = weekend_start_for_date(d) if d else None

                    if w_start:
                        await sync_weekend_page(db, w_start.isoformat())
                else:
                    logging.warning("ICS creation failed for event %s", eid)
        if event:
            await show_edit_menu(callback.from_user.id, event, bot)
        await callback.answer("Created")
    elif data.startswith("delics:"):
        eid = int(data.split(":")[1])
        async with db.get_session() as session:
            user = await session.get(User, callback.from_user.id)
            event = await session.get(Event, eid)
            if not event or (user and user.blocked) or (
                user and user.is_partner and event.creator_id != user.user_id
            ):
                await callback.answer("Not authorized", show_alert=True)
                return
            if event and event.ics_url:
                await delete_ics(event)
                event.ics_url = None
                await session.commit()
                logging.info("ICS removed for event %s", eid)
                await delete_asset_post(event, db, bot)
                event.ics_post_url = None
                event.ics_post_id = None
                await session.commit()
                await remove_calendar_button(event, bot)
                if event.telegraph_path:
                    await update_source_page_ics(
                        event.telegraph_path, event.title or "Event", None
                    )
                month = event.date.split("..", 1)[0][:7]
                await sync_month_page(db, month)

                d = parse_iso_date(event.date)
                w_start = weekend_start_for_date(d) if d else None

                if w_start:
                    await sync_weekend_page(db, w_start.isoformat())
            elif event:
                logging.debug("deleteics: no file for event %s", eid)
        if event:
            await show_edit_menu(callback.from_user.id, event, bot)
        await callback.answer("Deleted")
    elif data.startswith("markfree:"):
        eid = int(data.split(":")[1])
        async with db.get_session() as session:
            user = await session.get(User, callback.from_user.id)
            event = await session.get(Event, eid)
            if not event or (user and user.blocked) or (
                user and user.is_partner and event.creator_id != user.user_id
            ):
                await callback.answer("Not authorized", show_alert=True)
                return
            if event:
                event.is_free = True
                await session.commit()
                logging.info("markfree: event %s marked free", eid)
                month = event.date.split("..", 1)[0][:7]
        if event:
            await sync_month_page(db, month)
            d = parse_iso_date(event.date)
            w_start = weekend_start_for_date(d) if d else None
            if w_start:
                await sync_weekend_page(db, w_start.isoformat())
        markup = types.InlineKeyboardMarkup(
            inline_keyboard=[
                [
                    types.InlineKeyboardButton(
                        text="\u2705 Бесплатное мероприятие",
                        callback_data=f"togglefree:{eid}",
                    ),
                    types.InlineKeyboardButton(
                        text="\U0001f6a9 Переключить на тихий режим",
                        callback_data=f"togglesilent:{eid}",
                    ),
                ]
            ]
        )
        try:
            await bot.edit_message_reply_markup(
                chat_id=callback.message.chat.id,
                message_id=callback.message.message_id,
                reply_markup=markup,
            )
        except Exception as e:
            logging.error("failed to update free button: %s", e)
        await callback.answer("Marked")
    elif data.startswith("festedit:"):
        fid = int(data.split(":")[1])
        async with db.get_session() as session:
            fest = await session.get(Festival, fid)
        if not fest:
            await callback.answer("Festival not found", show_alert=True)
            return
        festival_edit_sessions[callback.from_user.id] = fid
        await callback.message.answer(
            f"Editing {fest.name}. Send new description"
        )
        await callback.answer()
    elif data.startswith("festdel:"):
        fid = int(data.split(":")[1])
        async with db.get_session() as session:
            fest = await session.get(Festival, fid)
            if fest:
                await session.delete(fest)
                await session.commit()
                logging.info("festival %s deleted", fest.name)
        await send_festivals_list(callback.message, db, bot, edit=True)
        await callback.answer("Deleted")
    elif data.startswith("nav:"):
        _, day = data.split(":")
        offset = await get_tz_offset(db)
        tz = offset_to_timezone(offset)
        target = datetime.strptime(day, "%Y-%m-%d").date()
        async with db.get_session() as session:
            user = await session.get(User, callback.from_user.id)
        filter_id = user.user_id if user and user.is_partner else None
        text, markup = await build_events_message(db, target, tz, filter_id)
        await callback.message.edit_text(text, reply_markup=markup)
        await callback.answer()
    elif data.startswith("unset:"):
        cid = int(data.split(":")[1])
        async with db.get_session() as session:
            ch = await session.get(Channel, cid)
            if ch:
                ch.is_registered = False
                logging.info("channel %s unset", cid)
                await session.commit()
        await send_channels_list(callback.message, db, bot, edit=True)
        await callback.answer("Removed")
    elif data.startswith("assetunset:"):
        cid = int(data.split(":")[1])
        async with db.get_session() as session:
            ch = await session.get(Channel, cid)
            if ch and ch.is_asset:
                ch.is_asset = False
                logging.info("asset channel unset %s", cid)
                await session.commit()
        await send_channels_list(callback.message, db, bot, edit=True)
        await callback.answer("Removed")
    elif data.startswith("set:"):
        cid = int(data.split(":")[1])
        async with db.get_session() as session:
            ch = await session.get(Channel, cid)
            if ch and ch.is_admin:
                ch.is_registered = True
                logging.info("channel %s registered", cid)
                await session.commit()
        await send_setchannel_list(callback.message, db, bot, edit=True)
        await callback.answer("Registered")
    elif data.startswith("assetset:"):
        cid = int(data.split(":")[1])
        async with db.get_session() as session:
            current = await session.execute(
                select(Channel).where(Channel.is_asset.is_(True))
            )
            cur = current.scalars().first()
            if cur and cur.channel_id != cid:
                cur.is_asset = False
            ch = await session.get(Channel, cid)
            if ch and ch.is_admin:
                ch.is_asset = True
            await session.commit()
        await send_setchannel_list(callback.message, db, bot, edit=True)
        await callback.answer("Registered")
    elif data.startswith("dailyset:"):
        cid = int(data.split(":")[1])
        async with db.get_session() as session:
            ch = await session.get(Channel, cid)
            if ch and ch.is_admin:
                ch.daily_time = "08:00"
                await session.commit()
        await send_regdaily_list(callback.message, db, bot, edit=True)
        await callback.answer("Registered")
    elif data.startswith("dailyunset:"):
        cid = int(data.split(":")[1])
        async with db.get_session() as session:
            ch = await session.get(Channel, cid)
            if ch:
                ch.daily_time = None
                await session.commit()
        await send_daily_list(callback.message, db, bot, edit=True)
        await callback.answer("Removed")
    elif data.startswith("dailytime:"):
        cid = int(data.split(":")[1])
        daily_time_sessions[callback.from_user.id] = cid
        await callback.message.answer("Send new time HH:MM")
        await callback.answer()
    elif data.startswith("dailysend:"):
        cid = int(data.split(":")[1])
        offset = await get_tz_offset(db)
        tz = offset_to_timezone(offset)
        await send_daily_announcement(db, bot, cid, tz, record=False)
        await callback.answer("Sent")
    elif data.startswith("dailysendtom:"):
        cid = int(data.split(":")[1])
        offset = await get_tz_offset(db)
        tz = offset_to_timezone(offset)
        now = datetime.now(tz) + timedelta(days=1)
        await send_daily_announcement(db, bot, cid, tz, record=False, now=now)
        await callback.answer("Sent")
    elif data == "vkset":
        vk_group_sessions.add(callback.from_user.id)
        await callback.message.answer("Send VK group id or 'off'")
        await callback.answer()
    elif data == "vkunset":
        await set_vk_group_id(db, None)
        await send_daily_list(callback.message, db, bot, edit=True)
        await callback.answer("Disabled")
    elif data.startswith("vktime:"):
        typ = data.split(":", 1)[1]
        vk_time_sessions[callback.from_user.id] = typ
        await callback.message.answer("Send new time HH:MM")
        await callback.answer()
    elif data.startswith("vkdailysend:"):
        section = data.split(":", 1)[1]
        group_id = await get_vk_group_id(db)
        if group_id:
            offset = await get_tz_offset(db)
            tz = offset_to_timezone(offset)
            await send_daily_announcement_vk(
                db, VK_TOKEN, group_id, tz, section=section
            )
        await callback.answer("Sent")


async def handle_tz(message: types.Message, db: Database, bot: Bot):
    parts = message.text.split(maxsplit=1)
    if len(parts) != 2 or not validate_offset(parts[1]):
        await bot.send_message(message.chat.id, "Usage: /tz +02:00")
        return
    async with db.get_session() as session:
        user = await session.get(User, message.from_user.id)
        if not user or not user.is_superadmin:
            await bot.send_message(message.chat.id, "Not authorized")
            return
    await set_tz_offset(db, parts[1])
    await bot.send_message(message.chat.id, f"Timezone set to {parts[1]}")


async def handle_images(message: types.Message, db: Database, bot: Bot):
    async with db.get_session() as session:
        user = await session.get(User, message.from_user.id)
        if not user or not user.is_superadmin:
            await bot.send_message(message.chat.id, "Not authorized")
            return
    new_value = not CATBOX_ENABLED
    await set_catbox_enabled(db, new_value)
    status = "enabled" if new_value else "disabled"
    await bot.send_message(message.chat.id, f"Image uploads {status}")


async def handle_vkgroup(message: types.Message, db: Database, bot: Bot):
    parts = message.text.split(maxsplit=1)
    if len(parts) != 2:
        await bot.send_message(message.chat.id, "Usage: /vkgroup <id|off>")
        return
    async with db.get_session() as session:
        user = await session.get(User, message.from_user.id)
        if not user or not user.is_superadmin:
            await bot.send_message(message.chat.id, "Not authorized")
            return
    if parts[1].lower() == "off":
        await set_vk_group_id(db, None)
        await bot.send_message(message.chat.id, "VK posting disabled")
    else:
        await set_vk_group_id(db, parts[1])
        await bot.send_message(message.chat.id, f"VK group set to {parts[1]}")


async def handle_vktime(message: types.Message, db: Database, bot: Bot):
    parts = message.text.split()
    if len(parts) != 3 or parts[1] not in {"today", "added"}:
        await bot.send_message(message.chat.id, "Usage: /vktime today|added HH:MM")
        return
    async with db.get_session() as session:
        user = await session.get(User, message.from_user.id)
        if not user or not user.is_superadmin:
            await bot.send_message(message.chat.id, "Not authorized")
            return
    if not re.match(r"^\d{2}:\d{2}$", parts[2]):
        await bot.send_message(message.chat.id, "Invalid time format")
        return
    if parts[1] == "today":
        await set_vk_time_today(db, parts[2])
    else:
        await set_vk_time_added(db, parts[2])
    await bot.send_message(message.chat.id, "VK time updated")


async def handle_my_chat_member(update: types.ChatMemberUpdated, db: Database):
    if update.chat.type != "channel":
        return
    status = update.new_chat_member.status
    is_admin = status in {"administrator", "creator"}
    logging.info(
        "my_chat_member: %s -> %s (admin=%s)",
        update.chat.id,
        status,
        is_admin,
    )
    async with db.get_session() as session:
        channel = await session.get(Channel, update.chat.id)
        if not channel:
            channel = Channel(
                channel_id=update.chat.id,
                title=update.chat.title,
                username=getattr(update.chat, "username", None),
                is_admin=is_admin,
            )
            session.add(channel)
        else:
            channel.title = update.chat.title
            channel.username = getattr(update.chat, "username", None)
            channel.is_admin = is_admin
        await session.commit()


async def send_channels_list(
    message: types.Message, db: Database, bot: Bot, edit: bool = False
):
    async with db.get_session() as session:
        user = await session.get(User, message.from_user.id)
        if not user or not user.is_superadmin:
            if not edit:
                await bot.send_message(message.chat.id, "Not authorized")
            return
        result = await session.execute(
            select(Channel).where(Channel.is_admin.is_(True))
        )
        channels = result.scalars().all()
    logging.info("channels list: %s", [c.channel_id for c in channels])
    lines = []
    keyboard = []
    for ch in channels:
        name = ch.title or ch.username or str(ch.channel_id)
        status = []
        row: list[types.InlineKeyboardButton] = []
        if ch.is_registered:
            status.append("✅")
            row.append(
                types.InlineKeyboardButton(
                    text="Cancel", callback_data=f"unset:{ch.channel_id}"
                )
            )
        if ch.is_asset:
            status.append("📅")
            row.append(
                types.InlineKeyboardButton(
                    text="Asset off", callback_data=f"assetunset:{ch.channel_id}"
                )
            )
        lines.append(f"{name} {' '.join(status)}".strip())
        if row:
            keyboard.append(row)
    if not lines:
        lines.append("No channels")
    markup = types.InlineKeyboardMarkup(inline_keyboard=keyboard) if keyboard else None
    if edit:
        await message.edit_text("\n".join(lines), reply_markup=markup)
    else:
        await bot.send_message(message.chat.id, "\n".join(lines), reply_markup=markup)


async def send_users_list(message: types.Message, db: Database, bot: Bot, edit: bool = False):
    async with db.get_session() as session:
        user = await session.get(User, message.from_user.id)
        if not user or not user.is_superadmin:
            if not edit:
                await bot.send_message(message.chat.id, "Not authorized")
            return
        result = await session.execute(select(User))
        users = result.scalars().all()
    lines = []
    keyboard = []
    for u in users:
        role = "superadmin" if u.is_superadmin else ("partner" if u.is_partner else "user")
        org = f" ({u.organization})" if u.is_partner and u.organization else ""
        status = " 🚫" if u.blocked else ""
        lines.append(f"{u.user_id} {u.username or ''} {role}{org}{status}".strip())
        if not u.is_superadmin:
            if u.blocked:
                keyboard.append([types.InlineKeyboardButton(text="Unblock", callback_data=f"unblock:{u.user_id}")])
            else:
                keyboard.append([types.InlineKeyboardButton(text="Block", callback_data=f"block:{u.user_id}")])
    markup = types.InlineKeyboardMarkup(inline_keyboard=keyboard) if keyboard else None
    if edit:
        await message.edit_text("\n".join(lines), reply_markup=markup)
    else:
        await bot.send_message(message.chat.id, "\n".join(lines), reply_markup=markup)


async def send_festivals_list(message: types.Message, db: Database, bot: Bot, edit: bool = False):
    async with db.get_session() as session:
        if not await session.get(User, message.from_user.id):
            if not edit:
                await bot.send_message(message.chat.id, "Not authorized")
            return
        result = await session.execute(select(Festival))
        fests = result.scalars().all()
    lines = [f"{f.id} {f.name}" for f in fests]
    keyboard = [
        [
            types.InlineKeyboardButton(text="Edit", callback_data=f"festedit:{f.id}"),
            types.InlineKeyboardButton(text="Delete", callback_data=f"festdel:{f.id}"),
        ]
        for f in fests
    ]
    if not lines:
        lines.append("No festivals")
    markup = types.InlineKeyboardMarkup(inline_keyboard=keyboard) if keyboard else None
    if edit:
        await message.edit_text("\n".join(lines), reply_markup=markup)
    else:
        await bot.send_message(message.chat.id, "\n".join(lines), reply_markup=markup)


async def send_setchannel_list(
    message: types.Message, db: Database, bot: Bot, edit: bool = False
):
    async with db.get_session() as session:
        user = await session.get(User, message.from_user.id)
        if not user or not user.is_superadmin:
            if not edit:
                await bot.send_message(message.chat.id, "Not authorized")
            return
        result = await session.execute(
            select(Channel).where(Channel.is_admin.is_(True))
        )
        channels = result.scalars().all()
    logging.info("setchannel list: %s", [c.channel_id for c in channels])
    lines = []
    keyboard = []
    for ch in channels:
        name = ch.title or ch.username or str(ch.channel_id)
        lines.append(name)
        row = []
        if ch.daily_time is None:
            row.append(
                types.InlineKeyboardButton(
                    text="Announce", callback_data=f"set:{ch.channel_id}"
                )
            )
        if not ch.is_asset:
            row.append(
                types.InlineKeyboardButton(
                    text="Asset", callback_data=f"assetset:{ch.channel_id}"
                )
            )
        if row:
            keyboard.append(row)
    if not lines:
        lines.append("No channels")
    markup = types.InlineKeyboardMarkup(inline_keyboard=keyboard) if keyboard else None
    if edit:
        await message.edit_text("\n".join(lines), reply_markup=markup)
    else:
        await bot.send_message(message.chat.id, "\n".join(lines), reply_markup=markup)


async def send_regdaily_list(
    message: types.Message, db: Database, bot: Bot, edit: bool = False
):
    async with db.get_session() as session:
        user = await session.get(User, message.from_user.id)
        if not user or not user.is_superadmin:
            if not edit:
                await bot.send_message(message.chat.id, "Not authorized")
            return
        result = await session.execute(
            select(Channel).where(
                Channel.is_admin.is_(True), Channel.daily_time.is_(None)
            )
        )
        channels = result.scalars().all()
    lines = []
    keyboard = []
    group_id = await get_vk_group_id(db)
    if group_id:
        lines.append(f"VK group {group_id}")
        keyboard.append([
            types.InlineKeyboardButton(text="Change", callback_data="vkset"),
            types.InlineKeyboardButton(text="Disable", callback_data="vkunset"),
        ])
    else:
        lines.append("VK group disabled")
        keyboard.append([
            types.InlineKeyboardButton(text="Set VK group", callback_data="vkset")
        ])
    for ch in channels:
        name = ch.title or ch.username or str(ch.channel_id)
        lines.append(name)
        keyboard.append(
            [
                types.InlineKeyboardButton(
                    text=name, callback_data=f"dailyset:{ch.channel_id}"
                )
            ]
        )
    if not lines:
        lines.append("No channels")
    markup = types.InlineKeyboardMarkup(inline_keyboard=keyboard) if keyboard else None
    if edit:
        await message.edit_text("\n".join(lines), reply_markup=markup)
    else:
        await bot.send_message(message.chat.id, "\n".join(lines), reply_markup=markup)


async def send_daily_list(
    message: types.Message, db: Database, bot: Bot, edit: bool = False
):
    async with db.get_session() as session:
        user = await session.get(User, message.from_user.id)
        if not user or not user.is_superadmin:
            if not edit:
                await bot.send_message(message.chat.id, "Not authorized")
            return
        result = await session.execute(
            select(Channel).where(Channel.daily_time.is_not(None))
        )
        channels = result.scalars().all()
    lines = []
    keyboard = []
    group_id = await get_vk_group_id(db)
    if group_id:
        t_today = await get_vk_time_today(db)
        t_added = await get_vk_time_added(db)
        lines.append(f"VK group {group_id} {t_today}/{t_added}")
        keyboard.append([
            types.InlineKeyboardButton(text="Disable", callback_data="vkunset"),
            types.InlineKeyboardButton(text="Today", callback_data="vktime:today"),
            types.InlineKeyboardButton(text="Added", callback_data="vktime:added"),
            types.InlineKeyboardButton(text="Test today", callback_data="vkdailysend:today"),
            types.InlineKeyboardButton(text="Test added", callback_data="vkdailysend:added"),
        ])
    else:
        lines.append("VK group disabled")
        keyboard.append([
            types.InlineKeyboardButton(text="Set VK group", callback_data="vkset")
        ])
    for ch in channels:
        name = ch.title or ch.username or str(ch.channel_id)
        t = ch.daily_time or "?"
        lines.append(f"{name} {t}")
        keyboard.append(
            [
                types.InlineKeyboardButton(
                    text="Cancel", callback_data=f"dailyunset:{ch.channel_id}"
                ),
                types.InlineKeyboardButton(
                    text="Time", callback_data=f"dailytime:{ch.channel_id}"
                ),
                types.InlineKeyboardButton(
                    text="Test", callback_data=f"dailysend:{ch.channel_id}"
                ),
                types.InlineKeyboardButton(
                    text="Test tomorrow",
                    callback_data=f"dailysendtom:{ch.channel_id}",
                ),
            ]
        )
    if not lines:
        lines.append("No channels")
    markup = types.InlineKeyboardMarkup(inline_keyboard=keyboard) if keyboard else None
    if edit:
        await message.edit_text("\n".join(lines), reply_markup=markup)
    else:
        await bot.send_message(message.chat.id, "\n".join(lines), reply_markup=markup)


async def handle_set_channel(message: types.Message, db: Database, bot: Bot):
    await send_setchannel_list(message, db, bot, edit=False)


async def handle_channels(message: types.Message, db: Database, bot: Bot):
    await send_channels_list(message, db, bot, edit=False)


async def handle_users(message: types.Message, db: Database, bot: Bot):
    await send_users_list(message, db, bot, edit=False)


async def handle_regdailychannels(message: types.Message, db: Database, bot: Bot):
    await send_regdaily_list(message, db, bot, edit=False)


async def handle_daily(message: types.Message, db: Database, bot: Bot):
    await send_daily_list(message, db, bot, edit=False)


async def upsert_event(session: AsyncSession, new: Event) -> Tuple[Event, bool]:
    """Insert or update an event if a similar one exists.

    Returns (event, added_flag)."""

    stmt = select(Event).where(
        Event.date == new.date,
        Event.time == new.time,
    )
    candidates = (await session.execute(stmt)).scalars().all()
    for ev in candidates:
        if (
            ev.location_name.strip().lower() == new.location_name.strip().lower()
            and (ev.location_address or "").strip().lower()
            == (new.location_address or "").strip().lower()
        ):
            ev.title = new.title
            ev.description = new.description
            ev.festival = new.festival
            ev.source_text = new.source_text
            ev.location_name = new.location_name
            ev.location_address = new.location_address
            ev.ticket_price_min = new.ticket_price_min
            ev.ticket_price_max = new.ticket_price_max
            ev.ticket_link = new.ticket_link
            ev.event_type = new.event_type
            ev.emoji = new.emoji
            ev.end_date = new.end_date
            ev.is_free = new.is_free
            ev.pushkin_card = new.pushkin_card
            await session.commit()
            return ev, False

        title_ratio = SequenceMatcher(None, ev.title.lower(), new.title.lower()).ratio()
        if title_ratio >= 0.9:
            ev.title = new.title
            ev.description = new.description
            ev.festival = new.festival
            ev.source_text = new.source_text
            ev.location_name = new.location_name
            ev.location_address = new.location_address
            ev.ticket_price_min = new.ticket_price_min
            ev.ticket_price_max = new.ticket_price_max
            ev.ticket_link = new.ticket_link
            ev.event_type = new.event_type
            ev.emoji = new.emoji
            ev.end_date = new.end_date
            ev.is_free = new.is_free
            ev.pushkin_card = new.pushkin_card
            await session.commit()
            return ev, False

        if (
            ev.location_name.strip().lower() == new.location_name.strip().lower()
            and (ev.location_address or "").strip().lower()
            == (new.location_address or "").strip().lower()
        ):
            ev.title = new.title
            ev.description = new.description
            ev.festival = new.festival
            ev.source_text = new.source_text
            ev.location_name = new.location_name
            ev.location_address = new.location_address
            ev.ticket_price_min = new.ticket_price_min
            ev.ticket_price_max = new.ticket_price_max
            ev.ticket_link = new.ticket_link
            ev.event_type = new.event_type
            ev.emoji = new.emoji
            ev.end_date = new.end_date
            ev.is_free = new.is_free
            ev.pushkin_card = new.pushkin_card
            await session.commit()
            return ev, False

        title_ratio = SequenceMatcher(None, ev.title.lower(), new.title.lower()).ratio()
        if title_ratio >= 0.9:
            ev.title = new.title
            ev.description = new.description
            ev.festival = new.festival
            ev.source_text = new.source_text
            ev.location_name = new.location_name
            ev.location_address = new.location_address
            ev.ticket_price_min = new.ticket_price_min
            ev.ticket_price_max = new.ticket_price_max
            ev.ticket_link = new.ticket_link
            ev.event_type = new.event_type
            ev.emoji = new.emoji
            ev.end_date = new.end_date
            ev.is_free = new.is_free
            ev.pushkin_card = new.pushkin_card
            await session.commit()
            return ev, False

        if (
            ev.location_name.strip().lower() == new.location_name.strip().lower()
            and (ev.location_address or "").strip().lower()
            == (new.location_address or "").strip().lower()
        ):
            ev.title = new.title
            ev.description = new.description
            ev.festival = new.festival
            ev.source_text = new.source_text
            ev.location_name = new.location_name
            ev.location_address = new.location_address
            ev.ticket_price_min = new.ticket_price_min
            ev.ticket_price_max = new.ticket_price_max
            ev.ticket_link = new.ticket_link
            ev.event_type = new.event_type
            ev.emoji = new.emoji
            ev.end_date = new.end_date
            ev.is_free = new.is_free
            ev.pushkin_card = new.pushkin_card
            await session.commit()
            return ev, False

        title_ratio = SequenceMatcher(None, ev.title.lower(), new.title.lower()).ratio()
        if title_ratio >= 0.9:
            ev.title = new.title
            ev.description = new.description
            ev.festival = new.festival
            ev.source_text = new.source_text
            ev.location_name = new.location_name
            ev.location_address = new.location_address
            ev.ticket_price_min = new.ticket_price_min
            ev.ticket_price_max = new.ticket_price_max
            ev.ticket_link = new.ticket_link
            ev.event_type = new.event_type
            ev.emoji = new.emoji
            ev.end_date = new.end_date
            ev.is_free = new.is_free
            ev.pushkin_card = new.pushkin_card
            await session.commit()
            return ev, False

        if (
            ev.location_name.strip().lower() == new.location_name.strip().lower()
            and (ev.location_address or "").strip().lower()
            == (new.location_address or "").strip().lower()
        ):
            ev.title = new.title
            ev.description = new.description
            ev.festival = new.festival
            ev.source_text = new.source_text
            ev.location_name = new.location_name
            ev.location_address = new.location_address
            ev.ticket_price_min = new.ticket_price_min
            ev.ticket_price_max = new.ticket_price_max
            ev.ticket_link = new.ticket_link
            ev.event_type = new.event_type
            ev.emoji = new.emoji
            ev.end_date = new.end_date
            ev.is_free = new.is_free
            ev.pushkin_card = new.pushkin_card
            await session.commit()
            return ev, False

        title_ratio = SequenceMatcher(None, ev.title.lower(), new.title.lower()).ratio()
        loc_ratio = SequenceMatcher(
            None, ev.location_name.lower(), new.location_name.lower()
        ).ratio()
        if title_ratio >= 0.6 and loc_ratio >= 0.6:
            ev.title = new.title
            ev.description = new.description
            ev.festival = new.festival
            ev.source_text = new.source_text
            ev.location_name = new.location_name
            ev.location_address = new.location_address
            ev.ticket_price_min = new.ticket_price_min
            ev.ticket_price_max = new.ticket_price_max
            ev.ticket_link = new.ticket_link
            ev.event_type = new.event_type
            ev.emoji = new.emoji
            ev.end_date = new.end_date
            ev.is_free = new.is_free
            ev.pushkin_card = new.pushkin_card
            await session.commit()
            return ev, False
        should_check = False
        if loc_ratio >= 0.4 or (ev.location_address or "") == (
            new.location_address or ""
        ):
            should_check = True
        elif title_ratio >= 0.5:
            should_check = True
        if should_check:
            # uncertain, ask LLM
            try:
                dup, title, desc = await check_duplicate_via_4o(ev, new)
            except Exception:
                logging.exception("duplicate check failed")
                dup = False
            if dup:
                ev.title = title or new.title
                ev.description = desc or new.description
                ev.festival = new.festival
                ev.source_text = new.source_text
                ev.location_name = new.location_name
                ev.location_address = new.location_address
                ev.ticket_price_min = new.ticket_price_min
                ev.ticket_price_max = new.ticket_price_max
                ev.ticket_link = new.ticket_link
                ev.event_type = new.event_type
                ev.emoji = new.emoji
                ev.end_date = new.end_date
                ev.is_free = new.is_free
                ev.pushkin_card = new.pushkin_card
                await session.commit()
                return ev, False
    new.added_at = datetime.utcnow()
    session.add(new)
    await session.commit()
    return new, True


async def add_events_from_text(
    db: Database,
    text: str,
    source_link: str | None,
    html_text: str | None = None,
    media: list[tuple[bytes, str]] | tuple[bytes, str] | None = None,
    *,
    raise_exc: bool = False,
    source_chat_id: int | None = None,
    source_message_id: int | None = None,
    creator_id: int | None = None,
    display_source: bool = True,
    source_channel: str | None = None,
    channel_title: str | None = None,


    bot: Bot | None = None,

) -> list[tuple[Event, bool, list[str], str]]:
    logging.info(
        "add_events_from_text start: len=%d source=%s", len(text), source_link
    )
    try:
        logging.info("LLM parse start (%d chars)", len(text))
        llm_text = text
        if channel_title:
            llm_text = f"{channel_title}\n{llm_text}"
        async with db.get_session() as session:
            res_f = await session.execute(select(Festival.name))
            fest_names = [r[0] for r in res_f.fetchall()]
        try:
            if source_channel:
                parsed = await parse_event_via_4o(
                    llm_text, source_channel, festival_names=fest_names
                )
            else:
                parsed = await parse_event_via_4o(llm_text, festival_names=fest_names)
        except TypeError:
            if source_channel:
                parsed = await parse_event_via_4o(llm_text, source_channel)
            else:
                parsed = await parse_event_via_4o(llm_text)

        logging.info("LLM returned %d events", len(parsed))
    except Exception as e:
        logging.error("LLM error: %s", e)
        if raise_exc:
            raise
        return []

    results: list[tuple[Event, bool, list[str], str]] = []
    first = True
    links_iter = iter(extract_links_from_html(html_text) if html_text else [])
    for data in parsed:
        logging.info(
            "processing event candidate: %s on %s %s",
            data.get("title"),
            data.get("date"),
            data.get("time"),
        )
        if data.get("festival"):
            logging.info(
                "4o recognized festival %s for event %s",
                data.get("festival"),
                data.get("title"),
            )

        date_raw = data.get("date", "") or ""
        end_date_raw = data.get("end_date") or None
        if end_date_raw and ".." in end_date_raw:
            end_date_raw = end_date_raw.split("..", 1)[-1].strip()
        if ".." in date_raw:
            start, maybe_end = [p.strip() for p in date_raw.split("..", 1)]
            date_raw = start
            if not end_date_raw:
                end_date_raw = maybe_end
        date_str = canonicalize_date(date_raw)
        end_date = canonicalize_date(end_date_raw) if end_date_raw else None


        addr = data.get("location_address")
        city = data.get("city")
        addr = strip_city_from_address(addr, city)

        base_event = Event(
            title=data.get("title", ""),
            description=data.get("short_description", ""),
            festival=data.get("festival") or None,
            date=date_str,
            time=data.get("time", ""),
            location_name=data.get("location_name", ""),
            location_address=addr,
            city=city,
            ticket_price_min=data.get("ticket_price_min"),
            ticket_price_max=data.get("ticket_price_max"),
            ticket_link=data.get("ticket_link"),
            event_type=data.get("event_type"),
            emoji=data.get("emoji"),
            end_date=end_date,
            is_free=bool(data.get("is_free")),
            pushkin_card=bool(data.get("pushkin_card")),
            source_text=text,
            source_post_url=source_link,
            source_chat_id=source_chat_id,
            source_message_id=source_message_id,
            creator_id=creator_id,
        )

        if base_event.festival:
            await ensure_festival(db, base_event.festival)

        if base_event.event_type == "выставка" and not base_event.end_date:
            start_dt = parse_iso_date(base_event.date) or datetime.now(LOCAL_TZ).date()
            base_event.date = start_dt.isoformat()
            base_event.end_date = date(start_dt.year, 12, 31).isoformat()

        events_to_add = [base_event]
        if (
            base_event.event_type != "выставка"
            and base_event.end_date
            and base_event.end_date != base_event.date
        ):
            start_dt = parse_iso_date(base_event.date)
            end_dt = parse_iso_date(base_event.end_date) if base_event.end_date else None
            if start_dt and end_dt and end_dt > start_dt:
                events_to_add = []
                for i in range((end_dt - start_dt).days + 1):
                    day = start_dt + timedelta(days=i)
                    copy_e = Event(
                        **base_event.model_dump(
                            exclude={
                                "id",
                                "added_at",
                                "ics_post_url",
                                "ics_post_id",
                            }
                        )
                    )
                    copy_e.date = day.isoformat()
                    copy_e.end_date = None
                    events_to_add.append(copy_e)

        for event in events_to_add:
            if not is_valid_url(event.ticket_link):
                try:
                    extracted = next(links_iter)
                except StopIteration:
                    extracted = None
                if extracted:
                    event.ticket_link = extracted

            # skip events that have already finished - disabled for consistency in tests

            async with db.get_session() as session:
                saved, added = await upsert_event(session, event)
            logging.info(
                "event %s with id %s", "added" if added else "updated", saved.id
            )

            media_arg = media if first else None
            upload_info = ""
            photo_count = saved.photo_count
            if saved.telegraph_url and saved.telegraph_path:
                upload_info, added_count = await update_source_page(
                    saved.telegraph_path,
                    saved.title or "Event",
                    html_text or text,
                    media_arg,
                    db,
                )
                if added_count:
                    photo_count += added_count
                    async with db.get_session() as session:
                        saved.photo_count = photo_count
                        session.add(saved)
                        await session.commit()
                await update_event_description(saved, db)
            else:
                if not saved.ics_url:
                    ics = await upload_ics(saved, db)
                    if ics:
                        logging.info("ICS saved for event %s: %s", saved.id, ics)
                        async with db.get_session() as session:
                            obj = await session.get(Event, saved.id)
                            if obj:
                                obj.ics_url = ics
                                await session.commit()
                                saved.ics_url = ics

                if bot and saved.ics_url and not saved.ics_post_url:
                    posted = await post_ics_asset(saved, db, bot)
                    if posted:
                        url_p, msg_id = posted
                        logging.info(
                            "asset post %s for event %s", url_p, saved.id
                        )
                        async with db.get_session() as session:
                            obj = await session.get(Event, saved.id)
                            if obj:
                                obj.ics_post_url = url_p
                                obj.ics_post_id = msg_id
                                await session.commit()
                                saved.ics_post_url = url_p
                                saved.ics_post_id = msg_id
                        await add_calendar_button(saved, db, bot)
                        logging.info(
                            "calendar button added for event %s", saved.id
                        )
                        if saved.telegraph_path:
                            await update_source_page_ics(
                                saved.telegraph_path,
                                saved.title or "Event",
                                saved.ics_url,
                            )
                extra_kwargs = {"display_link": False} if not display_source else {}
                res = await create_source_page(
                    saved.title or "Event",
                    saved.source_text,
                    source_link,
                    html_text,
                    media_arg,
                    saved.ics_url,
                    db,
                    **extra_kwargs,
                )
                if res:
                    if len(res) == 4:
                        url, path, upload_info, photo_count = res
                    elif len(res) == 3:
                        url, path, upload_info = res
                        photo_count = 0
                    else:
                        url, path = res
                        upload_info = ""
                        photo_count = 0
                    logging.info("telegraph page %s", url)
                    async with db.get_session() as session:
                        saved.telegraph_url = url
                        saved.telegraph_path = path
                        saved.photo_count = photo_count
                        session.add(saved)
                        await session.commit()
            if saved.telegraph_path:
                await update_event_description(saved, db)
            logging.info("syncing month page %s", saved.date[:7])
            await sync_month_page(db, saved.date[:7])
            d_saved = parse_iso_date(saved.date)
            w_start = weekend_start_for_date(d_saved) if d_saved else None
            if w_start:
                logging.info("syncing weekend page %s", w_start.isoformat())
                await sync_weekend_page(db, w_start.isoformat())
            fest_obj = None
            if saved.festival:
                logging.info("syncing festival %s", saved.festival)
                await sync_festival_page(db, saved.festival)
<<<<<<< HEAD
                await sync_festival_vk_post(db, saved.festival)
=======
>>>>>>> f7c1f8cd
                async with db.get_session() as session:
                    res = await session.execute(
                        select(Festival).where(Festival.name == saved.festival)
                    )
                    fest_obj = res.scalar_one_or_none()
<<<<<<< HEAD
=======

>>>>>>> f7c1f8cd

            lines = [
                f"title: {saved.title}",
                f"date: {saved.date}",
                f"time: {saved.time}",
                f"location_name: {saved.location_name}",
            ]
            if saved.location_address:
                lines.append(f"location_address: {saved.location_address}")
            if saved.city:
                lines.append(f"city: {saved.city}")
            if saved.festival:
                lines.append(f"festival: {saved.festival}")
                if fest_obj and fest_obj.telegraph_url:
                    lines.append(f"festival_page: {fest_obj.telegraph_url}")
<<<<<<< HEAD
=======

>>>>>>> f7c1f8cd
            if saved.description:
                lines.append(f"description: {saved.description}")
            if saved.event_type:
                lines.append(f"type: {saved.event_type}")
            if saved.ticket_price_min is not None:
                lines.append(f"price_min: {saved.ticket_price_min}")
            if saved.ticket_price_max is not None:
                lines.append(f"price_max: {saved.ticket_price_max}")
            if saved.ticket_link:
                lines.append(f"ticket_link: {saved.ticket_link}")
            if saved.telegraph_url:
                lines.append(f"telegraph: {saved.telegraph_url}")
            if is_vk_wall_url(saved.source_post_url):
                lines.append(f"Vk: {saved.source_post_url}")
            if upload_info:
                lines.append(f"catbox: {upload_info}")
            status = "added" if added else "updated"
            results.append((saved, added, lines, status))
            first = False
    logging.info("add_events_from_text finished with %d results", len(results))
    return results


async def handle_add_event(message: types.Message, db: Database, bot: Bot):
    parts = (message.text or message.caption or "").split(maxsplit=1)
    if len(parts) != 2:
        await bot.send_message(message.chat.id, "Usage: /addevent <text>")
        return
    async with db.get_session() as session:
        user = await session.get(User, message.from_user.id)
        if user and user.blocked:
            await bot.send_message(message.chat.id, "Not authorized")
            return
    creator_id = user.user_id if user else message.from_user.id
    images = await extract_images(message, bot)
    media = images if images else None
    html_text = message.html_text or message.caption_html
    if html_text and html_text.startswith("/addevent"):
        html_text = html_text[len("/addevent") :].lstrip()
    text_content = parts[1]
    source_link = None
    lines = text_content.splitlines()
    if lines:
        m = re.match(r"https?://vk\.com/wall[\w\d_-]+", lines[0].strip(), re.I)
        if m:
            source_link = lines[0].strip()
            text_content = "\n".join(lines[1:]).lstrip()
            if html_text:
                html_lines = html_text.splitlines()
                if html_lines and re.match(r"https?://vk\.com/wall[\w\d_-]+", html_lines[0].strip(), re.I):
                    html_text = "\n".join(html_lines[1:]).lstrip()
    try:
        results = await add_events_from_text(
            db,
            text_content,
            source_link,
            html_text,
            media,
            raise_exc=True,
            creator_id=creator_id,
            display_source=False if source_link else True,
            source_channel=None,

            bot=bot,
        )
    except Exception as e:
        await bot.send_message(message.chat.id, f"LLM error: {e}")
        return
    if not results:
        await bot.send_message(message.chat.id, "LLM error")
        return
    for saved, added, lines, status in results:
        btns = []
        if (
            not saved.is_free
            and saved.ticket_price_min is None
            and saved.ticket_price_max is None
        ):
            btns.append(
                types.InlineKeyboardButton(
                    text="\u2753 Это бесплатное мероприятие",
                    callback_data=f"markfree:{saved.id}",
                )
            )
        btns.append(
            types.InlineKeyboardButton(
                text="\U0001f6a9 Переключить на тихий режим",
                callback_data=f"togglesilent:{saved.id}",
            )
        )
        markup = types.InlineKeyboardMarkup(inline_keyboard=[btns])
        await bot.send_message(
            message.chat.id,
            f"Event {status}\n" + "\n".join(lines),
            reply_markup=markup,
        )
        await notify_event_added(db, bot, user, saved, added)


async def handle_add_event_raw(message: types.Message, db: Database, bot: Bot):
    parts = (message.text or message.caption or "").split(maxsplit=1)
    if len(parts) != 2 or "|" not in parts[1]:
        await bot.send_message(
            message.chat.id, "Usage: /addevent_raw title|date|time|location"
        )
        return
    async with db.get_session() as session:
        user = await session.get(User, message.from_user.id)
        if user and user.blocked:
            await bot.send_message(message.chat.id, "Not authorized")
            return
    creator_id = user.user_id if user else message.from_user.id
    title, date_raw, time, location = (p.strip() for p in parts[1].split("|", 3))
    date_iso = canonicalize_date(date_raw)
    if not date_iso:
        await bot.send_message(message.chat.id, "Invalid date")
        return
    images = await extract_images(message, bot)
    media = images if images else None

    event = Event(
        title=title,
        description="",
        festival=None,
        date=date_iso,
        time=time,
        location_name=location,
        source_text=parts[1],
        creator_id=creator_id,
    )
    async with db.get_session() as session:
        event, added = await upsert_event(session, event)

    if not event.ics_url:
        ics = await upload_ics(event, db)
        if ics:
            async with db.get_session() as session:
                obj = await session.get(Event, event.id)
                if obj:
                    obj.ics_url = ics
                    await session.commit()
                    event.ics_url = ics

    html_text = message.html_text or message.caption_html
    if html_text and html_text.startswith("/addevent_raw"):
        html_text = html_text[len("/addevent_raw") :].lstrip()
    res = await create_source_page(
        event.title or "Event",
        event.source_text,
        None,
        html_text or event.source_text,
        media,
        event.ics_url,
        db,
    )
    upload_info = ""
    photo_count = 0
    if res:
        if len(res) == 4:
            url, path, upload_info, photo_count = res
        elif len(res) == 3:
            url, path, upload_info = res
            photo_count = 0
        else:
            url, path = res
            upload_info = ""
            photo_count = 0
        async with db.get_session() as session:
            event.telegraph_url = url
            event.telegraph_path = path
            event.photo_count = photo_count
            session.add(event)
            await session.commit()
    await sync_month_page(db, event.date[:7])
    d = parse_iso_date(event.date)
    w_start = weekend_start_for_date(d) if d else None
    if w_start:
        await sync_weekend_page(db, w_start.isoformat())
    lines = [
        f"title: {event.title}",
        f"date: {event.date}",
        f"time: {event.time}",
        f"location_name: {event.location_name}",
    ]
    if event.telegraph_url:
        lines.append(f"telegraph: {event.telegraph_url}")
    if is_vk_wall_url(event.source_post_url):
        lines.append(f"Vk: {event.source_post_url}")
    if upload_info:
        lines.append(f"catbox: {upload_info}")
    status = "added" if added else "updated"
    btns = []
    if (
        not event.is_free
        and event.ticket_price_min is None
        and event.ticket_price_max is None
    ):
        btns.append(
            types.InlineKeyboardButton(
                text="\u2753 Это бесплатное мероприятие",
                callback_data=f"markfree:{event.id}",
            )
        )
    btns.append(
        types.InlineKeyboardButton(
            text="\U0001f6a9 Переключить на тихий режим",
            callback_data=f"togglesilent:{event.id}",
        )
    )
    markup = types.InlineKeyboardMarkup(inline_keyboard=[btns])
    await bot.send_message(
        message.chat.id,
        f"Event {status}\n" + "\n".join(lines),
        reply_markup=markup,
    )
    await notify_event_added(db, bot, user, event, added)


def format_day(day: date, tz: timezone) -> str:
    if day == datetime.now(tz).date():
        return "Сегодня"
    return day.strftime("%d.%m.%Y")


MONTHS = [
    "января",
    "февраля",
    "марта",
    "апреля",
    "мая",
    "июня",
    "июля",
    "августа",
    "сентября",
    "октября",
    "ноября",
    "декабря",
]

DAYS_OF_WEEK = [
    "понедельник",
    "вторник",
    "среда",
    "четверг",
    "пятница",
    "суббота",
    "воскресенье",
]


def format_day_pretty(day: date) -> str:
    return f"{day.day} {MONTHS[day.month - 1]}"


def format_weekend_range(saturday: date) -> str:
    """Return human-friendly weekend range like '12–13 июля'."""
    sunday = saturday + timedelta(days=1)
    if saturday.month == sunday.month:
        return f"{saturday.day}\u2013{sunday.day} {MONTHS[saturday.month - 1]}"
    return (
        f"{saturday.day} {MONTHS[saturday.month - 1]} \u2013 "
        f"{sunday.day} {MONTHS[sunday.month - 1]}"
    )


def month_name(month: str) -> str:
    y, m = month.split("-")
    return f"{MONTHS[int(m) - 1]} {y}"


MONTHS_PREP = [
    "январе",
    "феврале",
    "марте",
    "апреле",
    "мае",
    "июне",
    "июле",
    "августе",
    "сентябре",
    "октябре",
    "ноябре",
    "декабре",
]

# month names in nominative case for navigation links
MONTHS_NOM = [
    "январь",
    "февраль",
    "март",
    "апрель",
    "май",
    "июнь",
    "июль",
    "август",
    "сентябрь",
    "октябрь",
    "ноябрь",
    "декабрь",
]


def month_name_prepositional(month: str) -> str:
    y, m = month.split("-")
    return f"{MONTHS_PREP[int(m) - 1]} {y}"


def month_name_nominative(month: str) -> str:
    """Return month name in nominative case, add year if different from current."""
    y, m = month.split("-")
    name = MONTHS_NOM[int(m) - 1]
    if int(y) != datetime.now(LOCAL_TZ).year:
        return f"{name} {y}"
    return name


def next_month(month: str) -> str:
    d = datetime.fromisoformat(month + "-01")
    n = (d.replace(day=28) + timedelta(days=4)).replace(day=1)
    return n.strftime("%Y-%m")


def md_to_html(text: str) -> str:
    html_text = markdown.markdown(
        text,
        extensions=["markdown.extensions.fenced_code", "markdown.extensions.nl2br"],
    )
    # Telegraph API does not allow h1/h2 or Telegram-specific emoji tags
    html_text = re.sub(r"<(\/?)h[12]>", r"<\1h3>", html_text)
    html_text = re.sub(r"</?tg-emoji[^>]*>", "", html_text)
    return html_text


def extract_link_from_html(html_text: str) -> str | None:
    """Return a registration or ticket link from HTML if present."""
    pattern = re.compile(
        r"<a[^>]+href=['\"]([^'\"]+)['\"][^>]*>(.*?)</a>",
        re.IGNORECASE | re.DOTALL,
    )
    matches = list(pattern.finditer(html_text))

    # prefer anchors whose text mentions registration or tickets
    for m in matches:
        href, label = m.group(1), m.group(2)
        text = label.lower()
        if any(word in text for word in ["регистра", "ticket", "билет"]):
            return href

    # otherwise look for anchors located near the word "регистрация"
    lower_html = html_text.lower()
    for m in matches:
        href = m.group(1)
        start, end = m.span()
        context_before = lower_html[max(0, start - 60) : start]
        context_after = lower_html[end : end + 60]
        if "регистра" in context_before or "регистра" in context_after:
            return href

    if matches:
        return matches[0].group(1)
    return None


def extract_links_from_html(html_text: str) -> list[str]:
    """Return all registration or ticket links in order of appearance."""
    pattern = re.compile(
        r"<a[^>]+href=['\"]([^'\"]+)['\"][^>]*>(.*?)</a>",
        re.IGNORECASE | re.DOTALL,
    )
    matches = list(pattern.finditer(html_text))
    lower_html = html_text.lower()

    def qualifies(label: str, start: int, end: int) -> bool:
        text = label.lower()
        if any(word in text for word in ["регистра", "ticket", "билет"]):
            return True
        context_before = lower_html[max(0, start - 60) : start]
        context_after = lower_html[end : end + 60]
        return "регистра" in context_before or "регистра" in context_after or "билет" in context_before or "билет" in context_after

    prioritized: list[tuple[int, str]] = []
    others: list[tuple[int, str]] = []
    for m in matches:
        href, label = m.group(1), m.group(2)
        if qualifies(label, *m.span()):
            prioritized.append((m.start(), href))
        else:
            others.append((m.start(), href))

    prioritized.sort(key=lambda x: x[0])
    others.sort(key=lambda x: x[0])
    links = [h for _, h in prioritized]
    links.extend(h for _, h in others)
    return links


def is_valid_url(text: str | None) -> bool:
    if not text:
        return False
    return bool(re.match(r"https?://", text))


def is_vk_wall_url(url: str | None) -> bool:
    """Return True if the URL points to a VK wall post."""
    if not url:
        return False
    try:
        parsed = urlparse(url)
    except Exception:
        return False
    host = parsed.netloc.lower()
    if host in {"vk.cc", "vk.link", "go.vk.com", "l.vk.com"}:
        return False
    if host.endswith("vk.com") and "/wall" in parsed.path:
        return True
    return False


def recent_cutoff(tz: timezone, now: datetime | None = None) -> datetime:
    """Return UTC datetime for the start of the previous day in the given tz."""
    if now is None:
        now = datetime.now(tz)
    start_local = datetime.combine(
        now.date() - timedelta(days=1),
        time(0, 0),
        tz,
    )
    return start_local.astimezone(timezone.utc).replace(tzinfo=None)


def split_text(text: str, limit: int = 4096) -> list[str]:
    """Split text into chunks without breaking lines."""
    parts: list[str] = []
    while len(text) > limit:
        cut = text.rfind("\n", 0, limit)
        if cut == -1:
            cut = limit
        parts.append(text[:cut])
        text = text[cut:].lstrip("\n")
    if text:
        parts.append(text)
    return parts


def is_recent(e: Event, tz: timezone | None = None, now: datetime | None = None) -> bool:
    if e.added_at is None or e.silent:
        return False
    if tz is None:
        tz = LOCAL_TZ
    start = recent_cutoff(tz, now)
    return e.added_at >= start


def format_event_md(e: Event, festival: Festival | None = None) -> str:
    prefix = ""
    if is_recent(e):
        prefix += "\U0001f6a9 "
    emoji_part = ""
    if e.emoji and not e.title.strip().startswith(e.emoji):
        emoji_part = f"{e.emoji} "
    lines = [f"{prefix}{emoji_part}{e.title}".strip()]
    if festival:
        link = festival.telegraph_url
        if link:
            lines.append(f"[{festival.name}]({link})")
        else:
            lines.append(festival.name)
    lines.append(e.description.strip())
    if e.pushkin_card:
        lines.append("\u2705 Пушкинская карта")
    if e.is_free:
        txt = "🟡 Бесплатно"
        if e.ticket_link:
            txt += f" [по регистрации]({e.ticket_link})"
        lines.append(txt)
    elif e.ticket_link and (
        e.ticket_price_min is not None or e.ticket_price_max is not None
    ):
        if e.ticket_price_max is not None and e.ticket_price_max != e.ticket_price_min:
            price = f"от {e.ticket_price_min} до {e.ticket_price_max}"
        else:
            price = str(e.ticket_price_min or e.ticket_price_max or "")
        lines.append(f"[Билеты в источнике]({e.ticket_link}) {price}".strip())
    elif e.ticket_link:
        lines.append(f"[по регистрации]({e.ticket_link})")
    else:
        if (
            e.ticket_price_min is not None
            and e.ticket_price_max is not None
            and e.ticket_price_min != e.ticket_price_max
        ):
            price = f"от {e.ticket_price_min} до {e.ticket_price_max}"
        elif e.ticket_price_min is not None:
            price = str(e.ticket_price_min)
        elif e.ticket_price_max is not None:
            price = str(e.ticket_price_max)
        else:
            price = ""
        if price:
            lines.append(f"Билеты {price}")
    if e.telegraph_url:
        cam = "\U0001f4f8" * max(0, e.photo_count)
        prefix = f"{cam} " if cam else ""
        more_line = f"{prefix}[подробнее]({e.telegraph_url})"
        if e.ics_post_url:
            more_line += f" \U0001f4c5 [добавить в календарь]({e.ics_post_url})"
        lines.append(more_line)
    loc = e.location_name
    addr = e.location_address
    if addr and e.city:
        addr = strip_city_from_address(addr, e.city)
    if addr:
        loc += f", {addr}"
    if e.city:
        loc += f", #{e.city}"
    date_part = e.date.split("..", 1)[0]
    d = parse_iso_date(date_part)
    if d:
        day = format_day_pretty(d)
    else:
        logging.error("Invalid event date: %s", e.date)
        day = e.date
    lines.append(f"_{day} {e.time} {loc}_")
    return "\n".join(lines)



def format_event_vk(
    e: Event,
    highlight: bool = False,
    weekend_url: str | None = None,
    festival: Festival | None = None,
) -> str:

    prefix = ""
    if highlight:
        prefix += "\U0001f449 "
    if is_recent(e):
        prefix += "\U0001f6a9 "
    emoji_part = ""
    if e.emoji and not e.title.strip().startswith(e.emoji):
        emoji_part = f"{e.emoji} "


    title = f"{prefix}{emoji_part}{e.title.upper()}".strip()
    desc = re.sub(
        r",?\s*подробнее\s*\([^\n]*\)$",
        "",
        e.description.strip(),
        flags=re.I,
    )
    details_link = None
    if is_vk_wall_url(e.source_post_url):
        details_link = e.source_post_url
    elif e.telegraph_url:
        details_link = e.telegraph_url
    if details_link:
<<<<<<< HEAD
        desc = f"{desc}, [подробнее|{details_link}]"
=======
        if is_vk_wall_url(details_link):
            desc = f"{desc}, [{details_link}|подробнее]"
        else:
            desc = f"{desc}, подробнее: {details_link}"

>>>>>>> f7c1f8cd
    lines = [title]
    if festival:
        link = festival.vk_post_url
        if link:
            lines.append(f"[{festival.name}|{link}]")
        else:
            lines.append(festival.name)
    lines.append(desc)

    if e.pushkin_card:
        lines.append("\u2705 Пушкинская карта")

    if e.is_free:
        lines.append("🟡 Бесплатно")
        if e.ticket_link:
            lines.append("по регистрации")
            lines.append(f"\U0001f39f {e.ticket_link}")
    elif e.ticket_link and (
        e.ticket_price_min is not None or e.ticket_price_max is not None
    ):
        if e.ticket_price_max is not None and e.ticket_price_max != e.ticket_price_min:
            price = f"от {e.ticket_price_min} до {e.ticket_price_max} руб."
        else:
            val = e.ticket_price_min if e.ticket_price_min is not None else e.ticket_price_max
            price = f"{val} руб." if val is not None else ""
        lines.append(f"Билеты в источнике {price}".strip())
        lines.append(f"\U0001f39f {e.ticket_link}")
    elif e.ticket_link:
        lines.append("по регистрации")
        lines.append(f"\U0001f39f {e.ticket_link}")
    else:
        price = ""
        if (
            e.ticket_price_min is not None
            and e.ticket_price_max is not None
            and e.ticket_price_min != e.ticket_price_max
        ):
            price = f"от {e.ticket_price_min} до {e.ticket_price_max} руб."
        elif e.ticket_price_min is not None:
            price = f"{e.ticket_price_min} руб."
        elif e.ticket_price_max is not None:
            price = f"{e.ticket_price_max} руб."
        if price:
            lines.append(f"Билеты {price}")

    # details link already appended to description above

    loc = e.location_name
    addr = e.location_address
    if addr and e.city:
        addr = strip_city_from_address(addr, e.city)
    if addr:
        loc += f", {addr}"
    if e.city:
        loc += f", #{e.city}"
    date_part = e.date.split("..", 1)[0]
    d = parse_iso_date(date_part)
    if d:
        day = format_day_pretty(d)
    else:
        logging.error("Invalid event date: %s", e.date)
        day = e.date
    if weekend_url and d and d.weekday() == 5:
        day_fmt = f"{day}"
    else:
        day_fmt = day
    lines.append(f"\U0001f4c5 {day_fmt} {e.time}")
    lines.append(f"\U0001f4cd {loc}")

    return "\n".join(lines)


def format_event_daily(
    e: Event,
    highlight: bool = False,
    weekend_url: str | None = None,
    festival: Festival | None = None,
) -> str:
    """Return HTML-formatted text for a daily announcement item."""
    prefix = ""
    if highlight:
        prefix += "\U0001f449 "
    if is_recent(e):
        prefix += "\U0001f6a9 "
    emoji_part = ""
    if e.emoji and not e.title.strip().startswith(e.emoji):
        emoji_part = f"{e.emoji} "

    title = html.escape(e.title)
    if e.source_post_url:
        title = f'<a href="{html.escape(e.source_post_url)}">{title}</a>'
    title = f"<b>{prefix}{emoji_part}{title}</b>".strip()

    desc = e.description.strip()
    desc = re.sub(r",?\s*подробнее\s*\([^\n]*\)$", "", desc, flags=re.I)
    lines = [title]
    if festival:
        link = festival.telegraph_url
        if link:
            lines.append(f'<a href="{html.escape(link)}">{html.escape(festival.name)}</a>')
        else:
            lines.append(html.escape(festival.name))
    lines.append(html.escape(desc))

    if e.pushkin_card:
        lines.append("\u2705 Пушкинская карта")

    if e.is_free:
        txt = "🟡 Бесплатно"
        if e.ticket_link:
            txt += f' <a href="{html.escape(e.ticket_link)}">по регистрации</a>'
        lines.append(txt)
    elif e.ticket_link and (
        e.ticket_price_min is not None or e.ticket_price_max is not None
    ):
        if e.ticket_price_max is not None and e.ticket_price_max != e.ticket_price_min:
            price = f"от {e.ticket_price_min} до {e.ticket_price_max}"
        else:
            price = str(e.ticket_price_min or e.ticket_price_max or "")
        lines.append(
            f'<a href="{html.escape(e.ticket_link)}">Билеты в источнике</a> {price}'.strip()
        )
    elif e.ticket_link:
        lines.append(f'<a href="{html.escape(e.ticket_link)}">по регистрации</a>')
    else:
        price = ""
        if (
            e.ticket_price_min is not None
            and e.ticket_price_max is not None
            and e.ticket_price_min != e.ticket_price_max
        ):
            price = f"от {e.ticket_price_min} до {e.ticket_price_max}"
        elif e.ticket_price_min is not None:
            price = str(e.ticket_price_min)
        elif e.ticket_price_max is not None:
            price = str(e.ticket_price_max)
        if price:
            lines.append(f"Билеты {price}")

    loc = html.escape(e.location_name)
    addr = e.location_address
    if addr and e.city:
        addr = strip_city_from_address(addr, e.city)
    if addr:
        loc += f", {html.escape(addr)}"
    if e.city:
        loc += f", #{html.escape(e.city)}"
    date_part = e.date.split("..", 1)[0]
    d = parse_iso_date(date_part)
    if d:
        day = format_day_pretty(d)
    else:
        logging.error("Invalid event date: %s", e.date)
        day = e.date
    if weekend_url and d and d.weekday() == 5:
        day_fmt = f'<a href="{html.escape(weekend_url)}">{day}</a>'
    else:
        day_fmt = day
    lines.append(f"<i>{day_fmt} {e.time} {loc}</i>")

    return "\n".join(lines)


def format_exhibition_md(e: Event) -> str:
    prefix = ""
    if is_recent(e):
        prefix += "\U0001f6a9 "
    emoji_part = ""
    if e.emoji and not e.title.strip().startswith(e.emoji):
        emoji_part = f"{e.emoji} "
    lines = [f"{prefix}{emoji_part}{e.title}".strip(), e.description.strip()]
    if e.pushkin_card:
        lines.append("\u2705 Пушкинская карта")
    if e.is_free:
        txt = "🟡 Бесплатно"
        if e.ticket_link:
            txt += f" [по регистрации]({e.ticket_link})"
        lines.append(txt)
    elif e.ticket_link:
        lines.append(f"[Билеты в источнике]({e.ticket_link})")
    elif (
        e.ticket_price_min is not None
        and e.ticket_price_max is not None
        and e.ticket_price_min != e.ticket_price_max
    ):
        lines.append(f"Билеты от {e.ticket_price_min} до {e.ticket_price_max}")
    elif e.ticket_price_min is not None:
        lines.append(f"Билеты {e.ticket_price_min}")
    elif e.ticket_price_max is not None:
        lines.append(f"Билеты {e.ticket_price_max}")
    if e.telegraph_url:
        cam = "\U0001f4f8" * max(0, e.photo_count)
        prefix = f"{cam} " if cam else ""
        lines.append(f"{prefix}[подробнее]({e.telegraph_url})")
    loc = e.location_name
    addr = e.location_address
    if addr and e.city:
        addr = strip_city_from_address(addr, e.city)
    if addr:
        loc += f", {addr}"
    if e.city:
        loc += f", #{e.city}"
    if e.end_date:
        end_part = e.end_date.split("..", 1)[0]
        d_end = parse_iso_date(end_part)
        if d_end:
            end = format_day_pretty(d_end)
        else:
            logging.error("Invalid end date: %s", e.end_date)
            end = e.end_date
        lines.append(f"_по {end}, {loc}_")
    return "\n".join(lines)


def event_title_nodes(e: Event) -> list:
    nodes: list = []
    if is_recent(e):
        nodes.append("\U0001f6a9 ")
    if e.emoji and not e.title.strip().startswith(e.emoji):
        nodes.append(f"{e.emoji} ")
    title_text = e.title
    if e.source_post_url:
        nodes.append(
            {"tag": "a", "attrs": {"href": e.source_post_url}, "children": [title_text]}
        )
    else:
        nodes.append(title_text)
    return nodes


def event_to_nodes(e: Event, festival: Festival | None = None) -> list[dict]:
    md = format_event_md(e, festival)
<<<<<<< HEAD
=======

>>>>>>> f7c1f8cd
    lines = md.split("\n")
    body_md = "\n".join(lines[1:]) if len(lines) > 1 else ""
    from telegraph.utils import html_to_nodes

    nodes = [{"tag": "h4", "children": event_title_nodes(e)}]
    if festival or e.festival:
        fest = festival
        if fest is None and e.festival:
            # fallback fetch will be handled by caller typically
            pass
        if fest and fest.telegraph_url:
            nodes.append(
                {
                    "tag": "p",
                    "children": [
                        {
                            "tag": "a",
                            "attrs": {"href": fest.telegraph_url},
                            "children": [fest.name],
                        }
                    ],
                }
            )
        elif fest:
            nodes.append({"tag": "p", "children": [fest.name]})
    if body_md:
        html_text = md_to_html(body_md)
        nodes.extend(html_to_nodes(html_text))
    nodes.append({"tag": "p", "children": ["\u00a0"]})
    return nodes


def exhibition_title_nodes(e: Event) -> list:
    nodes: list = []
    if is_recent(e):
        nodes.append("\U0001f6a9 ")
    if e.emoji and not e.title.strip().startswith(e.emoji):
        nodes.append(f"{e.emoji} ")
    title_text = e.title
    if e.source_post_url:
        nodes.append(
            {"tag": "a", "attrs": {"href": e.source_post_url}, "children": [title_text]}
        )
    else:
        nodes.append(title_text)
    return nodes


def exhibition_to_nodes(e: Event) -> list[dict]:
    md = format_exhibition_md(e)
    lines = md.split("\n")
    body_md = "\n".join(lines[1:]) if len(lines) > 1 else ""
    from telegraph.utils import html_to_nodes

    nodes = [{"tag": "h4", "children": exhibition_title_nodes(e)}]
    if body_md:
        html_text = md_to_html(body_md)
        nodes.extend(html_to_nodes(html_text))
    nodes.append({"tag": "p", "children": ["\u00a0"]})
    return nodes

async def get_month_data(db: Database, month: str, *, fallback: bool = True):
    """Return events, exhibitions and nav pages for the given month."""
    start = date.fromisoformat(month + "-01")
    next_start = (start.replace(day=28) + timedelta(days=4)).replace(day=1)
    async with db.get_session() as session:
        result = await session.execute(
            select(Event)
            .where(Event.date >= start.isoformat(), Event.date < next_start.isoformat())
            .order_by(Event.date, Event.time)
        )
        events = result.scalars().all()

        ex_result = await session.execute(
            select(Event)
            .where(
                Event.end_date.is_not(None),
                Event.end_date >= start.isoformat(),
                Event.date <= next_start.isoformat(),
                Event.event_type == "выставка",
            )
            .order_by(Event.date)
        )
        exhibitions = ex_result.scalars().all()

        result_nav = await session.execute(select(MonthPage).order_by(MonthPage.month))
        nav_pages = result_nav.scalars().all()


    today = datetime.now(LOCAL_TZ).date()

    if month == today.strftime("%Y-%m"):
        today_str = today.isoformat()
        cutoff = (today - timedelta(days=30)).isoformat()
        events = [e for e in events if e.date.split("..", 1)[0] >= today_str]
        exhibitions = [
            e for e in exhibitions if e.end_date and e.end_date >= cutoff
        ]

    if not exhibitions and fallback:
        prev_month = (start - timedelta(days=1)).strftime("%Y-%m")
        if prev_month != month:
            prev_events, prev_exh, _ = await get_month_data(db, prev_month, fallback=False)
            if not events:
                events.extend(prev_events)
            exhibitions.extend(prev_exh)

    return events, exhibitions, nav_pages


async def build_month_page_content(
    db: Database,
    month: str,
    events: list[Event] | None = None,
    exhibitions: list[Event] | None = None,
    nav_pages: list[MonthPage] | None = None,
    continuation_url: str | None = None,
) -> tuple[str, list]:
    if events is None or exhibitions is None or nav_pages is None:
        events, exhibitions, nav_pages = await get_month_data(db, month)

    async with db.get_session() as session:
        res_f = await session.execute(select(Festival))
        fest_map = {f.name: f for f in res_f.scalars().all()}


    today = datetime.now(LOCAL_TZ).date()
    cutoff = (today - timedelta(days=30)).isoformat()

    if month == today.strftime("%Y-%m"):
        events = [e for e in events if e.date.split("..", 1)[0] >= cutoff]
        exhibitions = [e for e in exhibitions if e.end_date and e.end_date >= cutoff]

    today_str = today.isoformat()
    events = [
        e
        for e in events
        if not (e.event_type == "выставка" and e.date < today_str)
    ]
    exhibitions = [
        e for e in exhibitions if e.end_date and e.date <= today_str
    ]

    async with db.get_session() as session:
        res_f = await session.execute(select(Festival))
        fest_map = {f.name: f for f in res_f.scalars().all()}

    by_day: dict[date, list[Event]] = {}
    for e in events:
        date_part = e.date.split("..", 1)[0]
        d = parse_iso_date(date_part)
        if not d:
            logging.error("Invalid date for event %s: %s", e.id, e.date)
            continue
        by_day.setdefault(d, []).append(e)

    content: list[dict] = []
    intro = f"Планируйте свой месяц заранее: интересные мероприятия Калининграда и 39 региона в {month_name_prepositional(month)} — от лекций и концертов до культурных шоу. "
    intro_nodes = [
        intro,
        {
            "tag": "a",
            "attrs": {"href": "https://t.me/kenigevents"},
            "children": ["Полюбить Калининград Анонсы"],
        },
    ]
    content.append({"tag": "p", "children": intro_nodes})

    for day in sorted(by_day):
        if day.weekday() == 5:
            content.append({"tag": "h3", "children": ["🟥🟥🟥 суббота 🟥🟥🟥"]})
        elif day.weekday() == 6:
            content.append({"tag": "h3", "children": ["🟥🟥 воскресенье 🟥🟥"]})
        content.append(
            {"tag": "h3", "children": [f"🟥🟥🟥 {format_day_pretty(day)} 🟥🟥🟥"]}
        )
        content.append({"tag": "br"})
        content.append({"tag": "p", "children": ["\u00a0"]})
        for ev in by_day[day]:
            fest = fest_map.get(ev.festival or "")
            content.extend(event_to_nodes(ev, fest))
<<<<<<< HEAD
=======

>>>>>>> f7c1f8cd

    today_month = datetime.now(LOCAL_TZ).strftime("%Y-%m")
    future_pages = [p for p in nav_pages if p.month >= today_month]
    month_nav: list[dict] = []
    nav_children = []
    if future_pages:
        for idx, p in enumerate(future_pages):
            name = month_name_nominative(p.month)
            if p.month == month:
                nav_children.append(name)
            else:
                nav_children.append(
                    {"tag": "a", "attrs": {"href": p.url}, "children": [name]}
                )
            if idx < len(future_pages) - 1:
                nav_children.append(" ")
    else:
        nav_children = [month_name_nominative(month)]

    if nav_children:
        month_nav = [{"tag": "br"}, {"tag": "h4", "children": nav_children}]
        content.extend(month_nav)

    if exhibitions:
        if month_nav:
            content.append({"tag": "br"})
            content.append({"tag": "p", "children": ["\u00a0"]})
        content.append({"tag": "h3", "children": ["Постоянные выставки"]})
        content.append({"tag": "br"})
        content.append({"tag": "p", "children": ["\u00a0"]})
        for ev in exhibitions:
            content.extend(exhibition_to_nodes(ev))

    if month_nav:
        content.extend(month_nav)

    if continuation_url:
        content.append({"tag": "br"})
        content.append({"tag": "p", "children": ["\u00a0"]})
        content.append(
            {
                "tag": "h3",
                "children": [
                    {
                        "tag": "a",
                        "attrs": {"href": continuation_url},
                        "children": [f"{month_name_nominative(month)} продолжение"],
                    }
                ],
            }
        )

    title = f"События Калининграда в {month_name_prepositional(month)}: полный анонс от Полюбить Калининград Анонсы"
    return title, content


async def sync_month_page(db: Database, month: str, update_links: bool = False):
    token = get_telegraph_token()
    if not token:
        logging.error("Telegraph token unavailable")
        return
    tg = Telegraph(access_token=token)
    async with db.get_session() as session:
        page = await session.get(MonthPage, month)
        try:
            created = False
            if not page:
                page = MonthPage(month=month, url="", path="")
                session.add(page)
                await session.commit()
                created = True

            events, exhibitions, nav_pages = await get_month_data(db, month)


            async def split_and_update():
                """Split the month into two pages keeping the first path."""
                # Find maximum number of events that fit on the first page
                low, high, best = 1, len(events) - 1, 1
                while low <= high:
                    mid = (low + high) // 2
                    _, c = await build_month_page_content(
                        db, month, events[:mid], exhibitions, nav_pages
                    )
                    if len(json_dumps(c).encode("utf-8")) <= TELEGRAPH_PAGE_LIMIT:
                        best = mid
                        low = mid + 1
                    else:
                        high = mid - 1

                first = events[:best]
                second = events[best:]

                title2, content2 = await build_month_page_content(
                    db, month, second, exhibitions, nav_pages
                )
                if not page.path2:
                    data2 = await asyncio.to_thread(tg.create_page, title2, content=content2)
                    page.url2 = data2.get("url")
                    page.path2 = data2.get("path")
                else:
                    await asyncio.to_thread(
                        tg.edit_page, page.path2, title=title2, content=content2
                    )

                title1, content1 = await build_month_page_content(
                    db, month, first, [], nav_pages, continuation_url=page.url2
                )
                if not page.path:
                    data1 = await asyncio.to_thread(tg.create_page, title1, content=content1)
                    page.url = data1.get("url")
                    page.path = data1.get("path")
                else:
                    await asyncio.to_thread(
                        tg.edit_page, page.path, title=title1, content=content1
                    )
                logging.info(
                    "%s month page %s split into two", "Created" if created else "Edited", month
                )
                await session.commit()


            title, content = await build_month_page_content(
                db, month, events, exhibitions, nav_pages
            )
            size = len(json_dumps(content).encode("utf-8"))


            try:
                if size <= TELEGRAPH_PAGE_LIMIT:
                    if not page.path:
                        data = await asyncio.to_thread(tg.create_page, title, content=content)
                        page.url = data.get("url")
                        page.path = data.get("path")
                    else:
                        await asyncio.to_thread(
                            tg.edit_page, page.path, title=title, content=content
                        )
                    page.url2 = None
                    page.path2 = None
                    logging.info(
                        "%s month page %s", "Created" if created else "Edited", month
                    )
                    await session.commit()
                else:
                    await split_and_update()
            except TelegraphException as e:
                if "CONTENT_TOO_BIG" in str(e):
                    logging.warning("Month page %s too big, splitting", month)
                    await split_and_update()
                else:
                    raise

        except Exception as e:
            logging.error("Failed to sync month page %s: %s", month, e)

    if update_links or created:
        async with db.get_session() as session:
            result = await session.execute(select(MonthPage).order_by(MonthPage.month))
            months = result.scalars().all()
        for p in months:
            if p.month != month:
                await sync_month_page(db, p.month, update_links=False)


def weekend_start_for_date(d: date) -> date | None:
    if d.weekday() == 5:
        return d
    if d.weekday() == 6:
        return d - timedelta(days=1)
    return None


def next_weekend_start(d: date) -> date:
    w = weekend_start_for_date(d)
    if w and d <= w:
        return w
    days_ahead = (5 - d.weekday()) % 7
    if days_ahead == 0:
        days_ahead = 7
    return d + timedelta(days=days_ahead)


async def build_weekend_page_content(db: Database, start: str) -> tuple[str, list]:
    saturday = date.fromisoformat(start)
    sunday = saturday + timedelta(days=1)
    days = [saturday, sunday]
    async with db.get_session() as session:
        result = await session.execute(
            select(Event)
            .where(Event.date.in_([d.isoformat() for d in days]))
            .order_by(Event.date, Event.time)
        )
        events = result.scalars().all()

        ex_res = await session.execute(
            select(Event)
            .where(
                Event.event_type == "выставка",
                Event.end_date.is_not(None),
                Event.date <= sunday.isoformat(),
                Event.end_date >= saturday.isoformat(),
            )
            .order_by(Event.date)
        )
        exhibitions = ex_res.scalars().all()

        res_w = await session.execute(select(WeekendPage).order_by(WeekendPage.start))
        weekend_pages = res_w.scalars().all()
        res_m = await session.execute(select(MonthPage).order_by(MonthPage.month))
        month_pages = res_m.scalars().all()
        res_f = await session.execute(select(Festival))
        fest_map = {f.name: f for f in res_f.scalars().all()}

    today = datetime.now(LOCAL_TZ).date()
    events = [
        e
        for e in events
        if (
            (e.end_date and e.end_date >= today.isoformat())
            or (not e.end_date and e.date >= today.isoformat())
        )
    ]

    async with db.get_session() as session:
        res_f = await session.execute(select(Festival))
        fest_map = {f.name: f for f in res_f.scalars().all()}

    by_day: dict[date, list[Event]] = {}
    for e in events:
        d = parse_iso_date(e.date)
        if not d:
            continue
        by_day.setdefault(d, []).append(e)

    content: list[dict] = []
    content.append(
        {
            "tag": "p",
            "children": [
                "Вот что рекомендуют ",
                {
                    "tag": "a",
                    "attrs": {"href": "https://t.me/kenigevents"},
                    "children": ["Полюбить Калининград Анонсы"],
                },
                " чтобы провести выходные ярко: события Калининградской области и 39 региона — концерты, спектакли, фестивали.",
            ],
        }
    )

    for d in days:
        if d not in by_day:
            continue
        if d.weekday() == 5:
            content.append({"tag": "h3", "children": ["🟥🟥🟥 суббота 🟥🟥🟥"]})
        elif d.weekday() == 6:
            content.append({"tag": "h3", "children": ["🟥🟥 воскресенье 🟥🟥"]})
        content.append(
            {"tag": "h3", "children": [f"🟥🟥🟥 {format_day_pretty(d)} 🟥🟥🟥"]}
        )
        content.append({"tag": "br"})
        content.append({"tag": "p", "children": ["\u00a0"]})
        for ev in by_day[d]:
            fest = fest_map.get(ev.festival or "")
            content.extend(event_to_nodes(ev, fest))
<<<<<<< HEAD
=======

>>>>>>> f7c1f8cd

    weekend_nav: list[dict] = []
    future_weekends = [w for w in weekend_pages if w.start >= start]
    if future_weekends:
        nav_children = []
        for idx, w in enumerate(future_weekends):
            s = date.fromisoformat(w.start)
            label = format_weekend_range(s)
            if w.start == start:
                nav_children.append(label)
            else:
                nav_children.append(
                    {"tag": "a", "attrs": {"href": w.url}, "children": [label]}
                )
            if idx < len(future_weekends) - 1:
                nav_children.append(" ")
        weekend_nav = [{"tag": "br"}, {"tag": "h4", "children": nav_children}]
        content.extend(weekend_nav)

    month_nav: list[dict] = []
    cur_month = start[:7]
    today_month = datetime.now(LOCAL_TZ).strftime("%Y-%m")
    future_months = [m for m in month_pages if m.month >= today_month]
    if future_months:
        nav_children = []
        for idx, p in enumerate(future_months):
            name = month_name_nominative(p.month)
            nav_children.append({"tag": "a", "attrs": {"href": p.url}, "children": [name]})
            if idx < len(future_months) - 1:
                nav_children.append(" ")
        month_nav = [{"tag": "br"}, {"tag": "h4", "children": nav_children}]
        content.extend(month_nav)

    if exhibitions:
        if weekend_nav or month_nav:
            content.append({"tag": "br"})
            content.append({"tag": "p", "children": ["\u00a0"]})
        content.append({"tag": "h3", "children": ["Постоянные выставки"]})
        content.append({"tag": "br"})
        content.append({"tag": "p", "children": ["\u00a0"]})
        for ev in exhibitions:
            content.extend(exhibition_to_nodes(ev))

    if weekend_nav:
        content.extend(weekend_nav)
    if month_nav:
        content.extend(month_nav)

    title = (
        "Чем заняться на выходных в Калининградской области "
        f"{format_weekend_range(saturday)}"
    )
    return title, content


async def sync_weekend_page(db: Database, start: str, update_links: bool = False):
    token = get_telegraph_token()
    if not token:
        logging.error("Telegraph token unavailable")
        return
    tg = Telegraph(access_token=token)
    async with db.get_session() as session:
        page = await session.get(WeekendPage, start)
        try:
            created = False
            if not page:
                # Create a placeholder page to obtain path and URL
                title, content = await build_weekend_page_content(db, start)
                data = await asyncio.to_thread(tg.create_page, title, content=content)
                page = WeekendPage(
                    start=start, url=data.get("url"), path=data.get("path")
                )
                session.add(page)
                await session.commit()
                created = True

            # Rebuild content including this page in navigation
            title, content = await build_weekend_page_content(db, start)
            await asyncio.to_thread(
                tg.edit_page, page.path, title=title, content=content
            )
            logging.info(
                "%s weekend page %s", "Created" if created else "Edited", start
            )
            await session.commit()
        except Exception as e:
            logging.error("Failed to sync weekend page %s: %s", start, e)

    if update_links or created:
        async with db.get_session() as session:
            result = await session.execute(
                select(WeekendPage).order_by(WeekendPage.start)
            )
            weekends = result.scalars().all()
        for w in weekends:
            if w.start != start:
                await sync_weekend_page(db, w.start, update_links=False)


async def generate_festival_description(fest: Festival, events: list[Event]) -> str:
    """Use LLM to craft a short festival blurb."""
    lines = [f"{e.title}: {e.description}" for e in events[:5]]
    prompt = (
        f"Напиши дружелюбное описание фестиваля {fest.name} в 2-3 предложения. "
        "Используй только факты из списка событий:\n" + "\n".join(lines)
    )
    try:
        text = await ask_4o(prompt)
        logging.info("generated description for festival %s", fest.name)
        return text
    except Exception as e:
        logging.error("failed to generate festival description %s: %s", fest.name, e)
        return ""


<<<<<<< HEAD
async def build_festival_page_content(db: Database, fest: Festival) -> tuple[str, list]:
    logging.info("building festival page content for %s", fest.name)
=======

async def build_festival_page_content(db: Database, fest: Festival) -> tuple[str, list]:
>>>>>>> f7c1f8cd
    async with db.get_session() as session:
        res = await session.execute(
            select(Event).where(Event.festival == fest.name).order_by(Event.date, Event.time)
        )
        events = res.scalars().all()
<<<<<<< HEAD
        logging.info("festival %s has %d events", fest.name, len(events))
=======
>>>>>>> f7c1f8cd
        if not fest.description:
            desc = await generate_festival_description(fest, events)
            if desc:
                fest.description = desc
                await session.commit()
<<<<<<< HEAD
=======

>>>>>>> f7c1f8cd
    nodes: list[dict] = []
    if fest.description:
        nodes.append({"tag": "p", "children": [fest.description]})
    for e in events:
        nodes.extend(event_to_nodes(e))
    return fest.name, nodes


<<<<<<< HEAD
=======

>>>>>>> f7c1f8cd
async def sync_festival_page(db: Database, name: str):
    token = get_telegraph_token()
    if not token:
        logging.error("Telegraph token unavailable")
        return
    tg = Telegraph(access_token=token)
    async with db.get_session() as session:
        result = await session.execute(
            select(Festival).where(Festival.name == name)
        )
        fest = result.scalar_one_or_none()
<<<<<<< HEAD
=======

>>>>>>> f7c1f8cd
        if not fest:
            return
        try:
            title, content = await build_festival_page_content(db, fest)
<<<<<<< HEAD
=======

>>>>>>> f7c1f8cd
            created = False
            if fest.telegraph_path:
                await asyncio.to_thread(
                    tg.edit_page, fest.telegraph_path, title=title, content=content
                )
                logging.info("updated festival page %s in Telegraph", name)
            else:
                data = await asyncio.to_thread(tg.create_page, title, content=content)
                fest.telegraph_url = data.get("url")
                fest.telegraph_path = data.get("path")
                created = True
                logging.info("created festival page %s: %s", name, fest.telegraph_url)
            await session.commit()
            logging.info("synced festival page %s", name)
<<<<<<< HEAD
=======

>>>>>>> f7c1f8cd
        except Exception as e:
            logging.error("Failed to sync festival %s: %s", name, e)


<<<<<<< HEAD
async def build_festival_vk_message(db: Database, fest: Festival) -> str:
    async with db.get_session() as session:
        res = await session.execute(
            select(Event).where(Event.festival == fest.name).order_by(Event.date, Event.time)
        )
        events = res.scalars().all()
    lines = [fest.name]
    if fest.description:
        lines.append(fest.description)
    for ev in events:
        lines.append(VK_BLANK_LINE)
        lines.append(format_event_vk(ev))
    return "\n".join(lines)


async def sync_festival_vk_post(db: Database, name: str):
    token = VK_TOKEN
    if not token:
        return
    group_id = await get_vk_group_id(db)
    if not group_id:
        return
    async with db.get_session() as session:
        res = await session.execute(select(Festival).where(Festival.name == name))
        fest = res.scalar_one_or_none()
        if not fest:
            return
    message = await build_festival_vk_message(db, fest)
    try:
        if fest.vk_post_url:
            await edit_vk_post(token, fest.vk_post_url, message)
            logging.info("updated festival post %s on VK", name)
        else:
            url = await post_to_vk(token, group_id, message)
            if url:
                async with db.get_session() as session:
                    fest = (await session.execute(select(Festival).where(Festival.name == name))).scalar_one()
                    fest.vk_post_url = url
                    await session.commit()
            logging.info("created festival post %s: %s", name, url)
    except Exception as e:
        logging.error("VK post error for festival %s: %s", name, e)


=======
>>>>>>> f7c1f8cd
async def build_daily_posts(
    db: Database,
    tz: timezone,
    now: datetime | None = None,
) -> list[tuple[str, types.InlineKeyboardMarkup | None]]:
    if now is None:
        now = datetime.now(tz)
    today = now.date()
    yesterday_utc = recent_cutoff(tz, now)
    fest_map: dict[str, Festival] = {}
    async with db.get_session() as session:
        res_today = await session.execute(
            select(Event)
            .where(Event.date == today.isoformat())
            .order_by(Event.time)
        )
        events_today = res_today.scalars().all()
        res_new = await session.execute(
            select(Event)
            .where(
                Event.date > today.isoformat(),
                Event.added_at.is_not(None),
                Event.added_at >= yesterday_utc,
                Event.silent.is_(False),
            )
            .order_by(Event.date, Event.time)
        )
        events_new = res_new.scalars().all()

        w_start = next_weekend_start(today)
        wpage = await session.get(WeekendPage, w_start.isoformat())
        res_w_all = await session.execute(select(WeekendPage))
        weekend_map = {w.start: w for w in res_w_all.scalars().all()}
        cur_month = today.strftime("%Y-%m")
        mp_cur = await session.get(MonthPage, cur_month)
        mp_next = await session.get(MonthPage, next_month(cur_month))

        new_events = (
            await session.execute(
                select(Event).where(
                    Event.added_at.is_not(None),
                    Event.added_at >= yesterday_utc,
                )
            )
        ).scalars().all()

        res_fests = await session.execute(select(Festival))
        fest_map = {f.name: f for f in res_fests.scalars().all()}

        weekend_count = 0
        if wpage:
            sat = w_start
            sun = w_start + timedelta(days=1)
            weekend_new = [
                e
                for e in new_events
                if e.date in {sat.isoformat(), sun.isoformat()}
                or (
                    e.event_type == "выставка"
                    and e.end_date
                    and e.end_date >= sat.isoformat()
                    and e.date <= sun.isoformat()
                )
            ]
            weekend_today = [
                e
                for e in events_today
                if e.date in {sat.isoformat(), sun.isoformat()}
                or (
                    e.event_type == "выставка"
                    and e.end_date
                    and e.end_date >= sat.isoformat()
                    and e.date <= sun.isoformat()
                )
            ]
            weekend_count = max(0, len(weekend_new) - len(weekend_today))

        cur_count = 0
        next_count = 0
        for e in new_events:
            m = e.date[:7]
            if m == cur_month:
                cur_count += 1
            elif m == next_month(cur_month):
                next_count += 1

    tag = f"{today.day}{MONTHS[today.month - 1]}"
    lines1 = [
        f"<b>АНОНС на {format_day_pretty(today)} {today.year} #ежедневныйанонс</b>",
        DAYS_OF_WEEK[today.weekday()],
        "",
        "<b><i>НЕ ПРОПУСТИТЕ СЕГОДНЯ</i></b>",
    ]
    for e in events_today:
        w_url = None
        d = parse_iso_date(e.date)
        if d and d.weekday() == 5:
            w = weekend_map.get(d.isoformat())
            if w:
                w_url = w.url
        lines1.append("")
        lines1.append(
            format_event_daily(
                e,
                highlight=True,
                weekend_url=w_url,
                festival=fest_map.get(e.festival or ""),
            )
        )
    lines1.append("")
    lines1.append(
        f"#Афиша_Калининград #Калининград #концерт #{tag} #{today.day}_{MONTHS[today.month - 1]}"
    )
    section1 = "\n".join(lines1)

    lines2 = [f"<b><i>+{len(events_new)} ДОБАВИЛИ В АНОНС</i></b>"]
    for e in events_new:
        w_url = None
        d = parse_iso_date(e.date)
        if d and d.weekday() == 5:
            w = weekend_map.get(d.isoformat())
            if w:
                w_url = w.url
        lines2.append("")
        lines2.append(
            format_event_daily(
                e,
                weekend_url=w_url,
                festival=fest_map.get(e.festival or ""),
            )
        )
    section2 = "\n".join(lines2)

    buttons = []
    if wpage:
        sunday = w_start + timedelta(days=1)
        prefix = f"(+{weekend_count}) " if weekend_count else ""
        text = (
            f"{prefix}Мероприятия на выходные {w_start.day} {sunday.day} {MONTHS[w_start.month - 1]}"
        )
        buttons.append(types.InlineKeyboardButton(text=text, url=wpage.url))
    if mp_cur:
        prefix = f"(+{cur_count}) " if cur_count else ""
        buttons.append(
            types.InlineKeyboardButton(
                text=f"{prefix}Мероприятия на {month_name_nominative(cur_month)}",
                url=mp_cur.url,
            )
        )
    if mp_next:
        prefix = f"(+{next_count}) " if next_count else ""
        buttons.append(
            types.InlineKeyboardButton(
                text=f"{prefix}Мероприятия на {month_name_nominative(next_month(cur_month))}",
                url=mp_next.url,
            )
        )
    markup = None
    if buttons:
        markup = types.InlineKeyboardMarkup(inline_keyboard=[[b] for b in buttons])

    combined = section1 + "\n\n\n" + section2
    if len(combined) <= 4096:
        return [(combined, markup)]

    posts: list[tuple[str, types.InlineKeyboardMarkup | None]] = []
    for part in split_text(section1):
        posts.append((part, None))
    section2_parts = split_text(section2)
    for part in section2_parts[:-1]:
        posts.append((part, None))
    posts.append((section2_parts[-1], markup))
    return posts


async def build_daily_sections_vk(
    db: Database,
    tz: timezone,
    now: datetime | None = None,
) -> tuple[str, str]:
    if now is None:
        now = datetime.now(tz)
    today = now.date()
    yesterday_utc = recent_cutoff(tz, now)
    fest_map: dict[str, Festival] = {}
    async with db.get_session() as session:
        res_today = await session.execute(
            select(Event)
            .where(Event.date == today.isoformat())
            .order_by(Event.time)
        )
        events_today = res_today.scalars().all()
        res_new = await session.execute(
            select(Event)
            .where(
                Event.date > today.isoformat(),
                Event.added_at.is_not(None),
                Event.added_at >= yesterday_utc,
                Event.silent.is_(False),
            )
            .order_by(Event.date, Event.time)
        )
        events_new = res_new.scalars().all()

        w_start = next_weekend_start(today)
        wpage = await session.get(WeekendPage, w_start.isoformat())
        res_w_all = await session.execute(select(WeekendPage))
        weekend_map = {w.start: w for w in res_w_all.scalars().all()}
        cur_month = today.strftime("%Y-%m")
        mp_cur = await session.get(MonthPage, cur_month)
        mp_next = await session.get(MonthPage, next_month(cur_month))

        new_events = (
            await session.execute(
                select(Event).where(
                    Event.added_at.is_not(None),
                    Event.added_at >= yesterday_utc,
                )
            )
        ).scalars().all()

        weekend_count = 0
        if wpage:
            sat = w_start
            sun = w_start + timedelta(days=1)
            weekend_new = [
                e
                for e in new_events
                if e.date in {sat.isoformat(), sun.isoformat()}
                or (
                    e.event_type == "выставка"
                    and e.end_date
                    and e.end_date >= sat.isoformat()
                    and e.date <= sun.isoformat()
                )
            ]
            weekend_today = [
                e
                for e in events_today
                if e.date in {sat.isoformat(), sun.isoformat()}
                or (
                    e.event_type == "выставка"
                    and e.end_date
                    and e.end_date >= sat.isoformat()
                    and e.date <= sun.isoformat()
                )
            ]
            weekend_count = max(0, len(weekend_new) - len(weekend_today))

        cur_count = 0
        next_count = 0
        for e in new_events:
            m = e.date[:7]
            if m == cur_month:
                cur_count += 1
            elif m == next_month(cur_month):
                next_count += 1

    lines1 = [
        f"\U0001f4c5 АНОНС на {format_day_pretty(today)} {today.year}",
        DAYS_OF_WEEK[today.weekday()],
        "",
        "НЕ ПРОПУСТИТЕ СЕГОДНЯ",
    ]
    for e in events_today:
        w_url = None
        d = parse_iso_date(e.date)
        if d and d.weekday() == 5:
            w = weekend_map.get(d.isoformat())
            if w:
                w_url = w.url
        lines1.append(
            format_event_vk(
                e,
                highlight=True,
                weekend_url=w_url,
                festival=fest_map.get(e.festival or ""),
            )
        )
        lines1.append(VK_EVENT_SEPARATOR)
    if events_today:
        lines1.pop()
    link_lines: list[str] = []
    if wpage:
        sunday = w_start + timedelta(days=1)
        prefix = f"(+{weekend_count}) " if weekend_count else ""
        link_lines.append(
            f"{prefix}выходные {w_start.day} {sunday.day} {MONTHS[w_start.month - 1]}: {wpage.url}"

        )
    if mp_cur:
        prefix = f"(+{cur_count}) " if cur_count else ""
        link_lines.append(
            f"{prefix}{month_name_nominative(cur_month)}: {mp_cur.url}"

        )
    if mp_next:
        prefix = f"(+{next_count}) " if next_count else ""
        link_lines.append(
            f"{prefix}{month_name_nominative(next_month(cur_month))}: {mp_next.url}"
        )
    if link_lines:
        lines1.append(VK_EVENT_SEPARATOR)
        lines1.extend(link_lines)
    lines1.append(VK_EVENT_SEPARATOR)
    lines1.append(
        f"#Афиша_Калининград #кудапойти_Калининград #Калининград #39region #концерт #{today.day}{MONTHS[today.month - 1]}"
    )
    section1 = "\n".join(lines1)

    lines2 = [f"+{len(events_new)} ДОБАВИЛИ В АНОНС", VK_BLANK_LINE]
    for e in events_new:
        w_url = None
        d = parse_iso_date(e.date)
        if d and d.weekday() == 5:
            w = weekend_map.get(d.isoformat())
            if w:
                w_url = w.url
        lines2.append(
            format_event_vk(
                e,
                weekend_url=w_url,
                festival=fest_map.get(e.festival or ""),
            )
        )
        lines2.append(VK_EVENT_SEPARATOR)
    if events_new:
        lines2.pop()
    if link_lines:
        lines2.append(VK_EVENT_SEPARATOR)
        lines2.extend(link_lines)
    lines2.append(VK_EVENT_SEPARATOR)
    lines2.append(
        f"#события_Калининград #Калининград #39region #новое #фестиваль #{today.day}{MONTHS[today.month - 1]}"
    )
    section2 = "\n".join(lines2)

    return section1, section2


async def post_to_vk(token: str, group_id: str, message: str) -> str | None:
    if not token or not group_id:
        return None
    url = "https://api.vk.com/method/wall.post"
    params = {
        "owner_id": f"-{group_id.lstrip('-')}",
        "from_group": 1,
        "message": message,
        "access_token": token,
        "v": "5.131",
    }
    async with create_ipv4_session(ClientSession) as session:
        async with session.post(url, data=params) as resp:
            data = await resp.json()
            if "error" in data:
                raise RuntimeError(f"VK error: {data['error']}")
            post_id = data.get("response", {}).get("post_id")
            if post_id:
                return f"https://vk.com/wall-{group_id.lstrip('-')}_{post_id}"
    return None


def _vk_owner_and_post_id(url: str) -> tuple[str, str] | None:
    m = re.search(r"wall(-?\d+)_(\d+)", url)
    if not m:
        return None
    return m.group(1), m.group(2)


async def edit_vk_post(token: str, post_url: str, message: str) -> None:
    ids = _vk_owner_and_post_id(post_url)
    if not ids:
        logging.error("invalid VK post url %s", post_url)
        return
    owner_id, post_id = ids
    url = "https://api.vk.com/method/wall.edit"
    params = {
        "owner_id": owner_id,
        "post_id": post_id,
        "message": message,
        "from_group": 1,
        "access_token": token,
        "v": "5.131",
    }
    async with create_ipv4_session(ClientSession) as session:
        async with session.post(url, data=params) as resp:
            data = await resp.json()
            if "error" in data:
                raise RuntimeError(f"VK error: {data['error']}")


async def send_daily_announcement_vk(
    db: Database,
    token: str,
    group_id: str,
    tz: timezone,
    *,
    section: str,
    now: datetime | None = None,
):
    section1, section2 = await build_daily_sections_vk(db, tz, now)
    if section == "today":
        await post_to_vk(token, group_id, section1)
    elif section == "added":
        await post_to_vk(token, group_id, section2)
    else:
        await post_to_vk(token, group_id, section1)
        await post_to_vk(token, group_id, section2)


async def send_daily_announcement(
    db: Database,
    bot: Bot,
    channel_id: int,
    tz: timezone,
    *,
    record: bool = True,
    now: datetime | None = None,
):
    posts = await build_daily_posts(db, tz, now)
    for text, markup in posts:
        try:
            await bot.send_message(
                channel_id,
                text,
                reply_markup=markup,
                parse_mode="HTML",
                disable_web_page_preview=True,
            )
        except Exception as e:
            logging.error("daily send failed for %s: %s", channel_id, e)
            if "message is too long" in str(e):
                continue
            raise
    if record and now is None:
        async with db.get_session() as session:
            ch = await session.get(Channel, channel_id)
            if ch:
                ch.last_daily = (now or datetime.now(tz)).date().isoformat()
                await session.commit()


async def daily_scheduler(db: Database, bot: Bot):
    while True:
        offset = await get_tz_offset(db)
        tz = offset_to_timezone(offset)
        now = datetime.now(tz)
        now_time = now.time().replace(second=0, microsecond=0)
        async with db.get_session() as session:
            result = await session.execute(
                select(Channel).where(Channel.daily_time.is_not(None))
            )
            channels = result.scalars().all()
        for ch in channels:
            if not ch.daily_time:
                continue
            try:
                target_time = datetime.strptime(ch.daily_time, "%H:%M").time()
            except ValueError:
                continue
            if (
                ch.last_daily or ""
            ) != now.date().isoformat() and now_time >= target_time:
                try:
                    await send_daily_announcement(db, bot, ch.channel_id, tz)
                except Exception as e:
                    logging.error("daily send failed for %s: %s", ch.channel_id, e)
        await asyncio.sleep(60)


async def vk_scheduler(db: Database):
    if not VK_TOKEN:
        return
    while True:
        group_id = await get_vk_group_id(db)
        if not group_id:
            await asyncio.sleep(60)
            continue
        offset = await get_tz_offset(db)
        tz = offset_to_timezone(offset)
        now = datetime.now(tz)
        now_time = now.time().replace(second=0, microsecond=0)
        today_time = datetime.strptime(await get_vk_time_today(db), "%H:%M").time()
        added_time = datetime.strptime(await get_vk_time_added(db), "%H:%M").time()

        last_today = await get_vk_last_today(db)
        if (last_today or "") != now.date().isoformat() and now_time >= today_time:
            try:
                await send_daily_announcement_vk(db, VK_TOKEN, group_id, tz, section="today")
                await set_vk_last_today(db, now.date().isoformat())
            except Exception as e:
                logging.error("vk daily today failed: %s", e)

        last_added = await get_vk_last_added(db)
        if (last_added or "") != now.date().isoformat() and now_time >= added_time:
            try:
                await send_daily_announcement_vk(db, VK_TOKEN, group_id, tz, section="added")
                await set_vk_last_added(db, now.date().isoformat())
            except Exception as e:
                logging.error("vk daily added failed: %s", e)

        await asyncio.sleep(60)


async def cleanup_old_events(db: Database, bot: Bot | None = None) -> int:
    """Remove events that finished over a week ago.

    Returns the number of deleted events."""
    offset = await get_tz_offset(db)
    tz = offset_to_timezone(offset)
    threshold = (datetime.now(tz) - timedelta(days=7)).date().isoformat()
    async with db.get_session() as session:
        result = await session.execute(
            select(Event).where(
                (
                    Event.end_date.is_not(None)
                    & (Event.end_date < threshold)
                )
                | (
                    Event.end_date.is_(None)
                    & (Event.date < threshold)
                )
            )
        )
        events = result.scalars().all()
        count = len(events)
        for event in events:
            await delete_ics(event)
            if bot:
                await delete_asset_post(event, db, bot)
                await remove_calendar_button(event, bot)
            await session.delete(event)
        if events:
            await session.commit()
    return count


async def cleanup_scheduler(db: Database, bot: Bot):
    last_run: date | None = None
    while True:
        offset = await get_tz_offset(db)
        tz = offset_to_timezone(offset)
        now = datetime.now(tz)
        if now.time() >= time(3, 0) and now.date() != last_run:
            try:
                count = await cleanup_old_events(db, bot)
                await notify_superadmin(
                    db,
                    bot,
                    f"Cleanup completed: removed {count} events",
                )
            except Exception as e:
                logging.error("cleanup failed: %s", e)
                await notify_superadmin(db, bot, f"Cleanup failed: {e}")
            last_run = now.date()
        await asyncio.sleep(60)


async def page_update_scheduler(db: Database):
    """Refresh month and weekend Telegraph pages after midnight."""
    last_run: date | None = None
    while True:
        offset = await get_tz_offset(db)
        tz = offset_to_timezone(offset)
        now = datetime.now(tz)
        if now.time() >= time(1, 0) and now.date() != last_run:
            try:
                await sync_month_page(db, now.strftime("%Y-%m"))
                w_start = weekend_start_for_date(now.date())
                if w_start:
                    await sync_weekend_page(db, w_start.isoformat())
            except Exception as e:
                logging.error("page update failed: %s", e)
            last_run = now.date()
        await asyncio.sleep(60)


async def build_events_message(db: Database, target_date: date, tz: timezone, creator_id: int | None = None):
    async with db.get_session() as session:
        stmt = select(Event).where(
            (Event.date == target_date.isoformat())
            | (Event.end_date == target_date.isoformat())
        )
        if creator_id is not None:
            stmt = stmt.where(Event.creator_id == creator_id)
        result = await session.execute(stmt.order_by(Event.time))
        events = result.scalars().all()

    lines = []
    for e in events:
        prefix = ""
        if e.end_date and e.date == target_date.isoformat():
            prefix = "(Открытие) "
        elif (
            e.end_date
            and e.end_date == target_date.isoformat()
            and e.end_date != e.date
        ):
            prefix = "(Закрытие) "
        title = f"{e.emoji} {e.title}" if e.emoji else e.title
        lines.append(f"{e.id}. {prefix}{title}")
        loc = f"{e.time} {e.location_name}"
        if e.city:
            loc += f", #{e.city}"
        lines.append(loc)
        if e.is_free:
            lines.append("Бесплатно")
        else:
            price_parts = []
            if e.ticket_price_min is not None:
                price_parts.append(str(e.ticket_price_min))
            if (
                e.ticket_price_max is not None
                and e.ticket_price_max != e.ticket_price_min
            ):
                price_parts.append(str(e.ticket_price_max))
            if price_parts:
                lines.append("-".join(price_parts))
        if e.telegraph_url:
            lines.append(f"исходное: {e.telegraph_url}")
        lines.append("")
    if not lines:
        lines.append("No events")

    keyboard = [
        [
            types.InlineKeyboardButton(
                text=f"\u274c {e.id}", callback_data=f"del:{e.id}:{target_date.isoformat()}"
            ),
            types.InlineKeyboardButton(
                text=f"\u270e {e.id}", callback_data=f"edit:{e.id}"
            ),
        ]
        for e in events
    ]

    today = datetime.now(tz).date()
    prev_day = target_date - timedelta(days=1)
    next_day = target_date + timedelta(days=1)
    row = []
    if target_date > today:
        row.append(
            types.InlineKeyboardButton(
                text="\u25c0", callback_data=f"nav:{prev_day.isoformat()}"
            )
        )
    row.append(
        types.InlineKeyboardButton(
            text="\u25b6", callback_data=f"nav:{next_day.isoformat()}"
        )
    )
    keyboard.append(row)

    text = f"Events on {format_day(target_date, tz)}\n" + "\n".join(lines)
    markup = types.InlineKeyboardMarkup(inline_keyboard=keyboard)
    return text, markup


async def build_exhibitions_message(db: Database, tz: timezone):
    today = datetime.now(tz).date()
    cutoff = (today - timedelta(days=30)).isoformat()
    async with db.get_session() as session:
        result = await session.execute(
            select(Event)
            .where(
                Event.end_date.is_not(None),
                Event.end_date >= cutoff,
            )
            .order_by(Event.date)
        )
        events = result.scalars().all()

    lines = []
    for e in events:
        start = parse_iso_date(e.date)
        if not start:
            if ".." in e.date:
                start = parse_iso_date(e.date.split("..", 1)[0])
        if not start:
            logging.error("Bad start date %s for event %s", e.date, e.id)
            continue
        end = None
        if e.end_date:
            end = parse_iso_date(e.end_date)

        period = ""
        if end:
            period = f"c {format_day_pretty(start)} по {format_day_pretty(end)}"
        title = f"{e.emoji} {e.title}" if e.emoji else e.title
        if period:
            lines.append(f"{e.id}. {title} ({period})")
        else:
            lines.append(f"{e.id}. {title}")
        loc = f"{e.time} {e.location_name}"
        if e.city:
            loc += f", #{e.city}"
        lines.append(loc)
        if e.is_free:
            lines.append("Бесплатно")
        else:
            price_parts = []
            if e.ticket_price_min is not None:
                price_parts.append(str(e.ticket_price_min))
            if (
                e.ticket_price_max is not None
                and e.ticket_price_max != e.ticket_price_min
            ):
                price_parts.append(str(e.ticket_price_max))
            if price_parts:
                lines.append("-".join(price_parts))
        if e.telegraph_url:
            lines.append(f"исходное: {e.telegraph_url}")
        lines.append("")

    if not lines:
        lines.append("No exhibitions")

    keyboard = [
        [
            types.InlineKeyboardButton(
                text=f"\u274c {e.id}", callback_data=f"del:{e.id}:exh"
            ),
            types.InlineKeyboardButton(
                text=f"\u270e {e.id}", callback_data=f"edit:{e.id}"
            ),
        ]
        for e in events
    ]
    markup = types.InlineKeyboardMarkup(inline_keyboard=keyboard) if events else None
    text = "Exhibitions\n" + "\n".join(lines)
    return text, markup


async def show_edit_menu(user_id: int, event: Event, bot: Bot):
    lines = [
        f"title: {event.title}",
        f"description: {event.description}",
        f"festival: {event.festival or ''}",
        f"date: {event.date}",
        f"end_date: {event.end_date or ''}",
        f"time: {event.time}",
        f"location_name: {event.location_name}",
        f"location_address: {event.location_address or ''}",
        f"city: {event.city or ''}",
        f"event_type: {event.event_type or ''}",
        f"emoji: {event.emoji or ''}",
        f"ticket_price_min: {event.ticket_price_min}",
        f"ticket_price_max: {event.ticket_price_max}",
        f"ticket_link: {event.ticket_link or ''}",
        f"is_free: {event.is_free}",
        f"pushkin_card: {event.pushkin_card}",
        f"ics_url: {event.ics_url or ''}",
    ]
    fields = [
        "title",
        "description",
        "festival",
        "date",
        "end_date",
        "time",
        "location_name",
        "location_address",
        "city",
        "event_type",
        "emoji",
        "ticket_price_min",
        "ticket_price_max",
        "ticket_link",
        "is_free",
        "pushkin_card",
    ]
    keyboard = []
    row = []
    for idx, field in enumerate(fields, 1):
        row.append(
            types.InlineKeyboardButton(
                text=field, callback_data=f"editfield:{event.id}:{field}"
            )
        )
        if idx % 3 == 0:
            keyboard.append(row)
            row = []
    if row:
        keyboard.append(row)
    keyboard.append(
        [
            types.InlineKeyboardButton(
                text=(
                    "\U0001f6a9 Переключить на тихий режим"
                    if not event.silent
                    else "\U0001f910 Тихий режим"
                ),
                callback_data=f"togglesilent:{event.id}",
            )
        ]
    )
    keyboard.append(
        [
            types.InlineKeyboardButton(
                text=("\u2705 Бесплатно" if event.is_free else "\u274c Бесплатно"),
                callback_data=f"togglefree:{event.id}",
            )
        ]
    )
    if event.ics_url:
        keyboard.append(
            [
                types.InlineKeyboardButton(
                    text="Delete ICS",
                    callback_data=f"delics:{event.id}",
                )
            ]
        )
    else:
        keyboard.append(
            [
                types.InlineKeyboardButton(
                    text="Create ICS",
                    callback_data=f"createics:{event.id}",
                )
            ]
        )
    keyboard.append(
        [types.InlineKeyboardButton(text="Done", callback_data=f"editdone:{event.id}")]
    )
    markup = types.InlineKeyboardMarkup(inline_keyboard=keyboard)
    await bot.send_message(user_id, "\n".join(lines), reply_markup=markup)


async def handle_events(message: types.Message, db: Database, bot: Bot):
    parts = message.text.split(maxsplit=1)
    offset = await get_tz_offset(db)
    tz = offset_to_timezone(offset)

    if len(parts) == 2:
        day = parse_events_date(parts[1], tz)
        if not day:
            await bot.send_message(message.chat.id, "Usage: /events <date>")
            return
    else:
        day = datetime.now(tz).date()

    async with db.get_session() as session:
        user = await session.get(User, message.from_user.id)
        if not user or user.blocked:
            await bot.send_message(message.chat.id, "Not authorized")
            return
        creator_filter = user.user_id if user.is_partner else None

    text, markup = await build_events_message(db, day, tz, creator_filter)
    await bot.send_message(message.chat.id, text, reply_markup=markup)


async def handle_ask_4o(message: types.Message, db: Database, bot: Bot):
    parts = message.text.split(maxsplit=1)
    if len(parts) != 2:
        await bot.send_message(message.chat.id, "Usage: /ask4o <text>")
        return
    async with db.get_session() as session:
        user = await session.get(User, message.from_user.id)
        if not user or not user.is_superadmin:
            await bot.send_message(message.chat.id, "Not authorized")
            return
    try:
        answer = await ask_4o(parts[1])
    except Exception as e:
        await bot.send_message(message.chat.id, f"LLM error: {e}")
        return
    await bot.send_message(message.chat.id, answer)


async def handle_exhibitions(message: types.Message, db: Database, bot: Bot):
    offset = await get_tz_offset(db)
    tz = offset_to_timezone(offset)

    async with db.get_session() as session:
        if not await session.get(User, message.from_user.id):
            await bot.send_message(message.chat.id, "Not authorized")
            return

    text, markup = await build_exhibitions_message(db, tz)
    await bot.send_message(message.chat.id, text, reply_markup=markup)


async def handle_pages(message: types.Message, db: Database, bot: Bot):
    async with db.get_session() as session:
        if not await session.get(User, message.from_user.id):
            await bot.send_message(message.chat.id, "Not authorized")
            return
        result = await session.execute(select(MonthPage).order_by(MonthPage.month))
        months = result.scalars().all()
        res_w = await session.execute(select(WeekendPage).order_by(WeekendPage.start))
        weekends = res_w.scalars().all()
    lines = ["Months:"]
    for p in months:
        lines.append(f"{p.month}: {p.url}")
    if weekends:
        lines.append("")
        lines.append("Weekends:")
        for w in weekends:
            lines.append(f"{w.start}: {w.url}")
    await bot.send_message(message.chat.id, "\n".join(lines))


async def handle_fest(message: types.Message, db: Database, bot: Bot):
    await send_festivals_list(message, db, bot, edit=False)





async def fetch_views(path: str, url: str | None = None) -> int | None:
    token = get_telegraph_token()
    if not token:
        return None
    domain = "telegra.ph"
    if url:
        try:
            domain = url.split("//", 1)[1].split("/", 1)[0]
        except Exception:
            pass
    tg = Telegraph(access_token=token, domain=domain)

    try:
        data = await asyncio.to_thread(tg.get_views, path)
        return int(data.get("views", 0))
    except Exception as e:
        logging.error("Failed to fetch views for %s: %s", path, e)
        return None


async def collect_page_stats(db: Database) -> list[str]:
    today = datetime.now(LOCAL_TZ).date()
    prev_month_start = (today.replace(day=1) - timedelta(days=1)).replace(day=1)
    prev_month = prev_month_start.strftime("%Y-%m")

    prev_weekend = next_weekend_start(today - timedelta(days=7))
    cur_month = today.strftime("%Y-%m")
    cur_weekend = next_weekend_start(today)

    async with db.get_session() as session:
        mp_prev = await session.get(MonthPage, prev_month)
        wp_prev = await session.get(WeekendPage, prev_weekend.isoformat())

        res_months = await session.execute(
            select(MonthPage)
            .where(MonthPage.month >= cur_month)
            .order_by(MonthPage.month)
        )
        future_months = res_months.scalars().all()

        res_weekends = await session.execute(
            select(WeekendPage)
            .where(WeekendPage.start >= cur_weekend.isoformat())
            .order_by(WeekendPage.start)
        )
        future_weekends = res_weekends.scalars().all()

    lines: list[str] = []

    if mp_prev and mp_prev.path:

        views = await fetch_views(mp_prev.path, mp_prev.url)

        if views is not None:
            month_dt = date.fromisoformat(mp_prev.month + "-01")
            lines.append(f"{MONTHS_NOM[month_dt.month - 1]}: {views} просмотров")

    if wp_prev and wp_prev.path:

        views = await fetch_views(wp_prev.path, wp_prev.url)

        if views is not None:
            label = format_weekend_range(prev_weekend)
            lines.append(f"{label}: {views} просмотров")

    for wp in future_weekends:
        if not wp.path:
            continue

        views = await fetch_views(wp.path, wp.url)

        if views is not None:
            label = format_weekend_range(date.fromisoformat(wp.start))
            lines.append(f"{label}: {views} просмотров")

    for mp in future_months:
        if not mp.path:
            continue

        views = await fetch_views(mp.path, mp.url)

        if views is not None:
            month_dt = date.fromisoformat(mp.month + "-01")
            lines.append(f"{MONTHS_NOM[month_dt.month - 1]}: {views} просмотров")


    return lines


async def collect_event_stats(db: Database) -> list[str]:
    today = datetime.now(LOCAL_TZ).date()
    prev_month_start = (today.replace(day=1) - timedelta(days=1)).replace(day=1)
    async with db.get_session() as session:
        result = await session.execute(
            select(Event).where(
                Event.telegraph_path.is_not(None),
                Event.date >= prev_month_start.isoformat(),
            )
        )
        events = result.scalars().all()
    stats = []
    for e in events:
        if not e.telegraph_path:
            continue

        views = await fetch_views(e.telegraph_path, e.telegraph_url)

        if views is not None:
            stats.append((e.telegraph_url or e.telegraph_path, views))
    stats.sort(key=lambda x: x[1], reverse=True)
    return [f"{url}: {v}" for url, v in stats]


async def handle_stats(message: types.Message, db: Database, bot: Bot):
    parts = message.text.split()
    mode = parts[1] if len(parts) > 1 else ""
    async with db.get_session() as session:
        user = await session.get(User, message.from_user.id)
        if not user or not user.is_superadmin:
            await bot.send_message(message.chat.id, "Not authorized")
            return
    lines = await (collect_event_stats(db) if mode == "events" else collect_page_stats(db))
    await bot.send_message(message.chat.id, "\n".join(lines) if lines else "No data")


async def handle_dumpdb(message: types.Message, db: Database, bot: Bot):
    async with db.get_session() as session:
        user = await session.get(User, message.from_user.id)
        if not user or not user.is_superadmin:
            await bot.send_message(message.chat.id, "Not authorized")
            return
        result = await session.execute(select(Channel))
        channels = result.scalars().all()
        tz_setting = await session.get(Setting, "tz_offset")
        catbox_setting = await session.get(Setting, "catbox_enabled")

    data = await dump_database(db.engine.url.database)
    file = types.BufferedInputFile(data, filename="dump.sql")
    await bot.send_document(message.chat.id, file)

    lines = ["Channels:"]
    for ch in channels:
        roles: list[str] = []
        if ch.is_registered:
            roles.append("announcement")
        if ch.is_asset:
            roles.append("asset")
        if ch.daily_time:
            roles.append(f"daily {ch.daily_time}")
        title = ch.title or ch.username or str(ch.channel_id)
        lines.append(f"- {title}: {', '.join(roles) if roles else 'admin'}")

    lines.append("")
    lines.append("To restore on another server:")
    lines.append("1. Start the bot and send /restore with the dump file.")
    if tz_setting:
        lines.append(f"2. Current timezone: {tz_setting.value}")
    lines.append("3. Add the bot as admin to the channels listed above.")
    if catbox_setting and catbox_setting.value == "1":
        lines.append("4. Run /images to enable photo uploads.")

    await bot.send_message(message.chat.id, "\n".join(lines))


async def handle_restore(message: types.Message, db: Database, bot: Bot):
    async with db.get_session() as session:
        user = await session.get(User, message.from_user.id)
        if not user or not user.is_superadmin:
            await bot.send_message(message.chat.id, "Not authorized")
            return
    document = message.document
    if not document and message.reply_to_message:
        document = message.reply_to_message.document
    if not document:
        await bot.send_message(message.chat.id, "Attach dump file")
        return
    bio = BytesIO()
    await bot.download(document.file_id, destination=bio)
    await restore_database(bio.getvalue(), db, db.engine.url.database)
    await bot.send_message(message.chat.id, "Database restored")
async def handle_edit_message(message: types.Message, db: Database, bot: Bot):
    state = editing_sessions.get(message.from_user.id)
    if not state:
        return
    eid, field = state
    if field is None:
        return
    value = (message.text or message.caption or "").strip()
    if field == "ticket_link" and value in {"", "-"}:
        value = ""
    if not value and field != "ticket_link":
        await bot.send_message(message.chat.id, "No text supplied")
        return
    async with db.get_session() as session:
        user = await session.get(User, message.from_user.id)
        event = await session.get(Event, eid)
        if not event or (user and user.blocked) or (
            user and user.is_partner and event.creator_id != user.user_id
        ):
            await bot.send_message(message.chat.id, "Event not found" if not event else "Not authorized")
            del editing_sessions[message.from_user.id]
            return
        old_date = event.date.split("..", 1)[0]
        old_month = old_date[:7]
        old_fest = event.festival
        if field in {"ticket_price_min", "ticket_price_max"}:
            try:
                setattr(event, field, int(value))
            except ValueError:
                await bot.send_message(message.chat.id, "Invalid number")
                return
        else:
            if field in {"is_free", "pushkin_card", "silent"}:
                bool_val = parse_bool_text(value)
                if bool_val is None:
                    await bot.send_message(message.chat.id, "Invalid boolean")
                    return
                setattr(event, field, bool_val)
            elif field == "ticket_link" and value == "":
                setattr(event, field, None)
            else:
                setattr(event, field, value)
        await session.commit()
        new_date = event.date.split("..", 1)[0]
        new_month = new_date[:7]
        new_fest = event.festival
    await sync_month_page(db, old_month)
    old_dt = parse_iso_date(old_date)
    old_w = weekend_start_for_date(old_dt) if old_dt else None
    if old_w:
        await sync_weekend_page(db, old_w.isoformat())
    if new_month != old_month:
        await sync_month_page(db, new_month)
    new_dt = parse_iso_date(new_date)
    new_w = weekend_start_for_date(new_dt) if new_dt else None
    if new_w and new_w != old_w:
        await sync_weekend_page(db, new_w.isoformat())
    if old_fest:
        await sync_festival_page(db, old_fest)
<<<<<<< HEAD
        await sync_festival_vk_post(db, old_fest)
    if new_fest and new_fest != old_fest:
        await sync_festival_page(db, new_fest)
        await sync_festival_vk_post(db, new_fest)
=======
    if new_fest and new_fest != old_fest:
        await sync_festival_page(db, new_fest)
>>>>>>> f7c1f8cd
    editing_sessions[message.from_user.id] = (eid, None)
    await show_edit_menu(message.from_user.id, event, bot)


async def handle_daily_time_message(message: types.Message, db: Database, bot: Bot):
    cid = daily_time_sessions.get(message.from_user.id)
    if not cid:
        return
    value = (message.text or "").strip()
    if not re.match(r"^\d{1,2}:\d{2}$", value):
        await bot.send_message(message.chat.id, "Invalid time")
        return
    if len(value.split(":")[0]) == 1:
        value = f"0{value}"
    async with db.get_session() as session:
        ch = await session.get(Channel, cid)
        if ch:
            ch.daily_time = value
            await session.commit()
    del daily_time_sessions[message.from_user.id]
    await bot.send_message(message.chat.id, f"Time set to {value}")


async def handle_vk_group_message(message: types.Message, db: Database, bot: Bot):
    if message.from_user.id not in vk_group_sessions:
        return
    value = (message.text or "").strip()
    if value.lower() == "off":
        await set_vk_group_id(db, None)
        await bot.send_message(message.chat.id, "VK posting disabled")
    else:
        await set_vk_group_id(db, value)
        await bot.send_message(message.chat.id, f"VK group set to {value}")
    vk_group_sessions.discard(message.from_user.id)


async def handle_vk_time_message(message: types.Message, db: Database, bot: Bot):
    typ = vk_time_sessions.get(message.from_user.id)
    if not typ:
        return
    value = (message.text or "").strip()
    if not re.match(r"^\d{1,2}:\d{2}$", value):
        await bot.send_message(message.chat.id, "Invalid time")
        return
    if len(value.split(":")[0]) == 1:
        value = f"0{value}"
    if typ == "today":
        await set_vk_time_today(db, value)
    else:
        await set_vk_time_added(db, value)
    vk_time_sessions.pop(message.from_user.id, None)
    await bot.send_message(message.chat.id, f"Time set to {value}")


async def handle_partner_info_message(message: types.Message, db: Database, bot: Bot):
    uid = partner_info_sessions.get(message.from_user.id)
    if not uid:
        return
    text = (message.text or "").strip()
    if "," not in text:
        await bot.send_message(message.chat.id, "Please send 'Organization, location'")
        return
    org, loc = [p.strip() for p in text.split(",", 1)]
    async with db.get_session() as session:
        pending = await session.get(PendingUser, uid)
        if not pending:
            await bot.send_message(message.chat.id, "Pending user not found")
            partner_info_sessions.pop(message.from_user.id, None)
            return
        session.add(
            User(
                user_id=uid,
                username=pending.username,
                is_partner=True,
                organization=org,
                location=loc,
            )
        )
        await session.delete(pending)
        await session.commit()
    partner_info_sessions.pop(message.from_user.id, None)
    await bot.send_message(uid, "You are approved as partner")
    await bot.send_message(
        message.chat.id,
        f"User {uid} approved as partner at {org}, {loc}",
    )
    logging.info("approved user %s as partner %s, %s", uid, org, loc)


async def handle_festival_edit_message(message: types.Message, db: Database, bot: Bot):
    fid = festival_edit_sessions.get(message.from_user.id)
    if not fid:
        return
    text = (message.text or "").strip()
    async with db.get_session() as session:
        fest = await session.get(Festival, fid)
        if not fest:
            await bot.send_message(message.chat.id, "Festival not found")
            festival_edit_sessions.pop(message.from_user.id, None)
            return
        fest.description = text
        await session.commit()
        logging.info("festival %s description updated", fest.name)
    festival_edit_sessions.pop(message.from_user.id, None)
    await bot.send_message(message.chat.id, "Festival updated")
    await sync_festival_page(db, fest.name)
<<<<<<< HEAD
    await sync_festival_vk_post(db, fest.name)
=======
>>>>>>> f7c1f8cd


processed_media_groups: set[str] = set()

# store up to three images for albums until the caption arrives

pending_media_groups: dict[str, list[tuple[bytes, str]]] = {}


async def handle_forwarded(message: types.Message, db: Database, bot: Bot):
    logging.info(
        "received forwarded message %s from %s",
        message.message_id,
        message.from_user.id,
    )
    text = message.text or message.caption
    images = await extract_images(message, bot)
    logging.info(
        "forward text len=%d photos=%d",
        len(text or ""),
        len(images or []),
    )
    media: list[tuple[bytes, str]] | None = None
    if message.media_group_id:
        gid = message.media_group_id
        if gid in processed_media_groups:
            logging.info("skip already processed album %s", gid)
            return
        if not text:
            if images:

                buf = pending_media_groups.setdefault(gid, [])
                if len(buf) < 3:
                    buf.extend(images[: 3 - len(buf)])
            logging.info("waiting for caption in album %s", gid)
            return
        stored = pending_media_groups.pop(gid, [])
        if len(stored) < 3 and images:
            stored.extend(images[: 3 - len(stored)])
        media = stored

        processed_media_groups.add(gid)
    else:
        if not text:
            logging.info("forwarded message has no text")
            return
        media = images[:3] if images else None
    async with db.get_session() as session:
        user = await session.get(User, message.from_user.id)
        if not user or user.blocked:
            logging.info("user %s not registered or blocked", message.from_user.id)
            return
    link = None
    msg_id = None
    chat_id: int | None = None
    channel_name: str | None = None

    if message.forward_from_chat and message.forward_from_message_id:
        chat = message.forward_from_chat
        msg_id = message.forward_from_message_id
        chat_id = chat.id
        channel_name = chat.title or getattr(chat, "username", None)

        async with db.get_session() as session:
            ch = await session.get(Channel, chat_id)
            allowed = ch.is_registered if ch else False
        logging.info("forward from chat %s allowed=%s", chat_id, allowed)
        if allowed:
            if chat.username:
                link = f"https://t.me/{chat.username}/{msg_id}"
            else:
                cid = str(chat_id)
                if cid.startswith("-100"):
                    cid = cid[4:]
                else:
                    cid = cid.lstrip("-")
                link = f"https://t.me/c/{cid}/{msg_id}"
    else:
        fo = getattr(message, "forward_origin", None)
        if isinstance(fo, dict):
            fo_type = fo.get("type")
        else:
            fo_type = getattr(fo, "type", None)
        if fo_type in {"messageOriginChannel", "channel"}:
            chat_data = fo.get("chat") if isinstance(fo, dict) else getattr(fo, "chat", {})
            chat_id = chat_data.get("id") if isinstance(chat_data, dict) else getattr(chat_data, "id", None)
            msg_id = fo.get("message_id") if isinstance(fo, dict) else getattr(fo, "message_id", None)
            channel_name = (
                chat_data.get("title") if isinstance(chat_data, dict) else getattr(chat_data, "title", None)
            )
            if not channel_name:
                channel_name = (
                    chat_data.get("username") if isinstance(chat_data, dict) else getattr(chat_data, "username", None)
                )

            async with db.get_session() as session:
                ch = await session.get(Channel, chat_id)
                allowed = ch.is_registered if ch else False
            logging.info("forward from origin chat %s allowed=%s", chat_id, allowed)
            if allowed:
                username = chat_data.get("username") if isinstance(chat_data, dict) else getattr(chat_data, "username", None)
                if username:
                    link = f"https://t.me/{username}/{msg_id}"
                else:
                    cid = str(chat_id)
                    if cid.startswith("-100"):
                        cid = cid[4:]
                    else:
                        cid = cid.lstrip("-")
                    link = f"https://t.me/c/{cid}/{msg_id}"
    if link:
        logging.info("source post url %s", link)
    logging.info("parsing forwarded text via LLM")
    results = await add_events_from_text(
        db,
        text,
        link,
        message.html_text or message.caption_html,
        media,
        source_chat_id=chat_id if link else None,
        source_message_id=msg_id if link else None,
        creator_id=user.user_id,
        source_channel=channel_name,

        bot=bot,

    )
    logging.info("forward parsed %d events", len(results))
    if not results:
        logging.info("no events parsed from forwarded text")
        return
    for saved, added, lines, status in results:
        buttons = []
        if (
            not saved.is_free
            and saved.ticket_price_min is None
            and saved.ticket_price_max is None
        ):
            buttons.append(
                types.InlineKeyboardButton(
                    text="\u2753 Это бесплатное мероприятие",
                    callback_data=f"markfree:{saved.id}",
                )
            )
        buttons.append(
            types.InlineKeyboardButton(
                text="\U0001f6a9 Переключить на тихий режим",
                callback_data=f"togglesilent:{saved.id}",
            )
        )
        markup = (
            types.InlineKeyboardMarkup(inline_keyboard=[buttons]) if buttons else None
        )
        text_out = f"Event {status}\n" + "\n".join(lines)
        logging.info("sending response for event %s", saved.id)
        try:
            await bot.send_message(
                message.chat.id,
                text_out,
                reply_markup=markup,
            )
            await notify_event_added(db, bot, user, saved, added)
        except Exception as e:
            logging.error("failed to send event response: %s", e)


async def telegraph_test():
    token = get_telegraph_token()
    if not token:
        print("Unable to obtain Telegraph token")
        return
    tg = Telegraph(access_token=token)
    page = await asyncio.to_thread(
        tg.create_page, "Test Page", html_content="<p>test</p>"
    )
    logging.info("Created %s", page["url"])
    print("Created", page["url"])
    await asyncio.to_thread(
        tg.edit_page, page["path"], title="Test Page", html_content="<p>updated</p>"
    )
    logging.info("Edited %s", page["url"])
    print("Edited", page["url"])


async def update_source_page(
    path: str,
    title: str,
    new_html: str,
    media: list[tuple[bytes, str]] | tuple[bytes, str] | None = None,
    db: Database | None = None,
) -> tuple[str, int]:
    """Append text to an existing Telegraph page."""
    token = get_telegraph_token()
    if not token:
        logging.error("Telegraph token unavailable")
        return "token missing"
    tg = Telegraph(access_token=token)
    try:
        logging.info("Fetching telegraph page %s", path)
        page = await asyncio.to_thread(tg.get_page, path, return_html=True)
        html_content = page.get("content") or page.get("content_html") or ""
        catbox_msg = ""
        images: list[tuple[bytes, str]] = []
        if media:
            images = [media] if isinstance(media, tuple) else list(media)
        catbox_urls: list[str] = []
        if CATBOX_ENABLED and images:
            async with ClientSession() as session:
                for data, name in images[:3]:
                    if len(data) > 5 * 1024 * 1024:
                        logging.warning("catbox skip %s: too large", name)
                        catbox_msg += f"{name}: too large; "
                        continue
                    if not imghdr.what(None, data):
                        logging.warning("catbox skip %s: not image", name)
                        catbox_msg += f"{name}: not image; "
                        continue
                    try:
                        form = FormData()
                        form.add_field("reqtype", "fileupload")
                        form.add_field("fileToUpload", data, filename=name)
                        async with session.post(
                            "https://catbox.moe/user/api.php", data=form
                        ) as resp:
                            text = await resp.text()
                            if resp.status == 200 and text.startswith("http"):
                                url = text.strip()
                                catbox_urls.append(url)
                                catbox_msg += "ok; "
                                logging.info("catbox uploaded %s", url)
                            else:
                                catbox_msg += f"{name}: err {resp.status}; "
                                logging.error(
                                    "catbox upload failed %s: %s %s",
                                    name,
                                    resp.status,
                                    text,
                                )
                    except Exception as e:
                        catbox_msg += f"{name}: {e}; "
                        logging.error("catbox error %s: %s", name, e)
            catbox_msg = catbox_msg.strip("; ")
        elif images:
            catbox_msg = "disabled"
        for url in catbox_urls:
            html_content += f'<img src="{html.escape(url)}"/><p></p>'
        new_html = normalize_hashtag_dates(new_html)
        cleaned = re.sub(r"</?tg-emoji[^>]*>", "", new_html)
        cleaned = cleaned.replace(
            "\U0001f193\U0001f193\U0001f193\U0001f193", "Бесплатно"
        )
        html_content += (
            f"<p>{CONTENT_SEPARATOR}</p><p>" + cleaned.replace("\n", "<br/>") + "</p>"
        )
        if db:
            nav_html = await build_month_nav_html(db)
            html_content = apply_month_nav(html_content, nav_html)
        html_content = apply_footer_link(html_content)
        logging.info("Editing telegraph page %s", path)
        await asyncio.to_thread(
            tg.edit_page, path, title=title, html_content=html_content
        )
        logging.info("Updated telegraph page %s", path)
        return catbox_msg, len(catbox_urls)
    except Exception as e:
        logging.error("Failed to update telegraph page: %s", e)
        return f"error: {e}", 0


async def update_source_page_ics(path: str, title: str, url: str | None):
    """Insert or remove the ICS link in a Telegraph page."""
    token = get_telegraph_token()
    if not token:
        logging.error("Telegraph token unavailable")
        return
    tg = Telegraph(access_token=token)
    try:
        logging.info("Editing telegraph ICS for %s", path)
        page = await asyncio.to_thread(tg.get_page, path, return_html=True)
        html_content = page.get("content") or page.get("content_html") or ""
        html_content = apply_ics_link(html_content, url)
        html_content = apply_footer_link(html_content)
        await asyncio.to_thread(
            tg.edit_page, path, title=title, html_content=html_content
        )
    except Exception as e:
        logging.error("Failed to update ICS link: %s", e)


async def get_source_page_text(path: str) -> str:
    """Return plain text from a Telegraph page."""
    token = get_telegraph_token()
    if not token:
        logging.error("Telegraph token unavailable")
        return ""
    tg = Telegraph(access_token=token)
    try:
        page = await asyncio.to_thread(tg.get_page, path, return_html=True)
    except Exception as e:
        logging.error("Failed to fetch telegraph page: %s", e)
        return ""
    html_content = page.get("content") or page.get("content_html") or ""
    html_content = apply_ics_link(html_content, None)
    html_content = apply_month_nav(html_content, None)
    html_content = html_content.replace(FOOTER_LINK_HTML, "")
    html_content = html_content.replace(f"<p>{CONTENT_SEPARATOR}</p>", f"\n{CONTENT_SEPARATOR}\n")
    html_content = html_content.replace("<br/>", "\n").replace("<br>", "\n")
    html_content = re.sub(r"</p>\s*<p>", "\n", html_content)
    html_content = re.sub(r"<[^>]+>", "", html_content)
    text = html.unescape(html_content)
    text = text.replace(CONTENT_SEPARATOR, "").replace("\xa0", " ")
    return text.strip()


async def update_event_description(event: Event, db: Database) -> None:
    """Rebuild event.description from the Telegraph source page."""
    if not event.telegraph_path:
        return
    text = await get_source_page_text(event.telegraph_path)
    if not text:
        return
    try:
        parsed = await parse_event_via_4o(text)
    except Exception as e:
        logging.error("Failed to parse source text for description: %s", e)
        return
    if not parsed:
        return
    desc = parsed[0].get("short_description", "").strip()
    if not desc:
        return
    async with db.get_session() as session:
        obj = await session.get(Event, event.id)
        if obj:
            obj.description = desc
            await session.commit()
            event.description = desc


async def create_source_page(
    title: str,
    text: str,
    source_url: str | None,
    html_text: str | None = None,
    media: list[tuple[bytes, str]] | tuple[bytes, str] | None = None,
    ics_url: str | None = None,
    db: Database | None = None,
    *,
    display_link: bool = True,
) -> tuple[str, str, str, int] | None:
    """Create a Telegraph page with the original event text."""
    token = get_telegraph_token()
    if not token:
        logging.error("Telegraph token unavailable")
        return None
    tg = Telegraph(access_token=token)
    html_content = ""

    def strip_title(line_text: str) -> str:
        lines = line_text.splitlines()
        if lines and lines[0].strip() == title.strip():
            return "\n".join(lines[1:]).lstrip()
        return line_text

    images: list[tuple[bytes, str]] = []
    if media:
        images = [media] if isinstance(media, tuple) else list(media)
    catbox_urls: list[str] = []
    catbox_msg = ""
    if CATBOX_ENABLED and images:
        async with ClientSession() as session:
            for data, name in images[:3]:
                if len(data) > 5 * 1024 * 1024:
                    logging.warning("catbox skip %s: too large", name)
                    catbox_msg += f"{name}: too large; "
                    continue
                if not imghdr.what(None, data):
                    logging.warning("catbox skip %s: not image", name)
                    catbox_msg += f"{name}: not image; "
                    continue
                try:
                    form = FormData()
                    form.add_field("reqtype", "fileupload")
                    form.add_field("fileToUpload", data, filename=name)
                    async with session.post(
                        "https://catbox.moe/user/api.php", data=form
                    ) as resp:
                        text_r = await resp.text()
                        if resp.status == 200 and text_r.startswith("http"):
                            url = text_r.strip()
                            catbox_urls.append(url)
                            catbox_msg += "ok; "
                            logging.info("catbox uploaded %s", url)
                        else:
                            catbox_msg += f"{name}: err {resp.status}; "
                            logging.error(
                                "catbox upload failed %s: %s %s",
                                name,
                                resp.status,
                                text_r,
                            )
                except Exception as e:
                    catbox_msg += f"{name}: {e}; "
                    logging.error("catbox error %s: %s", name, e)
        catbox_msg = catbox_msg.strip("; ")
    elif images:
        catbox_msg = "disabled"

    if source_url and display_link:
        html_content += (
            f'<p><a href="{html.escape(source_url)}"><strong>'
            f"{html.escape(title)}</strong></a></p>"
        )
    else:
        html_content += f"<p><strong>{html.escape(title)}</strong></p>"

    for url in catbox_urls:
        html_content += f'<img src="{html.escape(url)}"/><p></p>'

    html_content = apply_ics_link(html_content, ics_url)

    if html_text:
        html_text = strip_title(html_text)
        html_text = normalize_hashtag_dates(html_text)
        cleaned = re.sub(r"</?tg-emoji[^>]*>", "", html_text)
        cleaned = cleaned.replace(
            "\U0001f193\U0001f193\U0001f193\U0001f193", "Бесплатно"
        )
        html_content += f"<p>{cleaned.replace('\n', '<br/>')}</p>"
    else:
        clean_text = strip_title(text)
        clean_text = normalize_hashtag_dates(clean_text)
        clean_text = clean_text.replace(
            "\U0001f193\U0001f193\U0001f193\U0001f193", "Бесплатно"
        )
        paragraphs = [f"<p>{html.escape(line)}</p>" for line in clean_text.splitlines()]
        html_content += "".join(paragraphs)

    if db:
        nav_html = await build_month_nav_html(db)
        html_content = apply_month_nav(html_content, nav_html)
    html_content = apply_footer_link(html_content)
    try:
        page = await asyncio.to_thread(tg.create_page, title, html_content=html_content)
    except Exception as e:
        logging.error("Failed to create telegraph page: %s", e)
        return None
    logging.info("Created telegraph page %s", page.get("url"))
    return page.get("url"), page.get("path"), catbox_msg, len(catbox_urls)


def create_app() -> web.Application:
    token = os.getenv("TELEGRAM_BOT_TOKEN")
    if not token:
        raise RuntimeError("TELEGRAM_BOT_TOKEN is missing")

    webhook = os.getenv("WEBHOOK_URL")
    if not webhook:
        raise RuntimeError("WEBHOOK_URL is missing")

    session = IPv4AiohttpSession()
    bot = Bot(token, session=session)
    logging.info("DB_PATH=%s", DB_PATH)
    logging.info("FOUR_O_TOKEN found: %s", bool(os.getenv("FOUR_O_TOKEN")))
    dp = Dispatcher()
    db = Database(DB_PATH)

    async def start_wrapper(message: types.Message):
        await handle_start(message, db, bot)

    async def register_wrapper(message: types.Message):
        await handle_register(message, db, bot)

    async def requests_wrapper(message: types.Message):
        await handle_requests(message, db, bot)

    async def tz_wrapper(message: types.Message):
        await handle_tz(message, db, bot)

    async def callback_wrapper(callback: types.CallbackQuery):
        await process_request(callback, db, bot)

    async def add_event_wrapper(message: types.Message):
        await handle_add_event(message, db, bot)

    async def add_event_raw_wrapper(message: types.Message):
        await handle_add_event_raw(message, db, bot)

    async def ask_4o_wrapper(message: types.Message):
        await handle_ask_4o(message, db, bot)

    async def list_events_wrapper(message: types.Message):
        await handle_events(message, db, bot)

    async def set_channel_wrapper(message: types.Message):
        await handle_set_channel(message, db, bot)

    async def channels_wrapper(message: types.Message):
        await handle_channels(message, db, bot)

    async def exhibitions_wrapper(message: types.Message):
        await handle_exhibitions(message, db, bot)

    async def pages_wrapper(message: types.Message):
        await handle_pages(message, db, bot)

    async def stats_wrapper(message: types.Message):
        await handle_stats(message, db, bot)

    async def fest_wrapper(message: types.Message):
        await handle_fest(message, db, bot)

    async def festival_edit_wrapper(message: types.Message):
        await handle_festival_edit_message(message, db, bot)

    async def users_wrapper(message: types.Message):
        await handle_users(message, db, bot)

    async def dumpdb_wrapper(message: types.Message):
        await handle_dumpdb(message, db, bot)

    async def restore_wrapper(message: types.Message):
        await handle_restore(message, db, bot)

    async def edit_message_wrapper(message: types.Message):
        await handle_edit_message(message, db, bot)

    async def daily_time_wrapper(message: types.Message):
        await handle_daily_time_message(message, db, bot)

    async def vk_group_msg_wrapper(message: types.Message):
        await handle_vk_group_message(message, db, bot)

    async def vk_time_msg_wrapper(message: types.Message):
        await handle_vk_time_message(message, db, bot)

    async def partner_info_wrapper(message: types.Message):
        await handle_partner_info_message(message, db, bot)

    async def forward_wrapper(message: types.Message):
        await handle_forwarded(message, db, bot)

    async def reg_daily_wrapper(message: types.Message):
        await handle_regdailychannels(message, db, bot)

    async def daily_wrapper(message: types.Message):
        await handle_daily(message, db, bot)

    async def images_wrapper(message: types.Message):
        await handle_images(message, db, bot)

    async def vkgroup_wrapper(message: types.Message):
        await handle_vkgroup(message, db, bot)

    async def vktime_wrapper(message: types.Message):
        await handle_vktime(message, db, bot)

    dp.message.register(start_wrapper, Command("start"))
    dp.message.register(register_wrapper, Command("register"))
    dp.message.register(requests_wrapper, Command("requests"))
    dp.callback_query.register(
        callback_wrapper,
        lambda c: c.data.startswith("approve")
        or c.data.startswith("reject")
        or c.data.startswith("del:")
        or c.data.startswith("nav:")
        or c.data.startswith("edit:")
        or c.data.startswith("editfield:")
        or c.data.startswith("editdone:")
        or c.data.startswith("unset:")
        or c.data.startswith("assetunset:")
        or c.data.startswith("set:")
        or c.data.startswith("assetset:")
        or c.data.startswith("dailyset:")
        or c.data.startswith("dailyunset:")
        or c.data.startswith("dailytime:")
        or c.data.startswith("dailysend:")
        or c.data.startswith("dailysendtom:")
        or c.data == "vkset"
        or c.data == "vkunset"
        or c.data.startswith("vktime:")
        or c.data.startswith("vkdailysend:")
        or c.data.startswith("togglefree:")
        or c.data.startswith("markfree:")
        or c.data.startswith("togglesilent:")
        or c.data.startswith("createics:")
        or c.data.startswith("delics:")
        or c.data.startswith("partner:")
        or c.data.startswith("block:")
        or c.data.startswith("unblock:")
        or c.data.startswith("festedit:")
        or c.data.startswith("festdel:")
        or c.data.startswith("setfest:")
    ,
    )
    dp.message.register(tz_wrapper, Command("tz"))
    dp.message.register(add_event_wrapper, Command("addevent"))
    dp.message.register(add_event_raw_wrapper, Command("addevent_raw"))
    dp.message.register(ask_4o_wrapper, Command("ask4o"))
    dp.message.register(list_events_wrapper, Command("events"))
    dp.message.register(set_channel_wrapper, Command("setchannel"))
    dp.message.register(images_wrapper, Command("images"))
    dp.message.register(vkgroup_wrapper, Command("vkgroup"))
    dp.message.register(vktime_wrapper, Command("vktime"))
    dp.message.register(partner_info_wrapper, lambda m: m.from_user.id in partner_info_sessions)
    dp.message.register(channels_wrapper, Command("channels"))
    dp.message.register(reg_daily_wrapper, Command("regdailychannels"))
    dp.message.register(daily_wrapper, Command("daily"))
    dp.message.register(exhibitions_wrapper, Command("exhibitions"))
    dp.message.register(fest_wrapper, Command("fest"))
<<<<<<< HEAD
=======

>>>>>>> f7c1f8cd
    dp.message.register(pages_wrapper, Command("pages"))
    dp.message.register(stats_wrapper, Command("stats"))
    dp.message.register(users_wrapper, Command("users"))
    dp.message.register(dumpdb_wrapper, Command("dumpdb"))
    dp.message.register(restore_wrapper, Command("restore"))
    dp.message.register(
        edit_message_wrapper, lambda m: m.from_user.id in editing_sessions
    )
    dp.message.register(
        daily_time_wrapper, lambda m: m.from_user.id in daily_time_sessions
    )
    dp.message.register(
        vk_group_msg_wrapper, lambda m: m.from_user.id in vk_group_sessions
    )
    dp.message.register(
        vk_time_msg_wrapper, lambda m: m.from_user.id in vk_time_sessions
    )
    dp.message.register(
<<<<<<< HEAD
        festival_edit_wrapper, lambda m: m.from_user.id in festival_edit_sessions
=======

        festival_edit_wrapper, lambda m: m.from_user.id in festival_edit_sessions

>>>>>>> f7c1f8cd
    )
    dp.message.register(
        forward_wrapper,
        lambda m: bool(m.forward_date)
        or "forward_origin" in getattr(m, "model_extra", {}),
    )
    dp.my_chat_member.register(partial(handle_my_chat_member, db=db))

    app = web.Application()
    SimpleRequestHandler(dp, bot).register(app, path="/webhook")
    setup_application(app, dp, bot=bot)

    async def on_startup(app: web.Application):
        logging.info("Initializing database")
        await db.init()
        await get_tz_offset(db)
        global CATBOX_ENABLED
        CATBOX_ENABLED = await get_catbox_enabled(db)
        hook = webhook.rstrip("/") + "/webhook"
        logging.info("Setting webhook to %s", hook)
        try:
            await bot.set_webhook(
                hook,
                allowed_updates=["message", "callback_query", "my_chat_member"],
            )
        except Exception as e:
            logging.error("Failed to set webhook: %s", e)
        app["daily_task"] = asyncio.create_task(daily_scheduler(db, bot))
        app["vk_task"] = asyncio.create_task(vk_scheduler(db))
        app["cleanup_task"] = asyncio.create_task(cleanup_scheduler(db, bot))
        app["page_task"] = asyncio.create_task(page_update_scheduler(db))

    async def on_shutdown(app: web.Application):
        await bot.session.close()
        if "daily_task" in app:
            app["daily_task"].cancel()
            with contextlib.suppress(Exception):
                await app["daily_task"]
        if "vk_task" in app:
            app["vk_task"].cancel()
            with contextlib.suppress(Exception):
                await app["vk_task"]
        if "cleanup_task" in app:
            app["cleanup_task"].cancel()
            with contextlib.suppress(Exception):
                await app["cleanup_task"]
        if "page_task" in app:
            app["page_task"].cancel()
            with contextlib.suppress(Exception):
                await app["page_task"]

    app.on_startup.append(on_startup)
    app.on_shutdown.append(on_shutdown)
    return app


if __name__ == "__main__":
    import sys

    if len(sys.argv) > 1 and sys.argv[1] == "test_telegraph":
        asyncio.run(telegraph_test())
    else:
        web.run_app(create_app(), port=int(os.getenv("PORT", 8080)))<|MERGE_RESOLUTION|>--- conflicted
+++ resolved
@@ -1442,10 +1442,9 @@
             )
         if fest_name:
             await sync_festival_page(db, fest_name)
-<<<<<<< HEAD
+
             await sync_festival_vk_post(db, fest_name)
-=======
->>>>>>> f7c1f8cd
+
         await show_edit_menu(callback.from_user.id, event, bot)
         await callback.answer("Updated")
     elif data.startswith("festedit:"):
@@ -1479,10 +1478,7 @@
             logging.info("festival %s deleted", fest.name)
         await send_festivals_list(callback.message, db, bot, edit=True)
         await callback.answer("Deleted")
-<<<<<<< HEAD
-=======
-
->>>>>>> f7c1f8cd
+
     elif data.startswith("togglesilent:"):
         eid = int(data.split(":")[1])
         async with db.get_session() as session:
@@ -2619,19 +2615,15 @@
             if saved.festival:
                 logging.info("syncing festival %s", saved.festival)
                 await sync_festival_page(db, saved.festival)
-<<<<<<< HEAD
+
                 await sync_festival_vk_post(db, saved.festival)
-=======
->>>>>>> f7c1f8cd
+
                 async with db.get_session() as session:
                     res = await session.execute(
                         select(Festival).where(Festival.name == saved.festival)
                     )
                     fest_obj = res.scalar_one_or_none()
-<<<<<<< HEAD
-=======
-
->>>>>>> f7c1f8cd
+
 
             lines = [
                 f"title: {saved.title}",
@@ -2647,10 +2639,7 @@
                 lines.append(f"festival: {saved.festival}")
                 if fest_obj and fest_obj.telegraph_url:
                     lines.append(f"festival_page: {fest_obj.telegraph_url}")
-<<<<<<< HEAD
-=======
-
->>>>>>> f7c1f8cd
+
             if saved.description:
                 lines.append(f"description: {saved.description}")
             if saved.event_type:
@@ -3208,15 +3197,9 @@
     elif e.telegraph_url:
         details_link = e.telegraph_url
     if details_link:
-<<<<<<< HEAD
+
         desc = f"{desc}, [подробнее|{details_link}]"
-=======
-        if is_vk_wall_url(details_link):
-            desc = f"{desc}, [{details_link}|подробнее]"
-        else:
-            desc = f"{desc}, подробнее: {details_link}"
-
->>>>>>> f7c1f8cd
+
     lines = [title]
     if festival:
         link = festival.vk_post_url
@@ -3449,10 +3432,7 @@
 
 def event_to_nodes(e: Event, festival: Festival | None = None) -> list[dict]:
     md = format_event_md(e, festival)
-<<<<<<< HEAD
-=======
-
->>>>>>> f7c1f8cd
+
     lines = md.split("\n")
     body_md = "\n".join(lines[1:]) if len(lines) > 1 else ""
     from telegraph.utils import html_to_nodes
@@ -3634,10 +3614,7 @@
         for ev in by_day[day]:
             fest = fest_map.get(ev.festival or "")
             content.extend(event_to_nodes(ev, fest))
-<<<<<<< HEAD
-=======
-
->>>>>>> f7c1f8cd
+
 
     today_month = datetime.now(LOCAL_TZ).strftime("%Y-%m")
     future_pages = [p for p in nav_pages if p.month >= today_month]
@@ -3904,10 +3881,7 @@
         for ev in by_day[d]:
             fest = fest_map.get(ev.festival or "")
             content.extend(event_to_nodes(ev, fest))
-<<<<<<< HEAD
-=======
-
->>>>>>> f7c1f8cd
+
 
     weekend_nav: list[dict] = []
     future_weekends = [w for w in weekend_pages if w.start >= start]
@@ -4023,31 +3997,24 @@
         return ""
 
 
-<<<<<<< HEAD
+
 async def build_festival_page_content(db: Database, fest: Festival) -> tuple[str, list]:
     logging.info("building festival page content for %s", fest.name)
-=======
-
-async def build_festival_page_content(db: Database, fest: Festival) -> tuple[str, list]:
->>>>>>> f7c1f8cd
+
     async with db.get_session() as session:
         res = await session.execute(
             select(Event).where(Event.festival == fest.name).order_by(Event.date, Event.time)
         )
         events = res.scalars().all()
-<<<<<<< HEAD
+
         logging.info("festival %s has %d events", fest.name, len(events))
-=======
->>>>>>> f7c1f8cd
+
         if not fest.description:
             desc = await generate_festival_description(fest, events)
             if desc:
                 fest.description = desc
                 await session.commit()
-<<<<<<< HEAD
-=======
-
->>>>>>> f7c1f8cd
+
     nodes: list[dict] = []
     if fest.description:
         nodes.append({"tag": "p", "children": [fest.description]})
@@ -4056,10 +4023,7 @@
     return fest.name, nodes
 
 
-<<<<<<< HEAD
-=======
-
->>>>>>> f7c1f8cd
+
 async def sync_festival_page(db: Database, name: str):
     token = get_telegraph_token()
     if not token:
@@ -4071,18 +4035,12 @@
             select(Festival).where(Festival.name == name)
         )
         fest = result.scalar_one_or_none()
-<<<<<<< HEAD
-=======
-
->>>>>>> f7c1f8cd
+
         if not fest:
             return
         try:
             title, content = await build_festival_page_content(db, fest)
-<<<<<<< HEAD
-=======
-
->>>>>>> f7c1f8cd
+
             created = False
             if fest.telegraph_path:
                 await asyncio.to_thread(
@@ -4097,15 +4055,12 @@
                 logging.info("created festival page %s: %s", name, fest.telegraph_url)
             await session.commit()
             logging.info("synced festival page %s", name)
-<<<<<<< HEAD
-=======
-
->>>>>>> f7c1f8cd
+
         except Exception as e:
             logging.error("Failed to sync festival %s: %s", name, e)
 
 
-<<<<<<< HEAD
+
 async def build_festival_vk_message(db: Database, fest: Festival) -> str:
     async with db.get_session() as session:
         res = await session.execute(
@@ -4150,8 +4105,7 @@
         logging.error("VK post error for festival %s: %s", name, e)
 
 
-=======
->>>>>>> f7c1f8cd
+
 async def build_daily_posts(
     db: Database,
     tz: timezone,
@@ -5302,15 +5256,12 @@
         await sync_weekend_page(db, new_w.isoformat())
     if old_fest:
         await sync_festival_page(db, old_fest)
-<<<<<<< HEAD
+
         await sync_festival_vk_post(db, old_fest)
     if new_fest and new_fest != old_fest:
         await sync_festival_page(db, new_fest)
         await sync_festival_vk_post(db, new_fest)
-=======
-    if new_fest and new_fest != old_fest:
-        await sync_festival_page(db, new_fest)
->>>>>>> f7c1f8cd
+
     editing_sessions[message.from_user.id] = (eid, None)
     await show_edit_menu(message.from_user.id, event, bot)
 
@@ -5417,10 +5368,9 @@
     festival_edit_sessions.pop(message.from_user.id, None)
     await bot.send_message(message.chat.id, "Festival updated")
     await sync_festival_page(db, fest.name)
-<<<<<<< HEAD
+
     await sync_festival_vk_post(db, fest.name)
-=======
->>>>>>> f7c1f8cd
+
 
 
 processed_media_groups: set[str] = set()
@@ -6031,10 +5981,7 @@
     dp.message.register(daily_wrapper, Command("daily"))
     dp.message.register(exhibitions_wrapper, Command("exhibitions"))
     dp.message.register(fest_wrapper, Command("fest"))
-<<<<<<< HEAD
-=======
-
->>>>>>> f7c1f8cd
+
     dp.message.register(pages_wrapper, Command("pages"))
     dp.message.register(stats_wrapper, Command("stats"))
     dp.message.register(users_wrapper, Command("users"))
@@ -6053,13 +6000,9 @@
         vk_time_msg_wrapper, lambda m: m.from_user.id in vk_time_sessions
     )
     dp.message.register(
-<<<<<<< HEAD
+
         festival_edit_wrapper, lambda m: m.from_user.id in festival_edit_sessions
-=======
-
-        festival_edit_wrapper, lambda m: m.from_user.id in festival_edit_sessions
-
->>>>>>> f7c1f8cd
+
     )
     dp.message.register(
         forward_wrapper,
