import logging
import os
from datetime import date, datetime, timedelta, timezone, time
from typing import Optional, Tuple, Iterable
import uuid
import textwrap
from supabase import create_client, Client
from icalendar import Calendar, Event as IcsEvent

from aiogram import Bot, Dispatcher, types
from aiogram.filters import Command
from aiogram.webhook.aiohttp_server import SimpleRequestHandler, setup_application
from aiohttp import web, FormData, ClientSession, TCPConnector
from aiogram.client.session.aiohttp import AiohttpSession
import socket
import imghdr
from difflib import SequenceMatcher
import json
import re
from telegraph import Telegraph
from functools import partial
import asyncio
import contextlib
import html
from io import BytesIO
import markdown
from sqlalchemy.ext.asyncio import AsyncSession, create_async_engine
from sqlmodel import Field, SQLModel, select

logging.basicConfig(level=logging.INFO)

DB_PATH = os.getenv("DB_PATH", "/data/db.sqlite")
TELEGRAPH_TOKEN_FILE = os.getenv("TELEGRAPH_TOKEN_FILE", "/data/telegraph_token.txt")
SUPABASE_URL = os.getenv("SUPABASE_URL")
SUPABASE_KEY = os.getenv("SUPABASE_KEY")
SUPABASE_BUCKET = os.getenv("SUPABASE_BUCKET", "events-ics")
ICS_CONTENT_TYPE = "text/calendar; charset=utf-8"
ICS_CONTENT_DISP_TEMPLATE = 'inline; filename="{name}"'
ICS_CALNAME = "kenigevents"




def fold_unicode_line(line: str, limit: int = 74) -> str:
    """Return a folded iCalendar line without splitting UTF-8 code points."""
    encoded = line.encode("utf-8")
    parts: list[str] = []
    while len(encoded) > limit:
        cut = limit
        while cut > 0 and (encoded[cut] & 0xC0) == 0x80:
            cut -= 1
        parts.append(encoded[:cut].decode("utf-8"))
        encoded = encoded[cut:]
    parts.append(encoded.decode("utf-8"))
    return "\r\n ".join(parts)

# currently active timezone offset for date calculations
LOCAL_TZ = timezone.utc

# separator inserted between versions on Telegraph source pages
CONTENT_SEPARATOR = "🟧" * 10

# user_id -> (event_id, field?) for editing session
editing_sessions: dict[int, tuple[int, str | None]] = {}
# user_id -> channel_id for daily time editing
daily_time_sessions: dict[int, int] = {}

# toggle for uploading images to catbox
CATBOX_ENABLED: bool = False
_supabase_client: Client | None = None


class IPv4AiohttpSession(AiohttpSession):
    """Aiohttp session that forces IPv4 connections."""

    def __init__(self, *args, **kwargs) -> None:
        super().__init__(*args, **kwargs)
        self._connector_init["family"] = socket.AF_INET


def create_ipv4_session(session_cls: type[ClientSession] = ClientSession) -> ClientSession:
    """Return ClientSession that forces IPv4 connections."""
    connector = TCPConnector(family=socket.AF_INET)
    try:
        return session_cls(connector=connector)
    except TypeError:
        return session_cls()



class User(SQLModel, table=True):
    user_id: int = Field(primary_key=True)
    username: Optional[str] = None
    is_superadmin: bool = False


class PendingUser(SQLModel, table=True):
    user_id: int = Field(primary_key=True)
    username: Optional[str] = None
    requested_at: datetime = Field(default_factory=datetime.utcnow)


class RejectedUser(SQLModel, table=True):
    user_id: int = Field(primary_key=True)
    username: Optional[str] = None
    rejected_at: datetime = Field(default_factory=datetime.utcnow)


class Channel(SQLModel, table=True):
    channel_id: int = Field(primary_key=True)
    title: Optional[str] = None
    username: Optional[str] = None
    is_admin: bool = False
    is_registered: bool = False
    is_asset: bool = False
    daily_time: Optional[str] = None
    last_daily: Optional[str] = None


def build_channel_post_url(ch: Channel, message_id: int) -> str:
    """Return https://t.me/... link for a channel message."""
    if ch.username:
        return f"https://t.me/{ch.username}/{message_id}"
    cid = str(ch.channel_id)
    if cid.startswith("-100"):
        cid = cid[4:]
    else:
        cid = cid.lstrip("-")
    return f"https://t.me/c/{cid}/{message_id}"


class Setting(SQLModel, table=True):
    key: str = Field(primary_key=True)
    value: str


class Event(SQLModel, table=True):
    id: Optional[int] = Field(default=None, primary_key=True)
    title: str
    description: str
    festival: Optional[str] = None
    date: str
    time: str
    location_name: str
    location_address: Optional[str] = None
    city: Optional[str] = None
    ticket_price_min: Optional[int] = None
    ticket_price_max: Optional[int] = None
    ticket_link: Optional[str] = None
    event_type: Optional[str] = None
    emoji: Optional[str] = None
    end_date: Optional[str] = None
    is_free: bool = False
    pushkin_card: bool = False
    silent: bool = False
    telegraph_path: Optional[str] = None
    source_text: str
    telegraph_url: Optional[str] = None
    ics_url: Optional[str] = None
    source_post_url: Optional[str] = None
    ics_post_url: Optional[str] = None
    ics_post_id: Optional[int] = None
    source_chat_id: Optional[int] = None
    source_message_id: Optional[int] = None
    photo_count: int = 0
    added_at: datetime = Field(default_factory=datetime.utcnow)


class MonthPage(SQLModel, table=True):
    __table_args__ = {"extend_existing": True}
    month: str = Field(primary_key=True)
    url: str
    path: str


class WeekendPage(SQLModel, table=True):
    __table_args__ = {"extend_existing": True}
    start: str = Field(primary_key=True)
    url: str
    path: str


class Database:
    def __init__(self, path: str):
        self.engine = create_async_engine(f"sqlite+aiosqlite:///{path}")

    async def init(self):
        async with self.engine.begin() as conn:
            await conn.run_sync(SQLModel.metadata.create_all)
            result = await conn.exec_driver_sql("PRAGMA table_info(event)")
            cols = [r[1] for r in result.fetchall()]
            if "telegraph_url" not in cols:
                await conn.exec_driver_sql(
                    "ALTER TABLE event ADD COLUMN telegraph_url VARCHAR"
                )
            if "ticket_price_min" not in cols:
                await conn.exec_driver_sql(
                    "ALTER TABLE event ADD COLUMN ticket_price_min INTEGER"
                )
            if "ticket_price_max" not in cols:
                await conn.exec_driver_sql(
                    "ALTER TABLE event ADD COLUMN ticket_price_max INTEGER"
                )
            if "ticket_link" not in cols:
                await conn.exec_driver_sql(
                    "ALTER TABLE event ADD COLUMN ticket_link VARCHAR"
                )
            if "source_post_url" not in cols:
                await conn.exec_driver_sql(
                    "ALTER TABLE event ADD COLUMN source_post_url VARCHAR"
                )
            if "is_free" not in cols:
                await conn.exec_driver_sql(
                    "ALTER TABLE event ADD COLUMN is_free BOOLEAN DEFAULT 0"
                )
            if "silent" not in cols:
                await conn.exec_driver_sql(
                    "ALTER TABLE event ADD COLUMN silent BOOLEAN DEFAULT 0"
                )
            if "telegraph_path" not in cols:
                await conn.exec_driver_sql(
                    "ALTER TABLE event ADD COLUMN telegraph_path VARCHAR"
                )
            if "event_type" not in cols:
                await conn.exec_driver_sql(
                    "ALTER TABLE event ADD COLUMN event_type VARCHAR"
                )
            if "emoji" not in cols:
                await conn.exec_driver_sql("ALTER TABLE event ADD COLUMN emoji VARCHAR")
            if "end_date" not in cols:
                await conn.exec_driver_sql(
                    "ALTER TABLE event ADD COLUMN end_date VARCHAR"
                )
            if "added_at" not in cols:
                await conn.exec_driver_sql(
                    "ALTER TABLE event ADD COLUMN added_at VARCHAR"
                )
            if "photo_count" not in cols:
                await conn.exec_driver_sql(
                    "ALTER TABLE event ADD COLUMN photo_count INTEGER DEFAULT 0"
                )
            if "pushkin_card" not in cols:
                await conn.exec_driver_sql(
                    "ALTER TABLE event ADD COLUMN pushkin_card BOOLEAN DEFAULT 0"
                )
            if "ics_url" not in cols:
                await conn.exec_driver_sql(
                    "ALTER TABLE event ADD COLUMN ics_url VARCHAR"
                )
            if "ics_post_url" not in cols:
                await conn.exec_driver_sql(
                    "ALTER TABLE event ADD COLUMN ics_post_url VARCHAR"
                )
            if "ics_post_id" not in cols:
                await conn.exec_driver_sql(
                    "ALTER TABLE event ADD COLUMN ics_post_id INTEGER"
                )
            if "source_chat_id" not in cols:
                await conn.exec_driver_sql(
                    "ALTER TABLE event ADD COLUMN source_chat_id INTEGER"
                )
            if "source_message_id" not in cols:
                await conn.exec_driver_sql(
                    "ALTER TABLE event ADD COLUMN source_message_id INTEGER"
                )

            result = await conn.exec_driver_sql("PRAGMA table_info(channel)")
            cols = [r[1] for r in result.fetchall()]
            if "daily_time" not in cols:
                await conn.exec_driver_sql(
                    "ALTER TABLE channel ADD COLUMN daily_time VARCHAR"
                )
            if "last_daily" not in cols:
                await conn.exec_driver_sql(
                    "ALTER TABLE channel ADD COLUMN last_daily VARCHAR"
                )
            if "is_asset" not in cols:
                await conn.exec_driver_sql(
                    "ALTER TABLE channel ADD COLUMN is_asset BOOLEAN DEFAULT 0"
                )

    def get_session(self) -> AsyncSession:
        """Create a new session with attributes kept after commit."""
        return AsyncSession(self.engine, expire_on_commit=False)


async def get_tz_offset(db: Database) -> str:
    async with db.get_session() as session:
        result = await session.get(Setting, "tz_offset")
        offset = result.value if result else "+00:00"
    global LOCAL_TZ
    LOCAL_TZ = offset_to_timezone(offset)
    return offset


async def set_tz_offset(db: Database, value: str):
    async with db.get_session() as session:
        setting = await session.get(Setting, "tz_offset")
        if setting:
            setting.value = value
        else:
            setting = Setting(key="tz_offset", value=value)
            session.add(setting)
        await session.commit()
    global LOCAL_TZ
    LOCAL_TZ = offset_to_timezone(value)


async def get_catbox_enabled(db: Database) -> bool:
    async with db.get_session() as session:
        setting = await session.get(Setting, "catbox_enabled")
        return setting.value == "1" if setting else False


async def set_catbox_enabled(db: Database, value: bool):
    async with db.get_session() as session:
        setting = await session.get(Setting, "catbox_enabled")
        if setting:
            setting.value = "1" if value else "0"
        else:
            setting = Setting(key="catbox_enabled", value="1" if value else "0")
            session.add(setting)
        await session.commit()
    global CATBOX_ENABLED
    CATBOX_ENABLED = value


def get_supabase_client() -> Client | None:
    global _supabase_client
    if _supabase_client is None and SUPABASE_URL and SUPABASE_KEY:
        _supabase_client = create_client(SUPABASE_URL, SUPABASE_KEY)
    return _supabase_client


async def get_asset_channel(db: Database) -> Channel | None:
    async with db.get_session() as session:
        result = await session.execute(
            select(Channel).where(Channel.is_asset.is_(True))
        )
        return result.scalars().first()


def build_asset_caption(event: Event, day: date) -> str:
    """Return HTML caption for a calendar asset post."""
    loc = html.escape(event.location_name or "")
    addr = event.location_address
    if addr and event.city:
        addr = strip_city_from_address(addr, event.city)
    if addr:
        loc += f", {html.escape(addr)}"
    if event.city:
        loc += f", #{html.escape(event.city)}"
    return (
        f"<b>{html.escape(event.title)}</b>\n"
        f"<i>{format_day_pretty(day)} {event.time} {loc}</i>"
    )


def validate_offset(value: str) -> bool:
    if len(value) != 6 or value[0] not in "+-" or value[3] != ":":
        return False
    try:
        h = int(value[1:3])
        m = int(value[4:6])
        return 0 <= h <= 14 and 0 <= m < 60
    except ValueError:
        return False


def offset_to_timezone(value: str) -> timezone:
    sign = 1 if value[0] == "+" else -1
    hours = int(value[1:3])
    minutes = int(value[4:6])
    return timezone(sign * timedelta(hours=hours, minutes=minutes))


async def extract_images(message: types.Message, bot: Bot) -> list[tuple[bytes, str]]:
    """Download up to three images from the message."""
    images: list[tuple[bytes, str]] = []
    if message.photo:
        bio = BytesIO()
        await bot.download(message.photo[-1].file_id, destination=bio)
        images.append((bio.getvalue(), "photo.jpg"))
    if (
        message.document
        and message.document.mime_type
        and message.document.mime_type.startswith("image/")
    ):
        bio = BytesIO()
        await bot.download(message.document.file_id, destination=bio)
        name = message.document.file_name or "image.jpg"
        images.append((bio.getvalue(), name))
    return images[:3]


def normalize_hashtag_dates(text: str) -> str:
    """Replace hashtags like '#1_августа' with '1 августа'."""
    pattern = re.compile(
        r"#(\d{1,2})_(%s)" % "|".join(MONTHS)
    )
    return re.sub(pattern, lambda m: f"{m.group(1)} {m.group(2)}", text)


def strip_city_from_address(address: str | None, city: str | None) -> str | None:
    """Remove the city name from the end of the address if duplicated."""
    if not address or not city:
        return address
    city_clean = city.lstrip("#").strip().lower()
    addr = address.strip()
    if addr.lower().endswith(city_clean):
        addr = re.sub(r",?\s*#?%s$" % re.escape(city_clean), "", addr, flags=re.IGNORECASE)
    addr = addr.rstrip(", ")
    return addr


def canonicalize_date(value: str) -> str | None:
    """Return ISO date string if value parses as date or ``None``."""
    value = value.split("..", 1)[0].strip()
    if not value:
        return None
    try:
        return date.fromisoformat(value).isoformat()
    except ValueError:
        parsed = parse_events_date(value, timezone.utc)
        return parsed.isoformat() if parsed else None


def parse_iso_date(value: str) -> date | None:
    """Return ``date`` parsed from ISO string or ``None``."""
    try:
        return date.fromisoformat(value.split("..", 1)[0])
    except Exception:
        return None


ICS_LABEL = "Добавить в календарь на телефоне (ICS)"
MONTH_NAV_START = "<!--month-nav-start-->"
MONTH_NAV_END = "<!--month-nav-end-->"

FOOTER_LINK_HTML = (
    '<p>&nbsp;</p>'
    '<p><a href="https://t.me/kenigevents">Полюбить Калининград Анонсы</a></p>'
    '<p>&nbsp;</p>'
)


def parse_time_range(value: str) -> tuple[time, time | None] | None:
    """Return start and optional end time from text like ``10:00`` or ``10:00-12:00``.

    Accepts ``-`` as well as ``..`` or ``—``/``–`` between times.
    """
    value = value.strip()
    parts = re.split(r"\s*(?:-|–|—|\.\.\.?|…)+\s*", value, maxsplit=1)
    try:
        start = datetime.strptime(parts[0], "%H:%M").time()
    except ValueError:
        return None
    end: time | None = None
    if len(parts) == 2:
        try:
            end = datetime.strptime(parts[1], "%H:%M").time()
        except ValueError:
            end = None
    return start, end


def apply_ics_link(html_content: str, url: str | None) -> str:
    """Insert or remove the ICS link block in Telegraph HTML."""
    idx = html_content.find(ICS_LABEL)
    if idx != -1:
        start = html_content.rfind("<p", 0, idx)
        end = html_content.find("</p>", idx)
        if start != -1 and end != -1:
            html_content = html_content[:start] + html_content[end + 4 :]
    if not url:
        return html_content
    link_html = (
        f'<p>\U0001f4c5 <a href="{html.escape(url)}">{ICS_LABEL}</a></p>'
    )
    idx = html_content.find("</p>")
    if idx == -1:
        return link_html + html_content
    pos = idx + 4
    img_pattern = re.compile(r"<img[^>]+><p></p>")
    for m in img_pattern.finditer(html_content, pos):
        pos = m.end()
    return html_content[:pos] + link_html + html_content[pos:]


def apply_month_nav(html_content: str, html_block: str | None) -> str:
    """Insert or replace the month navigation block."""
    start = html_content.find(MONTH_NAV_START)
    if start != -1:
        end = html_content.find(MONTH_NAV_END, start)
        if end != -1:
            html_content = html_content[:start] + html_content[end + len(MONTH_NAV_END) :]
    if html_block:
        html_content += f"{MONTH_NAV_START}{html_block}{MONTH_NAV_END}"
    return html_content


def apply_footer_link(html_content: str) -> str:
    """Ensure the Telegram channel link footer is present once."""
    pattern = re.compile(
        r'<p><a href="https://t\.me/kenigevents">[^<]+</a></p><p>&nbsp;</p>'
    )
    html_content = pattern.sub("", html_content).rstrip()
    return html_content + FOOTER_LINK_HTML


async def build_month_nav_html(db: Database) -> str:
    async with db.get_session() as session:
        result = await session.execute(select(MonthPage).order_by(MonthPage.month))
        months = result.scalars().all()
    today_month = date.today().strftime("%Y-%m")
    future_months = [m for m in months if m.month >= today_month]
    if not future_months:
        return ""
    links: list[str] = []
    for idx, p in enumerate(future_months):
        name = month_name_nominative(p.month)
        links.append(f'<a href="{html.escape(p.url)}">{name}</a>')
        if idx < len(future_months) - 1:
            links.append(" ")
    return "<br/><h4>" + "".join(links) + "</h4>"


def parse_bool_text(value: str) -> bool | None:
    """Convert text to boolean if possible."""
    normalized = value.strip().lower()
    if normalized in {"1", "true", "yes", "y", "да", "д", "ok", "on"}:
        return True
    if normalized in {"0", "false", "no", "n", "нет", "off"}:
        return False
    return None


def parse_events_date(text: str, tz: timezone) -> date | None:
    """Parse a date argument for /events allowing '2 августа [2025]'."""
    text = text.strip().lower()
    for fmt in ("%Y-%m-%d", "%d.%m.%Y"):
        try:
            return datetime.strptime(text, fmt).date()
        except ValueError:
            pass

    m = re.match(r"(\d{1,2})\s+([а-яё]+)(?:\s+(\d{4}))?", text)
    if not m:
        return None
    day = int(m.group(1))
    month_name = m.group(2)
    year_part = m.group(3)
    month = {name: i + 1 for i, name in enumerate(MONTHS)}.get(month_name)
    if not month:
        return None
    if year_part:
        year = int(year_part)
    else:
        today = datetime.now(tz).date()
        year = today.year
        if month < today.month or (month == today.month and day < today.day):
            year += 1
    try:
        return date(year, month, day)
    except ValueError:
        return None


async def build_ics_content(db: Database, event: Event) -> str:
    """Build an RFC 5545 compliant ICS string for an event."""
    time_range = parse_time_range(event.time)
    if not time_range:
        raise ValueError("bad time")
    start_t, end_t = time_range
    date_obj = parse_iso_date(event.date)
    if not date_obj:
        raise ValueError("bad date")
    start_dt = datetime.combine(date_obj, start_t)
    if end_t:
        end_dt = datetime.combine(date_obj, end_t)
    else:
        end_dt = start_dt + timedelta(hours=1)

    title = event.title
    if event.location_name:
        title = f"{title} в {event.location_name}"

    desc = event.description or ""
    link = event.source_post_url or event.telegraph_url
    if link:
        desc = f"{desc}\n\n{link}" if desc else link

    loc_parts = []
    if event.location_address:
        loc_parts.append(event.location_address)
    if event.city:
        loc_parts.append(event.city)
    # Join without a space after comma to avoid iOS parsing issues
    location = ",".join(loc_parts)

    cal = Calendar()
    cal.add("VERSION", "2.0")
    cal.add("PRODID", "-//events-bot//RU")
    cal.add("CALSCALE", "GREGORIAN")
    cal.add("METHOD", "PUBLISH")
    cal.add("X-WR-CALNAME", ICS_CALNAME)

    vevent = IcsEvent()
    vevent.add("UID", f"{uuid.uuid4()}@{event.id}")
    vevent.add("DTSTAMP", datetime.now(timezone.utc))
    vevent.add("DTSTART", start_dt)
    vevent.add("DTEND", end_dt)
    vevent.add("SUMMARY", title)
    vevent.add("DESCRIPTION", desc)
    if location:
        vevent.add("LOCATION", location)
    if link:
        vevent.add("URL", link)
    cal.add_component(vevent)

    raw = cal.to_ical().decode("utf-8")
    lines = raw.split("\r\n")
    if lines and lines[-1] == "":
        lines.pop()

    # unfold lines first
    unfolded: list[str] = []
    for line in lines:
        if line.startswith(" ") and unfolded:
            unfolded[-1] += line[1:]
        else:
            unfolded.append(line)

    for i, line in enumerate(unfolded):
        if line.startswith("LOCATION:") or line.startswith("LOCATION;"):
            unfolded[i] = line.replace("\\, ", "\\,\\ ")

    idx = unfolded.index("BEGIN:VEVENT")
    vbody = unfolded[idx + 1 : -2]  # between BEGIN:VEVENT and END:VEVENT
    order = ["UID", "DTSTAMP", "DTSTART", "DTEND"]
    props: list[str] = []
    for key in order:
        for l in list(vbody):
            if l.startswith(key + ":") or l.startswith(key + ";"):
                props.append(l)
                vbody.remove(l)
    props.extend(vbody)

    body = ["BEGIN:VEVENT"] + props + ["END:VEVENT"]
    headers = [
        "BEGIN:VCALENDAR",
        "VERSION:2.0",
        "PRODID:-//events-bot//RU",
        "CALSCALE:GREGORIAN",
        "METHOD:PUBLISH",
        f"X-WR-CALNAME:{ICS_CALNAME}",
    ]
    final_lines = headers + body + ["END:VCALENDAR"]
    folded = [fold_unicode_line(l) for l in final_lines]
    return "\r\n".join(folded) + "\r\n"


async def upload_ics(event: Event, db: Database) -> str | None:
    client = get_supabase_client()
    if not client:
        logging.error("Supabase client not configured")
        return None
    if event.end_date:
        logging.info("skip ics for multi-day event %s", event.id)
        return None
    if not parse_time_range(event.time):
        logging.info("skip ics for unclear time %s", event.id)
        return None
    content = await build_ics_content(db, event)
    d = parse_iso_date(event.date)
    if d:
        path = f"Event-{event.id}-{d.day:02d}-{d.month:02d}-{d.year}.ics"
    else:
        path = f"Event-{event.id}.ics"
    try:
        logging.info("Uploading ICS to %s/%s", SUPABASE_BUCKET, path)
        client.storage.from_(SUPABASE_BUCKET).upload(
            path,
            content.encode("utf-8"),
            {
                "content-type": ICS_CONTENT_TYPE,
                "content-disposition": ICS_CONTENT_DISP_TEMPLATE.format(name=path),
                "upsert": "true",
            },
        )
        url = client.storage.from_(SUPABASE_BUCKET).get_public_url(path)
        logging.info("ICS uploaded: %s", url)
    except Exception as e:
        logging.error("Failed to upload ics: %s", e)
        return None
    return url


async def post_ics_asset(event: Event, db: Database, bot: Bot) -> tuple[str, int] | None:
    channel = await get_asset_channel(db)
    if not channel:
        logging.info("no asset channel configured")
        return None
    try:
        content = await build_ics_content(db, event)
    except Exception as e:
        logging.error("failed to build ics content: %s", e)
        return None
<<<<<<< HEAD
    d = parse_iso_date(event.date)
    if d:
        name = f"Event-{event.id}-{d.day:02d}-{d.month:02d}-{d.year}.ics"
    else:
=======
    try:
        d = datetime.fromisoformat(event.date)
        name = f"Event-{event.id}-{d.day:02d}-{d.month:02d}-{d.year}.ics"
    except Exception:
>>>>>>> 50d1c6d2
        d = date.today()
        name = f"Event-{event.id}.ics"
    file = types.BufferedInputFile(content.encode("utf-8"), filename=name)
    caption = build_asset_caption(event, d)
    try:
        msg = await bot.send_document(
            channel.channel_id,
            file,
            caption=caption,
            parse_mode="HTML",
        )
        url = build_channel_post_url(channel, msg.message_id)
        logging.info("posted ics to asset channel: %s", url)
        return url, msg.message_id
    except Exception as e:
        logging.error("failed to post ics to asset channel: %s", e)
        return None


async def add_calendar_button(event: Event, bot: Bot):
    """Attach calendar link button to the original channel post."""
    if not (
        event.source_chat_id
        and event.source_message_id
        and event.ics_post_url
    ):
        return
    markup = types.InlineKeyboardMarkup(
        inline_keyboard=[
            [types.InlineKeyboardButton(text="Добавить в календарь", url=event.ics_post_url)]
        ]
    )
    try:
        await bot.edit_message_reply_markup(
            chat_id=event.source_chat_id,
            message_id=event.source_message_id,
            reply_markup=markup,
        )
        logging.info("calendar button set for post %s", event.source_post_url)
    except Exception as e:
        logging.error("failed to set calendar button: %s", e)


async def delete_ics(event: Event):
    client = get_supabase_client()
    if not client or not event.ics_url:
        return
    path = event.ics_url.split("/")[-1]
    try:
        logging.info("Deleting ICS %s from %s", path, SUPABASE_BUCKET)
        client.storage.from_(SUPABASE_BUCKET).remove([path])
    except Exception as e:
        logging.error("Failed to delete ics: %s", e)


async def delete_asset_post(event: Event, db: Database, bot: Bot):
    if not event.ics_post_id:
        return
    channel = await get_asset_channel(db)
    if not channel:
        return
    try:
        await bot.delete_message(channel.channel_id, event.ics_post_id)
    except Exception as e:
        logging.error("failed to delete asset message: %s", e)


async def remove_calendar_button(event: Event, bot: Bot):
    """Remove calendar button from the original channel post."""
    if not (event.source_chat_id and event.source_message_id):
        return
    try:
        await bot.edit_message_reply_markup(
            chat_id=event.source_chat_id,
            message_id=event.source_message_id,
            reply_markup=None,
        )
    except Exception as e:
        logging.error("failed to remove calendar button: %s", e)


async def parse_event_via_4o(text: str) -> list[dict]:
    token = os.getenv("FOUR_O_TOKEN")
    if not token:
        raise RuntimeError("FOUR_O_TOKEN is missing")
    url = os.getenv("FOUR_O_URL", "https://api.openai.com/v1/chat/completions")
    prompt_path = os.path.join("docs", "PROMPTS.md")
    with open(prompt_path, "r", encoding="utf-8") as f:
        prompt = f.read()
    loc_path = os.path.join("docs", "LOCATIONS.md")
    if os.path.exists(loc_path):
        with open(loc_path, "r", encoding="utf-8") as f:
            locations = [
                line.strip() for line in f if line.strip() and not line.startswith("#")
            ]
        if locations:
            prompt += "\nKnown venues:\n" + "\n".join(locations)
    headers = {
        "Authorization": f"Bearer {token}",
        "Content-Type": "application/json",
    }
    today = date.today().isoformat()
    payload = {
        "model": "gpt-4o",
        "messages": [
            {"role": "system", "content": prompt},
            {"role": "user", "content": f"Today is {today}. {text}"},
        ],
        "temperature": 0,
    }
    logging.info("Sending 4o parse request to %s", url)
    async with create_ipv4_session(ClientSession) as session:
        resp = await session.post(url, json=payload, headers=headers)
        resp.raise_for_status()
        data = await resp.json()
    logging.debug("4o response: %s", data)
    content = (
        data.get("choices", [{}])[0].get("message", {}).get("content", "{}").strip()
    )
    if content.startswith("```"):
        content = content.strip("`\n")
        if content.lower().startswith("json"):
            content = content[4:].strip()
    try:
        data = json.loads(content)
    except json.JSONDecodeError:
        logging.error("Invalid JSON from 4o: %s", content)
        raise
    if isinstance(data, dict):
        if "events" in data and isinstance(data["events"], list):
            return data["events"]
        return [data]
    if isinstance(data, list):
        return data
    logging.error("Unexpected 4o format: %s", data)
    raise RuntimeError("bad 4o response")


async def ask_4o(text: str) -> str:
    token = os.getenv("FOUR_O_TOKEN")
    if not token:
        raise RuntimeError("FOUR_O_TOKEN is missing")
    url = os.getenv("FOUR_O_URL", "https://api.openai.com/v1/chat/completions")
    headers = {
        "Authorization": f"Bearer {token}",
        "Content-Type": "application/json",
    }
    payload = {
        "model": "gpt-4o",
        "messages": [{"role": "user", "content": text}],
        "temperature": 0,
    }
    logging.info("Sending 4o ask request to %s", url)
    async with create_ipv4_session(ClientSession) as session:
        resp = await session.post(url, json=payload, headers=headers)
        resp.raise_for_status()
        data = await resp.json()
    logging.debug("4o response: %s", data)
    return data.get("choices", [{}])[0].get("message", {}).get("content", "").strip()


async def check_duplicate_via_4o(ev: Event, new: Event) -> Tuple[bool, str, str]:
    """Ask the LLM whether two events are duplicates."""
    prompt = (
        "Existing event:\n"
        f"Title: {ev.title}\nDescription: {ev.description}\nLocation: {ev.location_name} {ev.location_address}\n"
        "New event:\n"
        f"Title: {new.title}\nDescription: {new.description}\nLocation: {new.location_name} {new.location_address}\n"
        'Are these the same event? Respond with JSON {"duplicate": true|false, "title": "", "short_description": ""}.'
    )
    try:
        ans = await ask_4o(prompt)
        data = json.loads(ans)
        return (
            bool(data.get("duplicate")),
            data.get("title", ""),
            data.get("short_description", ""),
        )
    except Exception as e:
        logging.error("Duplicate check failed: %s", e)
        return False, "", ""


def get_telegraph_token() -> str | None:
    token = os.getenv("TELEGRAPH_TOKEN")
    if token:
        return token
    if os.path.exists(TELEGRAPH_TOKEN_FILE):
        with open(TELEGRAPH_TOKEN_FILE, "r", encoding="utf-8") as f:
            saved = f.read().strip()
            if saved:
                return saved
    try:
        tg = Telegraph()
        data = tg.create_account(short_name="eventsbot")
        token = data["access_token"]
        os.makedirs(os.path.dirname(TELEGRAPH_TOKEN_FILE), exist_ok=True)
        with open(TELEGRAPH_TOKEN_FILE, "w", encoding="utf-8") as f:
            f.write(token)
        logging.info(
            "Created Telegraph account; token stored at %s", TELEGRAPH_TOKEN_FILE
        )
        return token
    except Exception as e:
        logging.error("Failed to create Telegraph token: %s", e)
        return None


async def handle_start(message: types.Message, db: Database, bot: Bot):
    async with db.get_session() as session:
        result = await session.execute(select(User))
        user_count = len(result.scalars().all())
        user = await session.get(User, message.from_user.id)
        if user:
            await bot.send_message(message.chat.id, "Bot is running")
            return
        if user_count == 0:
            session.add(
                User(
                    user_id=message.from_user.id,
                    username=message.from_user.username,
                    is_superadmin=True,
                )
            )
            await session.commit()
            await bot.send_message(message.chat.id, "You are superadmin")
        else:
            await bot.send_message(message.chat.id, "Use /register to apply")


async def handle_register(message: types.Message, db: Database, bot: Bot):
    async with db.get_session() as session:
        if await session.get(User, message.from_user.id):
            await bot.send_message(message.chat.id, "Already registered")
            return
        if await session.get(RejectedUser, message.from_user.id):
            await bot.send_message(message.chat.id, "Access denied by administrator")
            return
        if await session.get(PendingUser, message.from_user.id):
            await bot.send_message(message.chat.id, "Awaiting approval")
            return
        result = await session.execute(select(PendingUser))
        if len(result.scalars().all()) >= 10:
            await bot.send_message(
                message.chat.id, "Registration queue full, try later"
            )
            return
        session.add(
            PendingUser(
                user_id=message.from_user.id, username=message.from_user.username
            )
        )
        await session.commit()
        await bot.send_message(message.chat.id, "Registration pending approval")


async def handle_requests(message: types.Message, db: Database, bot: Bot):
    async with db.get_session() as session:
        user = await session.get(User, message.from_user.id)
        if not user or not user.is_superadmin:
            return
        result = await session.execute(select(PendingUser))
        pending = result.scalars().all()
        if not pending:
            await bot.send_message(message.chat.id, "No pending users")
            return
        buttons = [
            [
                types.InlineKeyboardButton(
                    text="Approve", callback_data=f"approve:{p.user_id}"
                ),
                types.InlineKeyboardButton(
                    text="Reject", callback_data=f"reject:{p.user_id}"
                ),
            ]
            for p in pending
        ]
        keyboard = types.InlineKeyboardMarkup(inline_keyboard=buttons)
        lines = [f"{p.user_id} {p.username or ''}" for p in pending]
        await bot.send_message(message.chat.id, "\n".join(lines), reply_markup=keyboard)


async def process_request(callback: types.CallbackQuery, db: Database, bot: Bot):
    data = callback.data
    if data.startswith("approve") or data.startswith("reject"):
        uid = int(data.split(":", 1)[1])
        async with db.get_session() as session:
            p = await session.get(PendingUser, uid)
            if not p:
                await callback.answer("Not found", show_alert=True)
                return
            if data.startswith("approve"):
                session.add(User(user_id=uid, username=p.username, is_superadmin=False))
                await bot.send_message(uid, "You are approved")
            else:
                session.add(RejectedUser(user_id=uid, username=p.username))
                await bot.send_message(uid, "Your registration was rejected")
            await session.delete(p)
            await session.commit()
            await callback.answer("Done")
    elif data.startswith("del:"):
        _, eid, marker = data.split(":")
        month = None
        async with db.get_session() as session:
            event = await session.get(Event, int(eid))
            if event:
                month = event.date.split("..", 1)[0][:7]
                await session.delete(event)
                await session.commit()
        if month:
            await sync_month_page(db, month)
            d = parse_iso_date(event.date) if event else None
            w_start = weekend_start_for_date(d) if d else None
            if w_start:
                await sync_weekend_page(db, w_start.isoformat())
        offset = await get_tz_offset(db)
        tz = offset_to_timezone(offset)
        if marker == "exh":
            text, markup = await build_exhibitions_message(db, tz)
        else:
            target = datetime.strptime(marker, "%Y-%m-%d").date()
            text, markup = await build_events_message(db, target, tz)
        await callback.message.edit_text(text, reply_markup=markup)
        await callback.answer("Deleted")
    elif data.startswith("edit:"):
        eid = int(data.split(":")[1])
        async with db.get_session() as session:
            event = await session.get(Event, eid)
        if event:
            editing_sessions[callback.from_user.id] = (eid, None)
            await show_edit_menu(callback.from_user.id, event, bot)
        await callback.answer()
    elif data.startswith("editfield:"):
        _, eid, field = data.split(":")
        editing_sessions[callback.from_user.id] = (int(eid), field)
        await callback.message.answer(f"Send new value for {field}")
        await callback.answer()
    elif data.startswith("editdone:"):
        if callback.from_user.id in editing_sessions:
            del editing_sessions[callback.from_user.id]
        await callback.message.answer("Editing finished")
        await callback.answer()
    elif data.startswith("togglefree:"):
        eid = int(data.split(":")[1])
        async with db.get_session() as session:
            event = await session.get(Event, eid)
            if event:
                event.is_free = not event.is_free
                await session.commit()
                logging.info("togglefree: event %s set to %s", eid, event.is_free)
                month = event.date.split("..", 1)[0][:7]
        if event:
            await sync_month_page(db, month)
            d = parse_iso_date(event.date)
            w_start = weekend_start_for_date(d) if d else None
            if w_start:
                await sync_weekend_page(db, w_start.isoformat())
        async with db.get_session() as session:
            event = await session.get(Event, eid)
        if event:
            await show_edit_menu(callback.from_user.id, event, bot)
        await callback.answer()
    elif data.startswith("togglesilent:"):
        eid = int(data.split(":")[1])
        async with db.get_session() as session:
            event = await session.get(Event, eid)
            if event:
                event.silent = not event.silent
                await session.commit()
                logging.info("togglesilent: event %s set to %s", eid, event.silent)
                month = event.date.split("..", 1)[0][:7]
        if event:
            await sync_month_page(db, month)
            d = parse_iso_date(event.date)
            w_start = weekend_start_for_date(d) if d else None
            if w_start:
                await sync_weekend_page(db, w_start.isoformat())
        markup = types.InlineKeyboardMarkup(
            inline_keyboard=[
                [
                    types.InlineKeyboardButton(
                        text=(
                            "\U0001f910 Тихий режим"
                            if event and event.silent
                            else "\U0001f6a9 Переключить на тихий режим"
                        ),
                        callback_data=f"togglesilent:{eid}",
                    )
                ]
            ]
        )
        try:
            await bot.edit_message_reply_markup(
                chat_id=callback.message.chat.id,
                message_id=callback.message.message_id,
                reply_markup=markup,
            )
        except Exception as e:
            logging.error("failed to update silent button: %s", e)
        await callback.answer("Toggled")
    elif data.startswith("createics:"):
        eid = int(data.split(":")[1])
        async with db.get_session() as session:
            event = await session.get(Event, eid)
            if event:
                url = await upload_ics(event, db)
                if url:
                    event.ics_url = url
                    await session.commit()
                    logging.info("ICS saved for event %s: %s", eid, url)
                    posted = await post_ics_asset(event, db, bot)
                    if posted:
                        url_p, msg_id = posted
                        event.ics_post_url = url_p
                        event.ics_post_id = msg_id
                        await session.commit()
                        await add_calendar_button(event, bot)
                    if event.telegraph_path:
                        await update_source_page_ics(
                            event.telegraph_path, event.title or "Event", url
                        )
                    month = event.date.split("..", 1)[0][:7]
                    await sync_month_page(db, month)
<<<<<<< HEAD
                    d = parse_iso_date(event.date)
                    w_start = weekend_start_for_date(d) if d else None
=======
                    w_start = weekend_start_for_date(datetime.fromisoformat(event.date).date())
>>>>>>> 50d1c6d2
                    if w_start:
                        await sync_weekend_page(db, w_start.isoformat())
                else:
                    logging.warning("ICS creation failed for event %s", eid)
        if event:
            await show_edit_menu(callback.from_user.id, event, bot)
        await callback.answer("Created")
    elif data.startswith("delics:"):
        eid = int(data.split(":")[1])
        async with db.get_session() as session:
            event = await session.get(Event, eid)
            if event and event.ics_url:
                await delete_ics(event)
                event.ics_url = None
                await session.commit()
                logging.info("ICS removed for event %s", eid)
                await delete_asset_post(event, db, bot)
                event.ics_post_url = None
                event.ics_post_id = None
                await session.commit()
                await remove_calendar_button(event, bot)
                if event.telegraph_path:
                    await update_source_page_ics(
                        event.telegraph_path, event.title or "Event", None
                    )
                month = event.date.split("..", 1)[0][:7]
                await sync_month_page(db, month)
<<<<<<< HEAD
                d = parse_iso_date(event.date)
                w_start = weekend_start_for_date(d) if d else None
=======
                w_start = weekend_start_for_date(datetime.fromisoformat(event.date).date())
>>>>>>> 50d1c6d2
                if w_start:
                    await sync_weekend_page(db, w_start.isoformat())
            elif event:
                logging.debug("deleteics: no file for event %s", eid)
        if event:
            await show_edit_menu(callback.from_user.id, event, bot)
        await callback.answer("Deleted")
    elif data.startswith("markfree:"):
        eid = int(data.split(":")[1])
        async with db.get_session() as session:
            event = await session.get(Event, eid)
            if event:
                event.is_free = True
                await session.commit()
                logging.info("markfree: event %s marked free", eid)
                month = event.date.split("..", 1)[0][:7]
        if event:
            await sync_month_page(db, month)
            d = parse_iso_date(event.date)
            w_start = weekend_start_for_date(d) if d else None
            if w_start:
                await sync_weekend_page(db, w_start.isoformat())
        markup = types.InlineKeyboardMarkup(
            inline_keyboard=[
                [
                    types.InlineKeyboardButton(
                        text="\u2705 Бесплатное мероприятие",
                        callback_data=f"togglefree:{eid}",
                    ),
                    types.InlineKeyboardButton(
                        text="\U0001f6a9 Переключить на тихий режим",
                        callback_data=f"togglesilent:{eid}",
                    ),
                ]
            ]
        )
        try:
            await bot.edit_message_reply_markup(
                chat_id=callback.message.chat.id,
                message_id=callback.message.message_id,
                reply_markup=markup,
            )
        except Exception as e:
            logging.error("failed to update free button: %s", e)
        await callback.answer("Marked")
    elif data.startswith("nav:"):
        _, day = data.split(":")
        offset = await get_tz_offset(db)
        tz = offset_to_timezone(offset)
        target = datetime.strptime(day, "%Y-%m-%d").date()
        text, markup = await build_events_message(db, target, tz)
        await callback.message.edit_text(text, reply_markup=markup)
        await callback.answer()
    elif data.startswith("unset:"):
        cid = int(data.split(":")[1])
        async with db.get_session() as session:
            ch = await session.get(Channel, cid)
            if ch:
                ch.is_registered = False
                logging.info("channel %s unset", cid)
                await session.commit()
        await send_channels_list(callback.message, db, bot, edit=True)
        await callback.answer("Removed")
    elif data.startswith("assetunset:"):
        cid = int(data.split(":")[1])
        async with db.get_session() as session:
            ch = await session.get(Channel, cid)
            if ch and ch.is_asset:
                ch.is_asset = False
                logging.info("asset channel unset %s", cid)
                await session.commit()
        await send_channels_list(callback.message, db, bot, edit=True)
        await callback.answer("Removed")
    elif data.startswith("set:"):
        cid = int(data.split(":")[1])
        async with db.get_session() as session:
            ch = await session.get(Channel, cid)
            if ch and ch.is_admin:
                ch.is_registered = True
                logging.info("channel %s registered", cid)
                await session.commit()
        await send_setchannel_list(callback.message, db, bot, edit=True)
        await callback.answer("Registered")
    elif data.startswith("assetset:"):
        cid = int(data.split(":")[1])
        async with db.get_session() as session:
            current = await session.execute(
                select(Channel).where(Channel.is_asset.is_(True))
            )
            cur = current.scalars().first()
            if cur and cur.channel_id != cid:
                cur.is_asset = False
            ch = await session.get(Channel, cid)
            if ch and ch.is_admin:
                ch.is_asset = True
            await session.commit()
        await send_setchannel_list(callback.message, db, bot, edit=True)
        await callback.answer("Registered")
    elif data.startswith("dailyset:"):
        cid = int(data.split(":")[1])
        async with db.get_session() as session:
            ch = await session.get(Channel, cid)
            if ch and ch.is_admin:
                ch.daily_time = "08:00"
                await session.commit()
        await send_regdaily_list(callback.message, db, bot, edit=True)
        await callback.answer("Registered")
    elif data.startswith("dailyunset:"):
        cid = int(data.split(":")[1])
        async with db.get_session() as session:
            ch = await session.get(Channel, cid)
            if ch:
                ch.daily_time = None
                await session.commit()
        await send_daily_list(callback.message, db, bot, edit=True)
        await callback.answer("Removed")
    elif data.startswith("dailytime:"):
        cid = int(data.split(":")[1])
        daily_time_sessions[callback.from_user.id] = cid
        await callback.message.answer("Send new time HH:MM")
        await callback.answer()
    elif data.startswith("dailysend:"):
        cid = int(data.split(":")[1])
        offset = await get_tz_offset(db)
        tz = offset_to_timezone(offset)
        await send_daily_announcement(db, bot, cid, tz, record=False)
        await callback.answer("Sent")
    elif data.startswith("dailysendtom:"):
        cid = int(data.split(":")[1])
        offset = await get_tz_offset(db)
        tz = offset_to_timezone(offset)
        now = datetime.now(tz) + timedelta(days=1)
        await send_daily_announcement(db, bot, cid, tz, record=False, now=now)
        await callback.answer("Sent")


async def handle_tz(message: types.Message, db: Database, bot: Bot):
    parts = message.text.split(maxsplit=1)
    if len(parts) != 2 or not validate_offset(parts[1]):
        await bot.send_message(message.chat.id, "Usage: /tz +02:00")
        return
    async with db.get_session() as session:
        user = await session.get(User, message.from_user.id)
        if not user or not user.is_superadmin:
            await bot.send_message(message.chat.id, "Not authorized")
            return
    await set_tz_offset(db, parts[1])
    await bot.send_message(message.chat.id, f"Timezone set to {parts[1]}")


async def handle_images(message: types.Message, db: Database, bot: Bot):
    async with db.get_session() as session:
        user = await session.get(User, message.from_user.id)
        if not user or not user.is_superadmin:
            await bot.send_message(message.chat.id, "Not authorized")
            return
    new_value = not CATBOX_ENABLED
    await set_catbox_enabled(db, new_value)
    status = "enabled" if new_value else "disabled"
    await bot.send_message(message.chat.id, f"Image uploads {status}")


async def handle_my_chat_member(update: types.ChatMemberUpdated, db: Database):
    if update.chat.type != "channel":
        return
    status = update.new_chat_member.status
    is_admin = status in {"administrator", "creator"}
    logging.info(
        "my_chat_member: %s -> %s (admin=%s)",
        update.chat.id,
        status,
        is_admin,
    )
    async with db.get_session() as session:
        channel = await session.get(Channel, update.chat.id)
        if not channel:
            channel = Channel(
                channel_id=update.chat.id,
                title=update.chat.title,
                username=getattr(update.chat, "username", None),
                is_admin=is_admin,
            )
            session.add(channel)
        else:
            channel.title = update.chat.title
            channel.username = getattr(update.chat, "username", None)
            channel.is_admin = is_admin
        await session.commit()


async def send_channels_list(
    message: types.Message, db: Database, bot: Bot, edit: bool = False
):
    async with db.get_session() as session:
        user = await session.get(User, message.from_user.id)
        if not user or not user.is_superadmin:
            if not edit:
                await bot.send_message(message.chat.id, "Not authorized")
            return
        result = await session.execute(
            select(Channel).where(Channel.is_admin.is_(True))
        )
        channels = result.scalars().all()
    logging.info("channels list: %s", [c.channel_id for c in channels])
    lines = []
    keyboard = []
    for ch in channels:
        name = ch.title or ch.username or str(ch.channel_id)
        status = []
        row: list[types.InlineKeyboardButton] = []
        if ch.is_registered:
            status.append("✅")
            row.append(
                types.InlineKeyboardButton(
                    text="Cancel", callback_data=f"unset:{ch.channel_id}"
                )
            )
        if ch.is_asset:
            status.append("📅")
            row.append(
                types.InlineKeyboardButton(
                    text="Asset off", callback_data=f"assetunset:{ch.channel_id}"
                )
            )
        lines.append(f"{name} {' '.join(status)}".strip())
        if row:
            keyboard.append(row)
    if not lines:
        lines.append("No channels")
    markup = types.InlineKeyboardMarkup(inline_keyboard=keyboard) if keyboard else None
    if edit:
        await message.edit_text("\n".join(lines), reply_markup=markup)
    else:
        await bot.send_message(message.chat.id, "\n".join(lines), reply_markup=markup)


async def send_setchannel_list(
    message: types.Message, db: Database, bot: Bot, edit: bool = False
):
    async with db.get_session() as session:
        user = await session.get(User, message.from_user.id)
        if not user or not user.is_superadmin:
            if not edit:
                await bot.send_message(message.chat.id, "Not authorized")
            return
        result = await session.execute(
            select(Channel).where(Channel.is_admin.is_(True))
        )
        channels = result.scalars().all()
    logging.info("setchannel list: %s", [c.channel_id for c in channels])
    lines = []
    keyboard = []
    for ch in channels:
        name = ch.title or ch.username or str(ch.channel_id)
        lines.append(name)
        row = []
        if not ch.is_registered:
            row.append(
                types.InlineKeyboardButton(
                    text="Announce", callback_data=f"set:{ch.channel_id}"
                )
            )
        if not ch.is_asset:
            row.append(
                types.InlineKeyboardButton(
                    text="Asset", callback_data=f"assetset:{ch.channel_id}"
                )
            )
        keyboard.append(row)
    if not lines:
        lines.append("No channels")
    markup = types.InlineKeyboardMarkup(inline_keyboard=keyboard) if keyboard else None
    if edit:
        await message.edit_text("\n".join(lines), reply_markup=markup)
    else:
        await bot.send_message(message.chat.id, "\n".join(lines), reply_markup=markup)


async def send_regdaily_list(
    message: types.Message, db: Database, bot: Bot, edit: bool = False
):
    async with db.get_session() as session:
        user = await session.get(User, message.from_user.id)
        if not user or not user.is_superadmin:
            if not edit:
                await bot.send_message(message.chat.id, "Not authorized")
            return
        result = await session.execute(
            select(Channel).where(
                Channel.is_admin.is_(True), Channel.daily_time.is_(None)
            )
        )
        channels = result.scalars().all()
    lines = []
    keyboard = []
    for ch in channels:
        name = ch.title or ch.username or str(ch.channel_id)
        lines.append(name)
        keyboard.append(
            [
                types.InlineKeyboardButton(
                    text=name, callback_data=f"dailyset:{ch.channel_id}"
                )
            ]
        )
    if not lines:
        lines.append("No channels")
    markup = types.InlineKeyboardMarkup(inline_keyboard=keyboard) if keyboard else None
    if edit:
        await message.edit_text("\n".join(lines), reply_markup=markup)
    else:
        await bot.send_message(message.chat.id, "\n".join(lines), reply_markup=markup)


async def send_daily_list(
    message: types.Message, db: Database, bot: Bot, edit: bool = False
):
    async with db.get_session() as session:
        user = await session.get(User, message.from_user.id)
        if not user or not user.is_superadmin:
            if not edit:
                await bot.send_message(message.chat.id, "Not authorized")
            return
        result = await session.execute(
            select(Channel).where(Channel.daily_time.is_not(None))
        )
        channels = result.scalars().all()
    lines = []
    keyboard = []
    for ch in channels:
        name = ch.title or ch.username or str(ch.channel_id)
        t = ch.daily_time or "?"
        lines.append(f"{name} {t}")
        keyboard.append(
            [
                types.InlineKeyboardButton(
                    text="Cancel", callback_data=f"dailyunset:{ch.channel_id}"
                ),
                types.InlineKeyboardButton(
                    text="Time", callback_data=f"dailytime:{ch.channel_id}"
                ),
                types.InlineKeyboardButton(
                    text="Test", callback_data=f"dailysend:{ch.channel_id}"
                ),
                types.InlineKeyboardButton(
                    text="Test tomorrow",
                    callback_data=f"dailysendtom:{ch.channel_id}",
                ),
            ]
        )
    if not lines:
        lines.append("No channels")
    markup = types.InlineKeyboardMarkup(inline_keyboard=keyboard) if keyboard else None
    if edit:
        await message.edit_text("\n".join(lines), reply_markup=markup)
    else:
        await bot.send_message(message.chat.id, "\n".join(lines), reply_markup=markup)


async def handle_set_channel(message: types.Message, db: Database, bot: Bot):
    await send_setchannel_list(message, db, bot, edit=False)


async def handle_channels(message: types.Message, db: Database, bot: Bot):
    await send_channels_list(message, db, bot, edit=False)


async def handle_regdailychannels(message: types.Message, db: Database, bot: Bot):
    await send_regdaily_list(message, db, bot, edit=False)


async def handle_daily(message: types.Message, db: Database, bot: Bot):
    await send_daily_list(message, db, bot, edit=False)


async def upsert_event(session: AsyncSession, new: Event) -> Tuple[Event, bool]:
    """Insert or update an event if a similar one exists.

    Returns (event, added_flag)."""

    stmt = select(Event).where(
        Event.date == new.date,
        Event.time == new.time,
    )
    candidates = (await session.execute(stmt)).scalars().all()
    for ev in candidates:
        if (
            ev.location_name.strip().lower() == new.location_name.strip().lower()
            and (ev.location_address or "").strip().lower()
            == (new.location_address or "").strip().lower()
        ):
            ev.title = new.title
            ev.description = new.description
            ev.festival = new.festival
            ev.source_text = new.source_text
            ev.location_name = new.location_name
            ev.location_address = new.location_address
            ev.ticket_price_min = new.ticket_price_min
            ev.ticket_price_max = new.ticket_price_max
            ev.ticket_link = new.ticket_link
            ev.event_type = new.event_type
            ev.emoji = new.emoji
            ev.end_date = new.end_date
            ev.is_free = new.is_free
            ev.pushkin_card = new.pushkin_card
            await session.commit()
            return ev, False

        title_ratio = SequenceMatcher(None, ev.title.lower(), new.title.lower()).ratio()
        if title_ratio >= 0.9:
            ev.title = new.title
            ev.description = new.description
            ev.festival = new.festival
            ev.source_text = new.source_text
            ev.location_name = new.location_name
            ev.location_address = new.location_address
            ev.ticket_price_min = new.ticket_price_min
            ev.ticket_price_max = new.ticket_price_max
            ev.ticket_link = new.ticket_link
            ev.event_type = new.event_type
            ev.emoji = new.emoji
            ev.end_date = new.end_date
            ev.is_free = new.is_free
            ev.pushkin_card = new.pushkin_card
            await session.commit()
            return ev, False

        if (
            ev.location_name.strip().lower() == new.location_name.strip().lower()
            and (ev.location_address or "").strip().lower()
            == (new.location_address or "").strip().lower()
        ):
            ev.title = new.title
            ev.description = new.description
            ev.festival = new.festival
            ev.source_text = new.source_text
            ev.location_name = new.location_name
            ev.location_address = new.location_address
            ev.ticket_price_min = new.ticket_price_min
            ev.ticket_price_max = new.ticket_price_max
            ev.ticket_link = new.ticket_link
            ev.event_type = new.event_type
            ev.emoji = new.emoji
            ev.end_date = new.end_date
            ev.is_free = new.is_free
            ev.pushkin_card = new.pushkin_card
            await session.commit()
            return ev, False

        title_ratio = SequenceMatcher(None, ev.title.lower(), new.title.lower()).ratio()
        if title_ratio >= 0.9:
            ev.title = new.title
            ev.description = new.description
            ev.festival = new.festival
            ev.source_text = new.source_text
            ev.location_name = new.location_name
            ev.location_address = new.location_address
            ev.ticket_price_min = new.ticket_price_min
            ev.ticket_price_max = new.ticket_price_max
            ev.ticket_link = new.ticket_link
            ev.event_type = new.event_type
            ev.emoji = new.emoji
            ev.end_date = new.end_date
            ev.is_free = new.is_free
            ev.pushkin_card = new.pushkin_card
            await session.commit()
            return ev, False

        if (
            ev.location_name.strip().lower() == new.location_name.strip().lower()
            and (ev.location_address or "").strip().lower()
            == (new.location_address or "").strip().lower()
        ):
            ev.title = new.title
            ev.description = new.description
            ev.festival = new.festival
            ev.source_text = new.source_text
            ev.location_name = new.location_name
            ev.location_address = new.location_address
            ev.ticket_price_min = new.ticket_price_min
            ev.ticket_price_max = new.ticket_price_max
            ev.ticket_link = new.ticket_link
            ev.event_type = new.event_type
            ev.emoji = new.emoji
            ev.end_date = new.end_date
            ev.is_free = new.is_free
            ev.pushkin_card = new.pushkin_card
            await session.commit()
            return ev, False

        title_ratio = SequenceMatcher(None, ev.title.lower(), new.title.lower()).ratio()
        if title_ratio >= 0.9:
            ev.title = new.title
            ev.description = new.description
            ev.festival = new.festival
            ev.source_text = new.source_text
            ev.location_name = new.location_name
            ev.location_address = new.location_address
            ev.ticket_price_min = new.ticket_price_min
            ev.ticket_price_max = new.ticket_price_max
            ev.ticket_link = new.ticket_link
            ev.event_type = new.event_type
            ev.emoji = new.emoji
            ev.end_date = new.end_date
            ev.is_free = new.is_free
            ev.pushkin_card = new.pushkin_card
            await session.commit()
            return ev, False

        if (
            ev.location_name.strip().lower() == new.location_name.strip().lower()
            and (ev.location_address or "").strip().lower()
            == (new.location_address or "").strip().lower()
        ):
            ev.title = new.title
            ev.description = new.description
            ev.festival = new.festival
            ev.source_text = new.source_text
            ev.location_name = new.location_name
            ev.location_address = new.location_address
            ev.ticket_price_min = new.ticket_price_min
            ev.ticket_price_max = new.ticket_price_max
            ev.ticket_link = new.ticket_link
            ev.event_type = new.event_type
            ev.emoji = new.emoji
            ev.end_date = new.end_date
            ev.is_free = new.is_free
            ev.pushkin_card = new.pushkin_card
            await session.commit()
            return ev, False

        title_ratio = SequenceMatcher(None, ev.title.lower(), new.title.lower()).ratio()
        loc_ratio = SequenceMatcher(
            None, ev.location_name.lower(), new.location_name.lower()
        ).ratio()
        if title_ratio >= 0.6 and loc_ratio >= 0.6:
            ev.title = new.title
            ev.description = new.description
            ev.festival = new.festival
            ev.source_text = new.source_text
            ev.location_name = new.location_name
            ev.location_address = new.location_address
            ev.ticket_price_min = new.ticket_price_min
            ev.ticket_price_max = new.ticket_price_max
            ev.ticket_link = new.ticket_link
            ev.event_type = new.event_type
            ev.emoji = new.emoji
            ev.end_date = new.end_date
            ev.is_free = new.is_free
            ev.pushkin_card = new.pushkin_card
            await session.commit()
            return ev, False
        should_check = False
        if loc_ratio >= 0.4 or (ev.location_address or "") == (
            new.location_address or ""
        ):
            should_check = True
        elif title_ratio >= 0.5:
            should_check = True
        if should_check:
            # uncertain, ask LLM
            try:
                dup, title, desc = await check_duplicate_via_4o(ev, new)
            except Exception:
                logging.exception("duplicate check failed")
                dup = False
            if dup:
                ev.title = title or new.title
                ev.description = desc or new.description
                ev.festival = new.festival
                ev.source_text = new.source_text
                ev.location_name = new.location_name
                ev.location_address = new.location_address
                ev.ticket_price_min = new.ticket_price_min
                ev.ticket_price_max = new.ticket_price_max
                ev.ticket_link = new.ticket_link
                ev.event_type = new.event_type
                ev.emoji = new.emoji
                ev.end_date = new.end_date
                ev.is_free = new.is_free
                ev.pushkin_card = new.pushkin_card
                await session.commit()
                return ev, False
    new.added_at = datetime.utcnow()
    session.add(new)
    await session.commit()
    return new, True


async def add_events_from_text(
    db: Database,
    text: str,
    source_link: str | None,
    html_text: str | None = None,
    media: list[tuple[bytes, str]] | tuple[bytes, str] | None = None,
    *,
    raise_exc: bool = False,
    source_chat_id: int | None = None,
    source_message_id: int | None = None,
<<<<<<< HEAD
    bot: Bot | None = None,
=======

    bot: Bot | None = None,

>>>>>>> 50d1c6d2
) -> list[tuple[Event, bool, list[str], str]]:
    try:
        logging.info("LLM parse start (%d chars)", len(text))
        parsed = await parse_event_via_4o(text)
        logging.info("LLM returned %d events", len(parsed))
    except Exception as e:
        logging.error("LLM error: %s", e)
        if raise_exc:
            raise
        return []

    results: list[tuple[Event, bool, list[str], str]] = []
    first = True
    links_iter = iter(extract_links_from_html(html_text) if html_text else [])
    for data in parsed:
        logging.info(
            "processing event candidate: %s on %s %s",
            data.get("title"),
            data.get("date"),
            data.get("time"),
        )
<<<<<<< HEAD
        date_raw = data.get("date", "") or ""
        end_date_raw = data.get("end_date") or None
        if end_date_raw and ".." in end_date_raw:
            end_date_raw = end_date_raw.split("..", 1)[-1].strip()
        if ".." in date_raw:
            start, maybe_end = [p.strip() for p in date_raw.split("..", 1)]
            date_raw = start
            if not end_date_raw:
                end_date_raw = maybe_end
        date_str = canonicalize_date(date_raw)
        end_date = canonicalize_date(end_date_raw) if end_date_raw else None
=======
        date_str = data.get("date", "") or ""
        end_date = data.get("end_date") or None
        if end_date and ".." in end_date:
            end_date = end_date.split("..", 1)[-1].strip()
        if ".." in date_str:
            start, maybe_end = [p.strip() for p in date_str.split("..", 1)]
            date_str = start
            if not end_date:
                end_date = maybe_end
>>>>>>> 50d1c6d2

        addr = data.get("location_address")
        city = data.get("city")
        addr = strip_city_from_address(addr, city)

        base_event = Event(
            title=data.get("title", ""),
            description=data.get("short_description", ""),
            festival=data.get("festival") or None,
            date=date_str,
            time=data.get("time", ""),
            location_name=data.get("location_name", ""),
            location_address=addr,
            city=city,
            ticket_price_min=data.get("ticket_price_min"),
            ticket_price_max=data.get("ticket_price_max"),
            ticket_link=data.get("ticket_link"),
            event_type=data.get("event_type"),
            emoji=data.get("emoji"),
            end_date=end_date,
            is_free=bool(data.get("is_free")),
            pushkin_card=bool(data.get("pushkin_card")),
            source_text=text,
            source_post_url=source_link,
            source_chat_id=source_chat_id,
            source_message_id=source_message_id,
        )

        if base_event.event_type == "выставка" and not base_event.end_date:
            start_dt = parse_iso_date(base_event.date) or date.today()
            base_event.date = start_dt.isoformat()
            base_event.end_date = date(start_dt.year, 12, 31).isoformat()

        events_to_add = [base_event]
        if (
            base_event.event_type != "выставка"
            and base_event.end_date
            and base_event.end_date != base_event.date
        ):
            start_dt = parse_iso_date(base_event.date)
            end_dt = parse_iso_date(base_event.end_date) if base_event.end_date else None
            if start_dt and end_dt and end_dt > start_dt:
                events_to_add = []
                for i in range((end_dt - start_dt).days + 1):
                    day = start_dt + timedelta(days=i)
                    copy_e = Event(
                        **base_event.model_dump(
                            exclude={
                                "id",
                                "added_at",
                                "ics_post_url",
                                "ics_post_id",
                            }
                        )
                    )
                    copy_e.date = day.isoformat()
                    copy_e.end_date = None
                    events_to_add.append(copy_e)

        for event in events_to_add:
            if not is_valid_url(event.ticket_link):
                try:
                    extracted = next(links_iter)
                except StopIteration:
                    extracted = None
                if extracted:
                    event.ticket_link = extracted

            # skip events that have already finished - disabled for consistency in tests

            async with db.get_session() as session:
                saved, added = await upsert_event(session, event)
            logging.info(
                "event %s with id %s", "added" if added else "updated", saved.id
            )

            media_arg = media if first else None
            upload_info = ""
            photo_count = saved.photo_count
            if saved.telegraph_url and saved.telegraph_path:
                upload_info, added_count = await update_source_page(
                    saved.telegraph_path,
                    saved.title or "Event",
                    html_text or text,
                    media_arg,
                    db,
                )
                if added_count:
                    photo_count += added_count
                    async with db.get_session() as session:
                        saved.photo_count = photo_count
                        session.add(saved)
                        await session.commit()
            else:
                if not saved.ics_url:
                    ics = await upload_ics(saved, db)
                    if ics:
                        logging.info("ICS saved for event %s: %s", saved.id, ics)
                        async with db.get_session() as session:
                            obj = await session.get(Event, saved.id)
                            if obj:
                                obj.ics_url = ics
                                await session.commit()
                                saved.ics_url = ics
<<<<<<< HEAD
=======

>>>>>>> 50d1c6d2
                if bot and saved.ics_url and not saved.ics_post_url:
                    posted = await post_ics_asset(saved, db, bot)
                    if posted:
                        url_p, msg_id = posted
                        logging.info(
                            "asset post %s for event %s", url_p, saved.id
                        )
                        async with db.get_session() as session:
                            obj = await session.get(Event, saved.id)
                            if obj:
                                obj.ics_post_url = url_p
                                obj.ics_post_id = msg_id
                                await session.commit()
                                saved.ics_post_url = url_p
                                saved.ics_post_id = msg_id
                        await add_calendar_button(saved, bot)
                        logging.info(
                            "calendar button added for event %s", saved.id
                        )
                        if saved.telegraph_path:
                            await update_source_page_ics(
                                saved.telegraph_path,
                                saved.title or "Event",
                                saved.ics_url,
                            )
<<<<<<< HEAD
=======

>>>>>>> 50d1c6d2
                res = await create_source_page(
                    saved.title or "Event",
                    saved.source_text,
                    source_link,
                    html_text,
                    media_arg,
                    saved.ics_url,
                    db,
                )
                if res:
                    if len(res) == 4:
                        url, path, upload_info, photo_count = res
                    elif len(res) == 3:
                        url, path, upload_info = res
                        photo_count = 0
                    else:
                        url, path = res
                        upload_info = ""
                        photo_count = 0
                    logging.info("telegraph page %s", url)
                    async with db.get_session() as session:
                        saved.telegraph_url = url
                        saved.telegraph_path = path
                        saved.photo_count = photo_count
                        session.add(saved)
                        await session.commit()
            logging.info("syncing month page %s", saved.date[:7])
            await sync_month_page(db, saved.date[:7])
            d_saved = parse_iso_date(saved.date)
            w_start = weekend_start_for_date(d_saved) if d_saved else None
            if w_start:
                logging.info("syncing weekend page %s", w_start.isoformat())
                await sync_weekend_page(db, w_start.isoformat())

            lines = [
                f"title: {saved.title}",
                f"date: {saved.date}",
                f"time: {saved.time}",
                f"location_name: {saved.location_name}",
            ]
            if saved.location_address:
                lines.append(f"location_address: {saved.location_address}")
            if saved.city:
                lines.append(f"city: {saved.city}")
            if saved.festival:
                lines.append(f"festival: {saved.festival}")
            if saved.description:
                lines.append(f"description: {saved.description}")
            if saved.event_type:
                lines.append(f"type: {saved.event_type}")
            if saved.ticket_price_min is not None:
                lines.append(f"price_min: {saved.ticket_price_min}")
            if saved.ticket_price_max is not None:
                lines.append(f"price_max: {saved.ticket_price_max}")
            if saved.ticket_link:
                lines.append(f"ticket_link: {saved.ticket_link}")
            if saved.telegraph_url:
                lines.append(f"telegraph: {saved.telegraph_url}")
            if upload_info:
                lines.append(f"catbox: {upload_info}")
            status = "added" if added else "updated"
            results.append((saved, added, lines, status))
            first = False
    return results


async def handle_add_event(message: types.Message, db: Database, bot: Bot):
    parts = (message.text or message.caption or "").split(maxsplit=1)
    if len(parts) != 2:
        await bot.send_message(message.chat.id, "Usage: /addevent <text>")
        return
    images = await extract_images(message, bot)
    media = images if images else None
    html_text = message.html_text or message.caption_html
    if html_text and html_text.startswith("/addevent"):
        html_text = html_text[len("/addevent") :].lstrip()
    try:
        results = await add_events_from_text(
            db,
            parts[1],
            None,
            html_text,
            media,
            raise_exc=True,
            bot=bot,
        )
    except Exception as e:
        await bot.send_message(message.chat.id, f"LLM error: {e}")
        return
    if not results:
        await bot.send_message(message.chat.id, "LLM error")
        return
    for saved, added, lines, status in results:
        btns = []
        if (
            not saved.is_free
            and saved.ticket_price_min is None
            and saved.ticket_price_max is None
        ):
            btns.append(
                types.InlineKeyboardButton(
                    text="\u2753 Это бесплатное мероприятие",
                    callback_data=f"markfree:{saved.id}",
                )
            )
        btns.append(
            types.InlineKeyboardButton(
                text="\U0001f6a9 Переключить на тихий режим",
                callback_data=f"togglesilent:{saved.id}",
            )
        )
        markup = types.InlineKeyboardMarkup(inline_keyboard=[btns])
        await bot.send_message(
            message.chat.id,
            f"Event {status}\n" + "\n".join(lines),
            reply_markup=markup,
        )


async def handle_add_event_raw(message: types.Message, db: Database, bot: Bot):
    parts = (message.text or message.caption or "").split(maxsplit=1)
    if len(parts) != 2 or "|" not in parts[1]:
        await bot.send_message(
            message.chat.id, "Usage: /addevent_raw title|date|time|location"
        )
        return
    title, date_raw, time, location = (p.strip() for p in parts[1].split("|", 3))
    date_iso = canonicalize_date(date_raw)
    if not date_iso:
        await bot.send_message(message.chat.id, "Invalid date")
        return
    images = await extract_images(message, bot)
    media = images if images else None

    event = Event(
        title=title,
        description="",
        festival=None,
        date=date_iso,
        time=time,
        location_name=location,
        source_text=parts[1],
    )
    async with db.get_session() as session:
        event, added = await upsert_event(session, event)

    if not event.ics_url:
        ics = await upload_ics(event, db)
        if ics:
            async with db.get_session() as session:
                obj = await session.get(Event, event.id)
                if obj:
                    obj.ics_url = ics
                    await session.commit()
                    event.ics_url = ics

    html_text = message.html_text or message.caption_html
    if html_text and html_text.startswith("/addevent_raw"):
        html_text = html_text[len("/addevent_raw") :].lstrip()
    res = await create_source_page(
        event.title or "Event",
        event.source_text,
        None,
        html_text or event.source_text,
        media,
        event.ics_url,
        db,
    )
    upload_info = ""
    photo_count = 0
    if res:
        if len(res) == 4:
            url, path, upload_info, photo_count = res
        elif len(res) == 3:
            url, path, upload_info = res
            photo_count = 0
        else:
            url, path = res
            upload_info = ""
            photo_count = 0
        async with db.get_session() as session:
            event.telegraph_url = url
            event.telegraph_path = path
            event.photo_count = photo_count
            session.add(event)
            await session.commit()
    await sync_month_page(db, event.date[:7])
    d = parse_iso_date(event.date)
    w_start = weekend_start_for_date(d) if d else None
    if w_start:
        await sync_weekend_page(db, w_start.isoformat())
    lines = [
        f"title: {event.title}",
        f"date: {event.date}",
        f"time: {event.time}",
        f"location_name: {event.location_name}",
    ]
    if event.telegraph_url:
        lines.append(f"telegraph: {event.telegraph_url}")
    if upload_info:
        lines.append(f"catbox: {upload_info}")
    status = "added" if added else "updated"
    btns = []
    if (
        not event.is_free
        and event.ticket_price_min is None
        and event.ticket_price_max is None
    ):
        btns.append(
            types.InlineKeyboardButton(
                text="\u2753 Это бесплатное мероприятие",
                callback_data=f"markfree:{event.id}",
            )
        )
    btns.append(
        types.InlineKeyboardButton(
            text="\U0001f6a9 Переключить на тихий режим",
            callback_data=f"togglesilent:{event.id}",
        )
    )
    markup = types.InlineKeyboardMarkup(inline_keyboard=[btns])
    await bot.send_message(
        message.chat.id,
        f"Event {status}\n" + "\n".join(lines),
        reply_markup=markup,
    )


def format_day(day: date, tz: timezone) -> str:
    if day == datetime.now(tz).date():
        return "Сегодня"
    return day.strftime("%d.%m.%Y")


MONTHS = [
    "января",
    "февраля",
    "марта",
    "апреля",
    "мая",
    "июня",
    "июля",
    "августа",
    "сентября",
    "октября",
    "ноября",
    "декабря",
]

DAYS_OF_WEEK = [
    "понедельник",
    "вторник",
    "среда",
    "четверг",
    "пятница",
    "суббота",
    "воскресенье",
]


def format_day_pretty(day: date) -> str:
    return f"{day.day} {MONTHS[day.month - 1]}"


def format_weekend_range(saturday: date) -> str:
    """Return human-friendly weekend range like '12–13 июля'."""
    sunday = saturday + timedelta(days=1)
    if saturday.month == sunday.month:
        return f"{saturday.day}\u2013{sunday.day} {MONTHS[saturday.month - 1]}"
    return (
        f"{saturday.day} {MONTHS[saturday.month - 1]} \u2013 "
        f"{sunday.day} {MONTHS[sunday.month - 1]}"
    )


def month_name(month: str) -> str:
    y, m = month.split("-")
    return f"{MONTHS[int(m) - 1]} {y}"


MONTHS_PREP = [
    "январе",
    "феврале",
    "марте",
    "апреле",
    "мае",
    "июне",
    "июле",
    "августе",
    "сентябре",
    "октябре",
    "ноябре",
    "декабре",
]

# month names in nominative case for navigation links
MONTHS_NOM = [
    "январь",
    "февраль",
    "март",
    "апрель",
    "май",
    "июнь",
    "июль",
    "август",
    "сентябрь",
    "октябрь",
    "ноябрь",
    "декабрь",
]


def month_name_prepositional(month: str) -> str:
    y, m = month.split("-")
    return f"{MONTHS_PREP[int(m) - 1]} {y}"


def month_name_nominative(month: str) -> str:
    """Return month name in nominative case, add year if different from current."""
    y, m = month.split("-")
    name = MONTHS_NOM[int(m) - 1]
    if int(y) != date.today().year:
        return f"{name} {y}"
    return name


def next_month(month: str) -> str:
    d = datetime.fromisoformat(month + "-01")
    n = (d.replace(day=28) + timedelta(days=4)).replace(day=1)
    return n.strftime("%Y-%m")


def md_to_html(text: str) -> str:
    html_text = markdown.markdown(
        text,
        extensions=["markdown.extensions.fenced_code", "markdown.extensions.nl2br"],
    )
    # Telegraph API does not allow h1/h2 or Telegram-specific emoji tags
    html_text = re.sub(r"<(\/?)h[12]>", r"<\1h3>", html_text)
    html_text = re.sub(r"</?tg-emoji[^>]*>", "", html_text)
    return html_text


def extract_link_from_html(html_text: str) -> str | None:
    """Return a registration or ticket link from HTML if present."""
    pattern = re.compile(
        r"<a[^>]+href=['\"]([^'\"]+)['\"][^>]*>(.*?)</a>",
        re.IGNORECASE | re.DOTALL,
    )
    matches = list(pattern.finditer(html_text))

    # prefer anchors whose text mentions registration or tickets
    for m in matches:
        href, label = m.group(1), m.group(2)
        text = label.lower()
        if any(word in text for word in ["регистра", "ticket", "билет"]):
            return href

    # otherwise look for anchors located near the word "регистрация"
    lower_html = html_text.lower()
    for m in matches:
        href = m.group(1)
        start, end = m.span()
        context_before = lower_html[max(0, start - 60) : start]
        context_after = lower_html[end : end + 60]
        if "регистра" in context_before or "регистра" in context_after:
            return href

    if matches:
        return matches[0].group(1)
    return None


def extract_links_from_html(html_text: str) -> list[str]:
    """Return all registration or ticket links in order of appearance."""
    pattern = re.compile(
        r"<a[^>]+href=['\"]([^'\"]+)['\"][^>]*>(.*?)</a>",
        re.IGNORECASE | re.DOTALL,
    )
    matches = list(pattern.finditer(html_text))
    lower_html = html_text.lower()

    def qualifies(label: str, start: int, end: int) -> bool:
        text = label.lower()
        if any(word in text for word in ["регистра", "ticket", "билет"]):
            return True
        context_before = lower_html[max(0, start - 60) : start]
        context_after = lower_html[end : end + 60]
        return "регистра" in context_before or "регистра" in context_after or "билет" in context_before or "билет" in context_after

    prioritized: list[tuple[int, str]] = []
    others: list[tuple[int, str]] = []
    for m in matches:
        href, label = m.group(1), m.group(2)
        if qualifies(label, *m.span()):
            prioritized.append((m.start(), href))
        else:
            others.append((m.start(), href))

    prioritized.sort(key=lambda x: x[0])
    others.sort(key=lambda x: x[0])
    links = [h for _, h in prioritized]
    links.extend(h for _, h in others)
    return links


def is_valid_url(text: str | None) -> bool:
    if not text:
        return False
    return bool(re.match(r"https?://", text))


def recent_cutoff(tz: timezone, now: datetime | None = None) -> datetime:
    """Return UTC datetime for the start of the previous day in the given tz."""
    if now is None:
        now = datetime.now(tz)
    start_local = datetime.combine(
        now.date() - timedelta(days=1),
        time(0, 0),
        tz,
    )
    return start_local.astimezone(timezone.utc).replace(tzinfo=None)


def is_recent(e: Event, tz: timezone | None = None, now: datetime | None = None) -> bool:
    if e.added_at is None or e.silent:
        return False
    if tz is None:
        tz = LOCAL_TZ
    start = recent_cutoff(tz, now)
    return e.added_at >= start


def format_event_md(e: Event) -> str:
    prefix = ""
    if is_recent(e):
        prefix += "\U0001f6a9 "
    emoji_part = ""
    if e.emoji and not e.title.strip().startswith(e.emoji):
        emoji_part = f"{e.emoji} "
    lines = [f"{prefix}{emoji_part}{e.title}".strip(), e.description.strip()]
    if e.pushkin_card:
        lines.append("\u2705 Пушкинская карта")
    if e.is_free:
        txt = "🟡 Бесплатно"
        if e.ticket_link:
            txt += f" [по регистрации]({e.ticket_link})"
        lines.append(txt)
    elif e.ticket_link and (
        e.ticket_price_min is not None or e.ticket_price_max is not None
    ):
        if e.ticket_price_max is not None and e.ticket_price_max != e.ticket_price_min:
            price = f"от {e.ticket_price_min} до {e.ticket_price_max}"
        else:
            price = str(e.ticket_price_min or e.ticket_price_max or "")
        lines.append(f"[Билеты в источнике]({e.ticket_link}) {price}".strip())
    elif e.ticket_link:
        lines.append(f"[по регистрации]({e.ticket_link})")
    else:
        if (
            e.ticket_price_min is not None
            and e.ticket_price_max is not None
            and e.ticket_price_min != e.ticket_price_max
        ):
            price = f"от {e.ticket_price_min} до {e.ticket_price_max}"
        elif e.ticket_price_min is not None:
            price = str(e.ticket_price_min)
        elif e.ticket_price_max is not None:
            price = str(e.ticket_price_max)
        else:
            price = ""
        if price:
            lines.append(f"Билеты {price}")
    if e.telegraph_url:
        cam = "\U0001f4f8" * max(0, e.photo_count)
        prefix = f"{cam} " if cam else ""
        more_line = f"{prefix}[подробнее]({e.telegraph_url})"
        if e.ics_post_url:
            more_line += f" \U0001f4c5 [добавить в календарь]({e.ics_post_url})"
        lines.append(more_line)
    loc = e.location_name
    addr = e.location_address
    if addr and e.city:
        addr = strip_city_from_address(addr, e.city)
    if addr:
        loc += f", {addr}"
    if e.city:
        loc += f", #{e.city}"
    date_part = e.date.split("..", 1)[0]
    d = parse_iso_date(date_part)
    if d:
        day = format_day_pretty(d)
    else:
        logging.error("Invalid event date: %s", e.date)
        day = e.date
    lines.append(f"_{day} {e.time} {loc}_")
    return "\n".join(lines)


def format_event_daily(
    e: Event, highlight: bool = False, weekend_url: str | None = None
) -> str:
    """Return HTML-formatted text for a daily announcement item."""
    prefix = ""
    if highlight:
        prefix += "\U0001f449 "
    if is_recent(e):
        prefix += "\U0001f6a9 "
    emoji_part = ""
    if e.emoji and not e.title.strip().startswith(e.emoji):
        emoji_part = f"{e.emoji} "

    title = html.escape(e.title)
    if e.source_post_url:
        title = f'<a href="{html.escape(e.source_post_url)}">{title}</a>'
    title = f"<b>{prefix}{emoji_part}{title}</b>".strip()
    lines = [title, html.escape(e.description.strip())]
    if e.pushkin_card:
        lines.append("\u2705 Пушкинская карта")

    if e.is_free:
        txt = "🟡 Бесплатно"
        if e.ticket_link:
            txt += f' <a href="{html.escape(e.ticket_link)}">по регистрации</a>'
        lines.append(txt)
    elif e.ticket_link and (
        e.ticket_price_min is not None or e.ticket_price_max is not None
    ):
        if e.ticket_price_max is not None and e.ticket_price_max != e.ticket_price_min:
            price = f"от {e.ticket_price_min} до {e.ticket_price_max}"
        else:
            price = str(e.ticket_price_min or e.ticket_price_max or "")
        lines.append(
            f'<a href="{html.escape(e.ticket_link)}">Билеты в источнике</a> {price}'.strip()
        )
    elif e.ticket_link:
        lines.append(f'<a href="{html.escape(e.ticket_link)}">по регистрации</a>')
    else:
        price = ""
        if (
            e.ticket_price_min is not None
            and e.ticket_price_max is not None
            and e.ticket_price_min != e.ticket_price_max
        ):
            price = f"от {e.ticket_price_min} до {e.ticket_price_max}"
        elif e.ticket_price_min is not None:
            price = str(e.ticket_price_min)
        elif e.ticket_price_max is not None:
            price = str(e.ticket_price_max)
        if price:
            lines.append(f"Билеты {price}")

    loc = html.escape(e.location_name)
    addr = e.location_address
    if addr and e.city:
        addr = strip_city_from_address(addr, e.city)
    if addr:
        loc += f", {html.escape(addr)}"
    if e.city:
        loc += f", #{html.escape(e.city)}"
    date_part = e.date.split("..", 1)[0]
    d = parse_iso_date(date_part)
    if d:
        day = format_day_pretty(d)
    else:
        logging.error("Invalid event date: %s", e.date)
        day = e.date
    if weekend_url and d and d.weekday() == 5:
        day_fmt = f'<a href="{html.escape(weekend_url)}">{day}</a>'
    else:
        day_fmt = day
    lines.append(f"<i>{day_fmt} {e.time} {loc}</i>")

    return "\n".join(lines)


def format_exhibition_md(e: Event) -> str:
    prefix = ""
    if is_recent(e):
        prefix += "\U0001f6a9 "
    emoji_part = ""
    if e.emoji and not e.title.strip().startswith(e.emoji):
        emoji_part = f"{e.emoji} "
    lines = [f"{prefix}{emoji_part}{e.title}".strip(), e.description.strip()]
    if e.pushkin_card:
        lines.append("\u2705 Пушкинская карта")
    if e.is_free:
        txt = "🟡 Бесплатно"
        if e.ticket_link:
            txt += f" [по регистрации]({e.ticket_link})"
        lines.append(txt)
    elif e.ticket_link:
        lines.append(f"[Билеты в источнике]({e.ticket_link})")
    elif (
        e.ticket_price_min is not None
        and e.ticket_price_max is not None
        and e.ticket_price_min != e.ticket_price_max
    ):
        lines.append(f"Билеты от {e.ticket_price_min} до {e.ticket_price_max}")
    elif e.ticket_price_min is not None:
        lines.append(f"Билеты {e.ticket_price_min}")
    elif e.ticket_price_max is not None:
        lines.append(f"Билеты {e.ticket_price_max}")
    if e.telegraph_url:
        cam = "\U0001f4f8" * max(0, e.photo_count)
        prefix = f"{cam} " if cam else ""
        lines.append(f"{prefix}[подробнее]({e.telegraph_url})")
    loc = e.location_name
    addr = e.location_address
    if addr and e.city:
        addr = strip_city_from_address(addr, e.city)
    if addr:
        loc += f", {addr}"
    if e.city:
        loc += f", #{e.city}"
    if e.end_date:
        end_part = e.end_date.split("..", 1)[0]
        d_end = parse_iso_date(end_part)
        if d_end:
            end = format_day_pretty(d_end)
        else:
            logging.error("Invalid end date: %s", e.end_date)
            end = e.end_date
        lines.append(f"_по {end}, {loc}_")
    return "\n".join(lines)


def event_title_nodes(e: Event) -> list:
    nodes: list = []
    if is_recent(e):
        nodes.append("\U0001f6a9 ")
    if e.emoji and not e.title.strip().startswith(e.emoji):
        nodes.append(f"{e.emoji} ")
    title_text = e.title
    if e.source_post_url:
        nodes.append(
            {"tag": "a", "attrs": {"href": e.source_post_url}, "children": [title_text]}
        )
    else:
        nodes.append(title_text)
    return nodes


def event_to_nodes(e: Event) -> list[dict]:
    md = format_event_md(e)
    lines = md.split("\n")
    body_md = "\n".join(lines[1:]) if len(lines) > 1 else ""
    from telegraph.utils import html_to_nodes

    nodes = [{"tag": "h4", "children": event_title_nodes(e)}]
    if body_md:
        html_text = md_to_html(body_md)
        nodes.extend(html_to_nodes(html_text))
    nodes.append({"tag": "p", "children": ["\u00a0"]})
    return nodes


def exhibition_title_nodes(e: Event) -> list:
    nodes: list = []
    if is_recent(e):
        nodes.append("\U0001f6a9 ")
    if e.emoji and not e.title.strip().startswith(e.emoji):
        nodes.append(f"{e.emoji} ")
    title_text = e.title
    if e.source_post_url:
        nodes.append(
            {"tag": "a", "attrs": {"href": e.source_post_url}, "children": [title_text]}
        )
    else:
        nodes.append(title_text)
    return nodes


def exhibition_to_nodes(e: Event) -> list[dict]:
    md = format_exhibition_md(e)
    lines = md.split("\n")
    body_md = "\n".join(lines[1:]) if len(lines) > 1 else ""
    from telegraph.utils import html_to_nodes

    nodes = [{"tag": "h4", "children": exhibition_title_nodes(e)}]
    if body_md:
        html_text = md_to_html(body_md)
        nodes.extend(html_to_nodes(html_text))
    nodes.append({"tag": "p", "children": ["\u00a0"]})
    return nodes


async def build_month_page_content(db: Database, month: str) -> tuple[str, list]:
    start = date.fromisoformat(month + "-01")
    next_start = (start.replace(day=28) + timedelta(days=4)).replace(day=1)
    async with db.get_session() as session:
        result = await session.execute(
            select(Event)
            .where(Event.date >= start.isoformat(), Event.date < next_start.isoformat())
            .order_by(Event.date, Event.time)
        )
        events = result.scalars().all()

        ex_result = await session.execute(
            select(Event)
            .where(
                Event.end_date.is_not(None),
                Event.end_date >= start.isoformat(),
                Event.date <= next_start.isoformat(),
                Event.event_type == "выставка",
            )
            .order_by(Event.date)
        )
        exhibitions = ex_result.scalars().all()

        result_nav = await session.execute(select(MonthPage).order_by(MonthPage.month))
        nav_pages = result_nav.scalars().all()

    today = date.today()
    today_str = today.isoformat()
    events = [
        e
        for e in events
        if (
            (e.end_date and e.end_date >= today_str)
            or (not e.end_date and e.date >= today_str)
        )
    ]
    events = [
        e for e in events if not (e.event_type == "выставка" and e.date < today_str)
    ]
    exhibitions = [
        e
        for e in exhibitions
        if e.end_date
        and e.end_date >= today_str
        and e.date <= today_str
    ]

    by_day: dict[date, list[Event]] = {}
    for e in events:
        date_part = e.date.split("..", 1)[0]
        d = parse_iso_date(date_part)
        if not d:
            logging.error("Invalid date for event %s: %s", e.id, e.date)
            continue
        by_day.setdefault(d, []).append(e)

    content: list[dict] = []
    intro = f"Планируйте свой месяц заранее: интересные мероприятия Калининграда и 39 региона в {month_name_prepositional(month)} — от лекций и концертов до культурных шоу. "
    intro_nodes = [
        intro,
        {
            "tag": "a",
            "attrs": {"href": "https://t.me/kenigevents"},
            "children": ["Полюбить Калининград Анонсы"],
        },
    ]
    content.append({"tag": "p", "children": intro_nodes})

    for day in sorted(by_day):
        if day.weekday() == 5:
            content.append({"tag": "h3", "children": ["🟥🟥🟥 суббота 🟥🟥🟥"]})
        elif day.weekday() == 6:
            content.append({"tag": "h3", "children": ["🟥🟥 воскресенье 🟥🟥"]})
        content.append(
            {"tag": "h3", "children": [f"🟥🟥🟥 {format_day_pretty(day)} 🟥🟥🟥"]}
        )
        content.append({"tag": "br"})
        content.append({"tag": "p", "children": ["\u00a0"]})
        for ev in by_day[day]:
            content.extend(event_to_nodes(ev))

    today_month = date.today().strftime("%Y-%m")
    future_pages = [p for p in nav_pages if p.month >= today_month]
    month_nav: list[dict] = []
    if future_pages:
        nav_children = []
        for idx, p in enumerate(future_pages):
            name = month_name_nominative(p.month)
            if p.month == month:
                nav_children.append(name)
            else:
                nav_children.append(
                    {"tag": "a", "attrs": {"href": p.url}, "children": [name]}
                )
            if idx < len(future_pages) - 1:
                nav_children.append(" ")
        month_nav = [{"tag": "br"}, {"tag": "h4", "children": nav_children}]
        content.extend(month_nav)

    if exhibitions:
        if month_nav:
            content.append({"tag": "br"})
            content.append({"tag": "p", "children": ["\u00a0"]})
        content.append({"tag": "h3", "children": ["Постоянные выставки"]})
        content.append({"tag": "br"})
        content.append({"tag": "p", "children": ["\u00a0"]})
        for ev in exhibitions:
            content.extend(exhibition_to_nodes(ev))

    if month_nav:
        content.extend(month_nav)

    title = f"События Калининграда в {month_name_prepositional(month)}: полный анонс от Полюбить Калининград Анонсы"
    return title, content


async def sync_month_page(db: Database, month: str, update_links: bool = True):
    token = get_telegraph_token()
    if not token:
        logging.error("Telegraph token unavailable")
        return
    tg = Telegraph(access_token=token)
    async with db.get_session() as session:
        page = await session.get(MonthPage, month)
        try:
            created = False
            if not page:
                title, content = await build_month_page_content(db, month)
                data = await asyncio.to_thread(tg.create_page, title, content=content)
                page = MonthPage(
                    month=month, url=data.get("url"), path=data.get("path")
                )
                session.add(page)
                await session.commit()
                created = True

            title, content = await build_month_page_content(db, month)
            await asyncio.to_thread(
                tg.edit_page, page.path, title=title, content=content
            )
            logging.info("%s month page %s", "Created" if created else "Edited", month)
            await session.commit()
        except Exception as e:
            logging.error("Failed to sync month page %s: %s", month, e)

    if update_links:
        async with db.get_session() as session:
            result = await session.execute(select(MonthPage).order_by(MonthPage.month))
            months = result.scalars().all()
        for p in months:
            if p.month != month:
                await sync_month_page(db, p.month, update_links=False)


def weekend_start_for_date(d: date) -> date | None:
    if d.weekday() == 5:
        return d
    if d.weekday() == 6:
        return d - timedelta(days=1)
    return None


def next_weekend_start(d: date) -> date:
    w = weekend_start_for_date(d)
    if w and d <= w:
        return w
    days_ahead = (5 - d.weekday()) % 7
    if days_ahead == 0:
        days_ahead = 7
    return d + timedelta(days=days_ahead)


async def build_weekend_page_content(db: Database, start: str) -> tuple[str, list]:
    saturday = date.fromisoformat(start)
    sunday = saturday + timedelta(days=1)
    days = [saturday, sunday]
    async with db.get_session() as session:
        result = await session.execute(
            select(Event)
            .where(Event.date.in_([d.isoformat() for d in days]))
            .order_by(Event.date, Event.time)
        )
        events = result.scalars().all()

        ex_res = await session.execute(
            select(Event)
            .where(
                Event.event_type == "выставка",
                Event.end_date.is_not(None),
                Event.date <= sunday.isoformat(),
                Event.end_date >= saturday.isoformat(),
            )
            .order_by(Event.date)
        )
        exhibitions = ex_res.scalars().all()

        res_w = await session.execute(select(WeekendPage).order_by(WeekendPage.start))
        weekend_pages = res_w.scalars().all()
        res_m = await session.execute(select(MonthPage).order_by(MonthPage.month))
        month_pages = res_m.scalars().all()

    today = date.today()
    events = [
        e
        for e in events
        if (
            (e.end_date and e.end_date >= today.isoformat())
            or (not e.end_date and e.date >= today.isoformat())
        )
    ]

    by_day: dict[date, list[Event]] = {}
    for e in events:
        d = parse_iso_date(e.date)
        if not d:
            continue
        by_day.setdefault(d, []).append(e)

    content: list[dict] = []
    content.append(
        {
            "tag": "p",
            "children": [
                "Вот что рекомендуют ",
                {
                    "tag": "a",
                    "attrs": {"href": "https://t.me/kenigevents"},
                    "children": ["Полюбить Калининград Анонсы"],
                },
                " чтобы провести выходные ярко: события Калининградской области и 39 региона — концерты, спектакли, фестивали.",
            ],
        }
    )

    for d in days:
        if d not in by_day:
            continue
        if d.weekday() == 5:
            content.append({"tag": "h3", "children": ["🟥🟥🟥 суббота 🟥🟥🟥"]})
        elif d.weekday() == 6:
            content.append({"tag": "h3", "children": ["🟥🟥 воскресенье 🟥🟥"]})
        content.append(
            {"tag": "h3", "children": [f"🟥🟥🟥 {format_day_pretty(d)} 🟥🟥🟥"]}
        )
        content.append({"tag": "br"})
        content.append({"tag": "p", "children": ["\u00a0"]})
        for ev in by_day[d]:
            content.extend(event_to_nodes(ev))

    weekend_nav: list[dict] = []
    future_weekends = [w for w in weekend_pages if w.start >= start]
    if future_weekends:
        nav_children = []
        for idx, w in enumerate(future_weekends):
            s = date.fromisoformat(w.start)
            label = format_weekend_range(s)
            if w.start == start:
                nav_children.append(label)
            else:
                nav_children.append(
                    {"tag": "a", "attrs": {"href": w.url}, "children": [label]}
                )
            if idx < len(future_weekends) - 1:
                nav_children.append(" ")
        weekend_nav = [{"tag": "br"}, {"tag": "h4", "children": nav_children}]
        content.extend(weekend_nav)

    month_nav: list[dict] = []
    cur_month = start[:7]
    today_month = date.today().strftime("%Y-%m")
    future_months = [m for m in month_pages if m.month >= today_month]
    if future_months:
        nav_children = []
        for idx, p in enumerate(future_months):
            name = month_name_nominative(p.month)
            nav_children.append({"tag": "a", "attrs": {"href": p.url}, "children": [name]})
            if idx < len(future_months) - 1:
                nav_children.append(" ")
        month_nav = [{"tag": "br"}, {"tag": "h4", "children": nav_children}]
        content.extend(month_nav)

    if exhibitions:
        if weekend_nav or month_nav:
            content.append({"tag": "br"})
            content.append({"tag": "p", "children": ["\u00a0"]})
        content.append({"tag": "h3", "children": ["Постоянные выставки"]})
        content.append({"tag": "br"})
        content.append({"tag": "p", "children": ["\u00a0"]})
        for ev in exhibitions:
            content.extend(exhibition_to_nodes(ev))

    if weekend_nav:
        content.extend(weekend_nav)
    if month_nav:
        content.extend(month_nav)

    title = (
        "Чем заняться на выходных в Калининградской области "
        f"{format_weekend_range(saturday)}"
    )
    return title, content


async def sync_weekend_page(db: Database, start: str, update_links: bool = True):
    token = get_telegraph_token()
    if not token:
        logging.error("Telegraph token unavailable")
        return
    tg = Telegraph(access_token=token)
    async with db.get_session() as session:
        page = await session.get(WeekendPage, start)
        try:
            created = False
            if not page:
                # Create a placeholder page to obtain path and URL
                title, content = await build_weekend_page_content(db, start)
                data = await asyncio.to_thread(tg.create_page, title, content=content)
                page = WeekendPage(
                    start=start, url=data.get("url"), path=data.get("path")
                )
                session.add(page)
                await session.commit()
                created = True

            # Rebuild content including this page in navigation
            title, content = await build_weekend_page_content(db, start)
            await asyncio.to_thread(
                tg.edit_page, page.path, title=title, content=content
            )
            logging.info(
                "%s weekend page %s", "Created" if created else "Edited", start
            )
            await session.commit()
        except Exception as e:
            logging.error("Failed to sync weekend page %s: %s", start, e)

    if update_links:
        async with db.get_session() as session:
            result = await session.execute(
                select(WeekendPage).order_by(WeekendPage.start)
            )
            weekends = result.scalars().all()
        for w in weekends:
            if w.start != start:
                await sync_weekend_page(db, w.start, update_links=False)


async def build_daily_posts(
    db: Database,
    tz: timezone,
    now: datetime | None = None,
) -> list[tuple[str, types.InlineKeyboardMarkup | None]]:
    if now is None:
        now = datetime.now(tz)
    today = now.date()
    yesterday_utc = recent_cutoff(tz, now)
    async with db.get_session() as session:
        res_today = await session.execute(
            select(Event)
            .where(Event.date == today.isoformat(), Event.silent.is_(False))
            .order_by(Event.time)
        )
        events_today = res_today.scalars().all()
        res_new = await session.execute(
            select(Event)
            .where(
                Event.date > today.isoformat(),
                Event.added_at.is_not(None),
                Event.added_at >= yesterday_utc,
                Event.silent.is_(False),
            )
            .order_by(Event.date, Event.time)
        )
        events_new = res_new.scalars().all()

        w_start = next_weekend_start(today)
        wpage = await session.get(WeekendPage, w_start.isoformat())
        res_w_all = await session.execute(select(WeekendPage))
        weekend_map = {w.start: w for w in res_w_all.scalars().all()}
        cur_month = today.strftime("%Y-%m")
        mp_cur = await session.get(MonthPage, cur_month)
        mp_next = await session.get(MonthPage, next_month(cur_month))

        new_events = (
            await session.execute(
                select(Event).where(
                    Event.added_at.is_not(None),
                    Event.added_at >= yesterday_utc,
                )
            )
        ).scalars().all()

        weekend_count = 0
        if wpage:
            sat = w_start
            sun = w_start + timedelta(days=1)
            weekend_new = [
                e
                for e in new_events
                if e.date in {sat.isoformat(), sun.isoformat()}
                or (
                    e.event_type == "выставка"
                    and e.end_date
                    and e.end_date >= sat.isoformat()
                    and e.date <= sun.isoformat()
                )
            ]
            weekend_today = [
                e
                for e in events_today
                if e.date in {sat.isoformat(), sun.isoformat()}
                or (
                    e.event_type == "выставка"
                    and e.end_date
                    and e.end_date >= sat.isoformat()
                    and e.date <= sun.isoformat()
                )
            ]
            weekend_count = max(0, len(weekend_new) - len(weekend_today))

        cur_count = 0
        next_count = 0
        for e in new_events:
            m = e.date[:7]
            if m == cur_month:
                cur_count += 1
            elif m == next_month(cur_month):
                next_count += 1

    lines1 = [
        f"<b>АНОНС на {format_day_pretty(today)} {today.year} #ежедневныйанонс</b>",
        DAYS_OF_WEEK[today.weekday()],
        "",
        "<b><i>НЕ ПРОПУСТИТЕ СЕГОДНЯ</i></b>",
    ]
    for e in events_today:
        w_url = None
        d = parse_iso_date(e.date)
        if d and d.weekday() == 5:
            w = weekend_map.get(d.isoformat())
            if w:
                w_url = w.url
        lines1.append("")
        lines1.append(format_event_daily(e, highlight=True, weekend_url=w_url))
    section1 = "\n".join(lines1)

    lines2 = ["<b><i>ДОБАВИЛИ В АНОНС</i></b>"]
    for e in events_new:
        w_url = None
        d = parse_iso_date(e.date)
        if d and d.weekday() == 5:
            w = weekend_map.get(d.isoformat())
            if w:
                w_url = w.url
        lines2.append("")
        lines2.append(format_event_daily(e, weekend_url=w_url))
    section2 = "\n".join(lines2)

    buttons = []
    if wpage:
        sunday = w_start + timedelta(days=1)
        prefix = f"(+{weekend_count}) " if weekend_count else ""
        text = (
            f"{prefix}Мероприятия на выходные {w_start.day} {sunday.day} {MONTHS[w_start.month - 1]}"
        )
        buttons.append(types.InlineKeyboardButton(text=text, url=wpage.url))
    if mp_cur:
        prefix = f"(+{cur_count}) " if cur_count else ""
        buttons.append(
            types.InlineKeyboardButton(
                text=f"{prefix}Мероприятия на {month_name_nominative(cur_month)}",
                url=mp_cur.url,
            )
        )
    if mp_next:
        prefix = f"(+{next_count}) " if next_count else ""
        buttons.append(
            types.InlineKeyboardButton(
                text=f"{prefix}Мероприятия на {month_name_nominative(next_month(cur_month))}",
                url=mp_next.url,
            )
        )
    markup = None
    if buttons:
        markup = types.InlineKeyboardMarkup(inline_keyboard=[[b] for b in buttons])

    combined = section1 + "\n\n\n" + section2
    if len(combined) <= 4096:
        return [(combined, markup)]
    return [(section1, None), (section2, markup)]


async def send_daily_announcement(
    db: Database,
    bot: Bot,
    channel_id: int,
    tz: timezone,
    *,
    record: bool = True,
    now: datetime | None = None,
):
    posts = await build_daily_posts(db, tz, now)
    for text, markup in posts:
        await bot.send_message(
            channel_id,
            text,
            reply_markup=markup,
            parse_mode="HTML",
            disable_web_page_preview=True,
        )
    if record and now is None:
        async with db.get_session() as session:
            ch = await session.get(Channel, channel_id)
            if ch:
                ch.last_daily = (now or datetime.now(tz)).date().isoformat()
                await session.commit()


async def daily_scheduler(db: Database, bot: Bot):
    while True:
        offset = await get_tz_offset(db)
        tz = offset_to_timezone(offset)
        now = datetime.now(tz)
        now_time = now.time().replace(second=0, microsecond=0)
        async with db.get_session() as session:
            result = await session.execute(
                select(Channel).where(Channel.daily_time.is_not(None))
            )
            channels = result.scalars().all()
        for ch in channels:
            if not ch.daily_time:
                continue
            try:
                target_time = datetime.strptime(ch.daily_time, "%H:%M").time()
            except ValueError:
                continue
            if (
                ch.last_daily or ""
            ) != now.date().isoformat() and now_time >= target_time:
                try:
                    await send_daily_announcement(db, bot, ch.channel_id, tz)
                except Exception as e:
                    logging.error("daily send failed for %s: %s", ch.channel_id, e)
        await asyncio.sleep(60)


async def build_events_message(db: Database, target_date: date, tz: timezone):
    async with db.get_session() as session:
        result = await session.execute(
            select(Event)
            .where(
                (Event.date == target_date.isoformat())
                | (Event.end_date == target_date.isoformat())
            )
            .order_by(Event.time)
        )
        events = result.scalars().all()

    lines = []
    for e in events:
        prefix = ""
        if e.end_date and e.date == target_date.isoformat():
            prefix = "(Открытие) "
        elif (
            e.end_date
            and e.end_date == target_date.isoformat()
            and e.end_date != e.date
        ):
            prefix = "(Закрытие) "
        title = f"{e.emoji} {e.title}" if e.emoji else e.title
        lines.append(f"{e.id}. {prefix}{title}")
        loc = f"{e.time} {e.location_name}"
        if e.city:
            loc += f", #{e.city}"
        lines.append(loc)
        if e.is_free:
            lines.append("Бесплатно")
        else:
            price_parts = []
            if e.ticket_price_min is not None:
                price_parts.append(str(e.ticket_price_min))
            if (
                e.ticket_price_max is not None
                and e.ticket_price_max != e.ticket_price_min
            ):
                price_parts.append(str(e.ticket_price_max))
            if price_parts:
                lines.append("-".join(price_parts))
        if e.telegraph_url:
            lines.append(f"исходное: {e.telegraph_url}")
        lines.append("")
    if not lines:
        lines.append("No events")

    keyboard = [
        [
            types.InlineKeyboardButton(
                text=f"\u274c {e.id}", callback_data=f"del:{e.id}:{target_date.isoformat()}"
            ),
            types.InlineKeyboardButton(
                text=f"\u270e {e.id}", callback_data=f"edit:{e.id}"
            ),
        ]
        for e in events
    ]

    today = datetime.now(tz).date()
    prev_day = target_date - timedelta(days=1)
    next_day = target_date + timedelta(days=1)
    row = []
    if target_date > today:
        row.append(
            types.InlineKeyboardButton(
                text="\u25c0", callback_data=f"nav:{prev_day.isoformat()}"
            )
        )
    row.append(
        types.InlineKeyboardButton(
            text="\u25b6", callback_data=f"nav:{next_day.isoformat()}"
        )
    )
    keyboard.append(row)

    text = f"Events on {format_day(target_date, tz)}\n" + "\n".join(lines)
    markup = types.InlineKeyboardMarkup(inline_keyboard=keyboard)
    return text, markup


async def build_exhibitions_message(db: Database, tz: timezone):
    today = datetime.now(tz).date()
    async with db.get_session() as session:
        result = await session.execute(
            select(Event)
            .where(
                Event.end_date.is_not(None),
                Event.end_date >= today.isoformat(),
            )
            .order_by(Event.date)
        )
        events = result.scalars().all()

    lines = []
    for e in events:
        start = parse_iso_date(e.date)
        if not start:
            if ".." in e.date:
                start = parse_iso_date(e.date.split("..", 1)[0])
        if not start:
            logging.error("Bad start date %s for event %s", e.date, e.id)
            continue
        end = None
        if e.end_date:
            end = parse_iso_date(e.end_date)

        period = ""
        if end:
            period = f"c {format_day_pretty(start)} по {format_day_pretty(end)}"
        title = f"{e.emoji} {e.title}" if e.emoji else e.title
        if period:
            lines.append(f"{e.id}. {title} ({period})")
        else:
            lines.append(f"{e.id}. {title}")
        loc = f"{e.time} {e.location_name}"
        if e.city:
            loc += f", #{e.city}"
        lines.append(loc)
        if e.is_free:
            lines.append("Бесплатно")
        else:
            price_parts = []
            if e.ticket_price_min is not None:
                price_parts.append(str(e.ticket_price_min))
            if (
                e.ticket_price_max is not None
                and e.ticket_price_max != e.ticket_price_min
            ):
                price_parts.append(str(e.ticket_price_max))
            if price_parts:
                lines.append("-".join(price_parts))
        if e.telegraph_url:
            lines.append(f"исходное: {e.telegraph_url}")
        lines.append("")

    if not lines:
        lines.append("No exhibitions")

    keyboard = [
        [
            types.InlineKeyboardButton(
                text=f"\u274c {e.id}", callback_data=f"del:{e.id}:exh"
            ),
            types.InlineKeyboardButton(
                text=f"\u270e {e.id}", callback_data=f"edit:{e.id}"
            ),
        ]
        for e in events
    ]
    markup = types.InlineKeyboardMarkup(inline_keyboard=keyboard) if events else None
    text = "Exhibitions\n" + "\n".join(lines)
    return text, markup


async def show_edit_menu(user_id: int, event: Event, bot: Bot):
    lines = [
        f"title: {event.title}",
        f"description: {event.description}",
        f"festival: {event.festival or ''}",
        f"date: {event.date}",
        f"end_date: {event.end_date or ''}",
        f"time: {event.time}",
        f"location_name: {event.location_name}",
        f"location_address: {event.location_address or ''}",
        f"city: {event.city or ''}",
        f"event_type: {event.event_type or ''}",
        f"emoji: {event.emoji or ''}",
        f"ticket_price_min: {event.ticket_price_min}",
        f"ticket_price_max: {event.ticket_price_max}",
        f"ticket_link: {event.ticket_link or ''}",
        f"is_free: {event.is_free}",
        f"pushkin_card: {event.pushkin_card}",
        f"ics_url: {event.ics_url or ''}",
    ]
    fields = [
        "title",
        "description",
        "festival",
        "date",
        "end_date",
        "time",
        "location_name",
        "location_address",
        "city",
        "event_type",
        "emoji",
        "ticket_price_min",
        "ticket_price_max",
        "ticket_link",
        "is_free",
        "pushkin_card",
    ]
    keyboard = []
    row = []
    for idx, field in enumerate(fields, 1):
        row.append(
            types.InlineKeyboardButton(
                text=field, callback_data=f"editfield:{event.id}:{field}"
            )
        )
        if idx % 3 == 0:
            keyboard.append(row)
            row = []
    if row:
        keyboard.append(row)
    keyboard.append(
        [
            types.InlineKeyboardButton(
                text=(
                    "\U0001f6a9 Переключить на тихий режим"
                    if not event.silent
                    else "\U0001f910 Тихий режим"
                ),
                callback_data=f"togglesilent:{event.id}",
            )
        ]
    )
    keyboard.append(
        [
            types.InlineKeyboardButton(
                text=("\u2705 Бесплатно" if event.is_free else "\u274c Бесплатно"),
                callback_data=f"togglefree:{event.id}",
            )
        ]
    )
    if event.ics_url:
        keyboard.append(
            [
                types.InlineKeyboardButton(
                    text="Delete ICS",
                    callback_data=f"delics:{event.id}",
                )
            ]
        )
    else:
        keyboard.append(
            [
                types.InlineKeyboardButton(
                    text="Create ICS",
                    callback_data=f"createics:{event.id}",
                )
            ]
        )
    keyboard.append(
        [types.InlineKeyboardButton(text="Done", callback_data=f"editdone:{event.id}")]
    )
    markup = types.InlineKeyboardMarkup(inline_keyboard=keyboard)
    await bot.send_message(user_id, "\n".join(lines), reply_markup=markup)


async def handle_events(message: types.Message, db: Database, bot: Bot):
    parts = message.text.split(maxsplit=1)
    offset = await get_tz_offset(db)
    tz = offset_to_timezone(offset)

    if len(parts) == 2:
        day = parse_events_date(parts[1], tz)
        if not day:
            await bot.send_message(message.chat.id, "Usage: /events <date>")
            return
    else:
        day = datetime.now(tz).date()

    async with db.get_session() as session:
        if not await session.get(User, message.from_user.id):
            await bot.send_message(message.chat.id, "Not authorized")
            return

    text, markup = await build_events_message(db, day, tz)
    await bot.send_message(message.chat.id, text, reply_markup=markup)


async def handle_ask_4o(message: types.Message, db: Database, bot: Bot):
    parts = message.text.split(maxsplit=1)
    if len(parts) != 2:
        await bot.send_message(message.chat.id, "Usage: /ask4o <text>")
        return
    async with db.get_session() as session:
        user = await session.get(User, message.from_user.id)
        if not user or not user.is_superadmin:
            await bot.send_message(message.chat.id, "Not authorized")
            return
    try:
        answer = await ask_4o(parts[1])
    except Exception as e:
        await bot.send_message(message.chat.id, f"LLM error: {e}")
        return
    await bot.send_message(message.chat.id, answer)


async def handle_exhibitions(message: types.Message, db: Database, bot: Bot):
    offset = await get_tz_offset(db)
    tz = offset_to_timezone(offset)

    async with db.get_session() as session:
        if not await session.get(User, message.from_user.id):
            await bot.send_message(message.chat.id, "Not authorized")
            return

    text, markup = await build_exhibitions_message(db, tz)
    await bot.send_message(message.chat.id, text, reply_markup=markup)


async def handle_pages(message: types.Message, db: Database, bot: Bot):
    async with db.get_session() as session:
        if not await session.get(User, message.from_user.id):
            await bot.send_message(message.chat.id, "Not authorized")
            return
        result = await session.execute(select(MonthPage).order_by(MonthPage.month))
        months = result.scalars().all()
        res_w = await session.execute(select(WeekendPage).order_by(WeekendPage.start))
        weekends = res_w.scalars().all()
    lines = ["Months:"]
    for p in months:
        lines.append(f"{p.month}: {p.url}")
    if weekends:
        lines.append("")
        lines.append("Weekends:")
        for w in weekends:
            lines.append(f"{w.start}: {w.url}")
    await bot.send_message(message.chat.id, "\n".join(lines))


async def handle_edit_message(message: types.Message, db: Database, bot: Bot):
    state = editing_sessions.get(message.from_user.id)
    if not state:
        return
    eid, field = state
    if field is None:
        return
    value = (message.text or message.caption or "").strip()
    if field == "ticket_link" and value in {"", "-"}:
        value = ""
    if not value and field != "ticket_link":
        await bot.send_message(message.chat.id, "No text supplied")
        return
    async with db.get_session() as session:
        event = await session.get(Event, eid)
        if not event:
            await bot.send_message(message.chat.id, "Event not found")
            del editing_sessions[message.from_user.id]
            return
        old_date = event.date.split("..", 1)[0]
        old_month = old_date[:7]
        if field in {"ticket_price_min", "ticket_price_max"}:
            try:
                setattr(event, field, int(value))
            except ValueError:
                await bot.send_message(message.chat.id, "Invalid number")
                return
        else:
            if field in {"is_free", "pushkin_card", "silent"}:
                bool_val = parse_bool_text(value)
                if bool_val is None:
                    await bot.send_message(message.chat.id, "Invalid boolean")
                    return
                setattr(event, field, bool_val)
            elif field == "ticket_link" and value == "":
                setattr(event, field, None)
            else:
                setattr(event, field, value)
        await session.commit()
        new_date = event.date.split("..", 1)[0]
        new_month = new_date[:7]
    await sync_month_page(db, old_month)
    old_dt = parse_iso_date(old_date)
    old_w = weekend_start_for_date(old_dt) if old_dt else None
    if old_w:
        await sync_weekend_page(db, old_w.isoformat())
    if new_month != old_month:
        await sync_month_page(db, new_month)
    new_dt = parse_iso_date(new_date)
    new_w = weekend_start_for_date(new_dt) if new_dt else None
    if new_w and new_w != old_w:
        await sync_weekend_page(db, new_w.isoformat())
    editing_sessions[message.from_user.id] = (eid, None)
    await show_edit_menu(message.from_user.id, event, bot)


async def handle_daily_time_message(message: types.Message, db: Database, bot: Bot):
    cid = daily_time_sessions.get(message.from_user.id)
    if not cid:
        return
    value = (message.text or "").strip()
    if not re.match(r"^\d{1,2}:\d{2}$", value):
        await bot.send_message(message.chat.id, "Invalid time")
        return
    if len(value.split(":")[0]) == 1:
        value = f"0{value}"
    async with db.get_session() as session:
        ch = await session.get(Channel, cid)
        if ch:
            ch.daily_time = value
            await session.commit()
    del daily_time_sessions[message.from_user.id]
    await bot.send_message(message.chat.id, f"Time set to {value}")


processed_media_groups: set[str] = set()

# store up to three images for albums until the caption arrives

pending_media_groups: dict[str, list[tuple[bytes, str]]] = {}


async def handle_forwarded(message: types.Message, db: Database, bot: Bot):
    logging.info(
        "received forwarded message %s from %s",
        message.message_id,
        message.from_user.id,
    )
    text = message.text or message.caption
    images = await extract_images(message, bot)
    logging.info(
        "forward text len=%d photos=%d",
        len(text or ""),
        len(images or []),
    )
    media: list[tuple[bytes, str]] | None = None
    if message.media_group_id:
        gid = message.media_group_id
        if gid in processed_media_groups:
            logging.info("skip already processed album %s", gid)
            return
        if not text:
            if images:

                buf = pending_media_groups.setdefault(gid, [])
                if len(buf) < 3:
                    buf.extend(images[: 3 - len(buf)])
            logging.info("waiting for caption in album %s", gid)
            return
        stored = pending_media_groups.pop(gid, [])
        if len(stored) < 3 and images:
            stored.extend(images[: 3 - len(stored)])
        media = stored

        processed_media_groups.add(gid)
    else:
        if not text:
            logging.info("forwarded message has no text")
            return
        media = images[:3] if images else None
    async with db.get_session() as session:
        if not await session.get(User, message.from_user.id):
            logging.info("user %s not registered", message.from_user.id)
            return
    link = None
    if message.forward_from_chat and message.forward_from_message_id:
        chat = message.forward_from_chat
        msg_id = message.forward_from_message_id
        async with db.get_session() as session:
            ch = await session.get(Channel, chat.id)
            allowed = ch.is_registered if ch else False
        logging.info("forward from chat %s allowed=%s", chat.id, allowed)
        if allowed:
            if chat.username:
                link = f"https://t.me/{chat.username}/{msg_id}"
            else:
                cid = str(chat.id)
                if cid.startswith("-100"):
                    cid = cid[4:]
                else:
                    cid = cid.lstrip("-")
                link = f"https://t.me/c/{cid}/{msg_id}"
        if link:
            logging.info("source post url %s", link)
    logging.info("parsing forwarded text via LLM")
    results = await add_events_from_text(
        db,
        text,
        link,
        message.html_text or message.caption_html,
        media,
        source_chat_id=chat.id if link else None,
        source_message_id=msg_id if link else None,
<<<<<<< HEAD
        bot=bot,
=======

        bot=bot,

>>>>>>> 50d1c6d2
    )
    logging.info("forward parsed %d events", len(results))
    for saved, added, lines, status in results:
        buttons = []
        if (
            not saved.is_free
            and saved.ticket_price_min is None
            and saved.ticket_price_max is None
        ):
            buttons.append(
                types.InlineKeyboardButton(
                    text="\u2753 Это бесплатное мероприятие",
                    callback_data=f"markfree:{saved.id}",
                )
            )
        buttons.append(
            types.InlineKeyboardButton(
                text="\U0001f6a9 Переключить на тихий режим",
                callback_data=f"togglesilent:{saved.id}",
            )
        )
        markup = (
            types.InlineKeyboardMarkup(inline_keyboard=[buttons]) if buttons else None
        )
        await bot.send_message(
            message.chat.id,
            f"Event {status}\n" + "\n".join(lines),
            reply_markup=markup,
        )


async def telegraph_test():
    token = get_telegraph_token()
    if not token:
        print("Unable to obtain Telegraph token")
        return
    tg = Telegraph(access_token=token)
    page = await asyncio.to_thread(
        tg.create_page, "Test Page", html_content="<p>test</p>"
    )
    logging.info("Created %s", page["url"])
    print("Created", page["url"])
    await asyncio.to_thread(
        tg.edit_page, page["path"], title="Test Page", html_content="<p>updated</p>"
    )
    logging.info("Edited %s", page["url"])
    print("Edited", page["url"])


async def update_source_page(
    path: str,
    title: str,
    new_html: str,
    media: list[tuple[bytes, str]] | tuple[bytes, str] | None = None,
    db: Database | None = None,
) -> tuple[str, int]:
    """Append text to an existing Telegraph page."""
    token = get_telegraph_token()
    if not token:
        logging.error("Telegraph token unavailable")
        return "token missing"
    tg = Telegraph(access_token=token)
    try:
        logging.info("Fetching telegraph page %s", path)
        page = await asyncio.to_thread(tg.get_page, path, return_html=True)
        html_content = page.get("content") or page.get("content_html") or ""
        catbox_msg = ""
        images: list[tuple[bytes, str]] = []
        if media:
            images = [media] if isinstance(media, tuple) else list(media)
        catbox_urls: list[str] = []
        if CATBOX_ENABLED and images:
            async with ClientSession() as session:
                for data, name in images[:3]:
                    if len(data) > 5 * 1024 * 1024:
                        logging.warning("catbox skip %s: too large", name)
                        catbox_msg += f"{name}: too large; "
                        continue
                    if not imghdr.what(None, data):
                        logging.warning("catbox skip %s: not image", name)
                        catbox_msg += f"{name}: not image; "
                        continue
                    try:
                        form = FormData()
                        form.add_field("reqtype", "fileupload")
                        form.add_field("fileToUpload", data, filename=name)
                        async with session.post(
                            "https://catbox.moe/user/api.php", data=form
                        ) as resp:
                            text = await resp.text()
                            if resp.status == 200 and text.startswith("http"):
                                url = text.strip()
                                catbox_urls.append(url)
                                catbox_msg += "ok; "
                                logging.info("catbox uploaded %s", url)
                            else:
                                catbox_msg += f"{name}: err {resp.status}; "
                                logging.error(
                                    "catbox upload failed %s: %s %s",
                                    name,
                                    resp.status,
                                    text,
                                )
                    except Exception as e:
                        catbox_msg += f"{name}: {e}; "
                        logging.error("catbox error %s: %s", name, e)
            catbox_msg = catbox_msg.strip("; ")
        elif images:
            catbox_msg = "disabled"
        for url in catbox_urls:
            html_content += f'<img src="{html.escape(url)}"/><p></p>'
        new_html = normalize_hashtag_dates(new_html)
        cleaned = re.sub(r"</?tg-emoji[^>]*>", "", new_html)
        cleaned = cleaned.replace(
            "\U0001f193\U0001f193\U0001f193\U0001f193", "Бесплатно"
        )
        html_content += (
            f"<p>{CONTENT_SEPARATOR}</p><p>" + cleaned.replace("\n", "<br/>") + "</p>"
        )
        if db:
            nav_html = await build_month_nav_html(db)
            html_content = apply_month_nav(html_content, nav_html)
        html_content = apply_footer_link(html_content)
        logging.info("Editing telegraph page %s", path)
        await asyncio.to_thread(
            tg.edit_page, path, title=title, html_content=html_content
        )
        logging.info("Updated telegraph page %s", path)
        return catbox_msg, len(catbox_urls)
    except Exception as e:
        logging.error("Failed to update telegraph page: %s", e)
        return f"error: {e}", 0


async def update_source_page_ics(path: str, title: str, url: str | None):
    """Insert or remove the ICS link in a Telegraph page."""
    token = get_telegraph_token()
    if not token:
        logging.error("Telegraph token unavailable")
        return
    tg = Telegraph(access_token=token)
    try:
        logging.info("Editing telegraph ICS for %s", path)
        page = await asyncio.to_thread(tg.get_page, path, return_html=True)
        html_content = page.get("content") or page.get("content_html") or ""
        html_content = apply_ics_link(html_content, url)
        html_content = apply_footer_link(html_content)
        await asyncio.to_thread(
            tg.edit_page, path, title=title, html_content=html_content
        )
    except Exception as e:
        logging.error("Failed to update ICS link: %s", e)


async def create_source_page(
    title: str,
    text: str,
    source_url: str | None,
    html_text: str | None = None,
    media: list[tuple[bytes, str]] | tuple[bytes, str] | None = None,
    ics_url: str | None = None,
    db: Database | None = None,
) -> tuple[str, str, str, int] | None:
    """Create a Telegraph page with the original event text."""
    token = get_telegraph_token()
    if not token:
        logging.error("Telegraph token unavailable")
        return None
    tg = Telegraph(access_token=token)
    html_content = ""

    def strip_title(line_text: str) -> str:
        lines = line_text.splitlines()
        if lines and lines[0].strip() == title.strip():
            return "\n".join(lines[1:]).lstrip()
        return line_text

    images: list[tuple[bytes, str]] = []
    if media:
        images = [media] if isinstance(media, tuple) else list(media)
    catbox_urls: list[str] = []
    catbox_msg = ""
    if CATBOX_ENABLED and images:
        async with ClientSession() as session:
            for data, name in images[:3]:
                if len(data) > 5 * 1024 * 1024:
                    logging.warning("catbox skip %s: too large", name)
                    catbox_msg += f"{name}: too large; "
                    continue
                if not imghdr.what(None, data):
                    logging.warning("catbox skip %s: not image", name)
                    catbox_msg += f"{name}: not image; "
                    continue
                try:
                    form = FormData()
                    form.add_field("reqtype", "fileupload")
                    form.add_field("fileToUpload", data, filename=name)
                    async with session.post(
                        "https://catbox.moe/user/api.php", data=form
                    ) as resp:
                        text_r = await resp.text()
                        if resp.status == 200 and text_r.startswith("http"):
                            url = text_r.strip()
                            catbox_urls.append(url)
                            catbox_msg += "ok; "
                            logging.info("catbox uploaded %s", url)
                        else:
                            catbox_msg += f"{name}: err {resp.status}; "
                            logging.error(
                                "catbox upload failed %s: %s %s",
                                name,
                                resp.status,
                                text_r,
                            )
                except Exception as e:
                    catbox_msg += f"{name}: {e}; "
                    logging.error("catbox error %s: %s", name, e)
        catbox_msg = catbox_msg.strip("; ")
    elif images:
        catbox_msg = "disabled"

    if source_url:
        html_content += (
            f'<p><a href="{html.escape(source_url)}"><strong>'
            f"{html.escape(title)}</strong></a></p>"
        )
    else:
        html_content += f"<p><strong>{html.escape(title)}</strong></p>"

    for url in catbox_urls:
        html_content += f'<img src="{html.escape(url)}"/><p></p>'

    html_content = apply_ics_link(html_content, ics_url)

    if html_text:
        html_text = strip_title(html_text)
        html_text = normalize_hashtag_dates(html_text)
        cleaned = re.sub(r"</?tg-emoji[^>]*>", "", html_text)
        cleaned = cleaned.replace(
            "\U0001f193\U0001f193\U0001f193\U0001f193", "Бесплатно"
        )
        html_content += f"<p>{cleaned.replace('\n', '<br/>')}</p>"
    else:
        clean_text = strip_title(text)
        clean_text = normalize_hashtag_dates(clean_text)
        clean_text = clean_text.replace(
            "\U0001f193\U0001f193\U0001f193\U0001f193", "Бесплатно"
        )
        paragraphs = [f"<p>{html.escape(line)}</p>" for line in clean_text.splitlines()]
        html_content += "".join(paragraphs)

    if db:
        nav_html = await build_month_nav_html(db)
        html_content = apply_month_nav(html_content, nav_html)
    html_content = apply_footer_link(html_content)
    try:
        page = await asyncio.to_thread(tg.create_page, title, html_content=html_content)
    except Exception as e:
        logging.error("Failed to create telegraph page: %s", e)
        return None
    logging.info("Created telegraph page %s", page.get("url"))
    return page.get("url"), page.get("path"), catbox_msg, len(catbox_urls)


def create_app() -> web.Application:
    token = os.getenv("TELEGRAM_BOT_TOKEN")
    if not token:
        raise RuntimeError("TELEGRAM_BOT_TOKEN is missing")

    webhook = os.getenv("WEBHOOK_URL")
    if not webhook:
        raise RuntimeError("WEBHOOK_URL is missing")

    session = IPv4AiohttpSession()
    bot = Bot(token, session=session)
    logging.info("DB_PATH=%s", DB_PATH)
    logging.info("FOUR_O_TOKEN found: %s", bool(os.getenv("FOUR_O_TOKEN")))
    dp = Dispatcher()
    db = Database(DB_PATH)

    async def start_wrapper(message: types.Message):
        await handle_start(message, db, bot)

    async def register_wrapper(message: types.Message):
        await handle_register(message, db, bot)

    async def requests_wrapper(message: types.Message):
        await handle_requests(message, db, bot)

    async def tz_wrapper(message: types.Message):
        await handle_tz(message, db, bot)

    async def callback_wrapper(callback: types.CallbackQuery):
        await process_request(callback, db, bot)

    async def add_event_wrapper(message: types.Message):
        await handle_add_event(message, db, bot)

    async def add_event_raw_wrapper(message: types.Message):
        await handle_add_event_raw(message, db, bot)

    async def ask_4o_wrapper(message: types.Message):
        await handle_ask_4o(message, db, bot)

    async def list_events_wrapper(message: types.Message):
        await handle_events(message, db, bot)

    async def set_channel_wrapper(message: types.Message):
        await handle_set_channel(message, db, bot)

    async def channels_wrapper(message: types.Message):
        await handle_channels(message, db, bot)

    async def exhibitions_wrapper(message: types.Message):
        await handle_exhibitions(message, db, bot)

    async def pages_wrapper(message: types.Message):
        await handle_pages(message, db, bot)

    async def edit_message_wrapper(message: types.Message):
        await handle_edit_message(message, db, bot)

    async def daily_time_wrapper(message: types.Message):
        await handle_daily_time_message(message, db, bot)

    async def forward_wrapper(message: types.Message):
        await handle_forwarded(message, db, bot)

    async def reg_daily_wrapper(message: types.Message):
        await handle_regdailychannels(message, db, bot)

    async def daily_wrapper(message: types.Message):
        await handle_daily(message, db, bot)

    async def images_wrapper(message: types.Message):
        await handle_images(message, db, bot)

    dp.message.register(start_wrapper, Command("start"))
    dp.message.register(register_wrapper, Command("register"))
    dp.message.register(requests_wrapper, Command("requests"))
    dp.callback_query.register(
        callback_wrapper,
        lambda c: c.data.startswith("approve")
        or c.data.startswith("reject")
        or c.data.startswith("del:")
        or c.data.startswith("nav:")
        or c.data.startswith("edit:")
        or c.data.startswith("editfield:")
        or c.data.startswith("editdone:")
        or c.data.startswith("unset:")
        or c.data.startswith("assetunset:")
        or c.data.startswith("set:")
        or c.data.startswith("assetset:")
        or c.data.startswith("dailyset:")
        or c.data.startswith("dailyunset:")
        or c.data.startswith("dailytime:")
        or c.data.startswith("dailysend:")
        or c.data.startswith("dailysendtom:")
        or c.data.startswith("togglefree:")
        or c.data.startswith("markfree:")
        or c.data.startswith("togglesilent:")
        or c.data.startswith("createics:")
        or c.data.startswith("delics:"),
    )
    dp.message.register(tz_wrapper, Command("tz"))
    dp.message.register(add_event_wrapper, Command("addevent"))
    dp.message.register(add_event_raw_wrapper, Command("addevent_raw"))
    dp.message.register(ask_4o_wrapper, Command("ask4o"))
    dp.message.register(list_events_wrapper, Command("events"))
    dp.message.register(set_channel_wrapper, Command("setchannel"))
    dp.message.register(images_wrapper, Command("images"))
    dp.message.register(channels_wrapper, Command("channels"))
    dp.message.register(reg_daily_wrapper, Command("regdailychannels"))
    dp.message.register(daily_wrapper, Command("daily"))
    dp.message.register(exhibitions_wrapper, Command("exhibitions"))
    dp.message.register(pages_wrapper, Command("pages"))
    dp.message.register(
        edit_message_wrapper, lambda m: m.from_user.id in editing_sessions
    )
    dp.message.register(
        daily_time_wrapper, lambda m: m.from_user.id in daily_time_sessions
    )
    dp.message.register(forward_wrapper, lambda m: bool(m.forward_date))
    dp.my_chat_member.register(partial(handle_my_chat_member, db=db))

    app = web.Application()
    SimpleRequestHandler(dp, bot).register(app, path="/webhook")
    setup_application(app, dp, bot=bot)

    async def on_startup(app: web.Application):
        logging.info("Initializing database")
        await db.init()
        await get_tz_offset(db)
        global CATBOX_ENABLED
        CATBOX_ENABLED = await get_catbox_enabled(db)
        hook = webhook.rstrip("/") + "/webhook"
        logging.info("Setting webhook to %s", hook)
        try:
            await bot.set_webhook(
                hook,
                allowed_updates=["message", "callback_query", "my_chat_member"],
            )
        except Exception as e:
            logging.error("Failed to set webhook: %s", e)
        app["daily_task"] = asyncio.create_task(daily_scheduler(db, bot))

    async def on_shutdown(app: web.Application):
        await bot.session.close()
        if "daily_task" in app:
            app["daily_task"].cancel()
            with contextlib.suppress(Exception):
                await app["daily_task"]

    app.on_startup.append(on_startup)
    app.on_shutdown.append(on_shutdown)
    return app


if __name__ == "__main__":
    import sys

    if len(sys.argv) > 1 and sys.argv[1] == "test_telegraph":
        asyncio.run(telegraph_test())
    else:
        web.run_app(create_app(), port=int(os.getenv("PORT", 8080)))<|MERGE_RESOLUTION|>--- conflicted
+++ resolved
@@ -706,17 +706,12 @@
     except Exception as e:
         logging.error("failed to build ics content: %s", e)
         return None
-<<<<<<< HEAD
+
     d = parse_iso_date(event.date)
     if d:
         name = f"Event-{event.id}-{d.day:02d}-{d.month:02d}-{d.year}.ics"
     else:
-=======
-    try:
-        d = datetime.fromisoformat(event.date)
-        name = f"Event-{event.id}-{d.day:02d}-{d.month:02d}-{d.year}.ics"
-    except Exception:
->>>>>>> 50d1c6d2
+
         d = date.today()
         name = f"Event-{event.id}.ics"
     file = types.BufferedInputFile(content.encode("utf-8"), filename=name)
@@ -1140,12 +1135,10 @@
                         )
                     month = event.date.split("..", 1)[0][:7]
                     await sync_month_page(db, month)
-<<<<<<< HEAD
+
                     d = parse_iso_date(event.date)
                     w_start = weekend_start_for_date(d) if d else None
-=======
-                    w_start = weekend_start_for_date(datetime.fromisoformat(event.date).date())
->>>>>>> 50d1c6d2
+
                     if w_start:
                         await sync_weekend_page(db, w_start.isoformat())
                 else:
@@ -1173,12 +1166,10 @@
                     )
                 month = event.date.split("..", 1)[0][:7]
                 await sync_month_page(db, month)
-<<<<<<< HEAD
+
                 d = parse_iso_date(event.date)
                 w_start = weekend_start_for_date(d) if d else None
-=======
-                w_start = weekend_start_for_date(datetime.fromisoformat(event.date).date())
->>>>>>> 50d1c6d2
+
                 if w_start:
                     await sync_weekend_page(db, w_start.isoformat())
             elif event:
@@ -1778,13 +1769,9 @@
     raise_exc: bool = False,
     source_chat_id: int | None = None,
     source_message_id: int | None = None,
-<<<<<<< HEAD
+
     bot: Bot | None = None,
-=======
-
-    bot: Bot | None = None,
-
->>>>>>> 50d1c6d2
+
 ) -> list[tuple[Event, bool, list[str], str]]:
     try:
         logging.info("LLM parse start (%d chars)", len(text))
@@ -1806,7 +1793,7 @@
             data.get("date"),
             data.get("time"),
         )
-<<<<<<< HEAD
+
         date_raw = data.get("date", "") or ""
         end_date_raw = data.get("end_date") or None
         if end_date_raw and ".." in end_date_raw:
@@ -1818,17 +1805,7 @@
                 end_date_raw = maybe_end
         date_str = canonicalize_date(date_raw)
         end_date = canonicalize_date(end_date_raw) if end_date_raw else None
-=======
-        date_str = data.get("date", "") or ""
-        end_date = data.get("end_date") or None
-        if end_date and ".." in end_date:
-            end_date = end_date.split("..", 1)[-1].strip()
-        if ".." in date_str:
-            start, maybe_end = [p.strip() for p in date_str.split("..", 1)]
-            date_str = start
-            if not end_date:
-                end_date = maybe_end
->>>>>>> 50d1c6d2
+
 
         addr = data.get("location_address")
         city = data.get("city")
@@ -1933,10 +1910,7 @@
                                 obj.ics_url = ics
                                 await session.commit()
                                 saved.ics_url = ics
-<<<<<<< HEAD
-=======
-
->>>>>>> 50d1c6d2
+
                 if bot and saved.ics_url and not saved.ics_post_url:
                     posted = await post_ics_asset(saved, db, bot)
                     if posted:
@@ -1962,10 +1936,7 @@
                                 saved.title or "Event",
                                 saved.ics_url,
                             )
-<<<<<<< HEAD
-=======
-
->>>>>>> 50d1c6d2
+
                 res = await create_source_page(
                     saved.title or "Event",
                     saved.source_text,
@@ -3677,13 +3648,9 @@
         media,
         source_chat_id=chat.id if link else None,
         source_message_id=msg_id if link else None,
-<<<<<<< HEAD
+
         bot=bot,
-=======
-
-        bot=bot,
-
->>>>>>> 50d1c6d2
+
     )
     logging.info("forward parsed %d events", len(results))
     for saved, added, lines, status in results:
