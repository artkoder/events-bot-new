import logging
import os
from datetime import date, datetime, timedelta, timezone
from typing import Optional, Tuple

from aiogram import Bot, Dispatcher, types
from aiogram.filters import Command
from aiogram.webhook.aiohttp_server import SimpleRequestHandler, setup_application
from aiohttp import web, ClientSession
from difflib import SequenceMatcher
import json
from telegraph import Telegraph
import asyncio
import html
from sqlalchemy.ext.asyncio import AsyncSession, create_async_engine
from sqlmodel import Field, SQLModel, select

logging.basicConfig(level=logging.INFO)

DB_PATH = os.getenv("DB_PATH", "/data/db.sqlite")
TELEGRAPH_TOKEN_FILE = os.getenv("TELEGRAPH_TOKEN_FILE", "/data/telegraph_token.txt")

# user_id -> (event_id, field?) for editing session
editing_sessions: dict[int, tuple[int, str | None]] = {}


class User(SQLModel, table=True):
    user_id: int = Field(primary_key=True)
    username: Optional[str] = None
    is_superadmin: bool = False


class PendingUser(SQLModel, table=True):
    user_id: int = Field(primary_key=True)
    username: Optional[str] = None
    requested_at: datetime = Field(default_factory=datetime.utcnow)


class RejectedUser(SQLModel, table=True):
    user_id: int = Field(primary_key=True)
    username: Optional[str] = None
    rejected_at: datetime = Field(default_factory=datetime.utcnow)


class Channel(SQLModel, table=True):
    channel_id: int = Field(primary_key=True)
    title: Optional[str] = None
    username: Optional[str] = None
    is_admin: bool = False
    is_registered: bool = False


class Setting(SQLModel, table=True):
    key: str = Field(primary_key=True)
    value: str


class Event(SQLModel, table=True):
    id: Optional[int] = Field(default=None, primary_key=True)
    title: str
    description: str
    festival: Optional[str] = None
    date: str
    time: str
    location_name: str
    location_address: Optional[str] = None
    city: Optional[str] = None
    ticket_price_min: Optional[int] = None
    ticket_price_max: Optional[int] = None
    ticket_link: Optional[str] = None
    source_text: str
    telegraph_url: Optional[str] = None
    source_post_url: Optional[str] = None


class Database:
    def __init__(self, path: str):
        self.engine = create_async_engine(f"sqlite+aiosqlite:///{path}")

    async def init(self):
        async with self.engine.begin() as conn:
            await conn.run_sync(SQLModel.metadata.create_all)
            result = await conn.exec_driver_sql("PRAGMA table_info(event)")
            cols = [r[1] for r in result.fetchall()]
            if "telegraph_url" not in cols:
                await conn.exec_driver_sql(
                    "ALTER TABLE event ADD COLUMN telegraph_url VARCHAR"
                )
            if "ticket_price_min" not in cols:
                await conn.exec_driver_sql(
                    "ALTER TABLE event ADD COLUMN ticket_price_min INTEGER"
                )
            if "ticket_price_max" not in cols:
                await conn.exec_driver_sql(
                    "ALTER TABLE event ADD COLUMN ticket_price_max INTEGER"
                )
            if "ticket_link" not in cols:
                await conn.exec_driver_sql(
                    "ALTER TABLE event ADD COLUMN ticket_link VARCHAR"
                )
            if "source_post_url" not in cols:
                await conn.exec_driver_sql(
                    "ALTER TABLE event ADD COLUMN source_post_url VARCHAR"
                )

    def get_session(self) -> AsyncSession:
        """Create a new session with attributes kept after commit."""
        return AsyncSession(self.engine, expire_on_commit=False)


async def get_tz_offset(db: Database) -> str:
    async with db.get_session() as session:
        result = await session.get(Setting, "tz_offset")
        return result.value if result else "+00:00"


async def set_tz_offset(db: Database, value: str):
    async with db.get_session() as session:
        setting = await session.get(Setting, "tz_offset")
        if setting:
            setting.value = value
        else:
            setting = Setting(key="tz_offset", value=value)
            session.add(setting)
        await session.commit()


def validate_offset(value: str) -> bool:
    if len(value) != 6 or value[0] not in "+-" or value[3] != ":":
        return False
    try:
        h = int(value[1:3])
        m = int(value[4:6])
        return 0 <= h <= 14 and 0 <= m < 60
    except ValueError:
        return False


def offset_to_timezone(value: str) -> timezone:
    sign = 1 if value[0] == "+" else -1
    hours = int(value[1:3])
    minutes = int(value[4:6])
    return timezone(sign * timedelta(hours=hours, minutes=minutes))


async def parse_event_via_4o(text: str) -> dict:
    token = os.getenv("FOUR_O_TOKEN")
    if not token:
        raise RuntimeError("FOUR_O_TOKEN is missing")
    url = os.getenv("FOUR_O_URL", "https://api.openai.com/v1/chat/completions")
    prompt_path = os.path.join("docs", "PROMPTS.md")
    with open(prompt_path, "r", encoding="utf-8") as f:
        prompt = f.read()
    loc_path = os.path.join("docs", "LOCATIONS.md")
    if os.path.exists(loc_path):
        with open(loc_path, "r", encoding="utf-8") as f:
            locations = [line.strip() for line in f if line.strip() and not line.startswith("#")]
        if locations:
            prompt += "\nKnown venues:\n" + "\n".join(locations)
    headers = {
        "Authorization": f"Bearer {token}",
        "Content-Type": "application/json",
    }
    today = date.today().isoformat()
    payload = {
        "model": "gpt-4o",
        "messages": [
            {"role": "system", "content": prompt},
            {"role": "user", "content": f"Today is {today}. {text}"},
        ],
        "temperature": 0,
    }
    logging.info("Sending 4o parse request to %s", url)
    async with ClientSession() as session:
        resp = await session.post(url, json=payload, headers=headers)
        resp.raise_for_status()
        data = await resp.json()
    logging.debug("4o response: %s", data)
    content = (
        data.get("choices", [{}])[0]
        .get("message", {})
        .get("content", "{}")
        .strip()
    )
    if content.startswith("```"):
        content = content.strip("`\n")
        if content.lower().startswith("json"):
            content = content[4:].strip()
    try:
        return json.loads(content)
    except json.JSONDecodeError:
        logging.error("Invalid JSON from 4o: %s", content)
        raise


async def ask_4o(text: str) -> str:
    token = os.getenv("FOUR_O_TOKEN")
    if not token:
        raise RuntimeError("FOUR_O_TOKEN is missing")
    url = os.getenv("FOUR_O_URL", "https://api.openai.com/v1/chat/completions")
    headers = {
        "Authorization": f"Bearer {token}",
        "Content-Type": "application/json",
    }
    payload = {
        "model": "gpt-4o",
        "messages": [{"role": "user", "content": text}],
        "temperature": 0,
    }
    logging.info("Sending 4o ask request to %s", url)
    async with ClientSession() as session:
        resp = await session.post(url, json=payload, headers=headers)
        resp.raise_for_status()
        data = await resp.json()
    logging.debug("4o response: %s", data)
    return (
        data.get("choices", [{}])[0]
        .get("message", {})
        .get("content", "")
        .strip()
    )


async def check_duplicate_via_4o(ev: Event, new: Event) -> Tuple[bool, str, str]:
    """Ask the LLM whether two events are duplicates."""
    prompt = (
        "Existing event:\n"
        f"Title: {ev.title}\nDescription: {ev.description}\nLocation: {ev.location_name} {ev.location_address}\n"
        "New event:\n"
        f"Title: {new.title}\nDescription: {new.description}\nLocation: {new.location_name} {new.location_address}\n"
        "Are these the same event? Respond with JSON {\"duplicate\": true|false, \"title\": \"\", \"short_description\": \"\"}."
    )
    try:
        ans = await ask_4o(prompt)
        data = json.loads(ans)
        return (
            bool(data.get("duplicate")),
            data.get("title", ""),
            data.get("short_description", ""),
        )
    except Exception as e:
        logging.error("Duplicate check failed: %s", e)
        return False, "", ""


def get_telegraph_token() -> str | None:
    token = os.getenv("TELEGRAPH_TOKEN")
    if token:
        return token
    if os.path.exists(TELEGRAPH_TOKEN_FILE):
        with open(TELEGRAPH_TOKEN_FILE, "r", encoding="utf-8") as f:
            saved = f.read().strip()
            if saved:
                return saved
    try:
        tg = Telegraph()
        data = tg.create_account(short_name="eventsbot")
        token = data["access_token"]
        os.makedirs(os.path.dirname(TELEGRAPH_TOKEN_FILE), exist_ok=True)
        with open(TELEGRAPH_TOKEN_FILE, "w", encoding="utf-8") as f:
            f.write(token)
        logging.info("Created Telegraph account; token stored at %s", TELEGRAPH_TOKEN_FILE)
        return token
    except Exception as e:
        logging.error("Failed to create Telegraph token: %s", e)
        return None


async def handle_start(message: types.Message, db: Database, bot: Bot):
    async with db.get_session() as session:
        result = await session.execute(select(User))
        user_count = len(result.scalars().all())
        user = await session.get(User, message.from_user.id)
        if user:
            await bot.send_message(message.chat.id, "Bot is running")
            return
        if user_count == 0:
            session.add(
                User(
                    user_id=message.from_user.id,
                    username=message.from_user.username,
                    is_superadmin=True,
                )
            )
            await session.commit()
            await bot.send_message(message.chat.id, "You are superadmin")
        else:
            await bot.send_message(message.chat.id, "Use /register to apply")


async def handle_register(message: types.Message, db: Database, bot: Bot):
    async with db.get_session() as session:
        if await session.get(User, message.from_user.id):
            await bot.send_message(message.chat.id, "Already registered")
            return
        if await session.get(RejectedUser, message.from_user.id):
            await bot.send_message(message.chat.id, "Access denied by administrator")
            return
        if await session.get(PendingUser, message.from_user.id):
            await bot.send_message(message.chat.id, "Awaiting approval")
            return
        result = await session.execute(select(PendingUser))
        if len(result.scalars().all()) >= 10:
            await bot.send_message(
                message.chat.id, "Registration queue full, try later"
            )
            return
        session.add(
            PendingUser(
                user_id=message.from_user.id, username=message.from_user.username
            )
        )
        await session.commit()
        await bot.send_message(message.chat.id, "Registration pending approval")


async def handle_requests(message: types.Message, db: Database, bot: Bot):
    async with db.get_session() as session:
        user = await session.get(User, message.from_user.id)
        if not user or not user.is_superadmin:
            return
        result = await session.execute(select(PendingUser))
        pending = result.scalars().all()
        if not pending:
            await bot.send_message(message.chat.id, "No pending users")
            return
        buttons = [
            [
                types.InlineKeyboardButton(
                    text="Approve", callback_data=f"approve:{p.user_id}"
                ),
                types.InlineKeyboardButton(
                    text="Reject", callback_data=f"reject:{p.user_id}"
                ),
            ]
            for p in pending
        ]
        keyboard = types.InlineKeyboardMarkup(inline_keyboard=buttons)
        lines = [f"{p.user_id} {p.username or ''}" for p in pending]
        await bot.send_message(message.chat.id, "\n".join(lines), reply_markup=keyboard)


async def process_request(callback: types.CallbackQuery, db: Database, bot: Bot):
    data = callback.data
    if data.startswith("approve") or data.startswith("reject"):
        uid = int(data.split(":", 1)[1])
        async with db.get_session() as session:
            p = await session.get(PendingUser, uid)
            if not p:
                await callback.answer("Not found", show_alert=True)
                return
            if data.startswith("approve"):
                session.add(User(user_id=uid, username=p.username, is_superadmin=False))
                await bot.send_message(uid, "You are approved")
            else:
                session.add(RejectedUser(user_id=uid, username=p.username))
                await bot.send_message(uid, "Your registration was rejected")
            await session.delete(p)
            await session.commit()
            await callback.answer("Done")
    elif data.startswith("del:"):
        _, eid, day = data.split(":")
        async with db.get_session() as session:
            event = await session.get(Event, int(eid))
            if event:
                await session.delete(event)
                await session.commit()
        offset = await get_tz_offset(db)
        tz = offset_to_timezone(offset)
        target = datetime.strptime(day, "%Y-%m-%d").date()
        text, markup = await build_events_message(db, target, tz)
        await callback.message.edit_text(text, reply_markup=markup)
        await callback.answer("Deleted")
    elif data.startswith("edit:"):
        eid = int(data.split(":")[1])
        async with db.get_session() as session:
            event = await session.get(Event, eid)
        if event:
            editing_sessions[callback.from_user.id] = (eid, None)
            await show_edit_menu(callback.from_user.id, event, bot)
        await callback.answer()
    elif data.startswith("editfield:"):
        _, eid, field = data.split(":")
        editing_sessions[callback.from_user.id] = (int(eid), field)
        await callback.message.answer(f"Send new value for {field}")
        await callback.answer()
    elif data.startswith("editdone:"):
        if callback.from_user.id in editing_sessions:
            del editing_sessions[callback.from_user.id]
        await callback.message.answer("Editing finished")
        await callback.answer()
    elif data.startswith("nav:"):
        _, day = data.split(":")
        offset = await get_tz_offset(db)
        tz = offset_to_timezone(offset)
        target = datetime.strptime(day, "%Y-%m-%d").date()
        text, markup = await build_events_message(db, target, tz)
        await callback.message.edit_text(text, reply_markup=markup)
        await callback.answer()
    elif data.startswith("unset:"):
        cid = int(data.split(":")[1])
        async with db.get_session() as session:
            ch = await session.get(Channel, cid)
            if ch:
                ch.is_registered = False
                await session.commit()
        await send_channels_list(callback.message, db, bot, edit=True)
        await callback.answer("Removed")
    elif data.startswith("set:"):
        cid = int(data.split(":")[1])
        async with db.get_session() as session:
            ch = await session.get(Channel, cid)
            if ch and ch.is_admin:
                ch.is_registered = True
                await session.commit()
        await send_setchannel_list(callback.message, db, bot, edit=True)
        await callback.answer("Registered")


async def handle_tz(message: types.Message, db: Database, bot: Bot):
    parts = message.text.split(maxsplit=1)
    if len(parts) != 2 or not validate_offset(parts[1]):
        await bot.send_message(message.chat.id, "Usage: /tz +02:00")
        return
    async with db.get_session() as session:
        user = await session.get(User, message.from_user.id)
        if not user or not user.is_superadmin:
            await bot.send_message(message.chat.id, "Not authorized")
            return
    await set_tz_offset(db, parts[1])
    await bot.send_message(message.chat.id, f"Timezone set to {parts[1]}")


async def handle_my_chat_member(update: types.ChatMemberUpdated, db: Database):
    if update.chat.type != "channel":
        return
    status = update.new_chat_member.status
    is_admin = status in {"administrator", "creator"}
    async with db.get_session() as session:
        channel = await session.get(Channel, update.chat.id)
        if not channel:
            channel = Channel(
                channel_id=update.chat.id,
                title=update.chat.title,
                username=getattr(update.chat, "username", None),
                is_admin=is_admin,
            )
            session.add(channel)
        else:
            channel.title = update.chat.title
            channel.username = getattr(update.chat, "username", None)
            channel.is_admin = is_admin
        await session.commit()


async def send_channels_list(message: types.Message, db: Database, bot: Bot, edit: bool = False):
    async with db.get_session() as session:
        user = await session.get(User, message.from_user.id)
        if not user or not user.is_superadmin:
            if not edit:
                await bot.send_message(message.chat.id, "Not authorized")
            return
        result = await session.execute(
            select(Channel).where(Channel.is_admin.is_(True))
        )
        channels = result.scalars().all()
    lines = []
    keyboard = []
    for ch in channels:
        name = ch.title or ch.username or str(ch.channel_id)
        if ch.is_registered:
            lines.append(f"{name} ✅")
            keyboard.append([
                types.InlineKeyboardButton(text="Cancel", callback_data=f"unset:{ch.channel_id}")
            ])
        else:
            lines.append(name)
    if not lines:
        lines.append("No channels")
    markup = types.InlineKeyboardMarkup(inline_keyboard=keyboard) if keyboard else None
    if edit:
        await message.edit_text("\n".join(lines), reply_markup=markup)
    else:
        await bot.send_message(message.chat.id, "\n".join(lines), reply_markup=markup)


async def send_setchannel_list(message: types.Message, db: Database, bot: Bot, edit: bool = False):
    async with db.get_session() as session:
        user = await session.get(User, message.from_user.id)
        if not user or not user.is_superadmin:
            if not edit:
                await bot.send_message(message.chat.id, "Not authorized")
            return
        result = await session.execute(
            select(Channel).where(
                Channel.is_admin.is_(True), Channel.is_registered.is_(False)
            )
        )
        channels = result.scalars().all()
    lines = []
    keyboard = []
    for ch in channels:
        name = ch.title or ch.username or str(ch.channel_id)
        lines.append(name)
        keyboard.append([
            types.InlineKeyboardButton(text=name, callback_data=f"set:{ch.channel_id}")
        ])
    if not lines:
        lines.append("No channels")
    markup = types.InlineKeyboardMarkup(inline_keyboard=keyboard) if keyboard else None
    if edit:
        await message.edit_text("\n".join(lines), reply_markup=markup)
    else:
        await bot.send_message(message.chat.id, "\n".join(lines), reply_markup=markup)

async def handle_set_channel(message: types.Message, db: Database, bot: Bot):
    await send_setchannel_list(message, db, bot, edit=False)


async def handle_channels(message: types.Message, db: Database, bot: Bot):
    await send_channels_list(message, db, bot, edit=False)


async def upsert_event(session: AsyncSession, new: Event) -> Tuple[Event, bool]:
    """Insert or update an event if a similar one exists.

    Returns (event, added_flag)."""
    stmt = select(Event).where(
        Event.date == new.date,
        Event.time == new.time,
        Event.city == new.city,
    )
    candidates = (await session.execute(stmt)).scalars().all()
    for ev in candidates:
        title_ratio = SequenceMatcher(None, ev.title.lower(), new.title.lower()).ratio()
        loc_ratio = SequenceMatcher(None, ev.location_name.lower(), new.location_name.lower()).ratio()
        if title_ratio >= 0.6 and loc_ratio >= 0.6:
            ev.title = new.title
            ev.description = new.description
            ev.festival = new.festival
            ev.source_text = new.source_text
            ev.location_name = new.location_name
            ev.location_address = new.location_address
            ev.ticket_price_min = new.ticket_price_min
            ev.ticket_price_max = new.ticket_price_max
            ev.ticket_link = new.ticket_link
            await session.commit()
            return ev, False
        if loc_ratio >= 0.4 or ev.location_address == new.location_address:
            # uncertain, ask LLM
            try:
                dup, title, desc = await check_duplicate_via_4o(ev, new)
            except Exception:
                logging.exception("duplicate check failed")
                dup = False
            if dup:
                ev.title = title or new.title
                ev.description = desc or new.description
                ev.festival = new.festival
                ev.source_text = new.source_text
                ev.location_name = new.location_name
                ev.location_address = new.location_address
                ev.ticket_price_min = new.ticket_price_min
                ev.ticket_price_max = new.ticket_price_max
                ev.ticket_link = new.ticket_link
                await session.commit()
                return ev, False
    session.add(new)
    await session.commit()
    return new, True


async def add_event_from_text(db: Database, text: str, source_link: str | None) -> tuple[Event, bool, list[str], str] | None:
    try:
        data = await parse_event_via_4o(text)
    except Exception as e:
        logging.error("LLM error: %s", e)
        return None
    event = Event(
        title=data.get("title", ""),
        description=data.get("short_description", ""),
        festival=data.get("festival") or None,
        date=data.get("date", ""),
        time=data.get("time", ""),
        location_name=data.get("location_name", ""),
        location_address=data.get("location_address"),
        city=data.get("city"),
        ticket_price_min=data.get("ticket_price_min"),
        ticket_price_max=data.get("ticket_price_max"),
        ticket_link=data.get("ticket_link"),
        source_text=text,
        source_post_url=source_link,
    )
    async with db.get_session() as session:
        saved, added = await upsert_event(session, event)

    url = await create_source_page(saved.title or "Event", saved.source_text, source_link)
    if url:
        async with db.get_session() as session:
            saved.telegraph_url = url
            session.add(saved)
            await session.commit()

    lines = [
        f"title: {saved.title}",
        f"date: {saved.date}",
        f"time: {saved.time}",
        f"location_name: {saved.location_name}",
    ]
    if saved.location_address:
        lines.append(f"location_address: {saved.location_address}")
    if saved.city:
        lines.append(f"city: {saved.city}")
    if saved.festival:
        lines.append(f"festival: {saved.festival}")
    if saved.description:
        lines.append(f"description: {saved.description}")
    if saved.ticket_price_min is not None:
        lines.append(f"price_min: {saved.ticket_price_min}")
    if saved.ticket_price_max is not None:
        lines.append(f"price_max: {saved.ticket_price_max}")
    if saved.ticket_link:
        lines.append(f"ticket_link: {saved.ticket_link}")
    if saved.telegraph_url:
        lines.append(f"telegraph: {saved.telegraph_url}")
    status = "added" if added else "updated"
    return saved, added, lines, status


async def handle_add_event(message: types.Message, db: Database, bot: Bot):
    text = message.text.split(maxsplit=1)
    if len(text) != 2:
        await bot.send_message(message.chat.id, "Usage: /addevent <text>")
        return
    result = await add_event_from_text(db, text[1], None)
    if not result:
        await bot.send_message(message.chat.id, "LLM error")
        return
    saved, added, lines, status = result
    await bot.send_message(
        message.chat.id,
        f"Event {status}\n" + "\n".join(lines),
    )


async def handle_add_event_raw(message: types.Message, db: Database, bot: Bot):
    parts = message.text.split(maxsplit=1)
    if len(parts) != 2 or '|' not in parts[1]:
        await bot.send_message(message.chat.id, "Usage: /addevent_raw title|date|time|location")
        return
    title, date, time, location = (p.strip() for p in parts[1].split('|', 3))
    event = Event(
        title=title,
        description="",
        festival=None,
        date=date,
        time=time,
        location_name=location,
        source_text=parts[1],
    )
    async with db.get_session() as session:
        event, added = await upsert_event(session, event)

    url = await create_source_page(event.title or "Event", event.source_text, None)
    if url:
        async with db.get_session() as session:
            event.telegraph_url = url
            session.add(event)
            await session.commit()
    lines = [
        f"title: {event.title}",
        f"date: {event.date}",
        f"time: {event.time}",
        f"location_name: {event.location_name}",
    ]
    if event.telegraph_url:
        lines.append(f"telegraph: {event.telegraph_url}")
    status = "added" if added else "updated"
    await bot.send_message(
        message.chat.id,
        f"Event {status}\n" + "\n".join(lines),
    )


def format_day(day: date, tz: timezone) -> str:
    if day == datetime.now(tz).date():
        return "Сегодня"
    return day.strftime("%d.%m.%Y")


MONTHS = [
    "января",
    "февраля",
    "марта",
    "апреля",
    "мая",
    "июня",
    "июля",
    "августа",
    "сентября",
    "октября",
    "ноября",
    "декабря",
]


def format_day_pretty(day: date) -> str:
    return f"{day.day} {MONTHS[day.month - 1]}"


async def build_events_message(db: Database, target_date: date, tz: timezone):
    async with db.get_session() as session:
        result = await session.execute(
            select(Event).where(Event.date == target_date.isoformat()).order_by(Event.time)
        )
        events = result.scalars().all()

    lines = []
    for e in events:
        lines.append(f"{e.id}. {e.title}")
        loc = f"{e.time} {e.location_name}"
        if e.city:
            loc += f", {e.city}"
        lines.append(loc)
        if e.telegraph_url:
            lines.append(f"исходное: {e.telegraph_url}")
        lines.append("")
    if not lines:
        lines.append("No events")

    keyboard = [
        [
            types.InlineKeyboardButton(
                text="\u274C", callback_data=f"del:{e.id}:{target_date.isoformat()}"
            ),
            types.InlineKeyboardButton(
                text="\u270E", callback_data=f"edit:{e.id}"
            ),
        ]
        for e in events
    ]

    prev_day = target_date - timedelta(days=1)
    next_day = target_date + timedelta(days=1)
    keyboard.append(
        [
            types.InlineKeyboardButton(text="\u25C0", callback_data=f"nav:{prev_day.isoformat()}"),
            types.InlineKeyboardButton(text="\u25B6", callback_data=f"nav:{next_day.isoformat()}"),
        ]
    )

    text = f"Events on {format_day(target_date, tz)}\n" + "\n".join(lines)
    markup = types.InlineKeyboardMarkup(inline_keyboard=keyboard)
    return text, markup


async def show_edit_menu(user_id: int, event: Event, bot: Bot):
    lines = [
        f"title: {event.title}",
        f"description: {event.description}",
        f"festival: {event.festival or ''}",
        f"date: {event.date}",
        f"time: {event.time}",
        f"location_name: {event.location_name}",
        f"location_address: {event.location_address or ''}",
        f"city: {event.city or ''}",
        f"ticket_price_min: {event.ticket_price_min}",
        f"ticket_price_max: {event.ticket_price_max}",
        f"ticket_link: {event.ticket_link or ''}",
    ]
    fields = [
        "title",
        "description",
        "festival",
        "date",
        "time",
        "location_name",
        "location_address",
        "city",
        "ticket_price_min",
        "ticket_price_max",
        "ticket_link",
    ]
    keyboard = []
    row = []
    for idx, field in enumerate(fields, 1):
        row.append(
            types.InlineKeyboardButton(
                text=field, callback_data=f"editfield:{event.id}:{field}"
            )
        )
        if idx % 3 == 0:
            keyboard.append(row)
            row = []
    if row:
        keyboard.append(row)
    keyboard.append(
        [types.InlineKeyboardButton(text="Done", callback_data=f"editdone:{event.id}")]
    )
    markup = types.InlineKeyboardMarkup(inline_keyboard=keyboard)
    await bot.send_message(user_id, "\n".join(lines), reply_markup=markup)


async def handle_events(message: types.Message, db: Database, bot: Bot):
    parts = message.text.split(maxsplit=1)
    offset = await get_tz_offset(db)
    tz = offset_to_timezone(offset)

    if len(parts) == 2:
        text = parts[1]
        for fmt in ("%Y-%m-%d", "%d.%m.%Y"):
            try:
                day = datetime.strptime(text, fmt).date()
                break
            except ValueError:
                day = None
        if day is None:
            await bot.send_message(message.chat.id, "Usage: /events YYYY-MM-DD")
            return
    else:
        day = datetime.now(tz).date()

    async with db.get_session() as session:
        if not await session.get(User, message.from_user.id):
            await bot.send_message(message.chat.id, "Not authorized")
            return

    text, markup = await build_events_message(db, day, tz)
    await bot.send_message(message.chat.id, text, reply_markup=markup)


async def handle_ask_4o(message: types.Message, db: Database, bot: Bot):
    parts = message.text.split(maxsplit=1)
    if len(parts) != 2:
        await bot.send_message(message.chat.id, "Usage: /ask4o <text>")
        return
    async with db.get_session() as session:
        user = await session.get(User, message.from_user.id)
        if not user or not user.is_superadmin:
            await bot.send_message(message.chat.id, "Not authorized")
            return
    try:
        answer = await ask_4o(parts[1])
    except Exception as e:
        await bot.send_message(message.chat.id, f"LLM error: {e}")
        return
    await bot.send_message(message.chat.id, answer)


async def handle_edit_message(message: types.Message, db: Database, bot: Bot):
    state = editing_sessions.get(message.from_user.id)
    if not state:
        return
    eid, field = state
    if field is None:
        return
    value = message.text.strip()
    async with db.get_session() as session:
        event = await session.get(Event, eid)
        if not event:
            await bot.send_message(message.chat.id, "Event not found")
            del editing_sessions[message.from_user.id]
            return
        if field in {"ticket_price_min", "ticket_price_max"}:
            try:
                setattr(event, field, int(value))
            except ValueError:
                await bot.send_message(message.chat.id, "Invalid number")
                return
        else:
            setattr(event, field, value)
        await session.commit()
    editing_sessions[message.from_user.id] = (eid, None)
    await show_edit_menu(message.from_user.id, event, bot)


async def handle_forwarded(message: types.Message, db: Database, bot: Bot):
    if not message.text:
        return
    async with db.get_session() as session:
        if not await session.get(User, message.from_user.id):
            return
    link = None
    if message.forward_from_chat and message.forward_from_message_id:
        chat = message.forward_from_chat
        msg_id = message.forward_from_message_id
        async with db.get_session() as session:
            ch = await session.get(Channel, chat.id)
            allowed = ch.is_registered if ch else False
        if allowed:
            if chat.username:
                link = f"https://t.me/{chat.username}/{msg_id}"
            else:
                cid = str(chat.id)
                if cid.startswith("-100"):
                    cid = cid[4:]
                else:
                    cid = cid.lstrip("-")
                link = f"https://t.me/c/{cid}/{msg_id}"
    result = await add_event_from_text(db, message.text, link)
    if result:
        saved, added, lines, status = result
        await bot.send_message(
            message.chat.id,
            f"Event {status}\n" + "\n".join(lines),
        )


async def telegraph_test():
    token = get_telegraph_token()
    if not token:
        print("Unable to obtain Telegraph token")
        return
    tg = Telegraph(access_token=token)
    page = await asyncio.to_thread(
        tg.create_page, "Test Page", html_content="<p>test</p>"
    )
    logging.info("Created %s", page["url"])
    print("Created", page["url"])
    await asyncio.to_thread(
        tg.edit_page, page["path"], title="Test Page", html_content="<p>updated</p>"
    )
    logging.info("Edited %s", page["url"])
    print("Edited", page["url"])


async def create_source_page(title: str, text: str, source_url: str | None) -> str | None:
    """Create a Telegraph page with the original event text."""
    token = get_telegraph_token()
    if not token:
        logging.error("Telegraph token unavailable")
        return None
    tg = Telegraph(access_token=token)
    html_content = ""
    if source_url:
        html_content += f'<p>Source: <a href="{html.escape(source_url)}">link</a></p>'
    html_content += "<pre>" + html.escape(text) + "</pre>"
    try:
        page = await asyncio.to_thread(
            tg.create_page, title, html_content=html_content
        )
    except Exception as e:
        logging.error("Failed to create telegraph page: %s", e)
        return None
    logging.info("Created telegraph page %s", page.get("url"))
    return page.get("url")


def create_app() -> web.Application:
    token = os.getenv("TELEGRAM_BOT_TOKEN")
    if not token:
        raise RuntimeError("TELEGRAM_BOT_TOKEN is missing")

    webhook = os.getenv("WEBHOOK_URL")
    if not webhook:
        raise RuntimeError("WEBHOOK_URL is missing")

    bot = Bot(token)
    logging.info("DB_PATH=%s", DB_PATH)
    logging.info("FOUR_O_TOKEN found: %s", bool(os.getenv("FOUR_O_TOKEN")))
    dp = Dispatcher()
    db = Database(DB_PATH)

    async def start_wrapper(message: types.Message):
        await handle_start(message, db, bot)

    async def register_wrapper(message: types.Message):
        await handle_register(message, db, bot)

    async def requests_wrapper(message: types.Message):
        await handle_requests(message, db, bot)

    async def tz_wrapper(message: types.Message):
        await handle_tz(message, db, bot)

    async def callback_wrapper(callback: types.CallbackQuery):
        await process_request(callback, db, bot)

    async def add_event_wrapper(message: types.Message):
        await handle_add_event(message, db, bot)

    async def add_event_raw_wrapper(message: types.Message):
        await handle_add_event_raw(message, db, bot)

    async def ask_4o_wrapper(message: types.Message):
        await handle_ask_4o(message, db, bot)

    async def list_events_wrapper(message: types.Message):
        await handle_events(message, db, bot)

    async def set_channel_wrapper(message: types.Message):
        await handle_set_channel(message, db, bot)

    async def channels_wrapper(message: types.Message):
        await handle_channels(message, db, bot)

    async def edit_message_wrapper(message: types.Message):
        await handle_edit_message(message, db, bot)

    async def forward_wrapper(message: types.Message):
        await handle_forwarded(message, db, bot)

    dp.message.register(start_wrapper, Command("start"))
    dp.message.register(register_wrapper, Command("register"))
    dp.message.register(requests_wrapper, Command("requests"))
    dp.callback_query.register(
        callback_wrapper,
        lambda c: c.data.startswith("approve")
        or c.data.startswith("reject")
        or c.data.startswith("del:")
        or c.data.startswith("nav:")
        or c.data.startswith("edit:")
        or c.data.startswith("editfield:")
        or c.data.startswith("editdone:")
        or c.data.startswith("unset:")
        or c.data.startswith("set:"),
    )
    dp.message.register(tz_wrapper, Command("tz"))
    dp.message.register(add_event_wrapper, Command("addevent"))
    dp.message.register(add_event_raw_wrapper, Command("addevent_raw"))
    dp.message.register(ask_4o_wrapper, Command("ask4o"))
    dp.message.register(list_events_wrapper, Command("events"))
    dp.message.register(set_channel_wrapper, Command("setchannel"))
    dp.message.register(channels_wrapper, Command("channels"))
    dp.message.register(edit_message_wrapper, lambda m: m.from_user.id in editing_sessions)
    dp.message.register(forward_wrapper, lambda m: bool(m.forward_date))
    dp.my_chat_member.register(lambda upd: handle_my_chat_member(upd, db))
<<<<<<< HEAD

    app = web.Application()
    SimpleRequestHandler(dp, bot).register(app, path="/webhook")
    setup_application(app, dp, bot=bot)

=======

    app = web.Application()
    SimpleRequestHandler(dp, bot).register(app, path="/webhook")
    setup_application(app, dp, bot=bot)

>>>>>>> ab5e5501
    async def on_startup(app: web.Application):
        logging.info("Initializing database")
        await db.init()
        hook = webhook.rstrip("/") + "/webhook"
        logging.info("Setting webhook to %s", hook)
<<<<<<< HEAD
        await bot.set_webhook(hook)
=======
        await bot.set_webhook(
            hook,
            allowed_updates=["message", "callback_query", "my_chat_member"],
        )
>>>>>>> ab5e5501

    async def on_shutdown(app: web.Application):
        await bot.session.close()

    app.on_startup.append(on_startup)
    app.on_shutdown.append(on_shutdown)
    return app

    async def on_shutdown(app: web.Application):
        await bot.session.close()

if __name__ == "__main__":
    import sys

    if len(sys.argv) > 1 and sys.argv[1] == "test_telegraph":
        asyncio.run(telegraph_test())
    else:
        web.run_app(create_app(), port=int(os.getenv("PORT", 8080)))<|MERGE_RESOLUTION|>--- conflicted
+++ resolved
@@ -1025,32 +1025,20 @@
     dp.message.register(edit_message_wrapper, lambda m: m.from_user.id in editing_sessions)
     dp.message.register(forward_wrapper, lambda m: bool(m.forward_date))
     dp.my_chat_member.register(lambda upd: handle_my_chat_member(upd, db))
-<<<<<<< HEAD
 
     app = web.Application()
     SimpleRequestHandler(dp, bot).register(app, path="/webhook")
     setup_application(app, dp, bot=bot)
 
-=======
-
-    app = web.Application()
-    SimpleRequestHandler(dp, bot).register(app, path="/webhook")
-    setup_application(app, dp, bot=bot)
-
->>>>>>> ab5e5501
     async def on_startup(app: web.Application):
         logging.info("Initializing database")
         await db.init()
         hook = webhook.rstrip("/") + "/webhook"
         logging.info("Setting webhook to %s", hook)
-<<<<<<< HEAD
-        await bot.set_webhook(hook)
-=======
         await bot.set_webhook(
             hook,
             allowed_updates=["message", "callback_query", "my_chat_member"],
         )
->>>>>>> ab5e5501
 
     async def on_shutdown(app: web.Application):
         await bot.session.close()
