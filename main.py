import logging
import os
from datetime import date, datetime, timedelta, timezone, time
from typing import Optional, Tuple, Iterable
from urllib.parse import urlparse
import uuid
import textwrap
from supabase import create_client, Client
from icalendar import Calendar, Event as IcsEvent

from aiogram import Bot, Dispatcher, types
from aiogram.filters import Command
from aiogram.webhook.aiohttp_server import SimpleRequestHandler, setup_application
from aiohttp import web, FormData, ClientSession, TCPConnector
from aiogram.client.session.aiohttp import AiohttpSession
import socket
import imghdr
from difflib import SequenceMatcher
import json
import re

from telegraph import Telegraph, TelegraphException

from telegraph.api import json_dumps
from functools import partial
import asyncio
import contextlib
import html
from io import BytesIO
import markdown
from sqlalchemy.ext.asyncio import AsyncSession, create_async_engine
from sqlmodel import Field, SQLModel, select
import aiosqlite

logging.basicConfig(level=logging.INFO)

DB_PATH = os.getenv("DB_PATH", "/data/db.sqlite")
TELEGRAPH_TOKEN_FILE = os.getenv("TELEGRAPH_TOKEN_FILE", "/data/telegraph_token.txt")
SUPABASE_URL = os.getenv("SUPABASE_URL")
SUPABASE_KEY = os.getenv("SUPABASE_KEY")
SUPABASE_BUCKET = os.getenv("SUPABASE_BUCKET", "events-ics")
VK_TOKEN = os.getenv("VK_TOKEN")
ICS_CONTENT_TYPE = "text/calendar; charset=utf-8"
ICS_CONTENT_DISP_TEMPLATE = 'inline; filename="{name}"'
ICS_CALNAME = "kenigevents"




def fold_unicode_line(line: str, limit: int = 74) -> str:
    """Return a folded iCalendar line without splitting UTF-8 code points."""
    encoded = line.encode("utf-8")
    parts: list[str] = []
    while len(encoded) > limit:
        cut = limit
        while cut > 0 and (encoded[cut] & 0xC0) == 0x80:
            cut -= 1
        parts.append(encoded[:cut].decode("utf-8"))
        encoded = encoded[cut:]
    parts.append(encoded.decode("utf-8"))
    return "\r\n ".join(parts)

# currently active timezone offset for date calculations
LOCAL_TZ = timezone.utc

# separator inserted between versions on Telegraph source pages
CONTENT_SEPARATOR = "🟧" * 10
# separator line between events in VK posts

VK_EVENT_SEPARATOR = "\u2800\n\u2800"
# single blank line for VK posts
VK_BLANK_LINE = "\u2800"


# user_id -> (event_id, field?) for editing session
editing_sessions: dict[int, tuple[int, str | None]] = {}
# user_id -> channel_id for daily time editing
daily_time_sessions: dict[int, int] = {}
# waiting for VK group ID input
vk_group_sessions: set[int] = set()
# user_id -> section (today/added) for VK time update
vk_time_sessions: dict[int, str] = {}

# superadmin user_id -> pending partner user_id
partner_info_sessions: dict[int, int] = {}
# user_id -> festival_id for description editing
festival_edit_sessions: dict[int, int] = {}

# toggle for uploading images to catbox
CATBOX_ENABLED: bool = False
_supabase_client: Client | None = None

# Telegraph API rejects pages over ~64&nbsp;kB. Use a slightly lower limit
# to decide when month pages should be split into two parts.
TELEGRAPH_PAGE_LIMIT = 60000


class IPv4AiohttpSession(AiohttpSession):
    """Aiohttp session that forces IPv4 connections."""

    def __init__(self, *args, **kwargs) -> None:
        super().__init__(*args, **kwargs)
        self._connector_init["family"] = socket.AF_INET


def create_ipv4_session(session_cls: type[ClientSession] = ClientSession) -> ClientSession:
    """Return ClientSession that forces IPv4 connections."""
    connector = TCPConnector(family=socket.AF_INET)
    try:
        return session_cls(connector=connector)
    except TypeError:
        return session_cls()



class User(SQLModel, table=True):
    user_id: int = Field(primary_key=True)
    username: Optional[str] = None
    is_superadmin: bool = False
    is_partner: bool = False
    organization: Optional[str] = None
    location: Optional[str] = None
    blocked: bool = False


class PendingUser(SQLModel, table=True):
    user_id: int = Field(primary_key=True)
    username: Optional[str] = None
    requested_at: datetime = Field(default_factory=datetime.utcnow)


class RejectedUser(SQLModel, table=True):
    user_id: int = Field(primary_key=True)
    username: Optional[str] = None
    rejected_at: datetime = Field(default_factory=datetime.utcnow)


class Channel(SQLModel, table=True):
    channel_id: int = Field(primary_key=True)
    title: Optional[str] = None
    username: Optional[str] = None
    is_admin: bool = False
    is_registered: bool = False
    is_asset: bool = False
    daily_time: Optional[str] = None
    last_daily: Optional[str] = None


def build_channel_post_url(ch: Channel, message_id: int) -> str:
    """Return https://t.me/... link for a channel message."""
    if ch.username:
        return f"https://t.me/{ch.username}/{message_id}"
    cid = str(ch.channel_id)
    if cid.startswith("-100"):
        cid = cid[4:]
    else:
        cid = cid.lstrip("-")
    return f"https://t.me/c/{cid}/{message_id}"


class Setting(SQLModel, table=True):
    key: str = Field(primary_key=True)
    value: str


class Event(SQLModel, table=True):
    id: Optional[int] = Field(default=None, primary_key=True)
    title: str
    description: str
    festival: Optional[str] = None
    date: str
    time: str
    location_name: str
    location_address: Optional[str] = None
    city: Optional[str] = None
    ticket_price_min: Optional[int] = None
    ticket_price_max: Optional[int] = None
    ticket_link: Optional[str] = None
    event_type: Optional[str] = None
    emoji: Optional[str] = None
    end_date: Optional[str] = None
    is_free: bool = False
    pushkin_card: bool = False
    silent: bool = False
    telegraph_path: Optional[str] = None
    source_text: str
    telegraph_url: Optional[str] = None
    ics_url: Optional[str] = None
    source_post_url: Optional[str] = None
    ics_post_url: Optional[str] = None
    ics_post_id: Optional[int] = None
    source_chat_id: Optional[int] = None
    source_message_id: Optional[int] = None
    creator_id: Optional[int] = None
    photo_count: int = 0
    added_at: datetime = Field(default_factory=datetime.utcnow)


class MonthPage(SQLModel, table=True):
    __table_args__ = {"extend_existing": True}
    month: str = Field(primary_key=True)
    url: str
    path: str
    url2: Optional[str] = None
    path2: Optional[str] = None


class WeekendPage(SQLModel, table=True):
    __table_args__ = {"extend_existing": True}
    start: str = Field(primary_key=True)
    url: str
    path: str


class Festival(SQLModel, table=True):
    __table_args__ = {"extend_existing": True}
    id: Optional[int] = Field(default=None, primary_key=True)
    name: str
    description: Optional[str] = None
    telegraph_url: Optional[str] = None
    telegraph_path: Optional[str] = None
    vk_post_url: Optional[str] = None


class Database:
    def __init__(self, path: str):
        self.engine = create_async_engine(f"sqlite+aiosqlite:///{path}")

    async def init(self):
        async with self.engine.begin() as conn:
            await conn.run_sync(SQLModel.metadata.create_all)
            result = await conn.exec_driver_sql("PRAGMA table_info(event)")
            cols = [r[1] for r in result.fetchall()]
            if "telegraph_url" not in cols:
                await conn.exec_driver_sql(
                    "ALTER TABLE event ADD COLUMN telegraph_url VARCHAR"
                )
            if "ticket_price_min" not in cols:
                await conn.exec_driver_sql(
                    "ALTER TABLE event ADD COLUMN ticket_price_min INTEGER"
                )
            if "ticket_price_max" not in cols:
                await conn.exec_driver_sql(
                    "ALTER TABLE event ADD COLUMN ticket_price_max INTEGER"
                )
            if "ticket_link" not in cols:
                await conn.exec_driver_sql(
                    "ALTER TABLE event ADD COLUMN ticket_link VARCHAR"
                )
            if "source_post_url" not in cols:
                await conn.exec_driver_sql(
                    "ALTER TABLE event ADD COLUMN source_post_url VARCHAR"
                )
            if "is_free" not in cols:
                await conn.exec_driver_sql(
                    "ALTER TABLE event ADD COLUMN is_free BOOLEAN DEFAULT 0"
                )
            if "silent" not in cols:
                await conn.exec_driver_sql(
                    "ALTER TABLE event ADD COLUMN silent BOOLEAN DEFAULT 0"
                )
            if "telegraph_path" not in cols:
                await conn.exec_driver_sql(
                    "ALTER TABLE event ADD COLUMN telegraph_path VARCHAR"
                )
            if "event_type" not in cols:
                await conn.exec_driver_sql(
                    "ALTER TABLE event ADD COLUMN event_type VARCHAR"
                )
            if "emoji" not in cols:
                await conn.exec_driver_sql("ALTER TABLE event ADD COLUMN emoji VARCHAR")
            if "end_date" not in cols:
                await conn.exec_driver_sql(
                    "ALTER TABLE event ADD COLUMN end_date VARCHAR"
                )
            if "added_at" not in cols:
                await conn.exec_driver_sql(
                    "ALTER TABLE event ADD COLUMN added_at VARCHAR"
                )
            if "photo_count" not in cols:
                await conn.exec_driver_sql(
                    "ALTER TABLE event ADD COLUMN photo_count INTEGER DEFAULT 0"
                )
            if "pushkin_card" not in cols:
                await conn.exec_driver_sql(
                    "ALTER TABLE event ADD COLUMN pushkin_card BOOLEAN DEFAULT 0"
                )
            if "ics_url" not in cols:
                await conn.exec_driver_sql(
                    "ALTER TABLE event ADD COLUMN ics_url VARCHAR"
                )
            if "ics_post_url" not in cols:
                await conn.exec_driver_sql(
                    "ALTER TABLE event ADD COLUMN ics_post_url VARCHAR"
                )
            if "ics_post_id" not in cols:
                await conn.exec_driver_sql(
                    "ALTER TABLE event ADD COLUMN ics_post_id INTEGER"
                )
            if "source_chat_id" not in cols:
                await conn.exec_driver_sql(
                    "ALTER TABLE event ADD COLUMN source_chat_id INTEGER"
                )
            if "source_message_id" not in cols:
                await conn.exec_driver_sql(
                    "ALTER TABLE event ADD COLUMN source_message_id INTEGER"
                )
            if "creator_id" not in cols:
                await conn.exec_driver_sql(
                    "ALTER TABLE event ADD COLUMN creator_id INTEGER"
                )

            result = await conn.exec_driver_sql("PRAGMA table_info(user)")
            cols = [r[1] for r in result.fetchall()]
            if "is_partner" not in cols:
                await conn.exec_driver_sql(
                    "ALTER TABLE user ADD COLUMN is_partner BOOLEAN DEFAULT 0"
                )
            if "organization" not in cols:
                await conn.exec_driver_sql(
                    "ALTER TABLE user ADD COLUMN organization VARCHAR"
                )
            if "location" not in cols:
                await conn.exec_driver_sql(
                    "ALTER TABLE user ADD COLUMN location VARCHAR"
                )
            if "blocked" not in cols:
                await conn.exec_driver_sql(
                    "ALTER TABLE user ADD COLUMN blocked BOOLEAN DEFAULT 0"
                )

            result = await conn.exec_driver_sql("PRAGMA table_info(channel)")
            cols = [r[1] for r in result.fetchall()]
            if "daily_time" not in cols:
                await conn.exec_driver_sql(
                    "ALTER TABLE channel ADD COLUMN daily_time VARCHAR"
                )
            if "last_daily" not in cols:
                await conn.exec_driver_sql(
                    "ALTER TABLE channel ADD COLUMN last_daily VARCHAR"
                )
            if "is_asset" not in cols:
                await conn.exec_driver_sql(
                    "ALTER TABLE channel ADD COLUMN is_asset BOOLEAN DEFAULT 0"
                )

            result = await conn.exec_driver_sql("PRAGMA table_info(monthpage)")
            cols = [r[1] for r in result.fetchall()]
            if "url2" not in cols:
                await conn.exec_driver_sql(
                    "ALTER TABLE monthpage ADD COLUMN url2 VARCHAR"
                )
            if "path2" not in cols:
                await conn.exec_driver_sql(
                    "ALTER TABLE monthpage ADD COLUMN path2 VARCHAR"
                )

    def get_session(self) -> AsyncSession:
        """Create a new session with attributes kept after commit."""
        return AsyncSession(self.engine, expire_on_commit=False)


async def get_tz_offset(db: Database) -> str:
    async with db.get_session() as session:
        result = await session.get(Setting, "tz_offset")
        offset = result.value if result else "+00:00"
    global LOCAL_TZ
    LOCAL_TZ = offset_to_timezone(offset)
    return offset


async def set_tz_offset(db: Database, value: str):
    async with db.get_session() as session:
        setting = await session.get(Setting, "tz_offset")
        if setting:
            setting.value = value
        else:
            setting = Setting(key="tz_offset", value=value)
            session.add(setting)
        await session.commit()
    global LOCAL_TZ
    LOCAL_TZ = offset_to_timezone(value)


async def get_catbox_enabled(db: Database) -> bool:
    async with db.get_session() as session:
        setting = await session.get(Setting, "catbox_enabled")
        return setting.value == "1" if setting else False


async def set_catbox_enabled(db: Database, value: bool):
    async with db.get_session() as session:
        setting = await session.get(Setting, "catbox_enabled")
        if setting:
            setting.value = "1" if value else "0"
        else:
            setting = Setting(key="catbox_enabled", value="1" if value else "0")
            session.add(setting)
        await session.commit()
    global CATBOX_ENABLED
    CATBOX_ENABLED = value


async def get_setting_value(db: Database, key: str) -> str | None:
    async with db.get_session() as session:
        setting = await session.get(Setting, key)
        return setting.value if setting else None


async def set_setting_value(db: Database, key: str, value: str | None):
    async with db.get_session() as session:
        setting = await session.get(Setting, key)
        if value is None:
            if setting:
                await session.delete(setting)
        elif setting:
            setting.value = value
        else:
            setting = Setting(key=key, value=value)
            session.add(setting)
        await session.commit()


async def get_vk_group_id(db: Database) -> str | None:
    return await get_setting_value(db, "vk_group_id")


async def set_vk_group_id(db: Database, group_id: str | None):
    await set_setting_value(db, "vk_group_id", group_id)


async def get_vk_time_today(db: Database) -> str:
    return await get_setting_value(db, "vk_time_today") or "08:00"


async def set_vk_time_today(db: Database, value: str):
    await set_setting_value(db, "vk_time_today", value)


async def get_vk_time_added(db: Database) -> str:
    return await get_setting_value(db, "vk_time_added") or "20:00"


async def set_vk_time_added(db: Database, value: str):
    await set_setting_value(db, "vk_time_added", value)


async def get_vk_last_today(db: Database) -> str | None:
    return await get_setting_value(db, "vk_last_today")


async def set_vk_last_today(db: Database, value: str):
    await set_setting_value(db, "vk_last_today", value)


async def get_vk_last_added(db: Database) -> str | None:
    return await get_setting_value(db, "vk_last_added")


async def set_vk_last_added(db: Database, value: str):
    await set_setting_value(db, "vk_last_added", value)


def get_supabase_client() -> Client | None:
    global _supabase_client
    if _supabase_client is None and SUPABASE_URL and SUPABASE_KEY:
        _supabase_client = create_client(SUPABASE_URL, SUPABASE_KEY)
    return _supabase_client


async def get_asset_channel(db: Database) -> Channel | None:
    async with db.get_session() as session:
        result = await session.execute(
            select(Channel).where(Channel.is_asset.is_(True))
        )
        return result.scalars().first()


async def get_superadmin_id(db: Database) -> int | None:
    """Return the Telegram ID of the superadmin if present."""
    async with db.get_session() as session:
        result = await session.execute(
            select(User.user_id).where(User.is_superadmin.is_(True))
        )
        return result.scalars().first()


async def notify_superadmin(db: Database, bot: Bot, text: str):
    """Send a message to the superadmin, ignoring failures."""
    admin_id = await get_superadmin_id(db)
    if not admin_id:
        return
    try:
        await bot.send_message(admin_id, text)
    except Exception as e:
        logging.error("failed to notify superadmin: %s", e)


async def notify_event_added(
    db: Database, bot: Bot, user: User | None, event: Event, added: bool
) -> None:
    """Notify superadmin when a user or partner adds an event."""
    if not added or not user or user.is_superadmin:
        return
    role = "partner" if user.is_partner else "user"
    name = f"@{user.username}" if user.username else str(user.user_id)
    text = f"{name} ({role}) added event {event.title} {event.date}"
    await notify_superadmin(db, bot, text)


async def dump_database(path: str = DB_PATH) -> bytes:
    """Return a SQL dump of the specified database."""
    async with aiosqlite.connect(path) as conn:
        lines: list[str] = []
        async for line in conn.iterdump():
            lines.append(line)
    return "\n".join(lines).encode("utf-8")


async def restore_database(data: bytes, db: Database, path: str = DB_PATH):
    """Replace current database with the provided dump."""
    if os.path.exists(path):
        os.remove(path)
    async with aiosqlite.connect(path) as conn:
        await conn.executescript(data.decode("utf-8"))
        await conn.commit()
    await db.init()


def build_asset_caption(event: Event, day: date) -> str:
    """Return HTML caption for a calendar asset post."""
    loc = html.escape(event.location_name or "")
    addr = event.location_address
    if addr and event.city:
        addr = strip_city_from_address(addr, event.city)
    if addr:
        loc += f", {html.escape(addr)}"
    if event.city:
        loc += f", #{html.escape(event.city)}"
    return (
        f"<b>{html.escape(event.title)}</b>\n"
        f"<i>{format_day_pretty(day)} {event.time} {loc}</i>"
    )


def validate_offset(value: str) -> bool:
    if len(value) != 6 or value[0] not in "+-" or value[3] != ":":
        return False
    try:
        h = int(value[1:3])
        m = int(value[4:6])
        return 0 <= h <= 14 and 0 <= m < 60
    except ValueError:
        return False


def offset_to_timezone(value: str) -> timezone:
    sign = 1 if value[0] == "+" else -1
    hours = int(value[1:3])
    minutes = int(value[4:6])
    return timezone(sign * timedelta(hours=hours, minutes=minutes))


async def extract_images(message: types.Message, bot: Bot) -> list[tuple[bytes, str]]:
    """Download up to three images from the message."""
    images: list[tuple[bytes, str]] = []
    if message.photo:
        bio = BytesIO()
        await bot.download(message.photo[-1].file_id, destination=bio)
        images.append((bio.getvalue(), "photo.jpg"))
    if (
        message.document
        and message.document.mime_type
        and message.document.mime_type.startswith("image/")
    ):
        bio = BytesIO()
        await bot.download(message.document.file_id, destination=bio)
        name = message.document.file_name or "image.jpg"
        images.append((bio.getvalue(), name))
    return images[:3]


def normalize_hashtag_dates(text: str) -> str:
    """Replace hashtags like '#1_августа' with '1 августа'."""
    pattern = re.compile(
        r"#(\d{1,2})_(%s)" % "|".join(MONTHS)
    )
    return re.sub(pattern, lambda m: f"{m.group(1)} {m.group(2)}", text)


def strip_city_from_address(address: str | None, city: str | None) -> str | None:
    """Remove the city name from the end of the address if duplicated."""
    if not address or not city:
        return address
    city_clean = city.lstrip("#").strip().lower()
    addr = address.strip()
    if addr.lower().endswith(city_clean):
        addr = re.sub(r",?\s*#?%s$" % re.escape(city_clean), "", addr, flags=re.IGNORECASE)
    addr = addr.rstrip(", ")
    return addr


def canonicalize_date(value: str) -> str | None:
    """Return ISO date string if value parses as date or ``None``."""
    value = value.split("..", 1)[0].strip()
    if not value:
        return None
    try:
        return date.fromisoformat(value).isoformat()
    except ValueError:
        parsed = parse_events_date(value, timezone.utc)
        return parsed.isoformat() if parsed else None


def parse_iso_date(value: str) -> date | None:
    """Return ``date`` parsed from ISO string or ``None``."""
    try:
        return date.fromisoformat(value.split("..", 1)[0])
    except Exception:
        return None


ICS_LABEL = "Добавить в календарь на телефоне (ICS)"
MONTH_NAV_START = "<!--month-nav-start-->"
MONTH_NAV_END = "<!--month-nav-end-->"

FOOTER_LINK_HTML = (
    '<p>&nbsp;</p>'
    '<p><a href="https://t.me/kenigevents">Полюбить Калининград Анонсы</a></p>'
    '<p>&nbsp;</p>'
)


def parse_time_range(value: str) -> tuple[time, time | None] | None:
    """Return start and optional end time from text like ``10:00`` or ``10:00-12:00``.

    Accepts ``-`` as well as ``..`` or ``—``/``–`` between times.
    """
    value = value.strip()
    parts = re.split(r"\s*(?:-|–|—|\.\.\.?|…)+\s*", value, maxsplit=1)
    try:
        start = datetime.strptime(parts[0], "%H:%M").time()
    except ValueError:
        return None
    end: time | None = None
    if len(parts) == 2:
        try:
            end = datetime.strptime(parts[1], "%H:%M").time()
        except ValueError:
            end = None
    return start, end


def apply_ics_link(html_content: str, url: str | None) -> str:
    """Insert or remove the ICS link block in Telegraph HTML."""
    idx = html_content.find(ICS_LABEL)
    if idx != -1:
        start = html_content.rfind("<p", 0, idx)
        end = html_content.find("</p>", idx)
        if start != -1 and end != -1:
            html_content = html_content[:start] + html_content[end + 4 :]
    if not url:
        return html_content
    link_html = (
        f'<p>\U0001f4c5 <a href="{html.escape(url)}">{ICS_LABEL}</a></p>'
    )
    idx = html_content.find("</p>")
    if idx == -1:
        return link_html + html_content
    pos = idx + 4
    img_pattern = re.compile(r"<img[^>]+><p></p>")
    for m in img_pattern.finditer(html_content, pos):
        pos = m.end()
    return html_content[:pos] + link_html + html_content[pos:]


def apply_month_nav(html_content: str, html_block: str | None) -> str:
    """Insert or replace the month navigation block."""
    start = html_content.find(MONTH_NAV_START)
    if start != -1:
        end = html_content.find(MONTH_NAV_END, start)
        if end != -1:
            html_content = html_content[:start] + html_content[end + len(MONTH_NAV_END) :]
    if html_block:
        html_content += f"{MONTH_NAV_START}{html_block}{MONTH_NAV_END}"
    return html_content


def apply_footer_link(html_content: str) -> str:
    """Ensure the Telegram channel link footer is present once."""
    pattern = re.compile(
        r'<p><a href="https://t\.me/kenigevents">[^<]+</a></p><p>&nbsp;</p>'
    )
    html_content = pattern.sub("", html_content).rstrip()
    return html_content + FOOTER_LINK_HTML


async def build_month_nav_html(db: Database) -> str:
    async with db.get_session() as session:
        result = await session.execute(select(MonthPage).order_by(MonthPage.month))
        months = result.scalars().all()
    today_month = datetime.now(LOCAL_TZ).strftime("%Y-%m")
    future_months = [m for m in months if m.month >= today_month]
    if not future_months:
        return ""
    links: list[str] = []
    for idx, p in enumerate(future_months):
        name = month_name_nominative(p.month)
        links.append(f'<a href="{html.escape(p.url)}">{name}</a>')
        if idx < len(future_months) - 1:
            links.append(" ")
    return "<br/><h4>" + "".join(links) + "</h4>"

async def build_month_buttons(db: Database, limit: int = 3) -> list[types.InlineKeyboardButton]:
    """Return buttons linking to upcoming month pages."""
    async with db.get_session() as session:
        result = await session.execute(
            select(MonthPage)
            .where(MonthPage.month >= datetime.now(LOCAL_TZ).strftime("%Y-%m"))
            .order_by(MonthPage.month)
        )
        months = result.scalars().all()
    buttons: list[types.InlineKeyboardButton] = []
    for p in months[:limit]:
        if p.url:
            label = f"\U0001f4c5 {month_name_nominative(p.month)}"
            buttons.append(types.InlineKeyboardButton(text=label, url=p.url))
    return buttons


def parse_bool_text(value: str) -> bool | None:
    """Convert text to boolean if possible."""
    normalized = value.strip().lower()
    if normalized in {"1", "true", "yes", "y", "да", "д", "ok", "on"}:
        return True
    if normalized in {"0", "false", "no", "n", "нет", "off"}:
        return False
    return None


def parse_events_date(text: str, tz: timezone) -> date | None:
    """Parse a date argument for /events allowing '2 августа [2025]'."""
    text = text.strip().lower()
    for fmt in ("%Y-%m-%d", "%d.%m.%Y"):
        try:
            return datetime.strptime(text, fmt).date()
        except ValueError:
            pass

    m = re.match(r"(\d{1,2})\s+([а-яё]+)(?:\s+(\d{4}))?", text)
    if not m:
        return None
    day = int(m.group(1))
    month_name = m.group(2)
    year_part = m.group(3)
    month = {name: i + 1 for i, name in enumerate(MONTHS)}.get(month_name)
    if not month:
        return None
    if year_part:
        year = int(year_part)
    else:
        today = datetime.now(tz).date()
        year = today.year
        if month < today.month or (month == today.month and day < today.day):
            year += 1
    try:
        return date(year, month, day)
    except ValueError:
        return None


async def build_ics_content(db: Database, event: Event) -> str:
    """Build an RFC 5545 compliant ICS string for an event."""
    time_range = parse_time_range(event.time)
    if not time_range:
        raise ValueError("bad time")
    start_t, end_t = time_range
    date_obj = parse_iso_date(event.date)
    if not date_obj:
        raise ValueError("bad date")
    start_dt = datetime.combine(date_obj, start_t)
    if end_t:
        end_dt = datetime.combine(date_obj, end_t)
    else:
        end_dt = start_dt + timedelta(hours=1)

    title = event.title
    if event.location_name:
        title = f"{title} в {event.location_name}"

    desc = event.description or ""
    link = event.source_post_url or event.telegraph_url
    if link:
        desc = f"{desc}\n\n{link}" if desc else link

    loc_parts = []
    if event.location_address:
        loc_parts.append(event.location_address)
    if event.city:
        loc_parts.append(event.city)
    # Join without a space after comma to avoid iOS parsing issues
    location = ",".join(loc_parts)

    cal = Calendar()
    cal.add("VERSION", "2.0")
    cal.add("PRODID", "-//events-bot//RU")
    cal.add("CALSCALE", "GREGORIAN")
    cal.add("METHOD", "PUBLISH")
    cal.add("X-WR-CALNAME", ICS_CALNAME)

    vevent = IcsEvent()
    vevent.add("UID", f"{uuid.uuid4()}@{event.id}")
    vevent.add("DTSTAMP", datetime.now(timezone.utc))
    vevent.add("DTSTART", start_dt)
    vevent.add("DTEND", end_dt)
    vevent.add("SUMMARY", title)
    vevent.add("DESCRIPTION", desc)
    if location:
        vevent.add("LOCATION", location)
    if link:
        vevent.add("URL", link)
    cal.add_component(vevent)

    raw = cal.to_ical().decode("utf-8")
    lines = raw.split("\r\n")
    if lines and lines[-1] == "":
        lines.pop()

    # unfold lines first
    unfolded: list[str] = []
    for line in lines:
        if line.startswith(" ") and unfolded:
            unfolded[-1] += line[1:]
        else:
            unfolded.append(line)

    for i, line in enumerate(unfolded):
        if line.startswith("LOCATION:") or line.startswith("LOCATION;"):
            unfolded[i] = line.replace("\\, ", "\\,\\ ")

    idx = unfolded.index("BEGIN:VEVENT")
    vbody = unfolded[idx + 1 : -2]  # between BEGIN:VEVENT and END:VEVENT
    order = ["UID", "DTSTAMP", "DTSTART", "DTEND"]
    props: list[str] = []
    for key in order:
        for l in list(vbody):
            if l.startswith(key + ":") or l.startswith(key + ";"):
                props.append(l)
                vbody.remove(l)
    props.extend(vbody)

    body = ["BEGIN:VEVENT"] + props + ["END:VEVENT"]
    headers = [
        "BEGIN:VCALENDAR",
        "VERSION:2.0",
        "PRODID:-//events-bot//RU",
        "CALSCALE:GREGORIAN",
        "METHOD:PUBLISH",
        f"X-WR-CALNAME:{ICS_CALNAME}",
    ]
    final_lines = headers + body + ["END:VCALENDAR"]
    folded = [fold_unicode_line(l) for l in final_lines]
    return "\r\n".join(folded) + "\r\n"


async def upload_ics(event: Event, db: Database) -> str | None:
    client = get_supabase_client()
    if not client:
        logging.error("Supabase client not configured")
        return None
    if event.end_date:
        logging.info("skip ics for multi-day event %s", event.id)
        return None
    if not parse_time_range(event.time):
        logging.info("skip ics for unclear time %s", event.id)
        return None
    content = await build_ics_content(db, event)
    d = parse_iso_date(event.date)
    if d:
        path = f"Event-{event.id}-{d.day:02d}-{d.month:02d}-{d.year}.ics"
    else:
        path = f"Event-{event.id}.ics"
    try:
        logging.info("Uploading ICS to %s/%s", SUPABASE_BUCKET, path)
        client.storage.from_(SUPABASE_BUCKET).upload(
            path,
            content.encode("utf-8"),
            {
                "content-type": ICS_CONTENT_TYPE,
                "content-disposition": ICS_CONTENT_DISP_TEMPLATE.format(name=path),
                "upsert": "true",
            },
        )
        url = client.storage.from_(SUPABASE_BUCKET).get_public_url(path)
        logging.info("ICS uploaded: %s", url)
    except Exception as e:
        logging.error("Failed to upload ics: %s", e)
        return None
    return url


async def post_ics_asset(event: Event, db: Database, bot: Bot) -> tuple[str, int] | None:
    channel = await get_asset_channel(db)
    if not channel:
        logging.info("no asset channel configured")
        return None
    try:
        content = await build_ics_content(db, event)
    except Exception as e:
        logging.error("failed to build ics content: %s", e)
        return None

    d = parse_iso_date(event.date)
    if d:
        name = f"Event-{event.id}-{d.day:02d}-{d.month:02d}-{d.year}.ics"
    else:

        d = date.today()
        name = f"Event-{event.id}.ics"
    file = types.BufferedInputFile(content.encode("utf-8"), filename=name)
    caption = build_asset_caption(event, d)

    logging.info("posting ics asset to channel %s with caption %s", channel.channel_id, caption.replace('\n', ' | '))

    try:
        msg = await bot.send_document(
            channel.channel_id,
            file,
            caption=caption,
            parse_mode="HTML",
        )
        url = build_channel_post_url(channel, msg.message_id)
        logging.info("posted ics to asset channel: %s", url)
        return url, msg.message_id
    except Exception as e:
        logging.error("failed to post ics to asset channel: %s", e)
        return None

async def add_calendar_button(event: Event, db: Database, bot: Bot):
    """Attach calendar link button to the original channel post."""
    if not (
        event.source_chat_id
        and event.source_message_id
        and event.ics_post_url
    ):
        return
    month_buttons = await build_month_buttons(db)
    rows = [[types.InlineKeyboardButton(text="Добавить в календарь", url=event.ics_post_url)]]
    if month_buttons:
        rows.append(month_buttons)
    markup = types.InlineKeyboardMarkup(inline_keyboard=rows)
    try:
        await bot.edit_message_reply_markup(
            chat_id=event.source_chat_id,
            message_id=event.source_message_id,
            reply_markup=markup,
        )

        logging.info(
            "calendar button set for event %s post %s", event.id, event.source_post_url
        )

    except Exception as e:
        logging.error("failed to set calendar button: %s", e)


async def delete_ics(event: Event):
    client = get_supabase_client()
    if not client or not event.ics_url:
        return
    path = event.ics_url.split("/")[-1]
    try:
        logging.info("Deleting ICS %s from %s", path, SUPABASE_BUCKET)
        client.storage.from_(SUPABASE_BUCKET).remove([path])
    except Exception as e:
        logging.error("Failed to delete ics: %s", e)


async def delete_asset_post(event: Event, db: Database, bot: Bot):
    if not event.ics_post_id:
        return
    channel = await get_asset_channel(db)
    if not channel:
        return
    try:
        await bot.delete_message(channel.channel_id, event.ics_post_id)
    except Exception as e:
        logging.error("failed to delete asset message: %s", e)


async def remove_calendar_button(event: Event, bot: Bot):
    """Remove calendar button from the original channel post."""
    if not (event.source_chat_id and event.source_message_id):
        return
    try:
        await bot.edit_message_reply_markup(
            chat_id=event.source_chat_id,
            message_id=event.source_message_id,
            reply_markup=None,
        )

        logging.info(
            "calendar button removed for event %s post %s",
            event.id,
            event.source_post_url,
        )

    except Exception as e:
        logging.error("failed to remove calendar button: %s", e)


async def parse_event_via_4o(
    text: str,
    source_channel: str | None = None,
    *,
    festival_names: list[str] | None = None,
    **extra: str | None,
) -> list[dict]:
    token = os.getenv("FOUR_O_TOKEN")
    if not token:
        raise RuntimeError("FOUR_O_TOKEN is missing")
    url = os.getenv("FOUR_O_URL", "https://api.openai.com/v1/chat/completions")
    prompt_path = os.path.join("docs", "PROMPTS.md")
    with open(prompt_path, "r", encoding="utf-8") as f:
        prompt = f.read()
    loc_path = os.path.join("docs", "LOCATIONS.md")
    if os.path.exists(loc_path):
        with open(loc_path, "r", encoding="utf-8") as f:
            locations = [
                line.strip() for line in f if line.strip() and not line.startswith("#")
            ]
        if locations:
            prompt += "\nKnown venues:\n" + "\n".join(locations)
    if festival_names:
        prompt += "\nKnown festivals:\n" + "\n".join(festival_names)
    headers = {
        "Authorization": f"Bearer {token}",
        "Content-Type": "application/json",
    }
    if not source_channel:
        source_channel = extra.get("channel_title")
    today = datetime.now(LOCAL_TZ).date().isoformat()
    user_msg = f"Today is {today}. "
    if source_channel:
        user_msg += f"Channel: {source_channel}. "
    user_msg += text
    payload = {
        "model": "gpt-4o",
        "messages": [
            {"role": "system", "content": prompt},
            {"role": "user", "content": user_msg},
        ],
        "temperature": 0,
    }
    logging.info("Sending 4o parse request to %s", url)
    async with create_ipv4_session(ClientSession) as session:
        resp = await session.post(url, json=payload, headers=headers)
        resp.raise_for_status()
        data = await resp.json()
    logging.debug("4o response: %s", data)
    content = (
        data.get("choices", [{}])[0].get("message", {}).get("content", "{}").strip()
    )
    if content.startswith("```"):
        content = content.strip("`\n")
        if content.lower().startswith("json"):
            content = content[4:].strip()
    try:
        data = json.loads(content)
    except json.JSONDecodeError:
        logging.error("Invalid JSON from 4o: %s", content)
        raise
    if isinstance(data, dict):
        if "events" in data and isinstance(data["events"], list):
            return data["events"]
        return [data]
    if isinstance(data, list):
        return data
    logging.error("Unexpected 4o format: %s", data)
    raise RuntimeError("bad 4o response")


async def ask_4o(text: str) -> str:
    token = os.getenv("FOUR_O_TOKEN")
    if not token:
        raise RuntimeError("FOUR_O_TOKEN is missing")
    url = os.getenv("FOUR_O_URL", "https://api.openai.com/v1/chat/completions")
    headers = {
        "Authorization": f"Bearer {token}",
        "Content-Type": "application/json",
    }
    payload = {
        "model": "gpt-4o",
        "messages": [{"role": "user", "content": text}],
        "temperature": 0,
    }
    logging.info("Sending 4o ask request to %s", url)
    async with create_ipv4_session(ClientSession) as session:
        resp = await session.post(url, json=payload, headers=headers)
        resp.raise_for_status()
        data = await resp.json()
    logging.debug("4o response: %s", data)
    return data.get("choices", [{}])[0].get("message", {}).get("content", "").strip()


async def check_duplicate_via_4o(ev: Event, new: Event) -> Tuple[bool, str, str]:
    """Ask the LLM whether two events are duplicates."""
    prompt = (
        "Existing event:\n"
        f"Title: {ev.title}\nDescription: {ev.description}\nLocation: {ev.location_name} {ev.location_address}\n"
        "New event:\n"
        f"Title: {new.title}\nDescription: {new.description}\nLocation: {new.location_name} {new.location_address}\n"
        'Are these the same event? Respond with JSON {"duplicate": true|false, "title": "", "short_description": ""}.'
    )
    try:
        ans = await ask_4o(prompt)
        data = json.loads(ans)
        return (
            bool(data.get("duplicate")),
            data.get("title", ""),
            data.get("short_description", ""),
        )
    except Exception as e:
        logging.error("Duplicate check failed: %s", e)
        return False, "", ""


def get_telegraph_token() -> str | None:
    token = os.getenv("TELEGRAPH_TOKEN")
    if token:
        return token
    if os.path.exists(TELEGRAPH_TOKEN_FILE):
        with open(TELEGRAPH_TOKEN_FILE, "r", encoding="utf-8") as f:
            saved = f.read().strip()
            if saved:
                return saved
    try:
        tg = Telegraph()
        data = tg.create_account(short_name="eventsbot")
        token = data["access_token"]
        os.makedirs(os.path.dirname(TELEGRAPH_TOKEN_FILE), exist_ok=True)
        with open(TELEGRAPH_TOKEN_FILE, "w", encoding="utf-8") as f:
            f.write(token)
        logging.info(
            "Created Telegraph account; token stored at %s", TELEGRAPH_TOKEN_FILE
        )
        return token
    except Exception as e:
        logging.error("Failed to create Telegraph token: %s", e)
        return None


async def handle_start(message: types.Message, db: Database, bot: Bot):
    async with db.get_session() as session:
        result = await session.execute(select(User))
        user_count = len(result.scalars().all())
        user = await session.get(User, message.from_user.id)
        if user:
            if user.blocked:
                await bot.send_message(message.chat.id, "Access denied")
                return
            if user.is_partner:
                org = f" ({user.organization})" if user.organization else ""
                await bot.send_message(message.chat.id, f"You are partner{org}")
            else:
                await bot.send_message(message.chat.id, "Bot is running")
            return
        if user_count == 0:
            session.add(
                User(
                    user_id=message.from_user.id,
                    username=message.from_user.username,
                    is_superadmin=True,
                )
            )
            await session.commit()
            await bot.send_message(message.chat.id, "You are superadmin")
        else:
            await bot.send_message(message.chat.id, "Use /register to apply")


async def handle_register(message: types.Message, db: Database, bot: Bot):
    async with db.get_session() as session:
        existing = await session.get(User, message.from_user.id)
        if existing:
            if existing.blocked:
                await bot.send_message(message.chat.id, "Access denied")
            else:
                await bot.send_message(message.chat.id, "Already registered")
            return
        if await session.get(RejectedUser, message.from_user.id):
            await bot.send_message(message.chat.id, "Access denied by administrator")
            return
        if await session.get(PendingUser, message.from_user.id):
            await bot.send_message(message.chat.id, "Awaiting approval")
            return
        result = await session.execute(select(PendingUser))
        if len(result.scalars().all()) >= 10:
            await bot.send_message(
                message.chat.id, "Registration queue full, try later"
            )
            return
        session.add(
            PendingUser(
                user_id=message.from_user.id, username=message.from_user.username
            )
        )
        await session.commit()
        await bot.send_message(message.chat.id, "Registration pending approval")


async def handle_requests(message: types.Message, db: Database, bot: Bot):
    async with db.get_session() as session:
        user = await session.get(User, message.from_user.id)
        if not user or not user.is_superadmin:
            return
        result = await session.execute(select(PendingUser))
        pending = result.scalars().all()
        if not pending:
            await bot.send_message(message.chat.id, "No pending users")
            return
        buttons = [
            [
                types.InlineKeyboardButton(
                    text="Approve", callback_data=f"approve:{p.user_id}"
                ),
                types.InlineKeyboardButton(
                    text="Partner", callback_data=f"partner:{p.user_id}"
                ),
                types.InlineKeyboardButton(
                    text="Reject", callback_data=f"reject:{p.user_id}"
                ),
            ]
            for p in pending
        ]
        keyboard = types.InlineKeyboardMarkup(inline_keyboard=buttons)
        lines = [f"{p.user_id} {p.username or ''}" for p in pending]
        await bot.send_message(message.chat.id, "\n".join(lines), reply_markup=keyboard)


async def process_request(callback: types.CallbackQuery, db: Database, bot: Bot):
    data = callback.data
    if data.startswith("approve") or data.startswith("reject") or data.startswith("partner"):
        uid = int(data.split(":", 1)[1])
        async with db.get_session() as session:
            p = await session.get(PendingUser, uid)
            if not p:
                await callback.answer("Not found", show_alert=True)
                return
            if data.startswith("approve"):
                session.add(User(user_id=uid, username=p.username, is_superadmin=False))
                await bot.send_message(uid, "You are approved")
            elif data.startswith("partner"):
                partner_info_sessions[callback.from_user.id] = uid
                await callback.message.answer(
                    "Send organization and location, e.g. 'Дом Китобоя, Мира 9, Калининград'"
                )
                await callback.answer()
                return
            else:
                session.add(RejectedUser(user_id=uid, username=p.username))
                await bot.send_message(uid, "Your registration was rejected")
            await session.delete(p)
            await session.commit()
            await callback.answer("Done")
    elif data.startswith("block:") or data.startswith("unblock:"):
        uid = int(data.split(":", 1)[1])
        async with db.get_session() as session:
            user = await session.get(User, uid)
            if not user or user.is_superadmin:
                await callback.answer("Not allowed", show_alert=True)
                return
            user.blocked = data.startswith("block:")
            await session.commit()
        await send_users_list(callback.message, db, bot, edit=True)
        await callback.answer("Updated")
    elif data.startswith("del:"):
        _, eid, marker = data.split(":")
        month = None
        async with db.get_session() as session:
            user = await session.get(User, callback.from_user.id)
            event = await session.get(Event, int(eid))
            if (user and user.blocked) or (
                user and user.is_partner and event and event.creator_id != user.user_id
            ):
                await callback.answer("Not authorized", show_alert=True)
                return
            if event:
                month = event.date.split("..", 1)[0][:7]
                await session.delete(event)
                await session.commit()
        if month:
            await sync_month_page(db, month)
            d = parse_iso_date(event.date) if event else None
            w_start = weekend_start_for_date(d) if d else None
            if w_start:
                await sync_weekend_page(db, w_start.isoformat())
        offset = await get_tz_offset(db)
        tz = offset_to_timezone(offset)
        if marker == "exh":
            text, markup = await build_exhibitions_message(db, tz)
        else:
            target = datetime.strptime(marker, "%Y-%m-%d").date()
            filter_id = user.user_id if user and user.is_partner else None
            text, markup = await build_events_message(db, target, tz, filter_id)
        await callback.message.edit_text(text, reply_markup=markup)
        await callback.answer("Deleted")
    elif data.startswith("edit:"):
        eid = int(data.split(":")[1])
        async with db.get_session() as session:
            user = await session.get(User, callback.from_user.id)
            event = await session.get(Event, eid)
        if event and ((user and user.blocked) or (user and user.is_partner and event.creator_id != user.user_id)):
            await callback.answer("Not authorized", show_alert=True)
            return
        if event:
            editing_sessions[callback.from_user.id] = (eid, None)
            await show_edit_menu(callback.from_user.id, event, bot)
        await callback.answer()
    elif data.startswith("editfield:"):
        _, eid, field = data.split(":")
        async with db.get_session() as session:
            user = await session.get(User, callback.from_user.id)
            event = await session.get(Event, int(eid))
            if not event or (user and user.blocked) or (
                user and user.is_partner and event.creator_id != user.user_id
            ):
                await callback.answer("Not authorized", show_alert=True)
                return
        if field == "festival":
            async with db.get_session() as session:
                fests = (await session.execute(select(Festival))).scalars().all()
            keyboard = [
                [
                    types.InlineKeyboardButton(text=f.name, callback_data=f"setfest:{eid}:{f.id}")
                ]
                for f in fests
            ]
            keyboard.append([
                types.InlineKeyboardButton(text="None", callback_data=f"setfest:{eid}:0")
            ])
            markup = types.InlineKeyboardMarkup(inline_keyboard=keyboard)
            await callback.message.answer("Choose festival", reply_markup=markup)
            await callback.answer()
            return
        editing_sessions[callback.from_user.id] = (int(eid), field)
        await callback.message.answer(f"Send new value for {field}")
        await callback.answer()
    elif data.startswith("editdone:"):
        if callback.from_user.id in editing_sessions:
            del editing_sessions[callback.from_user.id]
        await callback.message.answer("Editing finished")
        await callback.answer()
    elif data.startswith("togglefree:"):
        eid = int(data.split(":")[1])
        async with db.get_session() as session:
            user = await session.get(User, callback.from_user.id)
            event = await session.get(Event, eid)
            if not event or (user and user.blocked) or (
                user and user.is_partner and event.creator_id != user.user_id
            ):
                await callback.answer("Not authorized", show_alert=True)
                return
            if event:
                event.is_free = not event.is_free
                await session.commit()
                logging.info("togglefree: event %s set to %s", eid, event.is_free)
                month = event.date.split("..", 1)[0][:7]
        if event:
            await sync_month_page(db, month)
            d = parse_iso_date(event.date)
            w_start = weekend_start_for_date(d) if d else None
            if w_start:
                await sync_weekend_page(db, w_start.isoformat())
        async with db.get_session() as session:
            event = await session.get(Event, eid)
        if event:
            await show_edit_menu(callback.from_user.id, event, bot)
        await callback.answer()
    elif data.startswith("setfest:"):
        _, eid, fid = data.split(":")
        async with db.get_session() as session:
            user = await session.get(User, callback.from_user.id)
            event = await session.get(Event, int(eid))
            if not event or (user and user.blocked) or (
                user and user.is_partner and event.creator_id != user.user_id
            ):
                await callback.answer("Not authorized", show_alert=True)
                return
            if fid == "0":
                event.festival = None
            else:
                fest = await session.get(Festival, int(fid))
                if fest:
                    event.festival = fest.name
            await session.commit()
            fest_name = event.festival
            logging.info(
                "event %s festival set to %s",
                eid,
                fest_name or "None",
            )
<<<<<<< HEAD
=======

>>>>>>> 0161409b
        if fest_name:
            await sync_festival_page(db, fest_name)
        await show_edit_menu(callback.from_user.id, event, bot)
        await callback.answer("Updated")
    elif data.startswith("togglesilent:"):
        eid = int(data.split(":")[1])
        async with db.get_session() as session:
            user = await session.get(User, callback.from_user.id)
            event = await session.get(Event, eid)
            if not event or (user and user.blocked) or (
                user and user.is_partner and event.creator_id != user.user_id
            ):
                await callback.answer("Not authorized", show_alert=True)
                return
            if event:
                event.silent = not event.silent
                await session.commit()
                logging.info("togglesilent: event %s set to %s", eid, event.silent)
                month = event.date.split("..", 1)[0][:7]
        if event:
            await sync_month_page(db, month)
            d = parse_iso_date(event.date)
            w_start = weekend_start_for_date(d) if d else None
            if w_start:
                await sync_weekend_page(db, w_start.isoformat())
        markup = types.InlineKeyboardMarkup(
            inline_keyboard=[
                [
                    types.InlineKeyboardButton(
                        text=(
                            "\U0001f910 Тихий режим"
                            if event and event.silent
                            else "\U0001f6a9 Переключить на тихий режим"
                        ),
                        callback_data=f"togglesilent:{eid}",
                    )
                ]
            ]
        )
        try:
            await bot.edit_message_reply_markup(
                chat_id=callback.message.chat.id,
                message_id=callback.message.message_id,
                reply_markup=markup,
            )
        except Exception as e:
            logging.error("failed to update silent button: %s", e)
        await callback.answer("Toggled")
    elif data.startswith("createics:"):
        eid = int(data.split(":")[1])
        async with db.get_session() as session:
            user = await session.get(User, callback.from_user.id)
            event = await session.get(Event, eid)
            if not event or (user and user.blocked) or (
                user and user.is_partner and event.creator_id != user.user_id
            ):
                await callback.answer("Not authorized", show_alert=True)
                return
            if event:
                url = await upload_ics(event, db)
                if url:
                    event.ics_url = url
                    await session.commit()
                    logging.info("ICS saved for event %s: %s", eid, url)
                    posted = await post_ics_asset(event, db, bot)
                    if posted:
                        url_p, msg_id = posted
                        event.ics_post_url = url_p
                        event.ics_post_id = msg_id
                        await add_calendar_button(event, db, bot)
                    if event.telegraph_path:
                        await update_source_page_ics(
                            event.telegraph_path, event.title or "Event", url
                        )
                    month = event.date.split("..", 1)[0][:7]
                    await sync_month_page(db, month)

                    d = parse_iso_date(event.date)
                    w_start = weekend_start_for_date(d) if d else None

                    if w_start:
                        await sync_weekend_page(db, w_start.isoformat())
                else:
                    logging.warning("ICS creation failed for event %s", eid)
        if event:
            await show_edit_menu(callback.from_user.id, event, bot)
        await callback.answer("Created")
    elif data.startswith("delics:"):
        eid = int(data.split(":")[1])
        async with db.get_session() as session:
            user = await session.get(User, callback.from_user.id)
            event = await session.get(Event, eid)
            if not event or (user and user.blocked) or (
                user and user.is_partner and event.creator_id != user.user_id
            ):
                await callback.answer("Not authorized", show_alert=True)
                return
            if event and event.ics_url:
                await delete_ics(event)
                event.ics_url = None
                await session.commit()
                logging.info("ICS removed for event %s", eid)
                await delete_asset_post(event, db, bot)
                event.ics_post_url = None
                event.ics_post_id = None
                await session.commit()
                await remove_calendar_button(event, bot)
                if event.telegraph_path:
                    await update_source_page_ics(
                        event.telegraph_path, event.title or "Event", None
                    )
                month = event.date.split("..", 1)[0][:7]
                await sync_month_page(db, month)

                d = parse_iso_date(event.date)
                w_start = weekend_start_for_date(d) if d else None

                if w_start:
                    await sync_weekend_page(db, w_start.isoformat())
            elif event:
                logging.debug("deleteics: no file for event %s", eid)
        if event:
            await show_edit_menu(callback.from_user.id, event, bot)
        await callback.answer("Deleted")
    elif data.startswith("markfree:"):
        eid = int(data.split(":")[1])
        async with db.get_session() as session:
            user = await session.get(User, callback.from_user.id)
            event = await session.get(Event, eid)
            if not event or (user and user.blocked) or (
                user and user.is_partner and event.creator_id != user.user_id
            ):
                await callback.answer("Not authorized", show_alert=True)
                return
            if event:
                event.is_free = True
                await session.commit()
                logging.info("markfree: event %s marked free", eid)
                month = event.date.split("..", 1)[0][:7]
        if event:
            await sync_month_page(db, month)
            d = parse_iso_date(event.date)
            w_start = weekend_start_for_date(d) if d else None
            if w_start:
                await sync_weekend_page(db, w_start.isoformat())
        markup = types.InlineKeyboardMarkup(
            inline_keyboard=[
                [
                    types.InlineKeyboardButton(
                        text="\u2705 Бесплатное мероприятие",
                        callback_data=f"togglefree:{eid}",
                    ),
                    types.InlineKeyboardButton(
                        text="\U0001f6a9 Переключить на тихий режим",
                        callback_data=f"togglesilent:{eid}",
                    ),
                ]
            ]
        )
        try:
            await bot.edit_message_reply_markup(
                chat_id=callback.message.chat.id,
                message_id=callback.message.message_id,
                reply_markup=markup,
            )
        except Exception as e:
            logging.error("failed to update free button: %s", e)
        await callback.answer("Marked")
    elif data.startswith("nav:"):
        _, day = data.split(":")
        offset = await get_tz_offset(db)
        tz = offset_to_timezone(offset)
        target = datetime.strptime(day, "%Y-%m-%d").date()
        async with db.get_session() as session:
            user = await session.get(User, callback.from_user.id)
        filter_id = user.user_id if user and user.is_partner else None
        text, markup = await build_events_message(db, target, tz, filter_id)
        await callback.message.edit_text(text, reply_markup=markup)
        await callback.answer()
    elif data.startswith("unset:"):
        cid = int(data.split(":")[1])
        async with db.get_session() as session:
            ch = await session.get(Channel, cid)
            if ch:
                ch.is_registered = False
                logging.info("channel %s unset", cid)
                await session.commit()
        await send_channels_list(callback.message, db, bot, edit=True)
        await callback.answer("Removed")
    elif data.startswith("assetunset:"):
        cid = int(data.split(":")[1])
        async with db.get_session() as session:
            ch = await session.get(Channel, cid)
            if ch and ch.is_asset:
                ch.is_asset = False
                logging.info("asset channel unset %s", cid)
                await session.commit()
        await send_channels_list(callback.message, db, bot, edit=True)
        await callback.answer("Removed")
    elif data.startswith("set:"):
        cid = int(data.split(":")[1])
        async with db.get_session() as session:
            ch = await session.get(Channel, cid)
            if ch and ch.is_admin:
                ch.is_registered = True
                logging.info("channel %s registered", cid)
                await session.commit()
        await send_setchannel_list(callback.message, db, bot, edit=True)
        await callback.answer("Registered")
    elif data.startswith("assetset:"):
        cid = int(data.split(":")[1])
        async with db.get_session() as session:
            current = await session.execute(
                select(Channel).where(Channel.is_asset.is_(True))
            )
            cur = current.scalars().first()
            if cur and cur.channel_id != cid:
                cur.is_asset = False
            ch = await session.get(Channel, cid)
            if ch and ch.is_admin:
                ch.is_asset = True
            await session.commit()
        await send_setchannel_list(callback.message, db, bot, edit=True)
        await callback.answer("Registered")
    elif data.startswith("dailyset:"):
        cid = int(data.split(":")[1])
        async with db.get_session() as session:
            ch = await session.get(Channel, cid)
            if ch and ch.is_admin:
                ch.daily_time = "08:00"
                await session.commit()
        await send_regdaily_list(callback.message, db, bot, edit=True)
        await callback.answer("Registered")
    elif data.startswith("dailyunset:"):
        cid = int(data.split(":")[1])
        async with db.get_session() as session:
            ch = await session.get(Channel, cid)
            if ch:
                ch.daily_time = None
                await session.commit()
        await send_daily_list(callback.message, db, bot, edit=True)
        await callback.answer("Removed")
    elif data.startswith("dailytime:"):
        cid = int(data.split(":")[1])
        daily_time_sessions[callback.from_user.id] = cid
        await callback.message.answer("Send new time HH:MM")
        await callback.answer()
    elif data.startswith("dailysend:"):
        cid = int(data.split(":")[1])
        offset = await get_tz_offset(db)
        tz = offset_to_timezone(offset)
        await send_daily_announcement(db, bot, cid, tz, record=False)
        await callback.answer("Sent")
    elif data.startswith("dailysendtom:"):
        cid = int(data.split(":")[1])
        offset = await get_tz_offset(db)
        tz = offset_to_timezone(offset)
        now = datetime.now(tz) + timedelta(days=1)
        await send_daily_announcement(db, bot, cid, tz, record=False, now=now)
        await callback.answer("Sent")
    elif data == "vkset":
        vk_group_sessions.add(callback.from_user.id)
        await callback.message.answer("Send VK group id or 'off'")
        await callback.answer()
    elif data == "vkunset":
        await set_vk_group_id(db, None)
        await send_daily_list(callback.message, db, bot, edit=True)
        await callback.answer("Disabled")
    elif data.startswith("vktime:"):
        typ = data.split(":", 1)[1]
        vk_time_sessions[callback.from_user.id] = typ
        await callback.message.answer("Send new time HH:MM")
        await callback.answer()
    elif data.startswith("vkdailysend:"):
        section = data.split(":", 1)[1]
        group_id = await get_vk_group_id(db)
        if group_id:
            offset = await get_tz_offset(db)
            tz = offset_to_timezone(offset)
            await send_daily_announcement_vk(
                db, VK_TOKEN, group_id, tz, section=section
            )
        await callback.answer("Sent")


async def handle_tz(message: types.Message, db: Database, bot: Bot):
    parts = message.text.split(maxsplit=1)
    if len(parts) != 2 or not validate_offset(parts[1]):
        await bot.send_message(message.chat.id, "Usage: /tz +02:00")
        return
    async with db.get_session() as session:
        user = await session.get(User, message.from_user.id)
        if not user or not user.is_superadmin:
            await bot.send_message(message.chat.id, "Not authorized")
            return
    await set_tz_offset(db, parts[1])
    await bot.send_message(message.chat.id, f"Timezone set to {parts[1]}")


async def handle_images(message: types.Message, db: Database, bot: Bot):
    async with db.get_session() as session:
        user = await session.get(User, message.from_user.id)
        if not user or not user.is_superadmin:
            await bot.send_message(message.chat.id, "Not authorized")
            return
    new_value = not CATBOX_ENABLED
    await set_catbox_enabled(db, new_value)
    status = "enabled" if new_value else "disabled"
    await bot.send_message(message.chat.id, f"Image uploads {status}")


async def handle_vkgroup(message: types.Message, db: Database, bot: Bot):
    parts = message.text.split(maxsplit=1)
    if len(parts) != 2:
        await bot.send_message(message.chat.id, "Usage: /vkgroup <id|off>")
        return
    async with db.get_session() as session:
        user = await session.get(User, message.from_user.id)
        if not user or not user.is_superadmin:
            await bot.send_message(message.chat.id, "Not authorized")
            return
    if parts[1].lower() == "off":
        await set_vk_group_id(db, None)
        await bot.send_message(message.chat.id, "VK posting disabled")
    else:
        await set_vk_group_id(db, parts[1])
        await bot.send_message(message.chat.id, f"VK group set to {parts[1]}")


async def handle_vktime(message: types.Message, db: Database, bot: Bot):
    parts = message.text.split()
    if len(parts) != 3 or parts[1] not in {"today", "added"}:
        await bot.send_message(message.chat.id, "Usage: /vktime today|added HH:MM")
        return
    async with db.get_session() as session:
        user = await session.get(User, message.from_user.id)
        if not user or not user.is_superadmin:
            await bot.send_message(message.chat.id, "Not authorized")
            return
    if not re.match(r"^\d{2}:\d{2}$", parts[2]):
        await bot.send_message(message.chat.id, "Invalid time format")
        return
    if parts[1] == "today":
        await set_vk_time_today(db, parts[2])
    else:
        await set_vk_time_added(db, parts[2])
    await bot.send_message(message.chat.id, "VK time updated")


async def handle_my_chat_member(update: types.ChatMemberUpdated, db: Database):
    if update.chat.type != "channel":
        return
    status = update.new_chat_member.status
    is_admin = status in {"administrator", "creator"}
    logging.info(
        "my_chat_member: %s -> %s (admin=%s)",
        update.chat.id,
        status,
        is_admin,
    )
    async with db.get_session() as session:
        channel = await session.get(Channel, update.chat.id)
        if not channel:
            channel = Channel(
                channel_id=update.chat.id,
                title=update.chat.title,
                username=getattr(update.chat, "username", None),
                is_admin=is_admin,
            )
            session.add(channel)
        else:
            channel.title = update.chat.title
            channel.username = getattr(update.chat, "username", None)
            channel.is_admin = is_admin
        await session.commit()


async def send_channels_list(
    message: types.Message, db: Database, bot: Bot, edit: bool = False
):
    async with db.get_session() as session:
        user = await session.get(User, message.from_user.id)
        if not user or not user.is_superadmin:
            if not edit:
                await bot.send_message(message.chat.id, "Not authorized")
            return
        result = await session.execute(
            select(Channel).where(Channel.is_admin.is_(True))
        )
        channels = result.scalars().all()
    logging.info("channels list: %s", [c.channel_id for c in channels])
    lines = []
    keyboard = []
    for ch in channels:
        name = ch.title or ch.username or str(ch.channel_id)
        status = []
        row: list[types.InlineKeyboardButton] = []
        if ch.is_registered:
            status.append("✅")
            row.append(
                types.InlineKeyboardButton(
                    text="Cancel", callback_data=f"unset:{ch.channel_id}"
                )
            )
        if ch.is_asset:
            status.append("📅")
            row.append(
                types.InlineKeyboardButton(
                    text="Asset off", callback_data=f"assetunset:{ch.channel_id}"
                )
            )
        lines.append(f"{name} {' '.join(status)}".strip())
        if row:
            keyboard.append(row)
    if not lines:
        lines.append("No channels")
    markup = types.InlineKeyboardMarkup(inline_keyboard=keyboard) if keyboard else None
    if edit:
        await message.edit_text("\n".join(lines), reply_markup=markup)
    else:
        await bot.send_message(message.chat.id, "\n".join(lines), reply_markup=markup)


async def send_users_list(message: types.Message, db: Database, bot: Bot, edit: bool = False):
    async with db.get_session() as session:
        user = await session.get(User, message.from_user.id)
        if not user or not user.is_superadmin:
            if not edit:
                await bot.send_message(message.chat.id, "Not authorized")
            return
        result = await session.execute(select(User))
        users = result.scalars().all()
    lines = []
    keyboard = []
    for u in users:
        role = "superadmin" if u.is_superadmin else ("partner" if u.is_partner else "user")
        org = f" ({u.organization})" if u.is_partner and u.organization else ""
        status = " 🚫" if u.blocked else ""
        lines.append(f"{u.user_id} {u.username or ''} {role}{org}{status}".strip())
        if not u.is_superadmin:
            if u.blocked:
                keyboard.append([types.InlineKeyboardButton(text="Unblock", callback_data=f"unblock:{u.user_id}")])
            else:
                keyboard.append([types.InlineKeyboardButton(text="Block", callback_data=f"block:{u.user_id}")])
    markup = types.InlineKeyboardMarkup(inline_keyboard=keyboard) if keyboard else None
    if edit:
        await message.edit_text("\n".join(lines), reply_markup=markup)
    else:
        await bot.send_message(message.chat.id, "\n".join(lines), reply_markup=markup)


async def send_festivals_list(message: types.Message, db: Database, bot: Bot, edit: bool = False):
    async with db.get_session() as session:
        if not await session.get(User, message.from_user.id):
            if not edit:
                await bot.send_message(message.chat.id, "Not authorized")
            return
        result = await session.execute(select(Festival))
        fests = result.scalars().all()
    lines = [f"{f.id} {f.name}" for f in fests]
    keyboard = [
        [
            types.InlineKeyboardButton(text="Edit", callback_data=f"festedit:{f.id}"),
            types.InlineKeyboardButton(text="Delete", callback_data=f"festdel:{f.id}"),
        ]
        for f in fests
    ]
    if not lines:
        lines.append("No festivals")
    markup = types.InlineKeyboardMarkup(inline_keyboard=keyboard) if keyboard else None
    if edit:
        await message.edit_text("\n".join(lines), reply_markup=markup)
    else:
        await bot.send_message(message.chat.id, "\n".join(lines), reply_markup=markup)


async def send_setchannel_list(
    message: types.Message, db: Database, bot: Bot, edit: bool = False
):
    async with db.get_session() as session:
        user = await session.get(User, message.from_user.id)
        if not user or not user.is_superadmin:
            if not edit:
                await bot.send_message(message.chat.id, "Not authorized")
            return
        result = await session.execute(
            select(Channel).where(Channel.is_admin.is_(True))
        )
        channels = result.scalars().all()
    logging.info("setchannel list: %s", [c.channel_id for c in channels])
    lines = []
    keyboard = []
    for ch in channels:
        name = ch.title or ch.username or str(ch.channel_id)
        lines.append(name)
        row = []
        if ch.daily_time is None:
            row.append(
                types.InlineKeyboardButton(
                    text="Announce", callback_data=f"set:{ch.channel_id}"
                )
            )
        if not ch.is_asset:
            row.append(
                types.InlineKeyboardButton(
                    text="Asset", callback_data=f"assetset:{ch.channel_id}"
                )
            )
        if row:
            keyboard.append(row)
    if not lines:
        lines.append("No channels")
    markup = types.InlineKeyboardMarkup(inline_keyboard=keyboard) if keyboard else None
    if edit:
        await message.edit_text("\n".join(lines), reply_markup=markup)
    else:
        await bot.send_message(message.chat.id, "\n".join(lines), reply_markup=markup)


async def send_regdaily_list(
    message: types.Message, db: Database, bot: Bot, edit: bool = False
):
    async with db.get_session() as session:
        user = await session.get(User, message.from_user.id)
        if not user or not user.is_superadmin:
            if not edit:
                await bot.send_message(message.chat.id, "Not authorized")
            return
        result = await session.execute(
            select(Channel).where(
                Channel.is_admin.is_(True), Channel.daily_time.is_(None)
            )
        )
        channels = result.scalars().all()
    lines = []
    keyboard = []
    group_id = await get_vk_group_id(db)
    if group_id:
        lines.append(f"VK group {group_id}")
        keyboard.append([
            types.InlineKeyboardButton(text="Change", callback_data="vkset"),
            types.InlineKeyboardButton(text="Disable", callback_data="vkunset"),
        ])
    else:
        lines.append("VK group disabled")
        keyboard.append([
            types.InlineKeyboardButton(text="Set VK group", callback_data="vkset")
        ])
    for ch in channels:
        name = ch.title or ch.username or str(ch.channel_id)
        lines.append(name)
        keyboard.append(
            [
                types.InlineKeyboardButton(
                    text=name, callback_data=f"dailyset:{ch.channel_id}"
                )
            ]
        )
    if not lines:
        lines.append("No channels")
    markup = types.InlineKeyboardMarkup(inline_keyboard=keyboard) if keyboard else None
    if edit:
        await message.edit_text("\n".join(lines), reply_markup=markup)
    else:
        await bot.send_message(message.chat.id, "\n".join(lines), reply_markup=markup)


async def send_daily_list(
    message: types.Message, db: Database, bot: Bot, edit: bool = False
):
    async with db.get_session() as session:
        user = await session.get(User, message.from_user.id)
        if not user or not user.is_superadmin:
            if not edit:
                await bot.send_message(message.chat.id, "Not authorized")
            return
        result = await session.execute(
            select(Channel).where(Channel.daily_time.is_not(None))
        )
        channels = result.scalars().all()
    lines = []
    keyboard = []
    group_id = await get_vk_group_id(db)
    if group_id:
        t_today = await get_vk_time_today(db)
        t_added = await get_vk_time_added(db)
        lines.append(f"VK group {group_id} {t_today}/{t_added}")
        keyboard.append([
            types.InlineKeyboardButton(text="Disable", callback_data="vkunset"),
            types.InlineKeyboardButton(text="Today", callback_data="vktime:today"),
            types.InlineKeyboardButton(text="Added", callback_data="vktime:added"),
            types.InlineKeyboardButton(text="Test today", callback_data="vkdailysend:today"),
            types.InlineKeyboardButton(text="Test added", callback_data="vkdailysend:added"),
        ])
    else:
        lines.append("VK group disabled")
        keyboard.append([
            types.InlineKeyboardButton(text="Set VK group", callback_data="vkset")
        ])
    for ch in channels:
        name = ch.title or ch.username or str(ch.channel_id)
        t = ch.daily_time or "?"
        lines.append(f"{name} {t}")
        keyboard.append(
            [
                types.InlineKeyboardButton(
                    text="Cancel", callback_data=f"dailyunset:{ch.channel_id}"
                ),
                types.InlineKeyboardButton(
                    text="Time", callback_data=f"dailytime:{ch.channel_id}"
                ),
                types.InlineKeyboardButton(
                    text="Test", callback_data=f"dailysend:{ch.channel_id}"
                ),
                types.InlineKeyboardButton(
                    text="Test tomorrow",
                    callback_data=f"dailysendtom:{ch.channel_id}",
                ),
            ]
        )
    if not lines:
        lines.append("No channels")
    markup = types.InlineKeyboardMarkup(inline_keyboard=keyboard) if keyboard else None
    if edit:
        await message.edit_text("\n".join(lines), reply_markup=markup)
    else:
        await bot.send_message(message.chat.id, "\n".join(lines), reply_markup=markup)


async def handle_set_channel(message: types.Message, db: Database, bot: Bot):
    await send_setchannel_list(message, db, bot, edit=False)


async def handle_channels(message: types.Message, db: Database, bot: Bot):
    await send_channels_list(message, db, bot, edit=False)


async def handle_users(message: types.Message, db: Database, bot: Bot):
    await send_users_list(message, db, bot, edit=False)


async def handle_regdailychannels(message: types.Message, db: Database, bot: Bot):
    await send_regdaily_list(message, db, bot, edit=False)


async def handle_daily(message: types.Message, db: Database, bot: Bot):
    await send_daily_list(message, db, bot, edit=False)


async def upsert_event(session: AsyncSession, new: Event) -> Tuple[Event, bool]:
    """Insert or update an event if a similar one exists.

    Returns (event, added_flag)."""

    stmt = select(Event).where(
        Event.date == new.date,
        Event.time == new.time,
    )
    candidates = (await session.execute(stmt)).scalars().all()
    for ev in candidates:
        if (
            ev.location_name.strip().lower() == new.location_name.strip().lower()
            and (ev.location_address or "").strip().lower()
            == (new.location_address or "").strip().lower()
        ):
            ev.title = new.title
            ev.description = new.description
            ev.festival = new.festival
            ev.source_text = new.source_text
            ev.location_name = new.location_name
            ev.location_address = new.location_address
            ev.ticket_price_min = new.ticket_price_min
            ev.ticket_price_max = new.ticket_price_max
            ev.ticket_link = new.ticket_link
            ev.event_type = new.event_type
            ev.emoji = new.emoji
            ev.end_date = new.end_date
            ev.is_free = new.is_free
            ev.pushkin_card = new.pushkin_card
            await session.commit()
            return ev, False

        title_ratio = SequenceMatcher(None, ev.title.lower(), new.title.lower()).ratio()
        if title_ratio >= 0.9:
            ev.title = new.title
            ev.description = new.description
            ev.festival = new.festival
            ev.source_text = new.source_text
            ev.location_name = new.location_name
            ev.location_address = new.location_address
            ev.ticket_price_min = new.ticket_price_min
            ev.ticket_price_max = new.ticket_price_max
            ev.ticket_link = new.ticket_link
            ev.event_type = new.event_type
            ev.emoji = new.emoji
            ev.end_date = new.end_date
            ev.is_free = new.is_free
            ev.pushkin_card = new.pushkin_card
            await session.commit()
            return ev, False

        if (
            ev.location_name.strip().lower() == new.location_name.strip().lower()
            and (ev.location_address or "").strip().lower()
            == (new.location_address or "").strip().lower()
        ):
            ev.title = new.title
            ev.description = new.description
            ev.festival = new.festival
            ev.source_text = new.source_text
            ev.location_name = new.location_name
            ev.location_address = new.location_address
            ev.ticket_price_min = new.ticket_price_min
            ev.ticket_price_max = new.ticket_price_max
            ev.ticket_link = new.ticket_link
            ev.event_type = new.event_type
            ev.emoji = new.emoji
            ev.end_date = new.end_date
            ev.is_free = new.is_free
            ev.pushkin_card = new.pushkin_card
            await session.commit()
            return ev, False

        title_ratio = SequenceMatcher(None, ev.title.lower(), new.title.lower()).ratio()
        if title_ratio >= 0.9:
            ev.title = new.title
            ev.description = new.description
            ev.festival = new.festival
            ev.source_text = new.source_text
            ev.location_name = new.location_name
            ev.location_address = new.location_address
            ev.ticket_price_min = new.ticket_price_min
            ev.ticket_price_max = new.ticket_price_max
            ev.ticket_link = new.ticket_link
            ev.event_type = new.event_type
            ev.emoji = new.emoji
            ev.end_date = new.end_date
            ev.is_free = new.is_free
            ev.pushkin_card = new.pushkin_card
            await session.commit()
            return ev, False

        if (
            ev.location_name.strip().lower() == new.location_name.strip().lower()
            and (ev.location_address or "").strip().lower()
            == (new.location_address or "").strip().lower()
        ):
            ev.title = new.title
            ev.description = new.description
            ev.festival = new.festival
            ev.source_text = new.source_text
            ev.location_name = new.location_name
            ev.location_address = new.location_address
            ev.ticket_price_min = new.ticket_price_min
            ev.ticket_price_max = new.ticket_price_max
            ev.ticket_link = new.ticket_link
            ev.event_type = new.event_type
            ev.emoji = new.emoji
            ev.end_date = new.end_date
            ev.is_free = new.is_free
            ev.pushkin_card = new.pushkin_card
            await session.commit()
            return ev, False

        title_ratio = SequenceMatcher(None, ev.title.lower(), new.title.lower()).ratio()
        if title_ratio >= 0.9:
            ev.title = new.title
            ev.description = new.description
            ev.festival = new.festival
            ev.source_text = new.source_text
            ev.location_name = new.location_name
            ev.location_address = new.location_address
            ev.ticket_price_min = new.ticket_price_min
            ev.ticket_price_max = new.ticket_price_max
            ev.ticket_link = new.ticket_link
            ev.event_type = new.event_type
            ev.emoji = new.emoji
            ev.end_date = new.end_date
            ev.is_free = new.is_free
            ev.pushkin_card = new.pushkin_card
            await session.commit()
            return ev, False

        if (
            ev.location_name.strip().lower() == new.location_name.strip().lower()
            and (ev.location_address or "").strip().lower()
            == (new.location_address or "").strip().lower()
        ):
            ev.title = new.title
            ev.description = new.description
            ev.festival = new.festival
            ev.source_text = new.source_text
            ev.location_name = new.location_name
            ev.location_address = new.location_address
            ev.ticket_price_min = new.ticket_price_min
            ev.ticket_price_max = new.ticket_price_max
            ev.ticket_link = new.ticket_link
            ev.event_type = new.event_type
            ev.emoji = new.emoji
            ev.end_date = new.end_date
            ev.is_free = new.is_free
            ev.pushkin_card = new.pushkin_card
            await session.commit()
            return ev, False

        title_ratio = SequenceMatcher(None, ev.title.lower(), new.title.lower()).ratio()
        loc_ratio = SequenceMatcher(
            None, ev.location_name.lower(), new.location_name.lower()
        ).ratio()
        if title_ratio >= 0.6 and loc_ratio >= 0.6:
            ev.title = new.title
            ev.description = new.description
            ev.festival = new.festival
            ev.source_text = new.source_text
            ev.location_name = new.location_name
            ev.location_address = new.location_address
            ev.ticket_price_min = new.ticket_price_min
            ev.ticket_price_max = new.ticket_price_max
            ev.ticket_link = new.ticket_link
            ev.event_type = new.event_type
            ev.emoji = new.emoji
            ev.end_date = new.end_date
            ev.is_free = new.is_free
            ev.pushkin_card = new.pushkin_card
            await session.commit()
            return ev, False
        should_check = False
        if loc_ratio >= 0.4 or (ev.location_address or "") == (
            new.location_address or ""
        ):
            should_check = True
        elif title_ratio >= 0.5:
            should_check = True
        if should_check:
            # uncertain, ask LLM
            try:
                dup, title, desc = await check_duplicate_via_4o(ev, new)
            except Exception:
                logging.exception("duplicate check failed")
                dup = False
            if dup:
                ev.title = title or new.title
                ev.description = desc or new.description
                ev.festival = new.festival
                ev.source_text = new.source_text
                ev.location_name = new.location_name
                ev.location_address = new.location_address
                ev.ticket_price_min = new.ticket_price_min
                ev.ticket_price_max = new.ticket_price_max
                ev.ticket_link = new.ticket_link
                ev.event_type = new.event_type
                ev.emoji = new.emoji
                ev.end_date = new.end_date
                ev.is_free = new.is_free
                ev.pushkin_card = new.pushkin_card
                await session.commit()
                return ev, False
    new.added_at = datetime.utcnow()
    session.add(new)
    await session.commit()
    return new, True


async def add_events_from_text(
    db: Database,
    text: str,
    source_link: str | None,
    html_text: str | None = None,
    media: list[tuple[bytes, str]] | tuple[bytes, str] | None = None,
    *,
    raise_exc: bool = False,
    source_chat_id: int | None = None,
    source_message_id: int | None = None,
    creator_id: int | None = None,
    display_source: bool = True,
    source_channel: str | None = None,
    channel_title: str | None = None,


    bot: Bot | None = None,

) -> list[tuple[Event, bool, list[str], str]]:
    logging.info(
        "add_events_from_text start: len=%d source=%s", len(text), source_link
    )
    try:
        logging.info("LLM parse start (%d chars)", len(text))
        llm_text = text
        if channel_title:
            llm_text = f"{channel_title}\n{llm_text}"
        async with db.get_session() as session:
            res_f = await session.execute(select(Festival.name))
            fest_names = [r[0] for r in res_f.fetchall()]
        try:
            if source_channel:
                parsed = await parse_event_via_4o(
                    llm_text, source_channel, festival_names=fest_names
                )
            else:
                parsed = await parse_event_via_4o(llm_text, festival_names=fest_names)
        except TypeError:
            if source_channel:
                parsed = await parse_event_via_4o(llm_text, source_channel)
            else:
                parsed = await parse_event_via_4o(llm_text)

        logging.info("LLM returned %d events", len(parsed))
    except Exception as e:
        logging.error("LLM error: %s", e)
        if raise_exc:
            raise
        return []

    results: list[tuple[Event, bool, list[str], str]] = []
    first = True
    links_iter = iter(extract_links_from_html(html_text) if html_text else [])
    for data in parsed:
        logging.info(
            "processing event candidate: %s on %s %s",
            data.get("title"),
            data.get("date"),
            data.get("time"),
        )
        if data.get("festival"):
            logging.info(
                "4o recognized festival %s for event %s",
                data.get("festival"),
                data.get("title"),
            )

        date_raw = data.get("date", "") or ""
        end_date_raw = data.get("end_date") or None
        if end_date_raw and ".." in end_date_raw:
            end_date_raw = end_date_raw.split("..", 1)[-1].strip()
        if ".." in date_raw:
            start, maybe_end = [p.strip() for p in date_raw.split("..", 1)]
            date_raw = start
            if not end_date_raw:
                end_date_raw = maybe_end
        date_str = canonicalize_date(date_raw)
        end_date = canonicalize_date(end_date_raw) if end_date_raw else None


        addr = data.get("location_address")
        city = data.get("city")
        addr = strip_city_from_address(addr, city)

        base_event = Event(
            title=data.get("title", ""),
            description=data.get("short_description", ""),
            festival=data.get("festival") or None,
            date=date_str,
            time=data.get("time", ""),
            location_name=data.get("location_name", ""),
            location_address=addr,
            city=city,
            ticket_price_min=data.get("ticket_price_min"),
            ticket_price_max=data.get("ticket_price_max"),
            ticket_link=data.get("ticket_link"),
            event_type=data.get("event_type"),
            emoji=data.get("emoji"),
            end_date=end_date,
            is_free=bool(data.get("is_free")),
            pushkin_card=bool(data.get("pushkin_card")),
            source_text=text,
            source_post_url=source_link,
            source_chat_id=source_chat_id,
            source_message_id=source_message_id,
            creator_id=creator_id,
        )

        if base_event.event_type == "выставка" and not base_event.end_date:
            start_dt = parse_iso_date(base_event.date) or datetime.now(LOCAL_TZ).date()
            base_event.date = start_dt.isoformat()
            base_event.end_date = date(start_dt.year, 12, 31).isoformat()

        events_to_add = [base_event]
        if (
            base_event.event_type != "выставка"
            and base_event.end_date
            and base_event.end_date != base_event.date
        ):
            start_dt = parse_iso_date(base_event.date)
            end_dt = parse_iso_date(base_event.end_date) if base_event.end_date else None
            if start_dt and end_dt and end_dt > start_dt:
                events_to_add = []
                for i in range((end_dt - start_dt).days + 1):
                    day = start_dt + timedelta(days=i)
                    copy_e = Event(
                        **base_event.model_dump(
                            exclude={
                                "id",
                                "added_at",
                                "ics_post_url",
                                "ics_post_id",
                            }
                        )
                    )
                    copy_e.date = day.isoformat()
                    copy_e.end_date = None
                    events_to_add.append(copy_e)

        for event in events_to_add:
            if not is_valid_url(event.ticket_link):
                try:
                    extracted = next(links_iter)
                except StopIteration:
                    extracted = None
                if extracted:
                    event.ticket_link = extracted

            # skip events that have already finished - disabled for consistency in tests

            async with db.get_session() as session:
                saved, added = await upsert_event(session, event)
            logging.info(
                "event %s with id %s", "added" if added else "updated", saved.id
            )

            media_arg = media if first else None
            upload_info = ""
            photo_count = saved.photo_count
            if saved.telegraph_url and saved.telegraph_path:
                upload_info, added_count = await update_source_page(
                    saved.telegraph_path,
                    saved.title or "Event",
                    html_text or text,
                    media_arg,
                    db,
                )
                if added_count:
                    photo_count += added_count
                    async with db.get_session() as session:
                        saved.photo_count = photo_count
                        session.add(saved)
                        await session.commit()
                await update_event_description(saved, db)
            else:
                if not saved.ics_url:
                    ics = await upload_ics(saved, db)
                    if ics:
                        logging.info("ICS saved for event %s: %s", saved.id, ics)
                        async with db.get_session() as session:
                            obj = await session.get(Event, saved.id)
                            if obj:
                                obj.ics_url = ics
                                await session.commit()
                                saved.ics_url = ics

                if bot and saved.ics_url and not saved.ics_post_url:
                    posted = await post_ics_asset(saved, db, bot)
                    if posted:
                        url_p, msg_id = posted
                        logging.info(
                            "asset post %s for event %s", url_p, saved.id
                        )
                        async with db.get_session() as session:
                            obj = await session.get(Event, saved.id)
                            if obj:
                                obj.ics_post_url = url_p
                                obj.ics_post_id = msg_id
                                await session.commit()
                                saved.ics_post_url = url_p
                                saved.ics_post_id = msg_id
                        await add_calendar_button(saved, db, bot)
                        logging.info(
                            "calendar button added for event %s", saved.id
                        )
                        if saved.telegraph_path:
                            await update_source_page_ics(
                                saved.telegraph_path,
                                saved.title or "Event",
                                saved.ics_url,
                            )
                extra_kwargs = {"display_link": False} if not display_source else {}
                res = await create_source_page(
                    saved.title or "Event",
                    saved.source_text,
                    source_link,
                    html_text,
                    media_arg,
                    saved.ics_url,
                    db,
                    **extra_kwargs,
                )
                if res:
                    if len(res) == 4:
                        url, path, upload_info, photo_count = res
                    elif len(res) == 3:
                        url, path, upload_info = res
                        photo_count = 0
                    else:
                        url, path = res
                        upload_info = ""
                        photo_count = 0
                    logging.info("telegraph page %s", url)
                    async with db.get_session() as session:
                        saved.telegraph_url = url
                        saved.telegraph_path = path
                        saved.photo_count = photo_count
                        session.add(saved)
                        await session.commit()
            if saved.telegraph_path:
                await update_event_description(saved, db)
            logging.info("syncing month page %s", saved.date[:7])
            await sync_month_page(db, saved.date[:7])
            d_saved = parse_iso_date(saved.date)
            w_start = weekend_start_for_date(d_saved) if d_saved else None
            if w_start:
                logging.info("syncing weekend page %s", w_start.isoformat())
                await sync_weekend_page(db, w_start.isoformat())
            if saved.festival:
                logging.info("syncing festival %s", saved.festival)
                await sync_festival_page(db, saved.festival)

            lines = [
                f"title: {saved.title}",
                f"date: {saved.date}",
                f"time: {saved.time}",
                f"location_name: {saved.location_name}",
            ]
            if saved.location_address:
                lines.append(f"location_address: {saved.location_address}")
            if saved.city:
                lines.append(f"city: {saved.city}")
            if saved.festival:
                lines.append(f"festival: {saved.festival}")
            if saved.description:
                lines.append(f"description: {saved.description}")
            if saved.event_type:
                lines.append(f"type: {saved.event_type}")
            if saved.ticket_price_min is not None:
                lines.append(f"price_min: {saved.ticket_price_min}")
            if saved.ticket_price_max is not None:
                lines.append(f"price_max: {saved.ticket_price_max}")
            if saved.ticket_link:
                lines.append(f"ticket_link: {saved.ticket_link}")
            if saved.telegraph_url:
                lines.append(f"telegraph: {saved.telegraph_url}")
            if is_vk_wall_url(saved.source_post_url):
                lines.append(f"Vk: {saved.source_post_url}")
            if upload_info:
                lines.append(f"catbox: {upload_info}")
            status = "added" if added else "updated"
            results.append((saved, added, lines, status))
            first = False
    logging.info("add_events_from_text finished with %d results", len(results))
    return results


async def handle_add_event(message: types.Message, db: Database, bot: Bot):
    parts = (message.text or message.caption or "").split(maxsplit=1)
    if len(parts) != 2:
        await bot.send_message(message.chat.id, "Usage: /addevent <text>")
        return
    async with db.get_session() as session:
        user = await session.get(User, message.from_user.id)
        if user and user.blocked:
            await bot.send_message(message.chat.id, "Not authorized")
            return
    creator_id = user.user_id if user else message.from_user.id
    images = await extract_images(message, bot)
    media = images if images else None
    html_text = message.html_text or message.caption_html
    if html_text and html_text.startswith("/addevent"):
        html_text = html_text[len("/addevent") :].lstrip()
    text_content = parts[1]
    source_link = None
    lines = text_content.splitlines()
    if lines:
        m = re.match(r"https?://vk\.com/wall[\w\d_-]+", lines[0].strip(), re.I)
        if m:
            source_link = lines[0].strip()
            text_content = "\n".join(lines[1:]).lstrip()
            if html_text:
                html_lines = html_text.splitlines()
                if html_lines and re.match(r"https?://vk\.com/wall[\w\d_-]+", html_lines[0].strip(), re.I):
                    html_text = "\n".join(html_lines[1:]).lstrip()
    try:
        results = await add_events_from_text(
            db,
            text_content,
            source_link,
            html_text,
            media,
            raise_exc=True,
            creator_id=creator_id,
            display_source=False if source_link else True,
            source_channel=None,

            bot=bot,
        )
    except Exception as e:
        await bot.send_message(message.chat.id, f"LLM error: {e}")
        return
    if not results:
        await bot.send_message(message.chat.id, "LLM error")
        return
    for saved, added, lines, status in results:
        btns = []
        if (
            not saved.is_free
            and saved.ticket_price_min is None
            and saved.ticket_price_max is None
        ):
            btns.append(
                types.InlineKeyboardButton(
                    text="\u2753 Это бесплатное мероприятие",
                    callback_data=f"markfree:{saved.id}",
                )
            )
        btns.append(
            types.InlineKeyboardButton(
                text="\U0001f6a9 Переключить на тихий режим",
                callback_data=f"togglesilent:{saved.id}",
            )
        )
        markup = types.InlineKeyboardMarkup(inline_keyboard=[btns])
        await bot.send_message(
            message.chat.id,
            f"Event {status}\n" + "\n".join(lines),
            reply_markup=markup,
        )
        await notify_event_added(db, bot, user, saved, added)


async def handle_add_event_raw(message: types.Message, db: Database, bot: Bot):
    parts = (message.text or message.caption or "").split(maxsplit=1)
    if len(parts) != 2 or "|" not in parts[1]:
        await bot.send_message(
            message.chat.id, "Usage: /addevent_raw title|date|time|location"
        )
        return
    async with db.get_session() as session:
        user = await session.get(User, message.from_user.id)
        if user and user.blocked:
            await bot.send_message(message.chat.id, "Not authorized")
            return
    creator_id = user.user_id if user else message.from_user.id
    title, date_raw, time, location = (p.strip() for p in parts[1].split("|", 3))
    date_iso = canonicalize_date(date_raw)
    if not date_iso:
        await bot.send_message(message.chat.id, "Invalid date")
        return
    images = await extract_images(message, bot)
    media = images if images else None

    event = Event(
        title=title,
        description="",
        festival=None,
        date=date_iso,
        time=time,
        location_name=location,
        source_text=parts[1],
        creator_id=creator_id,
    )
    async with db.get_session() as session:
        event, added = await upsert_event(session, event)

    if not event.ics_url:
        ics = await upload_ics(event, db)
        if ics:
            async with db.get_session() as session:
                obj = await session.get(Event, event.id)
                if obj:
                    obj.ics_url = ics
                    await session.commit()
                    event.ics_url = ics

    html_text = message.html_text or message.caption_html
    if html_text and html_text.startswith("/addevent_raw"):
        html_text = html_text[len("/addevent_raw") :].lstrip()
    res = await create_source_page(
        event.title or "Event",
        event.source_text,
        None,
        html_text or event.source_text,
        media,
        event.ics_url,
        db,
    )
    upload_info = ""
    photo_count = 0
    if res:
        if len(res) == 4:
            url, path, upload_info, photo_count = res
        elif len(res) == 3:
            url, path, upload_info = res
            photo_count = 0
        else:
            url, path = res
            upload_info = ""
            photo_count = 0
        async with db.get_session() as session:
            event.telegraph_url = url
            event.telegraph_path = path
            event.photo_count = photo_count
            session.add(event)
            await session.commit()
    await sync_month_page(db, event.date[:7])
    d = parse_iso_date(event.date)
    w_start = weekend_start_for_date(d) if d else None
    if w_start:
        await sync_weekend_page(db, w_start.isoformat())
    lines = [
        f"title: {event.title}",
        f"date: {event.date}",
        f"time: {event.time}",
        f"location_name: {event.location_name}",
    ]
    if event.telegraph_url:
        lines.append(f"telegraph: {event.telegraph_url}")
    if is_vk_wall_url(event.source_post_url):
        lines.append(f"Vk: {event.source_post_url}")
    if upload_info:
        lines.append(f"catbox: {upload_info}")
    status = "added" if added else "updated"
    btns = []
    if (
        not event.is_free
        and event.ticket_price_min is None
        and event.ticket_price_max is None
    ):
        btns.append(
            types.InlineKeyboardButton(
                text="\u2753 Это бесплатное мероприятие",
                callback_data=f"markfree:{event.id}",
            )
        )
    btns.append(
        types.InlineKeyboardButton(
            text="\U0001f6a9 Переключить на тихий режим",
            callback_data=f"togglesilent:{event.id}",
        )
    )
    markup = types.InlineKeyboardMarkup(inline_keyboard=[btns])
    await bot.send_message(
        message.chat.id,
        f"Event {status}\n" + "\n".join(lines),
        reply_markup=markup,
    )
    await notify_event_added(db, bot, user, event, added)


def format_day(day: date, tz: timezone) -> str:
    if day == datetime.now(tz).date():
        return "Сегодня"
    return day.strftime("%d.%m.%Y")


MONTHS = [
    "января",
    "февраля",
    "марта",
    "апреля",
    "мая",
    "июня",
    "июля",
    "августа",
    "сентября",
    "октября",
    "ноября",
    "декабря",
]

DAYS_OF_WEEK = [
    "понедельник",
    "вторник",
    "среда",
    "четверг",
    "пятница",
    "суббота",
    "воскресенье",
]


def format_day_pretty(day: date) -> str:
    return f"{day.day} {MONTHS[day.month - 1]}"


def format_weekend_range(saturday: date) -> str:
    """Return human-friendly weekend range like '12–13 июля'."""
    sunday = saturday + timedelta(days=1)
    if saturday.month == sunday.month:
        return f"{saturday.day}\u2013{sunday.day} {MONTHS[saturday.month - 1]}"
    return (
        f"{saturday.day} {MONTHS[saturday.month - 1]} \u2013 "
        f"{sunday.day} {MONTHS[sunday.month - 1]}"
    )


def month_name(month: str) -> str:
    y, m = month.split("-")
    return f"{MONTHS[int(m) - 1]} {y}"


MONTHS_PREP = [
    "январе",
    "феврале",
    "марте",
    "апреле",
    "мае",
    "июне",
    "июле",
    "августе",
    "сентябре",
    "октябре",
    "ноябре",
    "декабре",
]

# month names in nominative case for navigation links
MONTHS_NOM = [
    "январь",
    "февраль",
    "март",
    "апрель",
    "май",
    "июнь",
    "июль",
    "август",
    "сентябрь",
    "октябрь",
    "ноябрь",
    "декабрь",
]


def month_name_prepositional(month: str) -> str:
    y, m = month.split("-")
    return f"{MONTHS_PREP[int(m) - 1]} {y}"


def month_name_nominative(month: str) -> str:
    """Return month name in nominative case, add year if different from current."""
    y, m = month.split("-")
    name = MONTHS_NOM[int(m) - 1]
    if int(y) != datetime.now(LOCAL_TZ).year:
        return f"{name} {y}"
    return name


def next_month(month: str) -> str:
    d = datetime.fromisoformat(month + "-01")
    n = (d.replace(day=28) + timedelta(days=4)).replace(day=1)
    return n.strftime("%Y-%m")


def md_to_html(text: str) -> str:
    html_text = markdown.markdown(
        text,
        extensions=["markdown.extensions.fenced_code", "markdown.extensions.nl2br"],
    )
    # Telegraph API does not allow h1/h2 or Telegram-specific emoji tags
    html_text = re.sub(r"<(\/?)h[12]>", r"<\1h3>", html_text)
    html_text = re.sub(r"</?tg-emoji[^>]*>", "", html_text)
    return html_text


def extract_link_from_html(html_text: str) -> str | None:
    """Return a registration or ticket link from HTML if present."""
    pattern = re.compile(
        r"<a[^>]+href=['\"]([^'\"]+)['\"][^>]*>(.*?)</a>",
        re.IGNORECASE | re.DOTALL,
    )
    matches = list(pattern.finditer(html_text))

    # prefer anchors whose text mentions registration or tickets
    for m in matches:
        href, label = m.group(1), m.group(2)
        text = label.lower()
        if any(word in text for word in ["регистра", "ticket", "билет"]):
            return href

    # otherwise look for anchors located near the word "регистрация"
    lower_html = html_text.lower()
    for m in matches:
        href = m.group(1)
        start, end = m.span()
        context_before = lower_html[max(0, start - 60) : start]
        context_after = lower_html[end : end + 60]
        if "регистра" in context_before or "регистра" in context_after:
            return href

    if matches:
        return matches[0].group(1)
    return None


def extract_links_from_html(html_text: str) -> list[str]:
    """Return all registration or ticket links in order of appearance."""
    pattern = re.compile(
        r"<a[^>]+href=['\"]([^'\"]+)['\"][^>]*>(.*?)</a>",
        re.IGNORECASE | re.DOTALL,
    )
    matches = list(pattern.finditer(html_text))
    lower_html = html_text.lower()

    def qualifies(label: str, start: int, end: int) -> bool:
        text = label.lower()
        if any(word in text for word in ["регистра", "ticket", "билет"]):
            return True
        context_before = lower_html[max(0, start - 60) : start]
        context_after = lower_html[end : end + 60]
        return "регистра" in context_before or "регистра" in context_after or "билет" in context_before or "билет" in context_after

    prioritized: list[tuple[int, str]] = []
    others: list[tuple[int, str]] = []
    for m in matches:
        href, label = m.group(1), m.group(2)
        if qualifies(label, *m.span()):
            prioritized.append((m.start(), href))
        else:
            others.append((m.start(), href))

    prioritized.sort(key=lambda x: x[0])
    others.sort(key=lambda x: x[0])
    links = [h for _, h in prioritized]
    links.extend(h for _, h in others)
    return links


def is_valid_url(text: str | None) -> bool:
    if not text:
        return False
    return bool(re.match(r"https?://", text))


def is_vk_wall_url(url: str | None) -> bool:
    """Return True if the URL points to a VK wall post."""
    if not url:
        return False
    try:
        parsed = urlparse(url)
    except Exception:
        return False
    host = parsed.netloc.lower()
    if host in {"vk.cc", "vk.link", "go.vk.com", "l.vk.com"}:
        return False
    if host.endswith("vk.com") and "/wall" in parsed.path:
        return True
    return False


def recent_cutoff(tz: timezone, now: datetime | None = None) -> datetime:
    """Return UTC datetime for the start of the previous day in the given tz."""
    if now is None:
        now = datetime.now(tz)
    start_local = datetime.combine(
        now.date() - timedelta(days=1),
        time(0, 0),
        tz,
    )
    return start_local.astimezone(timezone.utc).replace(tzinfo=None)


def split_text(text: str, limit: int = 4096) -> list[str]:
    """Split text into chunks without breaking lines."""
    parts: list[str] = []
    while len(text) > limit:
        cut = text.rfind("\n", 0, limit)
        if cut == -1:
            cut = limit
        parts.append(text[:cut])
        text = text[cut:].lstrip("\n")
    if text:
        parts.append(text)
    return parts


def is_recent(e: Event, tz: timezone | None = None, now: datetime | None = None) -> bool:
    if e.added_at is None or e.silent:
        return False
    if tz is None:
        tz = LOCAL_TZ
    start = recent_cutoff(tz, now)
    return e.added_at >= start


def format_event_md(e: Event) -> str:
    prefix = ""
    if is_recent(e):
        prefix += "\U0001f6a9 "
    emoji_part = ""
    if e.emoji and not e.title.strip().startswith(e.emoji):
        emoji_part = f"{e.emoji} "
    lines = [f"{prefix}{emoji_part}{e.title}".strip(), e.description.strip()]
    if e.pushkin_card:
        lines.append("\u2705 Пушкинская карта")
    if e.is_free:
        txt = "🟡 Бесплатно"
        if e.ticket_link:
            txt += f" [по регистрации]({e.ticket_link})"
        lines.append(txt)
    elif e.ticket_link and (
        e.ticket_price_min is not None or e.ticket_price_max is not None
    ):
        if e.ticket_price_max is not None and e.ticket_price_max != e.ticket_price_min:
            price = f"от {e.ticket_price_min} до {e.ticket_price_max}"
        else:
            price = str(e.ticket_price_min or e.ticket_price_max or "")
        lines.append(f"[Билеты в источнике]({e.ticket_link}) {price}".strip())
    elif e.ticket_link:
        lines.append(f"[по регистрации]({e.ticket_link})")
    else:
        if (
            e.ticket_price_min is not None
            and e.ticket_price_max is not None
            and e.ticket_price_min != e.ticket_price_max
        ):
            price = f"от {e.ticket_price_min} до {e.ticket_price_max}"
        elif e.ticket_price_min is not None:
            price = str(e.ticket_price_min)
        elif e.ticket_price_max is not None:
            price = str(e.ticket_price_max)
        else:
            price = ""
        if price:
            lines.append(f"Билеты {price}")
    if e.telegraph_url:
        cam = "\U0001f4f8" * max(0, e.photo_count)
        prefix = f"{cam} " if cam else ""
        more_line = f"{prefix}[подробнее]({e.telegraph_url})"
        if e.ics_post_url:
            more_line += f" \U0001f4c5 [добавить в календарь]({e.ics_post_url})"
        lines.append(more_line)
    loc = e.location_name
    addr = e.location_address
    if addr and e.city:
        addr = strip_city_from_address(addr, e.city)
    if addr:
        loc += f", {addr}"
    if e.city:
        loc += f", #{e.city}"
    date_part = e.date.split("..", 1)[0]
    d = parse_iso_date(date_part)
    if d:
        day = format_day_pretty(d)
    else:
        logging.error("Invalid event date: %s", e.date)
        day = e.date
    lines.append(f"_{day} {e.time} {loc}_")
    return "\n".join(lines)



def format_event_vk(
    e: Event,
    highlight: bool = False,
    weekend_url: str | None = None,
    festival: Festival | None = None,
) -> str:

    prefix = ""
    if highlight:
        prefix += "\U0001f449 "
    if is_recent(e):
        prefix += "\U0001f6a9 "
    emoji_part = ""
    if e.emoji and not e.title.strip().startswith(e.emoji):
        emoji_part = f"{e.emoji} "


    title = f"{prefix}{emoji_part}{e.title.upper()}".strip()
    desc = re.sub(
        r",?\s*подробнее\s*\([^\n]*\)$",
        "",
        e.description.strip(),
        flags=re.I,
    )
    details_link = None
    if is_vk_wall_url(e.source_post_url):
        details_link = e.source_post_url
    elif e.telegraph_url:
        details_link = e.telegraph_url
    if details_link:
        desc = f"{desc}, [подробнее|{details_link}]"
    lines = [title]
    if festival:
        link = festival.vk_post_url
        if link:
            lines.append(f"[{festival.name}|{link}]")
        else:
            lines.append(festival.name)
    lines.append(desc)

    if e.pushkin_card:
        lines.append("\u2705 Пушкинская карта")

    if e.is_free:
        lines.append("🟡 Бесплатно")
        if e.ticket_link:
            lines.append("по регистрации")
            lines.append(f"\U0001f39f {e.ticket_link}")
    elif e.ticket_link and (
        e.ticket_price_min is not None or e.ticket_price_max is not None
    ):
        if e.ticket_price_max is not None and e.ticket_price_max != e.ticket_price_min:
            price = f"от {e.ticket_price_min} до {e.ticket_price_max} руб."
        else:
            val = e.ticket_price_min if e.ticket_price_min is not None else e.ticket_price_max
            price = f"{val} руб." if val is not None else ""
        lines.append(f"Билеты в источнике {price}".strip())
        lines.append(f"\U0001f39f {e.ticket_link}")
    elif e.ticket_link:
        lines.append("по регистрации")
        lines.append(f"\U0001f39f {e.ticket_link}")
    else:
        price = ""
        if (
            e.ticket_price_min is not None
            and e.ticket_price_max is not None
            and e.ticket_price_min != e.ticket_price_max
        ):
            price = f"от {e.ticket_price_min} до {e.ticket_price_max} руб."
        elif e.ticket_price_min is not None:
            price = f"{e.ticket_price_min} руб."
        elif e.ticket_price_max is not None:
            price = f"{e.ticket_price_max} руб."
        if price:
            lines.append(f"Билеты {price}")

    # details link already appended to description above

    loc = e.location_name
    addr = e.location_address
    if addr and e.city:
        addr = strip_city_from_address(addr, e.city)
    if addr:
        loc += f", {addr}"
    if e.city:
        loc += f", #{e.city}"
    date_part = e.date.split("..", 1)[0]
    d = parse_iso_date(date_part)
    if d:
        day = format_day_pretty(d)
    else:
        logging.error("Invalid event date: %s", e.date)
        day = e.date
    if weekend_url and d and d.weekday() == 5:
        day_fmt = f"{day}"
    else:
        day_fmt = day
    lines.append(f"\U0001f4c5 {day_fmt} {e.time}")
    lines.append(f"\U0001f4cd {loc}")

    return "\n".join(lines)


def format_event_daily(
    e: Event,
    highlight: bool = False,
    weekend_url: str | None = None,
    festival: Festival | None = None,
) -> str:
    """Return HTML-formatted text for a daily announcement item."""
    prefix = ""
    if highlight:
        prefix += "\U0001f449 "
    if is_recent(e):
        prefix += "\U0001f6a9 "
    emoji_part = ""
    if e.emoji and not e.title.strip().startswith(e.emoji):
        emoji_part = f"{e.emoji} "

    title = html.escape(e.title)
    if e.source_post_url:
        title = f'<a href="{html.escape(e.source_post_url)}">{title}</a>'
    title = f"<b>{prefix}{emoji_part}{title}</b>".strip()

    desc = e.description.strip()
    desc = re.sub(r",?\s*подробнее\s*\([^\n]*\)$", "", desc, flags=re.I)
    lines = [title]
    if festival:
        link = festival.telegraph_url
        if link:
            lines.append(f'<a href="{html.escape(link)}">{html.escape(festival.name)}</a>')
        else:
            lines.append(html.escape(festival.name))
    lines.append(html.escape(desc))

    if e.pushkin_card:
        lines.append("\u2705 Пушкинская карта")

    if e.is_free:
        txt = "🟡 Бесплатно"
        if e.ticket_link:
            txt += f' <a href="{html.escape(e.ticket_link)}">по регистрации</a>'
        lines.append(txt)
    elif e.ticket_link and (
        e.ticket_price_min is not None or e.ticket_price_max is not None
    ):
        if e.ticket_price_max is not None and e.ticket_price_max != e.ticket_price_min:
            price = f"от {e.ticket_price_min} до {e.ticket_price_max}"
        else:
            price = str(e.ticket_price_min or e.ticket_price_max or "")
        lines.append(
            f'<a href="{html.escape(e.ticket_link)}">Билеты в источнике</a> {price}'.strip()
        )
    elif e.ticket_link:
        lines.append(f'<a href="{html.escape(e.ticket_link)}">по регистрации</a>')
    else:
        price = ""
        if (
            e.ticket_price_min is not None
            and e.ticket_price_max is not None
            and e.ticket_price_min != e.ticket_price_max
        ):
            price = f"от {e.ticket_price_min} до {e.ticket_price_max}"
        elif e.ticket_price_min is not None:
            price = str(e.ticket_price_min)
        elif e.ticket_price_max is not None:
            price = str(e.ticket_price_max)
        if price:
            lines.append(f"Билеты {price}")

    loc = html.escape(e.location_name)
    addr = e.location_address
    if addr and e.city:
        addr = strip_city_from_address(addr, e.city)
    if addr:
        loc += f", {html.escape(addr)}"
    if e.city:
        loc += f", #{html.escape(e.city)}"
    date_part = e.date.split("..", 1)[0]
    d = parse_iso_date(date_part)
    if d:
        day = format_day_pretty(d)
    else:
        logging.error("Invalid event date: %s", e.date)
        day = e.date
    if weekend_url and d and d.weekday() == 5:
        day_fmt = f'<a href="{html.escape(weekend_url)}">{day}</a>'
    else:
        day_fmt = day
    lines.append(f"<i>{day_fmt} {e.time} {loc}</i>")

    return "\n".join(lines)


def format_exhibition_md(e: Event) -> str:
    prefix = ""
    if is_recent(e):
        prefix += "\U0001f6a9 "
    emoji_part = ""
    if e.emoji and not e.title.strip().startswith(e.emoji):
        emoji_part = f"{e.emoji} "
    lines = [f"{prefix}{emoji_part}{e.title}".strip(), e.description.strip()]
    if e.pushkin_card:
        lines.append("\u2705 Пушкинская карта")
    if e.is_free:
        txt = "🟡 Бесплатно"
        if e.ticket_link:
            txt += f" [по регистрации]({e.ticket_link})"
        lines.append(txt)
    elif e.ticket_link:
        lines.append(f"[Билеты в источнике]({e.ticket_link})")
    elif (
        e.ticket_price_min is not None
        and e.ticket_price_max is not None
        and e.ticket_price_min != e.ticket_price_max
    ):
        lines.append(f"Билеты от {e.ticket_price_min} до {e.ticket_price_max}")
    elif e.ticket_price_min is not None:
        lines.append(f"Билеты {e.ticket_price_min}")
    elif e.ticket_price_max is not None:
        lines.append(f"Билеты {e.ticket_price_max}")
    if e.telegraph_url:
        cam = "\U0001f4f8" * max(0, e.photo_count)
        prefix = f"{cam} " if cam else ""
        lines.append(f"{prefix}[подробнее]({e.telegraph_url})")
    loc = e.location_name
    addr = e.location_address
    if addr and e.city:
        addr = strip_city_from_address(addr, e.city)
    if addr:
        loc += f", {addr}"
    if e.city:
        loc += f", #{e.city}"
    if e.end_date:
        end_part = e.end_date.split("..", 1)[0]
        d_end = parse_iso_date(end_part)
        if d_end:
            end = format_day_pretty(d_end)
        else:
            logging.error("Invalid end date: %s", e.end_date)
            end = e.end_date
        lines.append(f"_по {end}, {loc}_")
    return "\n".join(lines)


def event_title_nodes(e: Event) -> list:
    nodes: list = []
    if is_recent(e):
        nodes.append("\U0001f6a9 ")
    if e.emoji and not e.title.strip().startswith(e.emoji):
        nodes.append(f"{e.emoji} ")
    title_text = e.title
    if e.source_post_url:
        nodes.append(
            {"tag": "a", "attrs": {"href": e.source_post_url}, "children": [title_text]}
        )
    else:
        nodes.append(title_text)
    return nodes


def event_to_nodes(e: Event) -> list[dict]:
    md = format_event_md(e)
    lines = md.split("\n")
    body_md = "\n".join(lines[1:]) if len(lines) > 1 else ""
    from telegraph.utils import html_to_nodes

    nodes = [{"tag": "h4", "children": event_title_nodes(e)}]
    if body_md:
        html_text = md_to_html(body_md)
        nodes.extend(html_to_nodes(html_text))
    nodes.append({"tag": "p", "children": ["\u00a0"]})
    return nodes


def exhibition_title_nodes(e: Event) -> list:
    nodes: list = []
    if is_recent(e):
        nodes.append("\U0001f6a9 ")
    if e.emoji and not e.title.strip().startswith(e.emoji):
        nodes.append(f"{e.emoji} ")
    title_text = e.title
    if e.source_post_url:
        nodes.append(
            {"tag": "a", "attrs": {"href": e.source_post_url}, "children": [title_text]}
        )
    else:
        nodes.append(title_text)
    return nodes


def exhibition_to_nodes(e: Event) -> list[dict]:
    md = format_exhibition_md(e)
    lines = md.split("\n")
    body_md = "\n".join(lines[1:]) if len(lines) > 1 else ""
    from telegraph.utils import html_to_nodes

    nodes = [{"tag": "h4", "children": exhibition_title_nodes(e)}]
    if body_md:
        html_text = md_to_html(body_md)
        nodes.extend(html_to_nodes(html_text))
    nodes.append({"tag": "p", "children": ["\u00a0"]})
    return nodes

async def get_month_data(db: Database, month: str, *, fallback: bool = True):
    """Return events, exhibitions and nav pages for the given month."""
    start = date.fromisoformat(month + "-01")
    next_start = (start.replace(day=28) + timedelta(days=4)).replace(day=1)
    async with db.get_session() as session:
        result = await session.execute(
            select(Event)
            .where(Event.date >= start.isoformat(), Event.date < next_start.isoformat())
            .order_by(Event.date, Event.time)
        )
        events = result.scalars().all()

        ex_result = await session.execute(
            select(Event)
            .where(
                Event.end_date.is_not(None),
                Event.end_date >= start.isoformat(),
                Event.date <= next_start.isoformat(),
                Event.event_type == "выставка",
            )
            .order_by(Event.date)
        )
        exhibitions = ex_result.scalars().all()

        result_nav = await session.execute(select(MonthPage).order_by(MonthPage.month))
        nav_pages = result_nav.scalars().all()


    today = datetime.now(LOCAL_TZ).date()

    if month == today.strftime("%Y-%m"):
        today_str = today.isoformat()
        cutoff = (today - timedelta(days=30)).isoformat()
        events = [e for e in events if e.date.split("..", 1)[0] >= today_str]
        exhibitions = [
            e for e in exhibitions if e.end_date and e.end_date >= cutoff
        ]

    if not exhibitions and fallback:
        prev_month = (start - timedelta(days=1)).strftime("%Y-%m")
        if prev_month != month:
            prev_events, prev_exh, _ = await get_month_data(db, prev_month, fallback=False)
            if not events:
                events.extend(prev_events)
            exhibitions.extend(prev_exh)

    return events, exhibitions, nav_pages


async def build_month_page_content(
    db: Database,
    month: str,
    events: list[Event] | None = None,
    exhibitions: list[Event] | None = None,
    nav_pages: list[MonthPage] | None = None,
    continuation_url: str | None = None,
) -> tuple[str, list]:
    if events is None or exhibitions is None or nav_pages is None:
        events, exhibitions, nav_pages = await get_month_data(db, month)


    today = datetime.now(LOCAL_TZ).date()
    cutoff = (today - timedelta(days=30)).isoformat()

    if month == today.strftime("%Y-%m"):
        events = [e for e in events if e.date.split("..", 1)[0] >= cutoff]
        exhibitions = [e for e in exhibitions if e.end_date and e.end_date >= cutoff]

    today_str = today.isoformat()
    events = [
        e
        for e in events
        if not (e.event_type == "выставка" and e.date < today_str)
    ]
    exhibitions = [
        e for e in exhibitions if e.end_date and e.date <= today_str
    ]

    by_day: dict[date, list[Event]] = {}
    for e in events:
        date_part = e.date.split("..", 1)[0]
        d = parse_iso_date(date_part)
        if not d:
            logging.error("Invalid date for event %s: %s", e.id, e.date)
            continue
        by_day.setdefault(d, []).append(e)

    content: list[dict] = []
    intro = f"Планируйте свой месяц заранее: интересные мероприятия Калининграда и 39 региона в {month_name_prepositional(month)} — от лекций и концертов до культурных шоу. "
    intro_nodes = [
        intro,
        {
            "tag": "a",
            "attrs": {"href": "https://t.me/kenigevents"},
            "children": ["Полюбить Калининград Анонсы"],
        },
    ]
    content.append({"tag": "p", "children": intro_nodes})

    for day in sorted(by_day):
        if day.weekday() == 5:
            content.append({"tag": "h3", "children": ["🟥🟥🟥 суббота 🟥🟥🟥"]})
        elif day.weekday() == 6:
            content.append({"tag": "h3", "children": ["🟥🟥 воскресенье 🟥🟥"]})
        content.append(
            {"tag": "h3", "children": [f"🟥🟥🟥 {format_day_pretty(day)} 🟥🟥🟥"]}
        )
        content.append({"tag": "br"})
        content.append({"tag": "p", "children": ["\u00a0"]})
        for ev in by_day[day]:
            content.extend(event_to_nodes(ev))

    today_month = datetime.now(LOCAL_TZ).strftime("%Y-%m")
    future_pages = [p for p in nav_pages if p.month >= today_month]
    month_nav: list[dict] = []
    nav_children = []
    if future_pages:
        for idx, p in enumerate(future_pages):
            name = month_name_nominative(p.month)
            if p.month == month:
                nav_children.append(name)
            else:
                nav_children.append(
                    {"tag": "a", "attrs": {"href": p.url}, "children": [name]}
                )
            if idx < len(future_pages) - 1:
                nav_children.append(" ")
    else:
        nav_children = [month_name_nominative(month)]

    if nav_children:
        month_nav = [{"tag": "br"}, {"tag": "h4", "children": nav_children}]
        content.extend(month_nav)

    if exhibitions:
        if month_nav:
            content.append({"tag": "br"})
            content.append({"tag": "p", "children": ["\u00a0"]})
        content.append({"tag": "h3", "children": ["Постоянные выставки"]})
        content.append({"tag": "br"})
        content.append({"tag": "p", "children": ["\u00a0"]})
        for ev in exhibitions:
            content.extend(exhibition_to_nodes(ev))

    if month_nav:
        content.extend(month_nav)

    if continuation_url:
        content.append({"tag": "br"})
        content.append({"tag": "p", "children": ["\u00a0"]})
        content.append(
            {
                "tag": "h3",
                "children": [
                    {
                        "tag": "a",
                        "attrs": {"href": continuation_url},
                        "children": [f"{month_name_nominative(month)} продолжение"],
                    }
                ],
            }
        )

    title = f"События Калининграда в {month_name_prepositional(month)}: полный анонс от Полюбить Калининград Анонсы"
    return title, content


async def sync_month_page(db: Database, month: str, update_links: bool = False):
    token = get_telegraph_token()
    if not token:
        logging.error("Telegraph token unavailable")
        return
    tg = Telegraph(access_token=token)
    async with db.get_session() as session:
        page = await session.get(MonthPage, month)
        try:
            created = False
            if not page:
                page = MonthPage(month=month, url="", path="")
                session.add(page)
                await session.commit()
                created = True

            events, exhibitions, nav_pages = await get_month_data(db, month)


            async def split_and_update():
                """Split the month into two pages keeping the first path."""
                # Find maximum number of events that fit on the first page
                low, high, best = 1, len(events) - 1, 1
                while low <= high:
                    mid = (low + high) // 2
                    _, c = await build_month_page_content(
                        db, month, events[:mid], exhibitions, nav_pages
                    )
                    if len(json_dumps(c).encode("utf-8")) <= TELEGRAPH_PAGE_LIMIT:
                        best = mid
                        low = mid + 1
                    else:
                        high = mid - 1

                first = events[:best]
                second = events[best:]

                title2, content2 = await build_month_page_content(
                    db, month, second, exhibitions, nav_pages
                )
                if not page.path2:
                    data2 = await asyncio.to_thread(tg.create_page, title2, content=content2)
                    page.url2 = data2.get("url")
                    page.path2 = data2.get("path")
                else:
                    await asyncio.to_thread(
                        tg.edit_page, page.path2, title=title2, content=content2
                    )

                title1, content1 = await build_month_page_content(
                    db, month, first, [], nav_pages, continuation_url=page.url2
                )
                if not page.path:
                    data1 = await asyncio.to_thread(tg.create_page, title1, content=content1)
                    page.url = data1.get("url")
                    page.path = data1.get("path")
                else:
                    await asyncio.to_thread(
                        tg.edit_page, page.path, title=title1, content=content1
                    )
                logging.info(
                    "%s month page %s split into two", "Created" if created else "Edited", month
                )
                await session.commit()


            title, content = await build_month_page_content(
                db, month, events, exhibitions, nav_pages
            )
            size = len(json_dumps(content).encode("utf-8"))


            try:
                if size <= TELEGRAPH_PAGE_LIMIT:
                    if not page.path:
                        data = await asyncio.to_thread(tg.create_page, title, content=content)
                        page.url = data.get("url")
                        page.path = data.get("path")
                    else:
                        await asyncio.to_thread(
                            tg.edit_page, page.path, title=title, content=content
                        )
                    page.url2 = None
                    page.path2 = None
                    logging.info(
                        "%s month page %s", "Created" if created else "Edited", month
                    )
                    await session.commit()
                else:
                    await split_and_update()
            except TelegraphException as e:
                if "CONTENT_TOO_BIG" in str(e):
                    logging.warning("Month page %s too big, splitting", month)
                    await split_and_update()
                else:
                    raise

        except Exception as e:
            logging.error("Failed to sync month page %s: %s", month, e)

    if update_links or created:
        async with db.get_session() as session:
            result = await session.execute(select(MonthPage).order_by(MonthPage.month))
            months = result.scalars().all()
        for p in months:
            if p.month != month:
                await sync_month_page(db, p.month, update_links=False)


def weekend_start_for_date(d: date) -> date | None:
    if d.weekday() == 5:
        return d
    if d.weekday() == 6:
        return d - timedelta(days=1)
    return None


def next_weekend_start(d: date) -> date:
    w = weekend_start_for_date(d)
    if w and d <= w:
        return w
    days_ahead = (5 - d.weekday()) % 7
    if days_ahead == 0:
        days_ahead = 7
    return d + timedelta(days=days_ahead)


async def build_weekend_page_content(db: Database, start: str) -> tuple[str, list]:
    saturday = date.fromisoformat(start)
    sunday = saturday + timedelta(days=1)
    days = [saturday, sunday]
    async with db.get_session() as session:
        result = await session.execute(
            select(Event)
            .where(Event.date.in_([d.isoformat() for d in days]))
            .order_by(Event.date, Event.time)
        )
        events = result.scalars().all()

        ex_res = await session.execute(
            select(Event)
            .where(
                Event.event_type == "выставка",
                Event.end_date.is_not(None),
                Event.date <= sunday.isoformat(),
                Event.end_date >= saturday.isoformat(),
            )
            .order_by(Event.date)
        )
        exhibitions = ex_res.scalars().all()

        res_w = await session.execute(select(WeekendPage).order_by(WeekendPage.start))
        weekend_pages = res_w.scalars().all()
        res_m = await session.execute(select(MonthPage).order_by(MonthPage.month))
        month_pages = res_m.scalars().all()

    today = datetime.now(LOCAL_TZ).date()
    events = [
        e
        for e in events
        if (
            (e.end_date and e.end_date >= today.isoformat())
            or (not e.end_date and e.date >= today.isoformat())
        )
    ]

    by_day: dict[date, list[Event]] = {}
    for e in events:
        d = parse_iso_date(e.date)
        if not d:
            continue
        by_day.setdefault(d, []).append(e)

    content: list[dict] = []
    content.append(
        {
            "tag": "p",
            "children": [
                "Вот что рекомендуют ",
                {
                    "tag": "a",
                    "attrs": {"href": "https://t.me/kenigevents"},
                    "children": ["Полюбить Калининград Анонсы"],
                },
                " чтобы провести выходные ярко: события Калининградской области и 39 региона — концерты, спектакли, фестивали.",
            ],
        }
    )

    for d in days:
        if d not in by_day:
            continue
        if d.weekday() == 5:
            content.append({"tag": "h3", "children": ["🟥🟥🟥 суббота 🟥🟥🟥"]})
        elif d.weekday() == 6:
            content.append({"tag": "h3", "children": ["🟥🟥 воскресенье 🟥🟥"]})
        content.append(
            {"tag": "h3", "children": [f"🟥🟥🟥 {format_day_pretty(d)} 🟥🟥🟥"]}
        )
        content.append({"tag": "br"})
        content.append({"tag": "p", "children": ["\u00a0"]})
        for ev in by_day[d]:
            content.extend(event_to_nodes(ev))

    weekend_nav: list[dict] = []
    future_weekends = [w for w in weekend_pages if w.start >= start]
    if future_weekends:
        nav_children = []
        for idx, w in enumerate(future_weekends):
            s = date.fromisoformat(w.start)
            label = format_weekend_range(s)
            if w.start == start:
                nav_children.append(label)
            else:
                nav_children.append(
                    {"tag": "a", "attrs": {"href": w.url}, "children": [label]}
                )
            if idx < len(future_weekends) - 1:
                nav_children.append(" ")
        weekend_nav = [{"tag": "br"}, {"tag": "h4", "children": nav_children}]
        content.extend(weekend_nav)

    month_nav: list[dict] = []
    cur_month = start[:7]
    today_month = datetime.now(LOCAL_TZ).strftime("%Y-%m")
    future_months = [m for m in month_pages if m.month >= today_month]
    if future_months:
        nav_children = []
        for idx, p in enumerate(future_months):
            name = month_name_nominative(p.month)
            nav_children.append({"tag": "a", "attrs": {"href": p.url}, "children": [name]})
            if idx < len(future_months) - 1:
                nav_children.append(" ")
        month_nav = [{"tag": "br"}, {"tag": "h4", "children": nav_children}]
        content.extend(month_nav)

    if exhibitions:
        if weekend_nav or month_nav:
            content.append({"tag": "br"})
            content.append({"tag": "p", "children": ["\u00a0"]})
        content.append({"tag": "h3", "children": ["Постоянные выставки"]})
        content.append({"tag": "br"})
        content.append({"tag": "p", "children": ["\u00a0"]})
        for ev in exhibitions:
            content.extend(exhibition_to_nodes(ev))

    if weekend_nav:
        content.extend(weekend_nav)
    if month_nav:
        content.extend(month_nav)

    title = (
        "Чем заняться на выходных в Калининградской области "
        f"{format_weekend_range(saturday)}"
    )
    return title, content


async def sync_weekend_page(db: Database, start: str, update_links: bool = False):
    token = get_telegraph_token()
    if not token:
        logging.error("Telegraph token unavailable")
        return
    tg = Telegraph(access_token=token)
    async with db.get_session() as session:
        page = await session.get(WeekendPage, start)
        try:
            created = False
            if not page:
                # Create a placeholder page to obtain path and URL
                title, content = await build_weekend_page_content(db, start)
                data = await asyncio.to_thread(tg.create_page, title, content=content)
                page = WeekendPage(
                    start=start, url=data.get("url"), path=data.get("path")
                )
                session.add(page)
                await session.commit()
                created = True

            # Rebuild content including this page in navigation
            title, content = await build_weekend_page_content(db, start)
            await asyncio.to_thread(
                tg.edit_page, page.path, title=title, content=content
            )
            logging.info(
                "%s weekend page %s", "Created" if created else "Edited", start
            )
            await session.commit()
        except Exception as e:
            logging.error("Failed to sync weekend page %s: %s", start, e)

    if update_links or created:
        async with db.get_session() as session:
            result = await session.execute(
                select(WeekendPage).order_by(WeekendPage.start)
            )
            weekends = result.scalars().all()
        for w in weekends:
            if w.start != start:
                await sync_weekend_page(db, w.start, update_links=False)


async def build_festival_page_content(db: Database, fest: Festival) -> tuple[str, list]:
    async with db.get_session() as session:
        res = await session.execute(
            select(Event).where(Event.festival == fest.name).order_by(Event.date, Event.time)
        )
        events = res.scalars().all()
    nodes: list[dict] = []
    if fest.description:
        nodes.append({"tag": "p", "children": [fest.description]})
    for e in events:
        nodes.extend(event_to_nodes(e))
    return fest.name, nodes


async def sync_festival_page(db: Database, name: str):
    token = get_telegraph_token()
    if not token:
        logging.error("Telegraph token unavailable")
        return
    tg = Telegraph(access_token=token)
    async with db.get_session() as session:
<<<<<<< HEAD
        result = await session.execute(
            select(Festival).where(Festival.name == name)
        )
        fest = result.scalar_one_or_none()
=======
        fest = await session.exec(select(Festival).where(Festival.name == name))
        fest = fest.first()
>>>>>>> 0161409b
        if not fest:
            return
        try:
            title, content = await build_festival_page_content(db, fest)
<<<<<<< HEAD
=======

>>>>>>> 0161409b
            created = False
            if fest.telegraph_path:
                await asyncio.to_thread(
                    tg.edit_page, fest.telegraph_path, title=title, content=content
                )
                logging.info("updated festival page %s in Telegraph", name)
<<<<<<< HEAD
=======

>>>>>>> 0161409b
            else:
                data = await asyncio.to_thread(tg.create_page, title, content=content)
                fest.telegraph_url = data.get("url")
                fest.telegraph_path = data.get("path")
                created = True
                logging.info("created festival page %s: %s", name, fest.telegraph_url)
<<<<<<< HEAD
=======

>>>>>>> 0161409b
            await session.commit()
            logging.info("synced festival page %s", name)
        except Exception as e:
            logging.error("Failed to sync festival %s: %s", name, e)


async def build_daily_posts(
    db: Database,
    tz: timezone,
    now: datetime | None = None,
) -> list[tuple[str, types.InlineKeyboardMarkup | None]]:
    if now is None:
        now = datetime.now(tz)
    today = now.date()
    yesterday_utc = recent_cutoff(tz, now)
    fest_map: dict[str, Festival] = {}
    async with db.get_session() as session:
        res_today = await session.execute(
            select(Event)
            .where(Event.date == today.isoformat())
            .order_by(Event.time)
        )
        events_today = res_today.scalars().all()
        res_new = await session.execute(
            select(Event)
            .where(
                Event.date > today.isoformat(),
                Event.added_at.is_not(None),
                Event.added_at >= yesterday_utc,
                Event.silent.is_(False),
            )
            .order_by(Event.date, Event.time)
        )
        events_new = res_new.scalars().all()

        w_start = next_weekend_start(today)
        wpage = await session.get(WeekendPage, w_start.isoformat())
        res_w_all = await session.execute(select(WeekendPage))
        weekend_map = {w.start: w for w in res_w_all.scalars().all()}
        cur_month = today.strftime("%Y-%m")
        mp_cur = await session.get(MonthPage, cur_month)
        mp_next = await session.get(MonthPage, next_month(cur_month))

        new_events = (
            await session.execute(
                select(Event).where(
                    Event.added_at.is_not(None),
                    Event.added_at >= yesterday_utc,
                )
            )
        ).scalars().all()

        res_fests = await session.execute(select(Festival))
        fest_map = {f.name: f for f in res_fests.scalars().all()}

        weekend_count = 0
        if wpage:
            sat = w_start
            sun = w_start + timedelta(days=1)
            weekend_new = [
                e
                for e in new_events
                if e.date in {sat.isoformat(), sun.isoformat()}
                or (
                    e.event_type == "выставка"
                    and e.end_date
                    and e.end_date >= sat.isoformat()
                    and e.date <= sun.isoformat()
                )
            ]
            weekend_today = [
                e
                for e in events_today
                if e.date in {sat.isoformat(), sun.isoformat()}
                or (
                    e.event_type == "выставка"
                    and e.end_date
                    and e.end_date >= sat.isoformat()
                    and e.date <= sun.isoformat()
                )
            ]
            weekend_count = max(0, len(weekend_new) - len(weekend_today))

        cur_count = 0
        next_count = 0
        for e in new_events:
            m = e.date[:7]
            if m == cur_month:
                cur_count += 1
            elif m == next_month(cur_month):
                next_count += 1

    tag = f"{today.day}{MONTHS[today.month - 1]}"
    lines1 = [
        f"<b>АНОНС на {format_day_pretty(today)} {today.year} #ежедневныйанонс</b>",
        DAYS_OF_WEEK[today.weekday()],
        "",
        "<b><i>НЕ ПРОПУСТИТЕ СЕГОДНЯ</i></b>",
    ]
    for e in events_today:
        w_url = None
        d = parse_iso_date(e.date)
        if d and d.weekday() == 5:
            w = weekend_map.get(d.isoformat())
            if w:
                w_url = w.url
        lines1.append("")
        lines1.append(
            format_event_daily(
                e,
                highlight=True,
                weekend_url=w_url,
                festival=fest_map.get(e.festival or ""),
            )
        )
    lines1.append("")
    lines1.append(
        f"#Афиша_Калининград #Калининград #концерт #{tag} #{today.day}_{MONTHS[today.month - 1]}"
    )
    section1 = "\n".join(lines1)

    lines2 = [f"<b><i>+{len(events_new)} ДОБАВИЛИ В АНОНС</i></b>"]
    for e in events_new:
        w_url = None
        d = parse_iso_date(e.date)
        if d and d.weekday() == 5:
            w = weekend_map.get(d.isoformat())
            if w:
                w_url = w.url
        lines2.append("")
        lines2.append(
            format_event_daily(
                e,
                weekend_url=w_url,
                festival=fest_map.get(e.festival or ""),
            )
        )
    section2 = "\n".join(lines2)

    buttons = []
    if wpage:
        sunday = w_start + timedelta(days=1)
        prefix = f"(+{weekend_count}) " if weekend_count else ""
        text = (
            f"{prefix}Мероприятия на выходные {w_start.day} {sunday.day} {MONTHS[w_start.month - 1]}"
        )
        buttons.append(types.InlineKeyboardButton(text=text, url=wpage.url))
    if mp_cur:
        prefix = f"(+{cur_count}) " if cur_count else ""
        buttons.append(
            types.InlineKeyboardButton(
                text=f"{prefix}Мероприятия на {month_name_nominative(cur_month)}",
                url=mp_cur.url,
            )
        )
    if mp_next:
        prefix = f"(+{next_count}) " if next_count else ""
        buttons.append(
            types.InlineKeyboardButton(
                text=f"{prefix}Мероприятия на {month_name_nominative(next_month(cur_month))}",
                url=mp_next.url,
            )
        )
    markup = None
    if buttons:
        markup = types.InlineKeyboardMarkup(inline_keyboard=[[b] for b in buttons])

    combined = section1 + "\n\n\n" + section2
    if len(combined) <= 4096:
        return [(combined, markup)]

    posts: list[tuple[str, types.InlineKeyboardMarkup | None]] = []
    for part in split_text(section1):
        posts.append((part, None))
    section2_parts = split_text(section2)
    for part in section2_parts[:-1]:
        posts.append((part, None))
    posts.append((section2_parts[-1], markup))
    return posts


async def build_daily_sections_vk(
    db: Database,
    tz: timezone,
    now: datetime | None = None,
) -> tuple[str, str]:
    if now is None:
        now = datetime.now(tz)
    today = now.date()
    yesterday_utc = recent_cutoff(tz, now)
    fest_map: dict[str, Festival] = {}
    async with db.get_session() as session:
        res_today = await session.execute(
            select(Event)
            .where(Event.date == today.isoformat())
            .order_by(Event.time)
        )
        events_today = res_today.scalars().all()
        res_new = await session.execute(
            select(Event)
            .where(
                Event.date > today.isoformat(),
                Event.added_at.is_not(None),
                Event.added_at >= yesterday_utc,
                Event.silent.is_(False),
            )
            .order_by(Event.date, Event.time)
        )
        events_new = res_new.scalars().all()

        w_start = next_weekend_start(today)
        wpage = await session.get(WeekendPage, w_start.isoformat())
        res_w_all = await session.execute(select(WeekendPage))
        weekend_map = {w.start: w for w in res_w_all.scalars().all()}
        cur_month = today.strftime("%Y-%m")
        mp_cur = await session.get(MonthPage, cur_month)
        mp_next = await session.get(MonthPage, next_month(cur_month))

        new_events = (
            await session.execute(
                select(Event).where(
                    Event.added_at.is_not(None),
                    Event.added_at >= yesterday_utc,
                )
            )
        ).scalars().all()

        weekend_count = 0
        if wpage:
            sat = w_start
            sun = w_start + timedelta(days=1)
            weekend_new = [
                e
                for e in new_events
                if e.date in {sat.isoformat(), sun.isoformat()}
                or (
                    e.event_type == "выставка"
                    and e.end_date
                    and e.end_date >= sat.isoformat()
                    and e.date <= sun.isoformat()
                )
            ]
            weekend_today = [
                e
                for e in events_today
                if e.date in {sat.isoformat(), sun.isoformat()}
                or (
                    e.event_type == "выставка"
                    and e.end_date
                    and e.end_date >= sat.isoformat()
                    and e.date <= sun.isoformat()
                )
            ]
            weekend_count = max(0, len(weekend_new) - len(weekend_today))

        cur_count = 0
        next_count = 0
        for e in new_events:
            m = e.date[:7]
            if m == cur_month:
                cur_count += 1
            elif m == next_month(cur_month):
                next_count += 1

    lines1 = [
        f"\U0001f4c5 АНОНС на {format_day_pretty(today)} {today.year}",
        DAYS_OF_WEEK[today.weekday()],
        "",
        "НЕ ПРОПУСТИТЕ СЕГОДНЯ",
    ]
    for e in events_today:
        w_url = None
        d = parse_iso_date(e.date)
        if d and d.weekday() == 5:
            w = weekend_map.get(d.isoformat())
            if w:
                w_url = w.url
        lines1.append(
            format_event_vk(
                e,
                highlight=True,
                weekend_url=w_url,
                festival=fest_map.get(e.festival or ""),
            )
        )
        lines1.append(VK_EVENT_SEPARATOR)
    if events_today:
        lines1.pop()
    link_lines: list[str] = []
    if wpage:
        sunday = w_start + timedelta(days=1)
        prefix = f"(+{weekend_count}) " if weekend_count else ""
        link_lines.append(
            f"{prefix}выходные {w_start.day} {sunday.day} {MONTHS[w_start.month - 1]}: {wpage.url}"

        )
    if mp_cur:
        prefix = f"(+{cur_count}) " if cur_count else ""
        link_lines.append(
            f"{prefix}{month_name_nominative(cur_month)}: {mp_cur.url}"

        )
    if mp_next:
        prefix = f"(+{next_count}) " if next_count else ""
        link_lines.append(
            f"{prefix}{month_name_nominative(next_month(cur_month))}: {mp_next.url}"
        )
    if link_lines:
        lines1.append(VK_EVENT_SEPARATOR)
        lines1.extend(link_lines)
    lines1.append(VK_EVENT_SEPARATOR)
    lines1.append(
        f"#Афиша_Калининград #кудапойти_Калининград #Калининград #39region #концерт #{today.day}{MONTHS[today.month - 1]}"
    )
    section1 = "\n".join(lines1)

    lines2 = [f"+{len(events_new)} ДОБАВИЛИ В АНОНС", VK_BLANK_LINE]
    for e in events_new:
        w_url = None
        d = parse_iso_date(e.date)
        if d and d.weekday() == 5:
            w = weekend_map.get(d.isoformat())
            if w:
                w_url = w.url
        lines2.append(
            format_event_vk(
                e,
                weekend_url=w_url,
                festival=fest_map.get(e.festival or ""),
            )
        )
        lines2.append(VK_EVENT_SEPARATOR)
    if events_new:
        lines2.pop()
    if link_lines:
        lines2.append(VK_EVENT_SEPARATOR)
        lines2.extend(link_lines)
    lines2.append(VK_EVENT_SEPARATOR)
    lines2.append(
        f"#события_Калининград #Калининград #39region #новое #фестиваль #{today.day}{MONTHS[today.month - 1]}"
    )
    section2 = "\n".join(lines2)

    return section1, section2


async def post_to_vk(token: str, group_id: str, message: str):
    if not token or not group_id:
        return
    url = "https://api.vk.com/method/wall.post"
    params = {
        "owner_id": f"-{group_id.lstrip('-')}",
        "from_group": 1,
        "message": message,
        "access_token": token,
        "v": "5.131",
    }
    async with create_ipv4_session(ClientSession) as session:
        async with session.post(url, data=params) as resp:
            data = await resp.json()
            if "error" in data:
                raise RuntimeError(f"VK error: {data['error']}")


async def send_daily_announcement_vk(
    db: Database,
    token: str,
    group_id: str,
    tz: timezone,
    *,
    section: str,
    now: datetime | None = None,
):
    section1, section2 = await build_daily_sections_vk(db, tz, now)
    if section == "today":
        await post_to_vk(token, group_id, section1)
    elif section == "added":
        await post_to_vk(token, group_id, section2)
    else:
        await post_to_vk(token, group_id, section1)
        await post_to_vk(token, group_id, section2)


async def send_daily_announcement(
    db: Database,
    bot: Bot,
    channel_id: int,
    tz: timezone,
    *,
    record: bool = True,
    now: datetime | None = None,
):
    posts = await build_daily_posts(db, tz, now)
    for text, markup in posts:
        try:
            await bot.send_message(
                channel_id,
                text,
                reply_markup=markup,
                parse_mode="HTML",
                disable_web_page_preview=True,
            )
        except Exception as e:
            logging.error("daily send failed for %s: %s", channel_id, e)
            if "message is too long" in str(e):
                continue
            raise
    if record and now is None:
        async with db.get_session() as session:
            ch = await session.get(Channel, channel_id)
            if ch:
                ch.last_daily = (now or datetime.now(tz)).date().isoformat()
                await session.commit()


async def daily_scheduler(db: Database, bot: Bot):
    while True:
        offset = await get_tz_offset(db)
        tz = offset_to_timezone(offset)
        now = datetime.now(tz)
        now_time = now.time().replace(second=0, microsecond=0)
        async with db.get_session() as session:
            result = await session.execute(
                select(Channel).where(Channel.daily_time.is_not(None))
            )
            channels = result.scalars().all()
        for ch in channels:
            if not ch.daily_time:
                continue
            try:
                target_time = datetime.strptime(ch.daily_time, "%H:%M").time()
            except ValueError:
                continue
            if (
                ch.last_daily or ""
            ) != now.date().isoformat() and now_time >= target_time:
                try:
                    await send_daily_announcement(db, bot, ch.channel_id, tz)
                except Exception as e:
                    logging.error("daily send failed for %s: %s", ch.channel_id, e)
        await asyncio.sleep(60)


async def vk_scheduler(db: Database):
    if not VK_TOKEN:
        return
    while True:
        group_id = await get_vk_group_id(db)
        if not group_id:
            await asyncio.sleep(60)
            continue
        offset = await get_tz_offset(db)
        tz = offset_to_timezone(offset)
        now = datetime.now(tz)
        now_time = now.time().replace(second=0, microsecond=0)
        today_time = datetime.strptime(await get_vk_time_today(db), "%H:%M").time()
        added_time = datetime.strptime(await get_vk_time_added(db), "%H:%M").time()

        last_today = await get_vk_last_today(db)
        if (last_today or "") != now.date().isoformat() and now_time >= today_time:
            try:
                await send_daily_announcement_vk(db, VK_TOKEN, group_id, tz, section="today")
                await set_vk_last_today(db, now.date().isoformat())
            except Exception as e:
                logging.error("vk daily today failed: %s", e)

        last_added = await get_vk_last_added(db)
        if (last_added or "") != now.date().isoformat() and now_time >= added_time:
            try:
                await send_daily_announcement_vk(db, VK_TOKEN, group_id, tz, section="added")
                await set_vk_last_added(db, now.date().isoformat())
            except Exception as e:
                logging.error("vk daily added failed: %s", e)

        await asyncio.sleep(60)


async def cleanup_old_events(db: Database, bot: Bot | None = None) -> int:
    """Remove events that finished over a week ago.

    Returns the number of deleted events."""
    offset = await get_tz_offset(db)
    tz = offset_to_timezone(offset)
    threshold = (datetime.now(tz) - timedelta(days=7)).date().isoformat()
    async with db.get_session() as session:
        result = await session.execute(
            select(Event).where(
                (
                    Event.end_date.is_not(None)
                    & (Event.end_date < threshold)
                )
                | (
                    Event.end_date.is_(None)
                    & (Event.date < threshold)
                )
            )
        )
        events = result.scalars().all()
        count = len(events)
        for event in events:
            await delete_ics(event)
            if bot:
                await delete_asset_post(event, db, bot)
                await remove_calendar_button(event, bot)
            await session.delete(event)
        if events:
            await session.commit()
    return count


async def cleanup_scheduler(db: Database, bot: Bot):
    last_run: date | None = None
    while True:
        offset = await get_tz_offset(db)
        tz = offset_to_timezone(offset)
        now = datetime.now(tz)
        if now.time() >= time(3, 0) and now.date() != last_run:
            try:
                count = await cleanup_old_events(db, bot)
                await notify_superadmin(
                    db,
                    bot,
                    f"Cleanup completed: removed {count} events",
                )
            except Exception as e:
                logging.error("cleanup failed: %s", e)
                await notify_superadmin(db, bot, f"Cleanup failed: {e}")
            last_run = now.date()
        await asyncio.sleep(60)


async def build_events_message(db: Database, target_date: date, tz: timezone, creator_id: int | None = None):
    async with db.get_session() as session:
        stmt = select(Event).where(
            (Event.date == target_date.isoformat())
            | (Event.end_date == target_date.isoformat())
        )
        if creator_id is not None:
            stmt = stmt.where(Event.creator_id == creator_id)
        result = await session.execute(stmt.order_by(Event.time))
        events = result.scalars().all()

    lines = []
    for e in events:
        prefix = ""
        if e.end_date and e.date == target_date.isoformat():
            prefix = "(Открытие) "
        elif (
            e.end_date
            and e.end_date == target_date.isoformat()
            and e.end_date != e.date
        ):
            prefix = "(Закрытие) "
        title = f"{e.emoji} {e.title}" if e.emoji else e.title
        lines.append(f"{e.id}. {prefix}{title}")
        loc = f"{e.time} {e.location_name}"
        if e.city:
            loc += f", #{e.city}"
        lines.append(loc)
        if e.is_free:
            lines.append("Бесплатно")
        else:
            price_parts = []
            if e.ticket_price_min is not None:
                price_parts.append(str(e.ticket_price_min))
            if (
                e.ticket_price_max is not None
                and e.ticket_price_max != e.ticket_price_min
            ):
                price_parts.append(str(e.ticket_price_max))
            if price_parts:
                lines.append("-".join(price_parts))
        if e.telegraph_url:
            lines.append(f"исходное: {e.telegraph_url}")
        lines.append("")
    if not lines:
        lines.append("No events")

    keyboard = [
        [
            types.InlineKeyboardButton(
                text=f"\u274c {e.id}", callback_data=f"del:{e.id}:{target_date.isoformat()}"
            ),
            types.InlineKeyboardButton(
                text=f"\u270e {e.id}", callback_data=f"edit:{e.id}"
            ),
        ]
        for e in events
    ]

    today = datetime.now(tz).date()
    prev_day = target_date - timedelta(days=1)
    next_day = target_date + timedelta(days=1)
    row = []
    if target_date > today:
        row.append(
            types.InlineKeyboardButton(
                text="\u25c0", callback_data=f"nav:{prev_day.isoformat()}"
            )
        )
    row.append(
        types.InlineKeyboardButton(
            text="\u25b6", callback_data=f"nav:{next_day.isoformat()}"
        )
    )
    keyboard.append(row)

    text = f"Events on {format_day(target_date, tz)}\n" + "\n".join(lines)
    markup = types.InlineKeyboardMarkup(inline_keyboard=keyboard)
    return text, markup


async def build_exhibitions_message(db: Database, tz: timezone):
    today = datetime.now(tz).date()
    cutoff = (today - timedelta(days=30)).isoformat()
    async with db.get_session() as session:
        result = await session.execute(
            select(Event)
            .where(
                Event.end_date.is_not(None),
                Event.end_date >= cutoff,
            )
            .order_by(Event.date)
        )
        events = result.scalars().all()

    lines = []
    for e in events:
        start = parse_iso_date(e.date)
        if not start:
            if ".." in e.date:
                start = parse_iso_date(e.date.split("..", 1)[0])
        if not start:
            logging.error("Bad start date %s for event %s", e.date, e.id)
            continue
        end = None
        if e.end_date:
            end = parse_iso_date(e.end_date)

        period = ""
        if end:
            period = f"c {format_day_pretty(start)} по {format_day_pretty(end)}"
        title = f"{e.emoji} {e.title}" if e.emoji else e.title
        if period:
            lines.append(f"{e.id}. {title} ({period})")
        else:
            lines.append(f"{e.id}. {title}")
        loc = f"{e.time} {e.location_name}"
        if e.city:
            loc += f", #{e.city}"
        lines.append(loc)
        if e.is_free:
            lines.append("Бесплатно")
        else:
            price_parts = []
            if e.ticket_price_min is not None:
                price_parts.append(str(e.ticket_price_min))
            if (
                e.ticket_price_max is not None
                and e.ticket_price_max != e.ticket_price_min
            ):
                price_parts.append(str(e.ticket_price_max))
            if price_parts:
                lines.append("-".join(price_parts))
        if e.telegraph_url:
            lines.append(f"исходное: {e.telegraph_url}")
        lines.append("")

    if not lines:
        lines.append("No exhibitions")

    keyboard = [
        [
            types.InlineKeyboardButton(
                text=f"\u274c {e.id}", callback_data=f"del:{e.id}:exh"
            ),
            types.InlineKeyboardButton(
                text=f"\u270e {e.id}", callback_data=f"edit:{e.id}"
            ),
        ]
        for e in events
    ]
    markup = types.InlineKeyboardMarkup(inline_keyboard=keyboard) if events else None
    text = "Exhibitions\n" + "\n".join(lines)
    return text, markup


async def show_edit_menu(user_id: int, event: Event, bot: Bot):
    lines = [
        f"title: {event.title}",
        f"description: {event.description}",
        f"festival: {event.festival or ''}",
        f"date: {event.date}",
        f"end_date: {event.end_date or ''}",
        f"time: {event.time}",
        f"location_name: {event.location_name}",
        f"location_address: {event.location_address or ''}",
        f"city: {event.city or ''}",
        f"event_type: {event.event_type or ''}",
        f"emoji: {event.emoji or ''}",
        f"ticket_price_min: {event.ticket_price_min}",
        f"ticket_price_max: {event.ticket_price_max}",
        f"ticket_link: {event.ticket_link or ''}",
        f"is_free: {event.is_free}",
        f"pushkin_card: {event.pushkin_card}",
        f"ics_url: {event.ics_url or ''}",
    ]
    fields = [
        "title",
        "description",
        "festival",
        "date",
        "end_date",
        "time",
        "location_name",
        "location_address",
        "city",
        "event_type",
        "emoji",
        "ticket_price_min",
        "ticket_price_max",
        "ticket_link",
        "is_free",
        "pushkin_card",
    ]
    keyboard = []
    row = []
    for idx, field in enumerate(fields, 1):
        row.append(
            types.InlineKeyboardButton(
                text=field, callback_data=f"editfield:{event.id}:{field}"
            )
        )
        if idx % 3 == 0:
            keyboard.append(row)
            row = []
    if row:
        keyboard.append(row)
    keyboard.append(
        [
            types.InlineKeyboardButton(
                text=(
                    "\U0001f6a9 Переключить на тихий режим"
                    if not event.silent
                    else "\U0001f910 Тихий режим"
                ),
                callback_data=f"togglesilent:{event.id}",
            )
        ]
    )
    keyboard.append(
        [
            types.InlineKeyboardButton(
                text=("\u2705 Бесплатно" if event.is_free else "\u274c Бесплатно"),
                callback_data=f"togglefree:{event.id}",
            )
        ]
    )
    if event.ics_url:
        keyboard.append(
            [
                types.InlineKeyboardButton(
                    text="Delete ICS",
                    callback_data=f"delics:{event.id}",
                )
            ]
        )
    else:
        keyboard.append(
            [
                types.InlineKeyboardButton(
                    text="Create ICS",
                    callback_data=f"createics:{event.id}",
                )
            ]
        )
    keyboard.append(
        [types.InlineKeyboardButton(text="Done", callback_data=f"editdone:{event.id}")]
    )
    markup = types.InlineKeyboardMarkup(inline_keyboard=keyboard)
    await bot.send_message(user_id, "\n".join(lines), reply_markup=markup)


async def handle_events(message: types.Message, db: Database, bot: Bot):
    parts = message.text.split(maxsplit=1)
    offset = await get_tz_offset(db)
    tz = offset_to_timezone(offset)

    if len(parts) == 2:
        day = parse_events_date(parts[1], tz)
        if not day:
            await bot.send_message(message.chat.id, "Usage: /events <date>")
            return
    else:
        day = datetime.now(tz).date()

    async with db.get_session() as session:
        user = await session.get(User, message.from_user.id)
        if not user or user.blocked:
            await bot.send_message(message.chat.id, "Not authorized")
            return
        creator_filter = user.user_id if user.is_partner else None

    text, markup = await build_events_message(db, day, tz, creator_filter)
    await bot.send_message(message.chat.id, text, reply_markup=markup)


async def handle_ask_4o(message: types.Message, db: Database, bot: Bot):
    parts = message.text.split(maxsplit=1)
    if len(parts) != 2:
        await bot.send_message(message.chat.id, "Usage: /ask4o <text>")
        return
    async with db.get_session() as session:
        user = await session.get(User, message.from_user.id)
        if not user or not user.is_superadmin:
            await bot.send_message(message.chat.id, "Not authorized")
            return
    try:
        answer = await ask_4o(parts[1])
    except Exception as e:
        await bot.send_message(message.chat.id, f"LLM error: {e}")
        return
    await bot.send_message(message.chat.id, answer)


async def handle_exhibitions(message: types.Message, db: Database, bot: Bot):
    offset = await get_tz_offset(db)
    tz = offset_to_timezone(offset)

    async with db.get_session() as session:
        if not await session.get(User, message.from_user.id):
            await bot.send_message(message.chat.id, "Not authorized")
            return

    text, markup = await build_exhibitions_message(db, tz)
    await bot.send_message(message.chat.id, text, reply_markup=markup)


async def handle_pages(message: types.Message, db: Database, bot: Bot):
    async with db.get_session() as session:
        if not await session.get(User, message.from_user.id):
            await bot.send_message(message.chat.id, "Not authorized")
            return
        result = await session.execute(select(MonthPage).order_by(MonthPage.month))
        months = result.scalars().all()
        res_w = await session.execute(select(WeekendPage).order_by(WeekendPage.start))
        weekends = res_w.scalars().all()
    lines = ["Months:"]
    for p in months:
        lines.append(f"{p.month}: {p.url}")
    if weekends:
        lines.append("")
        lines.append("Weekends:")
        for w in weekends:
            lines.append(f"{w.start}: {w.url}")
    await bot.send_message(message.chat.id, "\n".join(lines))


async def handle_fest(message: types.Message, db: Database, bot: Bot):
    await send_festivals_list(message, db, bot, edit=False)





async def fetch_views(path: str, url: str | None = None) -> int | None:
    token = get_telegraph_token()
    if not token:
        return None
    domain = "telegra.ph"
    if url:
        try:
            domain = url.split("//", 1)[1].split("/", 1)[0]
        except Exception:
            pass
    tg = Telegraph(access_token=token, domain=domain)

    try:
        data = await asyncio.to_thread(tg.get_views, path)
        return int(data.get("views", 0))
    except Exception as e:
        logging.error("Failed to fetch views for %s: %s", path, e)
        return None


async def collect_page_stats(db: Database) -> list[str]:
    today = datetime.now(LOCAL_TZ).date()
    prev_month_start = (today.replace(day=1) - timedelta(days=1)).replace(day=1)
    prev_month = prev_month_start.strftime("%Y-%m")

    prev_weekend = next_weekend_start(today - timedelta(days=7))
    cur_month = today.strftime("%Y-%m")
    cur_weekend = next_weekend_start(today)

    async with db.get_session() as session:
        mp_prev = await session.get(MonthPage, prev_month)
        wp_prev = await session.get(WeekendPage, prev_weekend.isoformat())

        res_months = await session.execute(
            select(MonthPage)
            .where(MonthPage.month >= cur_month)
            .order_by(MonthPage.month)
        )
        future_months = res_months.scalars().all()

        res_weekends = await session.execute(
            select(WeekendPage)
            .where(WeekendPage.start >= cur_weekend.isoformat())
            .order_by(WeekendPage.start)
        )
        future_weekends = res_weekends.scalars().all()

    lines: list[str] = []

    if mp_prev and mp_prev.path:

        views = await fetch_views(mp_prev.path, mp_prev.url)

        if views is not None:
            month_dt = date.fromisoformat(mp_prev.month + "-01")
            lines.append(f"{MONTHS_NOM[month_dt.month - 1]}: {views} просмотров")

    if wp_prev and wp_prev.path:

        views = await fetch_views(wp_prev.path, wp_prev.url)

        if views is not None:
            label = format_weekend_range(prev_weekend)
            lines.append(f"{label}: {views} просмотров")

    for wp in future_weekends:
        if not wp.path:
            continue

        views = await fetch_views(wp.path, wp.url)

        if views is not None:
            label = format_weekend_range(date.fromisoformat(wp.start))
            lines.append(f"{label}: {views} просмотров")

    for mp in future_months:
        if not mp.path:
            continue

        views = await fetch_views(mp.path, mp.url)

        if views is not None:
            month_dt = date.fromisoformat(mp.month + "-01")
            lines.append(f"{MONTHS_NOM[month_dt.month - 1]}: {views} просмотров")


    return lines


async def collect_event_stats(db: Database) -> list[str]:
    today = datetime.now(LOCAL_TZ).date()
    prev_month_start = (today.replace(day=1) - timedelta(days=1)).replace(day=1)
    async with db.get_session() as session:
        result = await session.execute(
            select(Event).where(
                Event.telegraph_path.is_not(None),
                Event.date >= prev_month_start.isoformat(),
            )
        )
        events = result.scalars().all()
    stats = []
    for e in events:
        if not e.telegraph_path:
            continue

        views = await fetch_views(e.telegraph_path, e.telegraph_url)

        if views is not None:
            stats.append((e.telegraph_url or e.telegraph_path, views))
    stats.sort(key=lambda x: x[1], reverse=True)
    return [f"{url}: {v}" for url, v in stats]


async def handle_stats(message: types.Message, db: Database, bot: Bot):
    parts = message.text.split()
    mode = parts[1] if len(parts) > 1 else ""
    async with db.get_session() as session:
        user = await session.get(User, message.from_user.id)
        if not user or not user.is_superadmin:
            await bot.send_message(message.chat.id, "Not authorized")
            return
    lines = await (collect_event_stats(db) if mode == "events" else collect_page_stats(db))
    await bot.send_message(message.chat.id, "\n".join(lines) if lines else "No data")


async def handle_dumpdb(message: types.Message, db: Database, bot: Bot):
    async with db.get_session() as session:
        user = await session.get(User, message.from_user.id)
        if not user or not user.is_superadmin:
            await bot.send_message(message.chat.id, "Not authorized")
            return
        result = await session.execute(select(Channel))
        channels = result.scalars().all()
        tz_setting = await session.get(Setting, "tz_offset")
        catbox_setting = await session.get(Setting, "catbox_enabled")

    data = await dump_database(db.engine.url.database)
    file = types.BufferedInputFile(data, filename="dump.sql")
    await bot.send_document(message.chat.id, file)

    lines = ["Channels:"]
    for ch in channels:
        roles: list[str] = []
        if ch.is_registered:
            roles.append("announcement")
        if ch.is_asset:
            roles.append("asset")
        if ch.daily_time:
            roles.append(f"daily {ch.daily_time}")
        title = ch.title or ch.username or str(ch.channel_id)
        lines.append(f"- {title}: {', '.join(roles) if roles else 'admin'}")

    lines.append("")
    lines.append("To restore on another server:")
    lines.append("1. Start the bot and send /restore with the dump file.")
    if tz_setting:
        lines.append(f"2. Current timezone: {tz_setting.value}")
    lines.append("3. Add the bot as admin to the channels listed above.")
    if catbox_setting and catbox_setting.value == "1":
        lines.append("4. Run /images to enable photo uploads.")

    await bot.send_message(message.chat.id, "\n".join(lines))


async def handle_restore(message: types.Message, db: Database, bot: Bot):
    async with db.get_session() as session:
        user = await session.get(User, message.from_user.id)
        if not user or not user.is_superadmin:
            await bot.send_message(message.chat.id, "Not authorized")
            return
    document = message.document
    if not document and message.reply_to_message:
        document = message.reply_to_message.document
    if not document:
        await bot.send_message(message.chat.id, "Attach dump file")
        return
    bio = BytesIO()
    await bot.download(document.file_id, destination=bio)
    await restore_database(bio.getvalue(), db, db.engine.url.database)
    await bot.send_message(message.chat.id, "Database restored")
async def handle_edit_message(message: types.Message, db: Database, bot: Bot):
    state = editing_sessions.get(message.from_user.id)
    if not state:
        return
    eid, field = state
    if field is None:
        return
    value = (message.text or message.caption or "").strip()
    if field == "ticket_link" and value in {"", "-"}:
        value = ""
    if not value and field != "ticket_link":
        await bot.send_message(message.chat.id, "No text supplied")
        return
    async with db.get_session() as session:
        user = await session.get(User, message.from_user.id)
        event = await session.get(Event, eid)
        if not event or (user and user.blocked) or (
            user and user.is_partner and event.creator_id != user.user_id
        ):
            await bot.send_message(message.chat.id, "Event not found" if not event else "Not authorized")
            del editing_sessions[message.from_user.id]
            return
        old_date = event.date.split("..", 1)[0]
        old_month = old_date[:7]
        old_fest = event.festival
        if field in {"ticket_price_min", "ticket_price_max"}:
            try:
                setattr(event, field, int(value))
            except ValueError:
                await bot.send_message(message.chat.id, "Invalid number")
                return
        else:
            if field in {"is_free", "pushkin_card", "silent"}:
                bool_val = parse_bool_text(value)
                if bool_val is None:
                    await bot.send_message(message.chat.id, "Invalid boolean")
                    return
                setattr(event, field, bool_val)
            elif field == "ticket_link" and value == "":
                setattr(event, field, None)
            else:
                setattr(event, field, value)
        await session.commit()
        new_date = event.date.split("..", 1)[0]
        new_month = new_date[:7]
        new_fest = event.festival
    await sync_month_page(db, old_month)
    old_dt = parse_iso_date(old_date)
    old_w = weekend_start_for_date(old_dt) if old_dt else None
    if old_w:
        await sync_weekend_page(db, old_w.isoformat())
    if new_month != old_month:
        await sync_month_page(db, new_month)
    new_dt = parse_iso_date(new_date)
    new_w = weekend_start_for_date(new_dt) if new_dt else None
    if new_w and new_w != old_w:
        await sync_weekend_page(db, new_w.isoformat())
    if old_fest:
        await sync_festival_page(db, old_fest)
    if new_fest and new_fest != old_fest:
        await sync_festival_page(db, new_fest)
    editing_sessions[message.from_user.id] = (eid, None)
    await show_edit_menu(message.from_user.id, event, bot)


async def handle_daily_time_message(message: types.Message, db: Database, bot: Bot):
    cid = daily_time_sessions.get(message.from_user.id)
    if not cid:
        return
    value = (message.text or "").strip()
    if not re.match(r"^\d{1,2}:\d{2}$", value):
        await bot.send_message(message.chat.id, "Invalid time")
        return
    if len(value.split(":")[0]) == 1:
        value = f"0{value}"
    async with db.get_session() as session:
        ch = await session.get(Channel, cid)
        if ch:
            ch.daily_time = value
            await session.commit()
    del daily_time_sessions[message.from_user.id]
    await bot.send_message(message.chat.id, f"Time set to {value}")


async def handle_vk_group_message(message: types.Message, db: Database, bot: Bot):
    if message.from_user.id not in vk_group_sessions:
        return
    value = (message.text or "").strip()
    if value.lower() == "off":
        await set_vk_group_id(db, None)
        await bot.send_message(message.chat.id, "VK posting disabled")
    else:
        await set_vk_group_id(db, value)
        await bot.send_message(message.chat.id, f"VK group set to {value}")
    vk_group_sessions.discard(message.from_user.id)


async def handle_vk_time_message(message: types.Message, db: Database, bot: Bot):
    typ = vk_time_sessions.get(message.from_user.id)
    if not typ:
        return
    value = (message.text or "").strip()
    if not re.match(r"^\d{1,2}:\d{2}$", value):
        await bot.send_message(message.chat.id, "Invalid time")
        return
    if len(value.split(":")[0]) == 1:
        value = f"0{value}"
    if typ == "today":
        await set_vk_time_today(db, value)
    else:
        await set_vk_time_added(db, value)
    vk_time_sessions.pop(message.from_user.id, None)
    await bot.send_message(message.chat.id, f"Time set to {value}")


async def handle_partner_info_message(message: types.Message, db: Database, bot: Bot):
    uid = partner_info_sessions.get(message.from_user.id)
    if not uid:
        return
    text = (message.text or "").strip()
    if "," not in text:
        await bot.send_message(message.chat.id, "Please send 'Organization, location'")
        return
    org, loc = [p.strip() for p in text.split(",", 1)]
    async with db.get_session() as session:
        pending = await session.get(PendingUser, uid)
        if not pending:
            await bot.send_message(message.chat.id, "Pending user not found")
            partner_info_sessions.pop(message.from_user.id, None)
            return
        session.add(
            User(
                user_id=uid,
                username=pending.username,
                is_partner=True,
                organization=org,
                location=loc,
            )
        )
        await session.delete(pending)
        await session.commit()
    partner_info_sessions.pop(message.from_user.id, None)
    await bot.send_message(uid, "You are approved as partner")
    await bot.send_message(
        message.chat.id,
        f"User {uid} approved as partner at {org}, {loc}",
    )
    logging.info("approved user %s as partner %s, %s", uid, org, loc)


async def handle_festival_edit_message(message: types.Message, db: Database, bot: Bot):
    fid = festival_edit_sessions.get(message.from_user.id)
    if not fid:
        return
    text = (message.text or "").strip()
    async with db.get_session() as session:
        fest = await session.get(Festival, fid)
        if not fest:
            await bot.send_message(message.chat.id, "Festival not found")
            festival_edit_sessions.pop(message.from_user.id, None)
            return
        fest.description = text
        await session.commit()
        logging.info("festival %s description updated", fest.name)
<<<<<<< HEAD
=======

>>>>>>> 0161409b
    festival_edit_sessions.pop(message.from_user.id, None)
    await bot.send_message(message.chat.id, "Festival updated")
    await sync_festival_page(db, fest.name)


processed_media_groups: set[str] = set()

# store up to three images for albums until the caption arrives

pending_media_groups: dict[str, list[tuple[bytes, str]]] = {}


async def handle_forwarded(message: types.Message, db: Database, bot: Bot):
    logging.info(
        "received forwarded message %s from %s",
        message.message_id,
        message.from_user.id,
    )
    text = message.text or message.caption
    images = await extract_images(message, bot)
    logging.info(
        "forward text len=%d photos=%d",
        len(text or ""),
        len(images or []),
    )
    media: list[tuple[bytes, str]] | None = None
    if message.media_group_id:
        gid = message.media_group_id
        if gid in processed_media_groups:
            logging.info("skip already processed album %s", gid)
            return
        if not text:
            if images:

                buf = pending_media_groups.setdefault(gid, [])
                if len(buf) < 3:
                    buf.extend(images[: 3 - len(buf)])
            logging.info("waiting for caption in album %s", gid)
            return
        stored = pending_media_groups.pop(gid, [])
        if len(stored) < 3 and images:
            stored.extend(images[: 3 - len(stored)])
        media = stored

        processed_media_groups.add(gid)
    else:
        if not text:
            logging.info("forwarded message has no text")
            return
        media = images[:3] if images else None
    async with db.get_session() as session:
        user = await session.get(User, message.from_user.id)
        if not user or user.blocked:
            logging.info("user %s not registered or blocked", message.from_user.id)
            return
    link = None
    msg_id = None
    chat_id: int | None = None
    channel_name: str | None = None

    if message.forward_from_chat and message.forward_from_message_id:
        chat = message.forward_from_chat
        msg_id = message.forward_from_message_id
        chat_id = chat.id
        channel_name = chat.title or getattr(chat, "username", None)

        async with db.get_session() as session:
            ch = await session.get(Channel, chat_id)
            allowed = ch.is_registered if ch else False
        logging.info("forward from chat %s allowed=%s", chat_id, allowed)
        if allowed:
            if chat.username:
                link = f"https://t.me/{chat.username}/{msg_id}"
            else:
                cid = str(chat_id)
                if cid.startswith("-100"):
                    cid = cid[4:]
                else:
                    cid = cid.lstrip("-")
                link = f"https://t.me/c/{cid}/{msg_id}"
    else:
        fo = message.model_extra.get("forward_origin") if hasattr(message, "model_extra") else None
        if isinstance(fo, dict) and fo.get("type") == "messageOriginChannel":
            chat_data = fo.get("chat") or {}
            chat_id = chat_data.get("id")
            msg_id = fo.get("message_id")
            channel_name = chat_data.get("title") or chat_data.get("username")

            async with db.get_session() as session:
                ch = await session.get(Channel, chat_id)
                allowed = ch.is_registered if ch else False
            logging.info("forward from origin chat %s allowed=%s", chat_id, allowed)
            if allowed:
                username = chat_data.get("username")
                if username:
                    link = f"https://t.me/{username}/{msg_id}"
                else:
                    cid = str(chat_id)
                    if cid.startswith("-100"):
                        cid = cid[4:]
                    else:
                        cid = cid.lstrip("-")
                    link = f"https://t.me/c/{cid}/{msg_id}"
    if link:
        logging.info("source post url %s", link)
    logging.info("parsing forwarded text via LLM")
    results = await add_events_from_text(
        db,
        text,
        link,
        message.html_text or message.caption_html,
        media,
        source_chat_id=chat_id if link else None,
        source_message_id=msg_id if link else None,
        creator_id=user.user_id,
        source_channel=channel_name,

        bot=bot,

    )
    logging.info("forward parsed %d events", len(results))
    if not results:
        logging.info("no events parsed from forwarded text")
        return
    for saved, added, lines, status in results:
        buttons = []
        if (
            not saved.is_free
            and saved.ticket_price_min is None
            and saved.ticket_price_max is None
        ):
            buttons.append(
                types.InlineKeyboardButton(
                    text="\u2753 Это бесплатное мероприятие",
                    callback_data=f"markfree:{saved.id}",
                )
            )
        buttons.append(
            types.InlineKeyboardButton(
                text="\U0001f6a9 Переключить на тихий режим",
                callback_data=f"togglesilent:{saved.id}",
            )
        )
        markup = (
            types.InlineKeyboardMarkup(inline_keyboard=[buttons]) if buttons else None
        )
        text_out = f"Event {status}\n" + "\n".join(lines)
        logging.info("sending response for event %s", saved.id)
        try:
            await bot.send_message(
                message.chat.id,
                text_out,
                reply_markup=markup,
            )
            await notify_event_added(db, bot, user, saved, added)
        except Exception as e:
            logging.error("failed to send event response: %s", e)


async def telegraph_test():
    token = get_telegraph_token()
    if not token:
        print("Unable to obtain Telegraph token")
        return
    tg = Telegraph(access_token=token)
    page = await asyncio.to_thread(
        tg.create_page, "Test Page", html_content="<p>test</p>"
    )
    logging.info("Created %s", page["url"])
    print("Created", page["url"])
    await asyncio.to_thread(
        tg.edit_page, page["path"], title="Test Page", html_content="<p>updated</p>"
    )
    logging.info("Edited %s", page["url"])
    print("Edited", page["url"])


async def update_source_page(
    path: str,
    title: str,
    new_html: str,
    media: list[tuple[bytes, str]] | tuple[bytes, str] | None = None,
    db: Database | None = None,
) -> tuple[str, int]:
    """Append text to an existing Telegraph page."""
    token = get_telegraph_token()
    if not token:
        logging.error("Telegraph token unavailable")
        return "token missing"
    tg = Telegraph(access_token=token)
    try:
        logging.info("Fetching telegraph page %s", path)
        page = await asyncio.to_thread(tg.get_page, path, return_html=True)
        html_content = page.get("content") or page.get("content_html") or ""
        catbox_msg = ""
        images: list[tuple[bytes, str]] = []
        if media:
            images = [media] if isinstance(media, tuple) else list(media)
        catbox_urls: list[str] = []
        if CATBOX_ENABLED and images:
            async with ClientSession() as session:
                for data, name in images[:3]:
                    if len(data) > 5 * 1024 * 1024:
                        logging.warning("catbox skip %s: too large", name)
                        catbox_msg += f"{name}: too large; "
                        continue
                    if not imghdr.what(None, data):
                        logging.warning("catbox skip %s: not image", name)
                        catbox_msg += f"{name}: not image; "
                        continue
                    try:
                        form = FormData()
                        form.add_field("reqtype", "fileupload")
                        form.add_field("fileToUpload", data, filename=name)
                        async with session.post(
                            "https://catbox.moe/user/api.php", data=form
                        ) as resp:
                            text = await resp.text()
                            if resp.status == 200 and text.startswith("http"):
                                url = text.strip()
                                catbox_urls.append(url)
                                catbox_msg += "ok; "
                                logging.info("catbox uploaded %s", url)
                            else:
                                catbox_msg += f"{name}: err {resp.status}; "
                                logging.error(
                                    "catbox upload failed %s: %s %s",
                                    name,
                                    resp.status,
                                    text,
                                )
                    except Exception as e:
                        catbox_msg += f"{name}: {e}; "
                        logging.error("catbox error %s: %s", name, e)
            catbox_msg = catbox_msg.strip("; ")
        elif images:
            catbox_msg = "disabled"
        for url in catbox_urls:
            html_content += f'<img src="{html.escape(url)}"/><p></p>'
        new_html = normalize_hashtag_dates(new_html)
        cleaned = re.sub(r"</?tg-emoji[^>]*>", "", new_html)
        cleaned = cleaned.replace(
            "\U0001f193\U0001f193\U0001f193\U0001f193", "Бесплатно"
        )
        html_content += (
            f"<p>{CONTENT_SEPARATOR}</p><p>" + cleaned.replace("\n", "<br/>") + "</p>"
        )
        if db:
            nav_html = await build_month_nav_html(db)
            html_content = apply_month_nav(html_content, nav_html)
        html_content = apply_footer_link(html_content)
        logging.info("Editing telegraph page %s", path)
        await asyncio.to_thread(
            tg.edit_page, path, title=title, html_content=html_content
        )
        logging.info("Updated telegraph page %s", path)
        return catbox_msg, len(catbox_urls)
    except Exception as e:
        logging.error("Failed to update telegraph page: %s", e)
        return f"error: {e}", 0


async def update_source_page_ics(path: str, title: str, url: str | None):
    """Insert or remove the ICS link in a Telegraph page."""
    token = get_telegraph_token()
    if not token:
        logging.error("Telegraph token unavailable")
        return
    tg = Telegraph(access_token=token)
    try:
        logging.info("Editing telegraph ICS for %s", path)
        page = await asyncio.to_thread(tg.get_page, path, return_html=True)
        html_content = page.get("content") or page.get("content_html") or ""
        html_content = apply_ics_link(html_content, url)
        html_content = apply_footer_link(html_content)
        await asyncio.to_thread(
            tg.edit_page, path, title=title, html_content=html_content
        )
    except Exception as e:
        logging.error("Failed to update ICS link: %s", e)


async def get_source_page_text(path: str) -> str:
    """Return plain text from a Telegraph page."""
    token = get_telegraph_token()
    if not token:
        logging.error("Telegraph token unavailable")
        return ""
    tg = Telegraph(access_token=token)
    try:
        page = await asyncio.to_thread(tg.get_page, path, return_html=True)
    except Exception as e:
        logging.error("Failed to fetch telegraph page: %s", e)
        return ""
    html_content = page.get("content") or page.get("content_html") or ""
    html_content = apply_ics_link(html_content, None)
    html_content = apply_month_nav(html_content, None)
    html_content = html_content.replace(FOOTER_LINK_HTML, "")
    html_content = html_content.replace(f"<p>{CONTENT_SEPARATOR}</p>", f"\n{CONTENT_SEPARATOR}\n")
    html_content = html_content.replace("<br/>", "\n").replace("<br>", "\n")
    html_content = re.sub(r"</p>\s*<p>", "\n", html_content)
    html_content = re.sub(r"<[^>]+>", "", html_content)
    text = html.unescape(html_content)
    text = text.replace(CONTENT_SEPARATOR, "").replace("\xa0", " ")
    return text.strip()


async def update_event_description(event: Event, db: Database) -> None:
    """Rebuild event.description from the Telegraph source page."""
    if not event.telegraph_path:
        return
    text = await get_source_page_text(event.telegraph_path)
    if not text:
        return
    try:
        parsed = await parse_event_via_4o(text)
    except Exception as e:
        logging.error("Failed to parse source text for description: %s", e)
        return
    if not parsed:
        return
    desc = parsed[0].get("short_description", "").strip()
    if not desc:
        return
    async with db.get_session() as session:
        obj = await session.get(Event, event.id)
        if obj:
            obj.description = desc
            await session.commit()
            event.description = desc


async def create_source_page(
    title: str,
    text: str,
    source_url: str | None,
    html_text: str | None = None,
    media: list[tuple[bytes, str]] | tuple[bytes, str] | None = None,
    ics_url: str | None = None,
    db: Database | None = None,
    *,
    display_link: bool = True,
) -> tuple[str, str, str, int] | None:
    """Create a Telegraph page with the original event text."""
    token = get_telegraph_token()
    if not token:
        logging.error("Telegraph token unavailable")
        return None
    tg = Telegraph(access_token=token)
    html_content = ""

    def strip_title(line_text: str) -> str:
        lines = line_text.splitlines()
        if lines and lines[0].strip() == title.strip():
            return "\n".join(lines[1:]).lstrip()
        return line_text

    images: list[tuple[bytes, str]] = []
    if media:
        images = [media] if isinstance(media, tuple) else list(media)
    catbox_urls: list[str] = []
    catbox_msg = ""
    if CATBOX_ENABLED and images:
        async with ClientSession() as session:
            for data, name in images[:3]:
                if len(data) > 5 * 1024 * 1024:
                    logging.warning("catbox skip %s: too large", name)
                    catbox_msg += f"{name}: too large; "
                    continue
                if not imghdr.what(None, data):
                    logging.warning("catbox skip %s: not image", name)
                    catbox_msg += f"{name}: not image; "
                    continue
                try:
                    form = FormData()
                    form.add_field("reqtype", "fileupload")
                    form.add_field("fileToUpload", data, filename=name)
                    async with session.post(
                        "https://catbox.moe/user/api.php", data=form
                    ) as resp:
                        text_r = await resp.text()
                        if resp.status == 200 and text_r.startswith("http"):
                            url = text_r.strip()
                            catbox_urls.append(url)
                            catbox_msg += "ok; "
                            logging.info("catbox uploaded %s", url)
                        else:
                            catbox_msg += f"{name}: err {resp.status}; "
                            logging.error(
                                "catbox upload failed %s: %s %s",
                                name,
                                resp.status,
                                text_r,
                            )
                except Exception as e:
                    catbox_msg += f"{name}: {e}; "
                    logging.error("catbox error %s: %s", name, e)
        catbox_msg = catbox_msg.strip("; ")
    elif images:
        catbox_msg = "disabled"

    if source_url and display_link:
        html_content += (
            f'<p><a href="{html.escape(source_url)}"><strong>'
            f"{html.escape(title)}</strong></a></p>"
        )
    else:
        html_content += f"<p><strong>{html.escape(title)}</strong></p>"

    for url in catbox_urls:
        html_content += f'<img src="{html.escape(url)}"/><p></p>'

    html_content = apply_ics_link(html_content, ics_url)

    if html_text:
        html_text = strip_title(html_text)
        html_text = normalize_hashtag_dates(html_text)
        cleaned = re.sub(r"</?tg-emoji[^>]*>", "", html_text)
        cleaned = cleaned.replace(
            "\U0001f193\U0001f193\U0001f193\U0001f193", "Бесплатно"
        )
        html_content += f"<p>{cleaned.replace('\n', '<br/>')}</p>"
    else:
        clean_text = strip_title(text)
        clean_text = normalize_hashtag_dates(clean_text)
        clean_text = clean_text.replace(
            "\U0001f193\U0001f193\U0001f193\U0001f193", "Бесплатно"
        )
        paragraphs = [f"<p>{html.escape(line)}</p>" for line in clean_text.splitlines()]
        html_content += "".join(paragraphs)

    if db:
        nav_html = await build_month_nav_html(db)
        html_content = apply_month_nav(html_content, nav_html)
    html_content = apply_footer_link(html_content)
    try:
        page = await asyncio.to_thread(tg.create_page, title, html_content=html_content)
    except Exception as e:
        logging.error("Failed to create telegraph page: %s", e)
        return None
    logging.info("Created telegraph page %s", page.get("url"))
    return page.get("url"), page.get("path"), catbox_msg, len(catbox_urls)


def create_app() -> web.Application:
    token = os.getenv("TELEGRAM_BOT_TOKEN")
    if not token:
        raise RuntimeError("TELEGRAM_BOT_TOKEN is missing")

    webhook = os.getenv("WEBHOOK_URL")
    if not webhook:
        raise RuntimeError("WEBHOOK_URL is missing")

    session = IPv4AiohttpSession()
    bot = Bot(token, session=session)
    logging.info("DB_PATH=%s", DB_PATH)
    logging.info("FOUR_O_TOKEN found: %s", bool(os.getenv("FOUR_O_TOKEN")))
    dp = Dispatcher()
    db = Database(DB_PATH)

    async def start_wrapper(message: types.Message):
        await handle_start(message, db, bot)

    async def register_wrapper(message: types.Message):
        await handle_register(message, db, bot)

    async def requests_wrapper(message: types.Message):
        await handle_requests(message, db, bot)

    async def tz_wrapper(message: types.Message):
        await handle_tz(message, db, bot)

    async def callback_wrapper(callback: types.CallbackQuery):
        await process_request(callback, db, bot)

    async def add_event_wrapper(message: types.Message):
        await handle_add_event(message, db, bot)

    async def add_event_raw_wrapper(message: types.Message):
        await handle_add_event_raw(message, db, bot)

    async def ask_4o_wrapper(message: types.Message):
        await handle_ask_4o(message, db, bot)

    async def list_events_wrapper(message: types.Message):
        await handle_events(message, db, bot)

    async def set_channel_wrapper(message: types.Message):
        await handle_set_channel(message, db, bot)

    async def channels_wrapper(message: types.Message):
        await handle_channels(message, db, bot)

    async def exhibitions_wrapper(message: types.Message):
        await handle_exhibitions(message, db, bot)

    async def pages_wrapper(message: types.Message):
        await handle_pages(message, db, bot)

    async def stats_wrapper(message: types.Message):
        await handle_stats(message, db, bot)

    async def users_wrapper(message: types.Message):
        await handle_users(message, db, bot)

    async def dumpdb_wrapper(message: types.Message):
        await handle_dumpdb(message, db, bot)

    async def restore_wrapper(message: types.Message):
        await handle_restore(message, db, bot)

    async def edit_message_wrapper(message: types.Message):
        await handle_edit_message(message, db, bot)

    async def daily_time_wrapper(message: types.Message):
        await handle_daily_time_message(message, db, bot)

    async def vk_group_msg_wrapper(message: types.Message):
        await handle_vk_group_message(message, db, bot)

    async def vk_time_msg_wrapper(message: types.Message):
        await handle_vk_time_message(message, db, bot)

    async def partner_info_wrapper(message: types.Message):
        await handle_partner_info_message(message, db, bot)

    async def forward_wrapper(message: types.Message):
        await handle_forwarded(message, db, bot)

    async def reg_daily_wrapper(message: types.Message):
        await handle_regdailychannels(message, db, bot)

    async def daily_wrapper(message: types.Message):
        await handle_daily(message, db, bot)

    async def images_wrapper(message: types.Message):
        await handle_images(message, db, bot)

    async def vkgroup_wrapper(message: types.Message):
        await handle_vkgroup(message, db, bot)

    async def vktime_wrapper(message: types.Message):
        await handle_vktime(message, db, bot)

    dp.message.register(start_wrapper, Command("start"))
    dp.message.register(register_wrapper, Command("register"))
    dp.message.register(requests_wrapper, Command("requests"))
    dp.callback_query.register(
        callback_wrapper,
        lambda c: c.data.startswith("approve")
        or c.data.startswith("reject")
        or c.data.startswith("del:")
        or c.data.startswith("nav:")
        or c.data.startswith("edit:")
        or c.data.startswith("editfield:")
        or c.data.startswith("editdone:")
        or c.data.startswith("unset:")
        or c.data.startswith("assetunset:")
        or c.data.startswith("set:")
        or c.data.startswith("assetset:")
        or c.data.startswith("dailyset:")
        or c.data.startswith("dailyunset:")
        or c.data.startswith("dailytime:")
        or c.data.startswith("dailysend:")
        or c.data.startswith("dailysendtom:")
        or c.data == "vkset"
        or c.data == "vkunset"
        or c.data.startswith("vktime:")
        or c.data.startswith("vkdailysend:")
        or c.data.startswith("togglefree:")
        or c.data.startswith("markfree:")
        or c.data.startswith("togglesilent:")
        or c.data.startswith("createics:")
        or c.data.startswith("delics:")
        or c.data.startswith("partner:")
        or c.data.startswith("block:")
        or c.data.startswith("unblock:")
        or c.data.startswith("festedit:")
        or c.data.startswith("festdel:")
        or c.data.startswith("setfest:")
    ,
    )
    dp.message.register(tz_wrapper, Command("tz"))
    dp.message.register(add_event_wrapper, Command("addevent"))
    dp.message.register(add_event_raw_wrapper, Command("addevent_raw"))
    dp.message.register(ask_4o_wrapper, Command("ask4o"))
    dp.message.register(list_events_wrapper, Command("events"))
    dp.message.register(set_channel_wrapper, Command("setchannel"))
    dp.message.register(images_wrapper, Command("images"))
    dp.message.register(vkgroup_wrapper, Command("vkgroup"))
    dp.message.register(vktime_wrapper, Command("vktime"))
    dp.message.register(partner_info_wrapper, lambda m: m.from_user.id in partner_info_sessions)
    dp.message.register(channels_wrapper, Command("channels"))
    dp.message.register(reg_daily_wrapper, Command("regdailychannels"))
    dp.message.register(daily_wrapper, Command("daily"))
    dp.message.register(exhibitions_wrapper, Command("exhibitions"))
    dp.message.register(handle_fest, Command("fest"))
    dp.message.register(pages_wrapper, Command("pages"))
    dp.message.register(stats_wrapper, Command("stats"))
    dp.message.register(users_wrapper, Command("users"))
    dp.message.register(dumpdb_wrapper, Command("dumpdb"))
    dp.message.register(restore_wrapper, Command("restore"))
    dp.message.register(
        edit_message_wrapper, lambda m: m.from_user.id in editing_sessions
    )
    dp.message.register(
        daily_time_wrapper, lambda m: m.from_user.id in daily_time_sessions
    )
    dp.message.register(
        vk_group_msg_wrapper, lambda m: m.from_user.id in vk_group_sessions
    )
    dp.message.register(
        vk_time_msg_wrapper, lambda m: m.from_user.id in vk_time_sessions
    )
    dp.message.register(
        handle_festival_edit_message, lambda m: m.from_user.id in festival_edit_sessions
    )
    dp.message.register(
        forward_wrapper,
        lambda m: bool(m.forward_date)
        or "forward_origin" in getattr(m, "model_extra", {}),
    )
    dp.my_chat_member.register(partial(handle_my_chat_member, db=db))

    app = web.Application()
    SimpleRequestHandler(dp, bot).register(app, path="/webhook")
    setup_application(app, dp, bot=bot)

    async def on_startup(app: web.Application):
        logging.info("Initializing database")
        await db.init()
        await get_tz_offset(db)
        global CATBOX_ENABLED
        CATBOX_ENABLED = await get_catbox_enabled(db)
        hook = webhook.rstrip("/") + "/webhook"
        logging.info("Setting webhook to %s", hook)
        try:
            await bot.set_webhook(
                hook,
                allowed_updates=["message", "callback_query", "my_chat_member"],
            )
        except Exception as e:
            logging.error("Failed to set webhook: %s", e)
        app["daily_task"] = asyncio.create_task(daily_scheduler(db, bot))
        app["vk_task"] = asyncio.create_task(vk_scheduler(db))
        app["cleanup_task"] = asyncio.create_task(cleanup_scheduler(db, bot))

    async def on_shutdown(app: web.Application):
        await bot.session.close()
        if "daily_task" in app:
            app["daily_task"].cancel()
            with contextlib.suppress(Exception):
                await app["daily_task"]
        if "vk_task" in app:
            app["vk_task"].cancel()
            with contextlib.suppress(Exception):
                await app["vk_task"]
        if "cleanup_task" in app:
            app["cleanup_task"].cancel()
            with contextlib.suppress(Exception):
                await app["cleanup_task"]

    app.on_startup.append(on_startup)
    app.on_shutdown.append(on_shutdown)
    return app


if __name__ == "__main__":
    import sys

    if len(sys.argv) > 1 and sys.argv[1] == "test_telegraph":
        asyncio.run(telegraph_test())
    else:
        web.run_app(create_app(), port=int(os.getenv("PORT", 8080)))<|MERGE_RESOLUTION|>--- conflicted
+++ resolved
@@ -1400,10 +1400,7 @@
                 eid,
                 fest_name or "None",
             )
-<<<<<<< HEAD
-=======
-
->>>>>>> 0161409b
+
         if fest_name:
             await sync_festival_page(db, fest_name)
         await show_edit_menu(callback.from_user.id, event, bot)
@@ -3845,43 +3842,28 @@
         return
     tg = Telegraph(access_token=token)
     async with db.get_session() as session:
-<<<<<<< HEAD
         result = await session.execute(
             select(Festival).where(Festival.name == name)
         )
         fest = result.scalar_one_or_none()
-=======
-        fest = await session.exec(select(Festival).where(Festival.name == name))
-        fest = fest.first()
->>>>>>> 0161409b
+
         if not fest:
             return
         try:
             title, content = await build_festival_page_content(db, fest)
-<<<<<<< HEAD
-=======
-
->>>>>>> 0161409b
+
             created = False
             if fest.telegraph_path:
                 await asyncio.to_thread(
                     tg.edit_page, fest.telegraph_path, title=title, content=content
                 )
                 logging.info("updated festival page %s in Telegraph", name)
-<<<<<<< HEAD
-=======
-
->>>>>>> 0161409b
             else:
                 data = await asyncio.to_thread(tg.create_page, title, content=content)
                 fest.telegraph_url = data.get("url")
                 fest.telegraph_path = data.get("path")
                 created = True
                 logging.info("created festival page %s: %s", name, fest.telegraph_url)
-<<<<<<< HEAD
-=======
-
->>>>>>> 0161409b
             await session.commit()
             logging.info("synced festival page %s", name)
         except Exception as e:
@@ -5091,10 +5073,7 @@
         fest.description = text
         await session.commit()
         logging.info("festival %s description updated", fest.name)
-<<<<<<< HEAD
-=======
-
->>>>>>> 0161409b
+
     festival_edit_sessions.pop(message.from_user.id, None)
     await bot.send_message(message.chat.id, "Festival updated")
     await sync_festival_page(db, fest.name)
