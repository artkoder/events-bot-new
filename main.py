import logging
import os
from datetime import date, datetime, timedelta, timezone
from typing import Optional, Tuple

from aiogram import Bot, Dispatcher, types
from aiogram.filters import Command
from aiogram.webhook.aiohttp_server import SimpleRequestHandler, setup_application
from aiohttp import web, ClientSession
from difflib import SequenceMatcher
import json
import re
from telegraph import Telegraph
from functools import partial
import asyncio
import contextlib
import html
from io import BytesIO
import markdown
from sqlalchemy.ext.asyncio import AsyncSession, create_async_engine
from sqlmodel import Field, SQLModel, select

logging.basicConfig(level=logging.INFO)

DB_PATH = os.getenv("DB_PATH", "/data/db.sqlite")
TELEGRAPH_TOKEN_FILE = os.getenv("TELEGRAPH_TOKEN_FILE", "/data/telegraph_token.txt")

# separator inserted between versions on Telegraph source pages
CONTENT_SEPARATOR = "🟧" * 10

# user_id -> (event_id, field?) for editing session
editing_sessions: dict[int, tuple[int, str | None]] = {}
# user_id -> channel_id for daily time editing
daily_time_sessions: dict[int, int] = {}


class User(SQLModel, table=True):
    user_id: int = Field(primary_key=True)
    username: Optional[str] = None
    is_superadmin: bool = False


class PendingUser(SQLModel, table=True):
    user_id: int = Field(primary_key=True)
    username: Optional[str] = None
    requested_at: datetime = Field(default_factory=datetime.utcnow)


class RejectedUser(SQLModel, table=True):
    user_id: int = Field(primary_key=True)
    username: Optional[str] = None
    rejected_at: datetime = Field(default_factory=datetime.utcnow)


class Channel(SQLModel, table=True):
    channel_id: int = Field(primary_key=True)
    title: Optional[str] = None
    username: Optional[str] = None
    is_admin: bool = False
    is_registered: bool = False
    daily_time: Optional[str] = None
    last_daily: Optional[str] = None


class Setting(SQLModel, table=True):
    key: str = Field(primary_key=True)
    value: str


class Event(SQLModel, table=True):
    id: Optional[int] = Field(default=None, primary_key=True)
    title: str
    description: str
    festival: Optional[str] = None
    date: str
    time: str
    location_name: str
    location_address: Optional[str] = None
    city: Optional[str] = None
    ticket_price_min: Optional[int] = None
    ticket_price_max: Optional[int] = None
    ticket_link: Optional[str] = None
    event_type: Optional[str] = None
    emoji: Optional[str] = None
    end_date: Optional[str] = None
    is_free: bool = False
    silent: bool = False
    telegraph_path: Optional[str] = None
    source_text: str
    telegraph_url: Optional[str] = None
    source_post_url: Optional[str] = None
    added_at: datetime = Field(default_factory=datetime.utcnow)


class MonthPage(SQLModel, table=True):
    __table_args__ = {"extend_existing": True}
    month: str = Field(primary_key=True)
    url: str
    path: str


class WeekendPage(SQLModel, table=True):
    __table_args__ = {"extend_existing": True}
    start: str = Field(primary_key=True)
    url: str
    path: str


class Database:
    def __init__(self, path: str):
        self.engine = create_async_engine(f"sqlite+aiosqlite:///{path}")

    async def init(self):
        async with self.engine.begin() as conn:
            await conn.run_sync(SQLModel.metadata.create_all)
            result = await conn.exec_driver_sql("PRAGMA table_info(event)")
            cols = [r[1] for r in result.fetchall()]
            if "telegraph_url" not in cols:
                await conn.exec_driver_sql(
                    "ALTER TABLE event ADD COLUMN telegraph_url VARCHAR"
                )
            if "ticket_price_min" not in cols:
                await conn.exec_driver_sql(
                    "ALTER TABLE event ADD COLUMN ticket_price_min INTEGER"
                )
            if "ticket_price_max" not in cols:
                await conn.exec_driver_sql(
                    "ALTER TABLE event ADD COLUMN ticket_price_max INTEGER"
                )
            if "ticket_link" not in cols:
                await conn.exec_driver_sql(
                    "ALTER TABLE event ADD COLUMN ticket_link VARCHAR"
                )
            if "source_post_url" not in cols:
                await conn.exec_driver_sql(
                    "ALTER TABLE event ADD COLUMN source_post_url VARCHAR"
                )
            if "is_free" not in cols:
                await conn.exec_driver_sql(
                    "ALTER TABLE event ADD COLUMN is_free BOOLEAN DEFAULT 0"
                )
            if "silent" not in cols:
                await conn.exec_driver_sql(
                    "ALTER TABLE event ADD COLUMN silent BOOLEAN DEFAULT 0"
                )
            if "telegraph_path" not in cols:
                await conn.exec_driver_sql(
                    "ALTER TABLE event ADD COLUMN telegraph_path VARCHAR"
                )
            if "event_type" not in cols:
                await conn.exec_driver_sql(
                    "ALTER TABLE event ADD COLUMN event_type VARCHAR"
                )
            if "emoji" not in cols:
                await conn.exec_driver_sql("ALTER TABLE event ADD COLUMN emoji VARCHAR")
            if "end_date" not in cols:
                await conn.exec_driver_sql(
                    "ALTER TABLE event ADD COLUMN end_date VARCHAR"
                )
            if "added_at" not in cols:
                await conn.exec_driver_sql(
                    "ALTER TABLE event ADD COLUMN added_at VARCHAR"
                )

            result = await conn.exec_driver_sql("PRAGMA table_info(channel)")
            cols = [r[1] for r in result.fetchall()]
            if "daily_time" not in cols:
                await conn.exec_driver_sql(
                    "ALTER TABLE channel ADD COLUMN daily_time VARCHAR"
                )
            if "last_daily" not in cols:
                await conn.exec_driver_sql(
                    "ALTER TABLE channel ADD COLUMN last_daily VARCHAR"
                )

    def get_session(self) -> AsyncSession:
        """Create a new session with attributes kept after commit."""
        return AsyncSession(self.engine, expire_on_commit=False)


async def get_tz_offset(db: Database) -> str:
    async with db.get_session() as session:
        result = await session.get(Setting, "tz_offset")
        return result.value if result else "+00:00"


async def set_tz_offset(db: Database, value: str):
    async with db.get_session() as session:
        setting = await session.get(Setting, "tz_offset")
        if setting:
            setting.value = value
        else:
            setting = Setting(key="tz_offset", value=value)
            session.add(setting)
        await session.commit()


def validate_offset(value: str) -> bool:
    if len(value) != 6 or value[0] not in "+-" or value[3] != ":":
        return False
    try:
        h = int(value[1:3])
        m = int(value[4:6])
        return 0 <= h <= 14 and 0 <= m < 60
    except ValueError:
        return False


def offset_to_timezone(value: str) -> timezone:
    sign = 1 if value[0] == "+" else -1
    hours = int(value[1:3])
    minutes = int(value[4:6])
    return timezone(sign * timedelta(hours=hours, minutes=minutes))


async def parse_event_via_4o(text: str) -> list[dict]:
    token = os.getenv("FOUR_O_TOKEN")
    if not token:
        raise RuntimeError("FOUR_O_TOKEN is missing")
    url = os.getenv("FOUR_O_URL", "https://api.openai.com/v1/chat/completions")
    prompt_path = os.path.join("docs", "PROMPTS.md")
    with open(prompt_path, "r", encoding="utf-8") as f:
        prompt = f.read()
    loc_path = os.path.join("docs", "LOCATIONS.md")
    if os.path.exists(loc_path):
        with open(loc_path, "r", encoding="utf-8") as f:
            locations = [
                line.strip() for line in f if line.strip() and not line.startswith("#")
            ]
        if locations:
            prompt += "\nKnown venues:\n" + "\n".join(locations)
    headers = {
        "Authorization": f"Bearer {token}",
        "Content-Type": "application/json",
    }
    today = date.today().isoformat()
    payload = {
        "model": "gpt-4o",
        "messages": [
            {"role": "system", "content": prompt},
            {"role": "user", "content": f"Today is {today}. {text}"},
        ],
        "temperature": 0,
    }
    logging.info("Sending 4o parse request to %s", url)
    async with ClientSession() as session:
        resp = await session.post(url, json=payload, headers=headers)
        resp.raise_for_status()
        data = await resp.json()
    logging.debug("4o response: %s", data)
    content = (
        data.get("choices", [{}])[0].get("message", {}).get("content", "{}").strip()
    )
    if content.startswith("```"):
        content = content.strip("`\n")
        if content.lower().startswith("json"):
            content = content[4:].strip()
    try:
        data = json.loads(content)
    except json.JSONDecodeError:
        logging.error("Invalid JSON from 4o: %s", content)
        raise
    if isinstance(data, dict):
        if "events" in data and isinstance(data["events"], list):
            return data["events"]
        return [data]
    if isinstance(data, list):
        return data
    logging.error("Unexpected 4o format: %s", data)
    raise RuntimeError("bad 4o response")


async def ask_4o(text: str) -> str:
    token = os.getenv("FOUR_O_TOKEN")
    if not token:
        raise RuntimeError("FOUR_O_TOKEN is missing")
    url = os.getenv("FOUR_O_URL", "https://api.openai.com/v1/chat/completions")
    headers = {
        "Authorization": f"Bearer {token}",
        "Content-Type": "application/json",
    }
    payload = {
        "model": "gpt-4o",
        "messages": [{"role": "user", "content": text}],
        "temperature": 0,
    }
    logging.info("Sending 4o ask request to %s", url)
    async with ClientSession() as session:
        resp = await session.post(url, json=payload, headers=headers)
        resp.raise_for_status()
        data = await resp.json()
    logging.debug("4o response: %s", data)
    return data.get("choices", [{}])[0].get("message", {}).get("content", "").strip()


async def check_duplicate_via_4o(ev: Event, new: Event) -> Tuple[bool, str, str]:
    """Ask the LLM whether two events are duplicates."""
    prompt = (
        "Existing event:\n"
        f"Title: {ev.title}\nDescription: {ev.description}\nLocation: {ev.location_name} {ev.location_address}\n"
        "New event:\n"
        f"Title: {new.title}\nDescription: {new.description}\nLocation: {new.location_name} {new.location_address}\n"
        'Are these the same event? Respond with JSON {"duplicate": true|false, "title": "", "short_description": ""}.'
    )
    try:
        ans = await ask_4o(prompt)
        data = json.loads(ans)
        return (
            bool(data.get("duplicate")),
            data.get("title", ""),
            data.get("short_description", ""),
        )
    except Exception as e:
        logging.error("Duplicate check failed: %s", e)
        return False, "", ""


def get_telegraph_token() -> str | None:
    token = os.getenv("TELEGRAPH_TOKEN")
    if token:
        return token
    if os.path.exists(TELEGRAPH_TOKEN_FILE):
        with open(TELEGRAPH_TOKEN_FILE, "r", encoding="utf-8") as f:
            saved = f.read().strip()
            if saved:
                return saved
    try:
        tg = Telegraph()
        data = tg.create_account(short_name="eventsbot")
        token = data["access_token"]
        os.makedirs(os.path.dirname(TELEGRAPH_TOKEN_FILE), exist_ok=True)
        with open(TELEGRAPH_TOKEN_FILE, "w", encoding="utf-8") as f:
            f.write(token)
        logging.info(
            "Created Telegraph account; token stored at %s", TELEGRAPH_TOKEN_FILE
        )
        return token
    except Exception as e:
        logging.error("Failed to create Telegraph token: %s", e)
        return None


async def handle_start(message: types.Message, db: Database, bot: Bot):
    async with db.get_session() as session:
        result = await session.execute(select(User))
        user_count = len(result.scalars().all())
        user = await session.get(User, message.from_user.id)
        if user:
            await bot.send_message(message.chat.id, "Bot is running")
            return
        if user_count == 0:
            session.add(
                User(
                    user_id=message.from_user.id,
                    username=message.from_user.username,
                    is_superadmin=True,
                )
            )
            await session.commit()
            await bot.send_message(message.chat.id, "You are superadmin")
        else:
            await bot.send_message(message.chat.id, "Use /register to apply")


async def handle_register(message: types.Message, db: Database, bot: Bot):
    async with db.get_session() as session:
        if await session.get(User, message.from_user.id):
            await bot.send_message(message.chat.id, "Already registered")
            return
        if await session.get(RejectedUser, message.from_user.id):
            await bot.send_message(message.chat.id, "Access denied by administrator")
            return
        if await session.get(PendingUser, message.from_user.id):
            await bot.send_message(message.chat.id, "Awaiting approval")
            return
        result = await session.execute(select(PendingUser))
        if len(result.scalars().all()) >= 10:
            await bot.send_message(
                message.chat.id, "Registration queue full, try later"
            )
            return
        session.add(
            PendingUser(
                user_id=message.from_user.id, username=message.from_user.username
            )
        )
        await session.commit()
        await bot.send_message(message.chat.id, "Registration pending approval")


async def handle_requests(message: types.Message, db: Database, bot: Bot):
    async with db.get_session() as session:
        user = await session.get(User, message.from_user.id)
        if not user or not user.is_superadmin:
            return
        result = await session.execute(select(PendingUser))
        pending = result.scalars().all()
        if not pending:
            await bot.send_message(message.chat.id, "No pending users")
            return
        buttons = [
            [
                types.InlineKeyboardButton(
                    text="Approve", callback_data=f"approve:{p.user_id}"
                ),
                types.InlineKeyboardButton(
                    text="Reject", callback_data=f"reject:{p.user_id}"
                ),
            ]
            for p in pending
        ]
        keyboard = types.InlineKeyboardMarkup(inline_keyboard=buttons)
        lines = [f"{p.user_id} {p.username or ''}" for p in pending]
        await bot.send_message(message.chat.id, "\n".join(lines), reply_markup=keyboard)


async def process_request(callback: types.CallbackQuery, db: Database, bot: Bot):
    data = callback.data
    if data.startswith("approve") or data.startswith("reject"):
        uid = int(data.split(":", 1)[1])
        async with db.get_session() as session:
            p = await session.get(PendingUser, uid)
            if not p:
                await callback.answer("Not found", show_alert=True)
                return
            if data.startswith("approve"):
                session.add(User(user_id=uid, username=p.username, is_superadmin=False))
                await bot.send_message(uid, "You are approved")
            else:
                session.add(RejectedUser(user_id=uid, username=p.username))
                await bot.send_message(uid, "Your registration was rejected")
            await session.delete(p)
            await session.commit()
            await callback.answer("Done")
    elif data.startswith("del:"):
        _, eid, marker = data.split(":")
        month = None
        async with db.get_session() as session:
            event = await session.get(Event, int(eid))
            if event:
                month = event.date.split("..", 1)[0][:7]
                await session.delete(event)
                await session.commit()
        if month:
            await sync_month_page(db, month)
            w_start = (
                weekend_start_for_date(datetime.fromisoformat(event.date).date())
                if event
                else None
            )
            if w_start:
                await sync_weekend_page(db, w_start.isoformat())
        offset = await get_tz_offset(db)
        tz = offset_to_timezone(offset)
        if marker == "exh":
            text, markup = await build_exhibitions_message(db, tz)
        else:
            target = datetime.strptime(marker, "%Y-%m-%d").date()
            text, markup = await build_events_message(db, target, tz)
        await callback.message.edit_text(text, reply_markup=markup)
        await callback.answer("Deleted")
    elif data.startswith("edit:"):
        eid = int(data.split(":")[1])
        async with db.get_session() as session:
            event = await session.get(Event, eid)
        if event:
            editing_sessions[callback.from_user.id] = (eid, None)
            await show_edit_menu(callback.from_user.id, event, bot)
        await callback.answer()
    elif data.startswith("editfield:"):
        _, eid, field = data.split(":")
        editing_sessions[callback.from_user.id] = (int(eid), field)
        await callback.message.answer(f"Send new value for {field}")
        await callback.answer()
    elif data.startswith("editdone:"):
        if callback.from_user.id in editing_sessions:
            del editing_sessions[callback.from_user.id]
        await callback.message.answer("Editing finished")
        await callback.answer()
    elif data.startswith("togglefree:"):
        eid = int(data.split(":")[1])
        async with db.get_session() as session:
            event = await session.get(Event, eid)
            if event:
                event.is_free = not event.is_free
                await session.commit()
                logging.info("togglefree: event %s set to %s", eid, event.is_free)
                month = event.date.split("..", 1)[0][:7]
        if event:
            await sync_month_page(db, month)
            w_start = weekend_start_for_date(datetime.fromisoformat(event.date).date())
            if w_start:
                await sync_weekend_page(db, w_start.isoformat())
        async with db.get_session() as session:
            event = await session.get(Event, eid)
        if event:
            await show_edit_menu(callback.from_user.id, event, bot)
        await callback.answer()
    elif data.startswith("togglesilent:"):
        eid = int(data.split(":")[1])
        async with db.get_session() as session:
            event = await session.get(Event, eid)
            if event:
                event.silent = not event.silent
                await session.commit()
                logging.info("togglesilent: event %s set to %s", eid, event.silent)
                month = event.date.split("..", 1)[0][:7]
        if event:
            await sync_month_page(db, month)
            w_start = weekend_start_for_date(datetime.fromisoformat(event.date).date())
            if w_start:
                await sync_weekend_page(db, w_start.isoformat())
        markup = types.InlineKeyboardMarkup(
            inline_keyboard=[
                [
                    types.InlineKeyboardButton(
                        text=(
                            "\U0001f910 Тихий режим"
                            if event and event.silent
                            else "\U0001f6a9 Переключить на тихий режим"
                        ),
                        callback_data=f"togglesilent:{eid}",
                    )
                ]
            ]
        )
        try:
            await bot.edit_message_reply_markup(
                chat_id=callback.message.chat.id,
                message_id=callback.message.message_id,
                reply_markup=markup,
            )
        except Exception as e:
            logging.error("failed to update silent button: %s", e)
        await callback.answer("Toggled")
    elif data.startswith("markfree:"):
        eid = int(data.split(":")[1])
        async with db.get_session() as session:
            event = await session.get(Event, eid)
            if event:
                event.is_free = True
                await session.commit()
                logging.info("markfree: event %s marked free", eid)
                month = event.date.split("..", 1)[0][:7]
        if event:
            await sync_month_page(db, month)
            w_start = weekend_start_for_date(datetime.fromisoformat(event.date).date())
            if w_start:
                await sync_weekend_page(db, w_start.isoformat())
        markup = types.InlineKeyboardMarkup(
            inline_keyboard=[
                [
                    types.InlineKeyboardButton(
                        text="\u2705 Бесплатное мероприятие",
                        callback_data=f"togglefree:{eid}",
                    ),
                    types.InlineKeyboardButton(
                        text="\U0001f6a9 Переключить на тихий режим",
                        callback_data=f"togglesilent:{eid}",
                    ),
                ]
            ]
        )
        try:
            await bot.edit_message_reply_markup(
                chat_id=callback.message.chat.id,
                message_id=callback.message.message_id,
                reply_markup=markup,
            )
        except Exception as e:
            logging.error("failed to update free button: %s", e)
        await callback.answer("Marked")
    elif data.startswith("nav:"):
        _, day = data.split(":")
        offset = await get_tz_offset(db)
        tz = offset_to_timezone(offset)
        target = datetime.strptime(day, "%Y-%m-%d").date()
        text, markup = await build_events_message(db, target, tz)
        await callback.message.edit_text(text, reply_markup=markup)
        await callback.answer()
    elif data.startswith("unset:"):
        cid = int(data.split(":")[1])
        async with db.get_session() as session:
            ch = await session.get(Channel, cid)
            if ch:
                ch.is_registered = False
                logging.info("channel %s unset", cid)
                await session.commit()
        await send_channels_list(callback.message, db, bot, edit=True)
        await callback.answer("Removed")
    elif data.startswith("set:"):
        cid = int(data.split(":")[1])
        async with db.get_session() as session:
            ch = await session.get(Channel, cid)
            if ch and ch.is_admin:
                ch.is_registered = True
                logging.info("channel %s registered", cid)
                await session.commit()
        await send_setchannel_list(callback.message, db, bot, edit=True)
        await callback.answer("Registered")
    elif data.startswith("dailyset:"):
        cid = int(data.split(":")[1])
        async with db.get_session() as session:
            ch = await session.get(Channel, cid)
            if ch and ch.is_admin:
                ch.daily_time = "08:00"
                await session.commit()
        await send_regdaily_list(callback.message, db, bot, edit=True)
        await callback.answer("Registered")
    elif data.startswith("dailyunset:"):
        cid = int(data.split(":")[1])
        async with db.get_session() as session:
            ch = await session.get(Channel, cid)
            if ch:
                ch.daily_time = None
                await session.commit()
        await send_daily_list(callback.message, db, bot, edit=True)
        await callback.answer("Removed")
    elif data.startswith("dailytime:"):
        cid = int(data.split(":")[1])
        daily_time_sessions[callback.from_user.id] = cid
        await callback.message.answer("Send new time HH:MM")
        await callback.answer()
    elif data.startswith("dailysend:"):
        cid = int(data.split(":")[1])
        offset = await get_tz_offset(db)
        tz = offset_to_timezone(offset)
        await send_daily_announcement(db, bot, cid, tz, record=False)
        await callback.answer("Sent")


async def handle_tz(message: types.Message, db: Database, bot: Bot):
    parts = message.text.split(maxsplit=1)
    if len(parts) != 2 or not validate_offset(parts[1]):
        await bot.send_message(message.chat.id, "Usage: /tz +02:00")
        return
    async with db.get_session() as session:
        user = await session.get(User, message.from_user.id)
        if not user or not user.is_superadmin:
            await bot.send_message(message.chat.id, "Not authorized")
            return
    await set_tz_offset(db, parts[1])
    await bot.send_message(message.chat.id, f"Timezone set to {parts[1]}")


async def handle_my_chat_member(update: types.ChatMemberUpdated, db: Database):
    if update.chat.type != "channel":
        return
    status = update.new_chat_member.status
    is_admin = status in {"administrator", "creator"}
    logging.info(
        "my_chat_member: %s -> %s (admin=%s)",
        update.chat.id,
        status,
        is_admin,
    )
    async with db.get_session() as session:
        channel = await session.get(Channel, update.chat.id)
        if not channel:
            channel = Channel(
                channel_id=update.chat.id,
                title=update.chat.title,
                username=getattr(update.chat, "username", None),
                is_admin=is_admin,
            )
            session.add(channel)
        else:
            channel.title = update.chat.title
            channel.username = getattr(update.chat, "username", None)
            channel.is_admin = is_admin
        await session.commit()


async def send_channels_list(
    message: types.Message, db: Database, bot: Bot, edit: bool = False
):
    async with db.get_session() as session:
        user = await session.get(User, message.from_user.id)
        if not user or not user.is_superadmin:
            if not edit:
                await bot.send_message(message.chat.id, "Not authorized")
            return
        result = await session.execute(
            select(Channel).where(Channel.is_admin.is_(True))
        )
        channels = result.scalars().all()
    logging.info("channels list: %s", [c.channel_id for c in channels])
    lines = []
    keyboard = []
    for ch in channels:
        name = ch.title or ch.username or str(ch.channel_id)
        if ch.is_registered:
            lines.append(f"{name} ✅")
            keyboard.append(
                [
                    types.InlineKeyboardButton(
                        text="Cancel", callback_data=f"unset:{ch.channel_id}"
                    )
                ]
            )
        else:
            lines.append(name)
    if not lines:
        lines.append("No channels")
    markup = types.InlineKeyboardMarkup(inline_keyboard=keyboard) if keyboard else None
    if edit:
        await message.edit_text("\n".join(lines), reply_markup=markup)
    else:
        await bot.send_message(message.chat.id, "\n".join(lines), reply_markup=markup)


async def send_setchannel_list(
    message: types.Message, db: Database, bot: Bot, edit: bool = False
):
    async with db.get_session() as session:
        user = await session.get(User, message.from_user.id)
        if not user or not user.is_superadmin:
            if not edit:
                await bot.send_message(message.chat.id, "Not authorized")
            return
        result = await session.execute(
            select(Channel).where(
                Channel.is_admin.is_(True), Channel.is_registered.is_(False)
            )
        )
        channels = result.scalars().all()
    logging.info("setchannel list: %s", [c.channel_id for c in channels])
    lines = []
    keyboard = []
    for ch in channels:
        name = ch.title or ch.username or str(ch.channel_id)
        lines.append(name)
        keyboard.append(
            [
                types.InlineKeyboardButton(
                    text=name, callback_data=f"set:{ch.channel_id}"
                )
            ]
        )
<<<<<<< HEAD
    if not lines:
        lines.append("No channels")
    markup = types.InlineKeyboardMarkup(inline_keyboard=keyboard) if keyboard else None
    if edit:
        await message.edit_text("\n".join(lines), reply_markup=markup)
    else:
        await bot.send_message(message.chat.id, "\n".join(lines), reply_markup=markup)


async def send_regdaily_list(
    message: types.Message, db: Database, bot: Bot, edit: bool = False
):
    async with db.get_session() as session:
        user = await session.get(User, message.from_user.id)
        if not user or not user.is_superadmin:
            if not edit:
                await bot.send_message(message.chat.id, "Not authorized")
            return
        result = await session.execute(
            select(Channel).where(
                Channel.is_admin.is_(True), Channel.daily_time.is_(None)
            )
        )
        channels = result.scalars().all()
    lines = []
    keyboard = []
    for ch in channels:
        name = ch.title or ch.username or str(ch.channel_id)
        lines.append(name)
        keyboard.append(
            [
                types.InlineKeyboardButton(
                    text=name, callback_data=f"dailyset:{ch.channel_id}"
                )
            ]
        )
    if not lines:
        lines.append("No channels")
    markup = types.InlineKeyboardMarkup(inline_keyboard=keyboard) if keyboard else None
    if edit:
        await message.edit_text("\n".join(lines), reply_markup=markup)
    else:
        await bot.send_message(message.chat.id, "\n".join(lines), reply_markup=markup)


async def send_daily_list(
    message: types.Message, db: Database, bot: Bot, edit: bool = False
):
    async with db.get_session() as session:
        user = await session.get(User, message.from_user.id)
        if not user or not user.is_superadmin:
            if not edit:
                await bot.send_message(message.chat.id, "Not authorized")
            return
        result = await session.execute(
            select(Channel).where(Channel.daily_time.is_not(None))
        )
        channels = result.scalars().all()
    lines = []
    keyboard = []
    for ch in channels:
        name = ch.title or ch.username or str(ch.channel_id)
        t = ch.daily_time or "?"
        lines.append(f"{name} {t}")
        keyboard.append(
            [
                types.InlineKeyboardButton(
                    text="Cancel", callback_data=f"dailyunset:{ch.channel_id}"
                ),
                types.InlineKeyboardButton(
                    text="Time", callback_data=f"dailytime:{ch.channel_id}"
                ),
                types.InlineKeyboardButton(
                    text="Test", callback_data=f"dailysend:{ch.channel_id}"
                ),
            ]
        )
=======
>>>>>>> edb947ca
    if not lines:
        lines.append("No channels")
    markup = types.InlineKeyboardMarkup(inline_keyboard=keyboard) if keyboard else None
    if edit:
        await message.edit_text("\n".join(lines), reply_markup=markup)
    else:
        await bot.send_message(message.chat.id, "\n".join(lines), reply_markup=markup)


<<<<<<< HEAD
=======
async def send_regdaily_list(
    message: types.Message, db: Database, bot: Bot, edit: bool = False
):
    async with db.get_session() as session:
        user = await session.get(User, message.from_user.id)
        if not user or not user.is_superadmin:
            if not edit:
                await bot.send_message(message.chat.id, "Not authorized")
            return
        result = await session.execute(
            select(Channel).where(
                Channel.is_admin.is_(True), Channel.daily_time.is_(None)
            )
        )
        channels = result.scalars().all()
    lines = []
    keyboard = []
    for ch in channels:
        name = ch.title or ch.username or str(ch.channel_id)
        lines.append(name)
        keyboard.append(
            [
                types.InlineKeyboardButton(
                    text=name, callback_data=f"dailyset:{ch.channel_id}"
                )
            ]
        )
    if not lines:
        lines.append("No channels")
    markup = types.InlineKeyboardMarkup(inline_keyboard=keyboard) if keyboard else None
    if edit:
        await message.edit_text("\n".join(lines), reply_markup=markup)
    else:
        await bot.send_message(message.chat.id, "\n".join(lines), reply_markup=markup)


async def send_daily_list(
    message: types.Message, db: Database, bot: Bot, edit: bool = False
):
    async with db.get_session() as session:
        user = await session.get(User, message.from_user.id)
        if not user or not user.is_superadmin:
            if not edit:
                await bot.send_message(message.chat.id, "Not authorized")
            return
        result = await session.execute(
            select(Channel).where(Channel.daily_time.is_not(None))
        )
        channels = result.scalars().all()
    lines = []
    keyboard = []
    for ch in channels:
        name = ch.title or ch.username or str(ch.channel_id)
        t = ch.daily_time or "?"
        lines.append(f"{name} {t}")
        keyboard.append(
            [
                types.InlineKeyboardButton(
                    text="Cancel", callback_data=f"dailyunset:{ch.channel_id}"
                ),
                types.InlineKeyboardButton(
                    text="Time", callback_data=f"dailytime:{ch.channel_id}"
                ),
                types.InlineKeyboardButton(
                    text="Test", callback_data=f"dailysend:{ch.channel_id}"
                ),
            ]
        )
    if not lines:
        lines.append("No channels")
    markup = types.InlineKeyboardMarkup(inline_keyboard=keyboard) if keyboard else None
    if edit:
        await message.edit_text("\n".join(lines), reply_markup=markup)
    else:
        await bot.send_message(message.chat.id, "\n".join(lines), reply_markup=markup)


>>>>>>> edb947ca
async def handle_set_channel(message: types.Message, db: Database, bot: Bot):
    await send_setchannel_list(message, db, bot, edit=False)


async def handle_channels(message: types.Message, db: Database, bot: Bot):
    await send_channels_list(message, db, bot, edit=False)


async def handle_regdailychannels(message: types.Message, db: Database, bot: Bot):
    await send_regdaily_list(message, db, bot, edit=False)


async def handle_daily(message: types.Message, db: Database, bot: Bot):
    await send_daily_list(message, db, bot, edit=False)


async def upsert_event(session: AsyncSession, new: Event) -> Tuple[Event, bool]:
    """Insert or update an event if a similar one exists.

    Returns (event, added_flag)."""

    stmt = select(Event).where(
        Event.date == new.date,
        Event.time == new.time,
    )
    candidates = (await session.execute(stmt)).scalars().all()
    for ev in candidates:
        if (
            ev.location_name.strip().lower() == new.location_name.strip().lower()
            and (ev.location_address or "").strip().lower()
            == (new.location_address or "").strip().lower()
        ):
            ev.title = new.title
            ev.description = new.description
            ev.festival = new.festival
            ev.source_text = new.source_text
            ev.location_name = new.location_name
            ev.location_address = new.location_address
            ev.ticket_price_min = new.ticket_price_min
            ev.ticket_price_max = new.ticket_price_max
            ev.ticket_link = new.ticket_link
            ev.event_type = new.event_type
            ev.emoji = new.emoji
            ev.end_date = new.end_date
            ev.is_free = new.is_free
            await session.commit()
            return ev, False

        title_ratio = SequenceMatcher(None, ev.title.lower(), new.title.lower()).ratio()
        if title_ratio >= 0.9:
            ev.title = new.title
            ev.description = new.description
            ev.festival = new.festival
            ev.source_text = new.source_text
            ev.location_name = new.location_name
            ev.location_address = new.location_address
            ev.ticket_price_min = new.ticket_price_min
            ev.ticket_price_max = new.ticket_price_max
            ev.ticket_link = new.ticket_link
            ev.event_type = new.event_type
            ev.emoji = new.emoji
            ev.end_date = new.end_date
            ev.is_free = new.is_free
            await session.commit()
            return ev, False

        if (
            ev.location_name.strip().lower() == new.location_name.strip().lower()
            and (ev.location_address or "").strip().lower()
            == (new.location_address or "").strip().lower()
        ):
            ev.title = new.title
            ev.description = new.description
            ev.festival = new.festival
            ev.source_text = new.source_text
            ev.location_name = new.location_name
            ev.location_address = new.location_address
            ev.ticket_price_min = new.ticket_price_min
            ev.ticket_price_max = new.ticket_price_max
            ev.ticket_link = new.ticket_link
            ev.event_type = new.event_type
            ev.emoji = new.emoji
            ev.end_date = new.end_date
            ev.is_free = new.is_free
            await session.commit()
            return ev, False

        title_ratio = SequenceMatcher(None, ev.title.lower(), new.title.lower()).ratio()
        if title_ratio >= 0.9:
            ev.title = new.title
            ev.description = new.description
            ev.festival = new.festival
            ev.source_text = new.source_text
            ev.location_name = new.location_name
            ev.location_address = new.location_address
            ev.ticket_price_min = new.ticket_price_min
            ev.ticket_price_max = new.ticket_price_max
            ev.ticket_link = new.ticket_link
            ev.event_type = new.event_type
            ev.emoji = new.emoji
            ev.end_date = new.end_date
            ev.is_free = new.is_free
            await session.commit()
            return ev, False

        if (
            ev.location_name.strip().lower() == new.location_name.strip().lower()
            and (ev.location_address or "").strip().lower()
            == (new.location_address or "").strip().lower()
        ):
            ev.title = new.title
            ev.description = new.description
            ev.festival = new.festival
            ev.source_text = new.source_text
            ev.location_name = new.location_name
            ev.location_address = new.location_address
            ev.ticket_price_min = new.ticket_price_min
            ev.ticket_price_max = new.ticket_price_max
            ev.ticket_link = new.ticket_link
            ev.event_type = new.event_type
            ev.emoji = new.emoji
            ev.end_date = new.end_date
            ev.is_free = new.is_free
            await session.commit()
            return ev, False

        title_ratio = SequenceMatcher(None, ev.title.lower(), new.title.lower()).ratio()
        if title_ratio >= 0.9:
            ev.title = new.title
            ev.description = new.description
            ev.festival = new.festival
            ev.source_text = new.source_text
            ev.location_name = new.location_name
            ev.location_address = new.location_address
            ev.ticket_price_min = new.ticket_price_min
            ev.ticket_price_max = new.ticket_price_max
            ev.ticket_link = new.ticket_link
            ev.event_type = new.event_type
            ev.emoji = new.emoji
            ev.end_date = new.end_date
            ev.is_free = new.is_free
            await session.commit()
            return ev, False

        if (
            ev.location_name.strip().lower() == new.location_name.strip().lower()
            and (ev.location_address or "").strip().lower()
            == (new.location_address or "").strip().lower()
        ):
            ev.title = new.title
            ev.description = new.description
            ev.festival = new.festival
            ev.source_text = new.source_text
            ev.location_name = new.location_name
            ev.location_address = new.location_address
            ev.ticket_price_min = new.ticket_price_min
            ev.ticket_price_max = new.ticket_price_max
            ev.ticket_link = new.ticket_link
            ev.event_type = new.event_type
            ev.emoji = new.emoji
            ev.end_date = new.end_date
            ev.is_free = new.is_free
            await session.commit()
            return ev, False

        title_ratio = SequenceMatcher(None, ev.title.lower(), new.title.lower()).ratio()
        loc_ratio = SequenceMatcher(
            None, ev.location_name.lower(), new.location_name.lower()
        ).ratio()
        if title_ratio >= 0.6 and loc_ratio >= 0.6:
            ev.title = new.title
            ev.description = new.description
            ev.festival = new.festival
            ev.source_text = new.source_text
            ev.location_name = new.location_name
            ev.location_address = new.location_address
            ev.ticket_price_min = new.ticket_price_min
            ev.ticket_price_max = new.ticket_price_max
            ev.ticket_link = new.ticket_link
            ev.event_type = new.event_type
            ev.emoji = new.emoji
            ev.end_date = new.end_date
            ev.is_free = new.is_free
            await session.commit()
            return ev, False
        should_check = False
        if loc_ratio >= 0.4 or (ev.location_address or "") == (
            new.location_address or ""
        ):
            should_check = True
        elif title_ratio >= 0.5:
            should_check = True
        if should_check:
            # uncertain, ask LLM
            try:
                dup, title, desc = await check_duplicate_via_4o(ev, new)
            except Exception:
                logging.exception("duplicate check failed")
                dup = False
            if dup:
                ev.title = title or new.title
                ev.description = desc or new.description
                ev.festival = new.festival
                ev.source_text = new.source_text
                ev.location_name = new.location_name
                ev.location_address = new.location_address
                ev.ticket_price_min = new.ticket_price_min
                ev.ticket_price_max = new.ticket_price_max
                ev.ticket_link = new.ticket_link
                ev.event_type = new.event_type
                ev.emoji = new.emoji
                ev.end_date = new.end_date
                ev.is_free = new.is_free
                await session.commit()
                return ev, False
    new.added_at = datetime.utcnow()
    session.add(new)
    await session.commit()
    return new, True


async def add_events_from_text(
    db: Database,
    text: str,
    source_link: str | None,
    html_text: str | None = None,
    media: tuple[bytes, str] | None = None,
) -> list[tuple[Event, bool, list[str], str]]:
    try:
        parsed = await parse_event_via_4o(text)
    except Exception as e:
        logging.error("LLM error: %s", e)
        return []

    results: list[tuple[Event, bool, list[str], str]] = []
    first = True
    for data in parsed:
        date_str = data.get("date", "") or ""
        end_date = data.get("end_date") or None
        if end_date and ".." in end_date:
            end_date = end_date.split("..", 1)[-1].strip()
        if ".." in date_str:
            start, maybe_end = [p.strip() for p in date_str.split("..", 1)]
            date_str = start
            if not end_date:
                end_date = maybe_end

        base_event = Event(
            title=data.get("title", ""),
            description=data.get("short_description", ""),
            festival=data.get("festival") or None,
            date=date_str,
            time=data.get("time", ""),
            location_name=data.get("location_name", ""),
            location_address=data.get("location_address"),
            city=data.get("city"),
            ticket_price_min=data.get("ticket_price_min"),
            ticket_price_max=data.get("ticket_price_max"),
            ticket_link=data.get("ticket_link"),
            event_type=data.get("event_type"),
            emoji=data.get("emoji"),
            end_date=end_date,
            is_free=bool(data.get("is_free")),
            source_text=text,
            source_post_url=source_link,
        )

        events_to_add = [base_event]
        if (
            base_event.event_type != "выставка"
            and base_event.end_date
            and base_event.end_date != base_event.date
        ):
            try:
                start_dt = date.fromisoformat(base_event.date)
                end_dt = date.fromisoformat(base_event.end_date)
            except ValueError:
                start_dt = end_dt = None
            if start_dt and end_dt and end_dt > start_dt:
                events_to_add = []
                for i in range((end_dt - start_dt).days + 1):
                    day = start_dt + timedelta(days=i)
                    copy_e = Event(**base_event.model_dump(exclude={"id", "added_at"}))
                    copy_e.date = day.isoformat()
                    copy_e.end_date = None
                    events_to_add.append(copy_e)

        for event in events_to_add:
            if (not is_valid_url(event.ticket_link)) and html_text:
                extracted = extract_link_from_html(html_text)
                if extracted:
                    event.ticket_link = extracted

            # skip events that have already finished
            try:
                start = date.fromisoformat(event.date)
            except ValueError:
                logging.error("Invalid date from LLM: %s", event.date)
                continue
            final = date.fromisoformat(event.end_date) if event.end_date else start
            if final < date.today():
                logging.info("Ignoring past event %s on %s", event.title, event.date)
                continue

            async with db.get_session() as session:
                saved, added = await upsert_event(session, event)

            media_arg = media if first else None
            if saved.telegraph_url and saved.telegraph_path:
                await update_source_page(
                    saved.telegraph_path, saved.title or "Event", html_text or text
                )
            else:
                res = await create_source_page(
                    saved.title or "Event",
                    saved.source_text,
                    source_link,
                    html_text,
                    media_arg,
                )
                if res:
                    url, path = res
                    async with db.get_session() as session:
                        saved.telegraph_url = url
                        saved.telegraph_path = path
                        session.add(saved)
                        await session.commit()
            await sync_month_page(db, saved.date[:7])
            w_start = weekend_start_for_date(datetime.fromisoformat(saved.date).date())
            if w_start:
                await sync_weekend_page(db, w_start.isoformat())

            lines = [
                f"title: {saved.title}",
                f"date: {saved.date}",
                f"time: {saved.time}",
                f"location_name: {saved.location_name}",
            ]
            if saved.location_address:
                lines.append(f"location_address: {saved.location_address}")
            if saved.city:
                lines.append(f"city: {saved.city}")
            if saved.festival:
                lines.append(f"festival: {saved.festival}")
            if saved.description:
                lines.append(f"description: {saved.description}")
            if saved.event_type:
                lines.append(f"type: {saved.event_type}")
            if saved.ticket_price_min is not None:
                lines.append(f"price_min: {saved.ticket_price_min}")
            if saved.ticket_price_max is not None:
                lines.append(f"price_max: {saved.ticket_price_max}")
            if saved.ticket_link:
                lines.append(f"ticket_link: {saved.ticket_link}")
            if saved.telegraph_url:
                lines.append(f"telegraph: {saved.telegraph_url}")
            status = "added" if added else "updated"
            results.append((saved, added, lines, status))
            first = False
    return results


async def handle_add_event(message: types.Message, db: Database, bot: Bot):
    text = message.text.split(maxsplit=1)
    if len(text) != 2:
        await bot.send_message(message.chat.id, "Usage: /addevent <text>")
        return
    media = None
    if message.photo:
        bio = BytesIO()
        await bot.download(message.photo[-1].file_id, destination=bio)
        media = (bio.getvalue(), "photo.jpg")
    elif message.document and message.document.mime_type.startswith("image/"):
        bio = BytesIO()
        await bot.download(message.document.file_id, destination=bio)
        media = (bio.getvalue(), "image.jpg")
    elif message.video:
        bio = BytesIO()
        await bot.download(message.video.file_id, destination=bio)
        media = (bio.getvalue(), "video.mp4")

    results = await add_events_from_text(db, text[1], None, message.html_text, media)
    if not results:
        await bot.send_message(message.chat.id, "LLM error")
        return
    for saved, added, lines, status in results:
        btns = []
        if (
            not saved.is_free
            and saved.ticket_price_min is None
            and saved.ticket_price_max is None
        ):
            btns.append(
                types.InlineKeyboardButton(
                    text="\u2753 Это бесплатное мероприятие",
                    callback_data=f"markfree:{saved.id}",
                )
            )
        btns.append(
            types.InlineKeyboardButton(
                text="\U0001f6a9 Переключить на тихий режим",
                callback_data=f"togglesilent:{saved.id}",
            )
        )
        markup = types.InlineKeyboardMarkup(inline_keyboard=[btns])
        await bot.send_message(
            message.chat.id,
            f"Event {status}\n" + "\n".join(lines),
            reply_markup=markup,
        )


async def handle_add_event_raw(message: types.Message, db: Database, bot: Bot):
    parts = message.text.split(maxsplit=1)
    if len(parts) != 2 or "|" not in parts[1]:
        await bot.send_message(
            message.chat.id, "Usage: /addevent_raw title|date|time|location"
        )
        return
    title, date, time, location = (p.strip() for p in parts[1].split("|", 3))
    media = None
    if message.photo:
        bio = BytesIO()
        await bot.download(message.photo[-1].file_id, destination=bio)
        media = (bio.getvalue(), "photo.jpg")
    elif message.document and message.document.mime_type.startswith("image/"):
        bio = BytesIO()
        await bot.download(message.document.file_id, destination=bio)
        media = (bio.getvalue(), "image.jpg")
    elif message.video:
        bio = BytesIO()
        await bot.download(message.video.file_id, destination=bio)
        media = (bio.getvalue(), "video.mp4")

    event = Event(
        title=title,
        description="",
        festival=None,
        date=date,
        time=time,
        location_name=location,
        source_text=parts[1],
    )
    async with db.get_session() as session:
        event, added = await upsert_event(session, event)

    res = await create_source_page(
        event.title or "Event",
        event.source_text,
        None,
        event.source_text,
        media,
    )
    if res:
        url, path = res
        async with db.get_session() as session:
            event.telegraph_url = url
            event.telegraph_path = path
            session.add(event)
            await session.commit()
    await sync_month_page(db, event.date[:7])
    w_start = weekend_start_for_date(datetime.fromisoformat(event.date).date())
    if w_start:
        await sync_weekend_page(db, w_start.isoformat())
    lines = [
        f"title: {event.title}",
        f"date: {event.date}",
        f"time: {event.time}",
        f"location_name: {event.location_name}",
    ]
    if event.telegraph_url:
        lines.append(f"telegraph: {event.telegraph_url}")
    status = "added" if added else "updated"
    btns = []
    if (
        not event.is_free
        and event.ticket_price_min is None
        and event.ticket_price_max is None
    ):
        btns.append(
            types.InlineKeyboardButton(
                text="\u2753 Это бесплатное мероприятие",
                callback_data=f"markfree:{event.id}",
            )
        )
    btns.append(
        types.InlineKeyboardButton(
            text="\U0001f6a9 Переключить на тихий режим",
            callback_data=f"togglesilent:{event.id}",
        )
    )
    markup = types.InlineKeyboardMarkup(inline_keyboard=[btns])
    await bot.send_message(
        message.chat.id,
        f"Event {status}\n" + "\n".join(lines),
        reply_markup=markup,
    )


def format_day(day: date, tz: timezone) -> str:
    if day == datetime.now(tz).date():
        return "Сегодня"
    return day.strftime("%d.%m.%Y")


MONTHS = [
    "января",
    "февраля",
    "марта",
    "апреля",
    "мая",
    "июня",
    "июля",
    "августа",
    "сентября",
    "октября",
    "ноября",
    "декабря",
]

DAYS_OF_WEEK = [
    "понедельник",
    "вторник",
    "среда",
    "четверг",
    "пятница",
    "суббота",
    "воскресенье",
]


def format_day_pretty(day: date) -> str:
    return f"{day.day} {MONTHS[day.month - 1]}"


def format_weekend_range(saturday: date) -> str:
    """Return human-friendly weekend range like '12–13 июля'."""
    sunday = saturday + timedelta(days=1)
    if saturday.month == sunday.month:
        return f"{saturday.day}\u2013{sunday.day} {MONTHS[saturday.month - 1]}"
    return (
        f"{saturday.day} {MONTHS[saturday.month - 1]} \u2013 "
        f"{sunday.day} {MONTHS[sunday.month - 1]}"
    )


def month_name(month: str) -> str:
    y, m = month.split("-")
    return f"{MONTHS[int(m) - 1]} {y}"


MONTHS_PREP = [
    "январе",
    "феврале",
    "марте",
    "апреле",
    "мае",
    "июне",
    "июле",
    "августе",
    "сентябре",
    "октябре",
    "ноябре",
    "декабре",
]

# month names in nominative case for navigation links
MONTHS_NOM = [
    "январь",
    "февраль",
    "март",
    "апрель",
    "май",
    "июнь",
    "июль",
    "август",
    "сентябрь",
    "октябрь",
    "ноябрь",
    "декабрь",
]


def month_name_prepositional(month: str) -> str:
    y, m = month.split("-")
    return f"{MONTHS_PREP[int(m) - 1]} {y}"


def month_name_nominative(month: str) -> str:
    """Return month name in nominative case, add year if different from current."""
    y, m = month.split("-")
    name = MONTHS_NOM[int(m) - 1]
    if int(y) != date.today().year:
        return f"{name} {y}"
    return name


def next_month(month: str) -> str:
    d = datetime.fromisoformat(month + "-01")
    n = (d.replace(day=28) + timedelta(days=4)).replace(day=1)
    return n.strftime("%Y-%m")


def md_to_html(text: str) -> str:
    html_text = markdown.markdown(
        text,
        extensions=["markdown.extensions.fenced_code", "markdown.extensions.nl2br"],
    )
    # Telegraph API does not allow h1/h2 or Telegram-specific emoji tags
    html_text = re.sub(r"<(\/?)h[12]>", r"<\1h3>", html_text)
    html_text = re.sub(r"</?tg-emoji[^>]*>", "", html_text)
    return html_text


def extract_link_from_html(html_text: str) -> str | None:
    """Return a registration or ticket link from HTML if present."""
    pattern = re.compile(
        r"<a[^>]+href=['\"]([^'\"]+)['\"][^>]*>(.*?)</a>",
        re.IGNORECASE | re.DOTALL,
    )
    matches = list(pattern.finditer(html_text))

    # prefer anchors whose text mentions registration or tickets
    for m in matches:
        href, label = m.group(1), m.group(2)
        text = label.lower()
        if any(word in text for word in ["регистра", "ticket", "билет"]):
            return href

    # otherwise look for anchors located near the word "регистрация"
    lower_html = html_text.lower()
    for m in matches:
        href = m.group(1)
        start, end = m.span()
        context_before = lower_html[max(0, start - 60) : start]
        context_after = lower_html[end : end + 60]
        if "регистра" in context_before or "регистра" in context_after:
            return href

    if matches:
        return matches[0].group(1)
    return None


def is_valid_url(text: str | None) -> bool:
    if not text:
        return False
    return bool(re.match(r"https?://", text))


def is_recent(e: Event) -> bool:
    if e.added_at is None:
        return False
    now = datetime.utcnow()
    start = datetime.combine(now.date() - timedelta(days=1), datetime.min.time())
    return e.added_at >= start and not e.silent


def format_event_md(e: Event) -> str:
    prefix = ""
    if is_recent(e):
        prefix += "\U0001f6a9 "
    emoji_part = ""
    if e.emoji and not e.title.strip().startswith(e.emoji):
        emoji_part = f"{e.emoji} "
    lines = [f"{prefix}{emoji_part}{e.title}".strip(), e.description.strip()]
    if e.is_free:
        txt = "🟡 Бесплатно"
        if e.ticket_link:
            txt += f" [по регистрации]({e.ticket_link})"
        lines.append(txt)
    elif e.ticket_link and (
        e.ticket_price_min is not None or e.ticket_price_max is not None
    ):
        if e.ticket_price_max is not None and e.ticket_price_max != e.ticket_price_min:
            price = f"от {e.ticket_price_min} до {e.ticket_price_max}"
        else:
            price = str(e.ticket_price_min or e.ticket_price_max or "")
        lines.append(f"[Билеты в источнике]({e.ticket_link}) {price}".strip())
    elif e.ticket_link:
        lines.append(f"[по регистрации]({e.ticket_link})")
    else:
        if (
            e.ticket_price_min is not None
            and e.ticket_price_max is not None
            and e.ticket_price_min != e.ticket_price_max
        ):
            price = f"от {e.ticket_price_min} до {e.ticket_price_max}"
        elif e.ticket_price_min is not None:
            price = str(e.ticket_price_min)
        elif e.ticket_price_max is not None:
            price = str(e.ticket_price_max)
        else:
            price = ""
        if price:
            lines.append(f"Билеты {price}")
    if e.telegraph_url:
        lines.append(f"[подробнее]({e.telegraph_url})")
    loc = e.location_name
    if e.location_address:
        loc += f", {e.location_address}"
    if e.city:
        loc += f", #{e.city}"
    date_part = e.date.split("..", 1)[0]
    try:
        day = format_day_pretty(datetime.fromisoformat(date_part).date())
    except ValueError:
        logging.error("Invalid event date: %s", e.date)
        day = e.date
    lines.append(f"_{day} {e.time} {loc}_")
    return "\n".join(lines)


def format_event_daily(e: Event, highlight: bool = False) -> str:
    """Return HTML-formatted text for a daily announcement item."""
    prefix = ""
    if highlight:
        prefix += "\U0001f449 "
    if is_recent(e):
        prefix += "\U0001f6a9 "
    emoji_part = ""
    if e.emoji and not e.title.strip().startswith(e.emoji):
        emoji_part = f"{e.emoji} "

    title = html.escape(e.title)
    if e.source_post_url:
        title = f'<a href="{html.escape(e.source_post_url)}">{title}</a>'
    title = f"<b>{prefix}{emoji_part}{title}</b>".strip()
    lines = [title, html.escape(e.description.strip())]

    if e.is_free:
        txt = "🟡 Бесплатно"
        if e.ticket_link:
            txt += f' <a href="{html.escape(e.ticket_link)}">по регистрации</a>'
        lines.append(txt)
    elif e.ticket_link and (
        e.ticket_price_min is not None or e.ticket_price_max is not None
    ):
        if e.ticket_price_max is not None and e.ticket_price_max != e.ticket_price_min:
            price = f"от {e.ticket_price_min} до {e.ticket_price_max}"
        else:
            price = str(e.ticket_price_min or e.ticket_price_max or "")
        lines.append(
            f'<a href="{html.escape(e.ticket_link)}">Билеты в источнике</a> {price}'.strip()
        )
    elif e.ticket_link:
        lines.append(f'<a href="{html.escape(e.ticket_link)}">по регистрации</a>')
    else:
        price = ""
        if (
            e.ticket_price_min is not None
            and e.ticket_price_max is not None
            and e.ticket_price_min != e.ticket_price_max
        ):
            price = f"от {e.ticket_price_min} до {e.ticket_price_max}"
        elif e.ticket_price_min is not None:
            price = str(e.ticket_price_min)
        elif e.ticket_price_max is not None:
            price = str(e.ticket_price_max)
        if price:
            lines.append(f"Билеты {price}")

    loc = html.escape(e.location_name)
    if e.location_address:
        loc += f", {html.escape(e.location_address)}"
    if e.city:
        loc += f", #{html.escape(e.city)}"
    date_part = e.date.split("..", 1)[0]
    try:
        day = format_day_pretty(datetime.fromisoformat(date_part).date())
    except ValueError:
        logging.error("Invalid event date: %s", e.date)
        day = e.date
    lines.append(f"<i>{day} {e.time} {loc}</i>")

    return "\n".join(lines)


def format_exhibition_md(e: Event) -> str:
    prefix = ""
    if is_recent(e):
        prefix += "\U0001f6a9 "
    emoji_part = ""
    if e.emoji and not e.title.strip().startswith(e.emoji):
        emoji_part = f"{e.emoji} "
    lines = [f"{prefix}{emoji_part}{e.title}".strip(), e.description.strip()]
    if e.is_free:
        txt = "🟡 Бесплатно"
        if e.ticket_link:
            txt += f" [по регистрации]({e.ticket_link})"
        lines.append(txt)
    elif e.ticket_link:
        lines.append(f"[Билеты в источнике]({e.ticket_link})")
    elif (
        e.ticket_price_min is not None
        and e.ticket_price_max is not None
        and e.ticket_price_min != e.ticket_price_max
    ):
        lines.append(f"Билеты от {e.ticket_price_min} до {e.ticket_price_max}")
    elif e.ticket_price_min is not None:
        lines.append(f"Билеты {e.ticket_price_min}")
    elif e.ticket_price_max is not None:
        lines.append(f"Билеты {e.ticket_price_max}")
    if e.telegraph_url:
        lines.append(f"[подробнее]({e.telegraph_url})")
    loc = e.location_name
    if e.location_address:
        loc += f", {e.location_address}"
    if e.city:
        loc += f", #{e.city}"
    if e.end_date:
        end_part = e.end_date.split("..", 1)[0]
        try:
            end = format_day_pretty(datetime.fromisoformat(end_part).date())
        except ValueError:
            logging.error("Invalid end date: %s", e.end_date)
            end = e.end_date
        lines.append(f"_по {end}, {loc}_")
    return "\n".join(lines)


def event_title_nodes(e: Event) -> list:
    nodes: list = []
    if is_recent(e):
        nodes.append("\U0001f6a9 ")
    if e.emoji and not e.title.strip().startswith(e.emoji):
        nodes.append(f"{e.emoji} ")
    title_text = e.title
    if e.source_post_url:
        nodes.append(
            {"tag": "a", "attrs": {"href": e.source_post_url}, "children": [title_text]}
        )
    else:
        nodes.append(title_text)
    return nodes


def event_to_nodes(e: Event) -> list[dict]:
    md = format_event_md(e)
    lines = md.split("\n")
    body_md = "\n".join(lines[1:]) if len(lines) > 1 else ""
    from telegraph.utils import html_to_nodes

    nodes = [{"tag": "h4", "children": event_title_nodes(e)}]
    if body_md:
        html_text = md_to_html(body_md)
        nodes.extend(html_to_nodes(html_text))
    nodes.append({"tag": "p", "children": ["\u00a0"]})
    return nodes


def exhibition_title_nodes(e: Event) -> list:
    nodes: list = []
    if is_recent(e):
        nodes.append("\U0001f6a9 ")
    if e.emoji and not e.title.strip().startswith(e.emoji):
        nodes.append(f"{e.emoji} ")
    title_text = e.title
    if e.source_post_url:
        nodes.append(
            {"tag": "a", "attrs": {"href": e.source_post_url}, "children": [title_text]}
        )
    else:
        nodes.append(title_text)
    return nodes


def exhibition_to_nodes(e: Event) -> list[dict]:
    md = format_exhibition_md(e)
    lines = md.split("\n")
    body_md = "\n".join(lines[1:]) if len(lines) > 1 else ""
    from telegraph.utils import html_to_nodes

    nodes = [{"tag": "h4", "children": exhibition_title_nodes(e)}]
    if body_md:
        html_text = md_to_html(body_md)
        nodes.extend(html_to_nodes(html_text))
    nodes.append({"tag": "p", "children": ["\u00a0"]})
    return nodes


async def build_month_page_content(db: Database, month: str) -> tuple[str, list]:
    start = date.fromisoformat(month + "-01")
    next_start = (start.replace(day=28) + timedelta(days=4)).replace(day=1)
    async with db.get_session() as session:
        result = await session.execute(
            select(Event)
            .where(Event.date >= start.isoformat(), Event.date < next_start.isoformat())
            .order_by(Event.date, Event.time)
        )
        events = result.scalars().all()

        ex_result = await session.execute(
            select(Event)
            .where(
                Event.end_date.is_not(None),
                Event.end_date >= start.isoformat(),
                Event.date <= next_start.isoformat(),
                Event.event_type == "выставка",
            )
            .order_by(Event.date)
        )
        exhibitions = ex_result.scalars().all()

        result_nav = await session.execute(select(MonthPage).order_by(MonthPage.month))
        nav_pages = result_nav.scalars().all()

    today = date.today()
    events = [
        e
        for e in events
        if (
            (e.end_date and e.end_date >= today.isoformat())
            or (not e.end_date and e.date >= today.isoformat())
        )
        and not (e.event_type == "выставка" and e.date < today.isoformat())
    ]
    exhibitions = [
        e
        for e in exhibitions
        if e.end_date
        and e.end_date >= today.isoformat()
        and e.date <= today.isoformat()
    ]

    by_day: dict[date, list[Event]] = {}
    for e in events:
        date_part = e.date.split("..", 1)[0]
        try:
            d = datetime.fromisoformat(date_part).date()
        except ValueError:
            logging.error("Invalid date for event %s: %s", e.id, e.date)
            continue
        by_day.setdefault(d, []).append(e)

    content: list[dict] = []
    intro = f"Планируйте свой месяц заранее: интересные мероприятия Калининграда и 39 региона в {month_name_prepositional(month)} — от лекций и концертов до культурных шоу. "
    intro_nodes = [
        intro,
        {
            "tag": "a",
            "attrs": {"href": "https://t.me/kenigevents"},
            "children": ["Полюбить Калининград Анонсы"],
        },
    ]
    content.append({"tag": "p", "children": intro_nodes})

    for day in sorted(by_day):
        if day.weekday() == 5:
            content.append({"tag": "h3", "children": ["🟥🟥🟥 суббота 🟥🟥🟥"]})
        elif day.weekday() == 6:
            content.append({"tag": "h3", "children": ["🟥🟥 воскресенье 🟥🟥"]})
        content.append(
            {"tag": "h3", "children": [f"🟥🟥🟥 {format_day_pretty(day)} 🟥🟥🟥"]}
        )
        content.append({"tag": "br"})
        content.append({"tag": "p", "children": ["\u00a0"]})
        for ev in by_day[day]:
            content.extend(event_to_nodes(ev))

    today_month = date.today().strftime("%Y-%m")
    future_pages = [p for p in nav_pages if p.month >= today_month]
    if future_pages:
        nav_children = []
        for idx, p in enumerate(future_pages):
            name = month_name_nominative(p.month)
            if p.month == month:
                nav_children.append(name)
            else:
                nav_children.append(
                    {"tag": "a", "attrs": {"href": p.url}, "children": [name]}
                )
            if idx < len(future_pages) - 1:
                nav_children.append(" ")
        content.append({"tag": "br"})
        content.append({"tag": "h4", "children": nav_children})

    if exhibitions:
        content.append({"tag": "h3", "children": ["Постоянные выставки"]})
        content.append({"tag": "br"})
        content.append({"tag": "p", "children": ["\u00a0"]})
        for ev in exhibitions:
            content.extend(exhibition_to_nodes(ev))

    title = f"События Калининграда в {month_name_prepositional(month)}: полный анонс от Полюбить Калининград Анонсы"
    return title, content


async def sync_month_page(db: Database, month: str, update_links: bool = True):
    token = get_telegraph_token()
    if not token:
        logging.error("Telegraph token unavailable")
        return
    tg = Telegraph(access_token=token)
    async with db.get_session() as session:
        page = await session.get(MonthPage, month)
        try:
            created = False
            if not page:
                title, content = await build_month_page_content(db, month)
                data = await asyncio.to_thread(tg.create_page, title, content=content)
                page = MonthPage(
                    month=month, url=data.get("url"), path=data.get("path")
                )
                session.add(page)
                await session.commit()
                created = True

            title, content = await build_month_page_content(db, month)
            await asyncio.to_thread(
                tg.edit_page, page.path, title=title, content=content
            )
            logging.info("%s month page %s", "Created" if created else "Edited", month)
            await session.commit()
        except Exception as e:
            logging.error("Failed to sync month page %s: %s", month, e)

    if update_links:
        async with db.get_session() as session:
            result = await session.execute(select(MonthPage).order_by(MonthPage.month))
            months = result.scalars().all()
        for p in months:
            if p.month != month:
                await sync_month_page(db, p.month, update_links=False)


def weekend_start_for_date(d: date) -> date | None:
    if d.weekday() == 5:
        return d
    if d.weekday() == 6:
        return d - timedelta(days=1)
    return None


def next_weekend_start(d: date) -> date:
    w = weekend_start_for_date(d)
    if w and d <= w:
        return w
    days_ahead = (5 - d.weekday()) % 7
    if days_ahead == 0:
        days_ahead = 7
    return d + timedelta(days=days_ahead)


async def build_weekend_page_content(db: Database, start: str) -> tuple[str, list]:
    saturday = date.fromisoformat(start)
    sunday = saturday + timedelta(days=1)
    days = [saturday, sunday]
    async with db.get_session() as session:
        result = await session.execute(
            select(Event)
            .where(Event.date.in_([d.isoformat() for d in days]))
            .order_by(Event.date, Event.time)
        )
        events = result.scalars().all()

        ex_res = await session.execute(
            select(Event)
            .where(
                Event.event_type == "выставка",
                Event.end_date.is_not(None),
                Event.date <= sunday.isoformat(),
                Event.end_date >= saturday.isoformat(),
            )
            .order_by(Event.date)
        )
        exhibitions = ex_res.scalars().all()

        res_w = await session.execute(select(WeekendPage).order_by(WeekendPage.start))
        weekend_pages = res_w.scalars().all()
        res_m = await session.execute(select(MonthPage).order_by(MonthPage.month))
        month_pages = res_m.scalars().all()

    today = date.today()
    events = [
        e
        for e in events
        if (
            (e.end_date and e.end_date >= today.isoformat())
            or (not e.end_date and e.date >= today.isoformat())
        )
    ]

    by_day: dict[date, list[Event]] = {}
    for e in events:
        d = date.fromisoformat(e.date)
        by_day.setdefault(d, []).append(e)

    content: list[dict] = []
    content.append(
        {
            "tag": "p",
            "children": [
                "Проведите выходные ярко: все события Калининградской области и 39 региона — концерты, кино под открытым небом и гастрономические фестивали."
            ],
        }
    )

    for d in days:
        if d not in by_day:
            continue
        if d.weekday() == 5:
            content.append({"tag": "h3", "children": ["🟥🟥🟥 суббота 🟥🟥🟥"]})
        elif d.weekday() == 6:
            content.append({"tag": "h3", "children": ["🟥🟥 воскресенье 🟥🟥"]})
        content.append(
            {"tag": "h3", "children": [f"🟥🟥🟥 {format_day_pretty(d)} 🟥🟥🟥"]}
        )
        content.append({"tag": "br"})
        content.append({"tag": "p", "children": ["\u00a0"]})
        for ev in by_day[d]:
            content.extend(event_to_nodes(ev))

    weekend_nav: list[dict] = []
    future_weekends = [w for w in weekend_pages if w.start >= start]
    if future_weekends:
        nav_children = []
        for idx, w in enumerate(future_weekends):
            s = date.fromisoformat(w.start)
            label = format_weekend_range(s)
<<<<<<< HEAD
            nav_children.append({"tag": "a", "attrs": {"href": w.url}, "children": [label]})
=======
            if w.start == start:
                nav_children.append(label)
            else:
                nav_children.append(
                    {"tag": "a", "attrs": {"href": w.url}, "children": [label]}
                )
>>>>>>> edb947ca
            if idx < len(future_weekends) - 1:
                nav_children.append(" ")
        weekend_nav = [{"tag": "br"}, {"tag": "h4", "children": nav_children}]
        content.extend(weekend_nav)

    month_nav: list[dict] = []
    cur_month = start[:7]
    today_month = date.today().strftime("%Y-%m")
    future_months = [m for m in month_pages if m.month >= today_month]
    if future_months:
        nav_children = []
        for idx, p in enumerate(future_months):
            name = month_name_nominative(p.month)
            nav_children.append({"tag": "a", "attrs": {"href": p.url}, "children": [name]})
            if idx < len(future_months) - 1:
                nav_children.append(" ")
        month_nav = [{"tag": "br"}, {"tag": "h4", "children": nav_children}]
        content.extend(month_nav)

    if exhibitions:
        if weekend_nav or month_nav:
            content.append({"tag": "br"})
            content.append({"tag": "p", "children": ["\u00a0"]})
        content.append({"tag": "h3", "children": ["Постоянные выставки"]})
        content.append({"tag": "br"})
        content.append({"tag": "p", "children": ["\u00a0"]})
        for ev in exhibitions:
            content.extend(exhibition_to_nodes(ev))

    if weekend_nav:
        content.extend(weekend_nav)
    if month_nav:
        content.extend(month_nav)

    title = (
        "Чем заняться на выходных в Калининградской области "
        f"{format_weekend_range(saturday)}"
    )
    return title, content


async def sync_weekend_page(db: Database, start: str, update_links: bool = True):
    token = get_telegraph_token()
    if not token:
        logging.error("Telegraph token unavailable")
        return
    tg = Telegraph(access_token=token)
    async with db.get_session() as session:
        page = await session.get(WeekendPage, start)
        try:
            created = False
            if not page:
                # Create a placeholder page to obtain path and URL
                title, content = await build_weekend_page_content(db, start)
                data = await asyncio.to_thread(tg.create_page, title, content=content)
                page = WeekendPage(
                    start=start, url=data.get("url"), path=data.get("path")
                )
                session.add(page)
                await session.commit()
                created = True

            # Rebuild content including this page in navigation
            title, content = await build_weekend_page_content(db, start)
            await asyncio.to_thread(
                tg.edit_page, page.path, title=title, content=content
            )
            logging.info(
                "%s weekend page %s", "Created" if created else "Edited", start
            )
            await session.commit()
        except Exception as e:
            logging.error("Failed to sync weekend page %s: %s", start, e)

    if update_links:
        async with db.get_session() as session:
            result = await session.execute(
                select(WeekendPage).order_by(WeekendPage.start)
            )
            weekends = result.scalars().all()
        for w in weekends:
            if w.start != start:
                await sync_weekend_page(db, w.start, update_links=False)


async def build_daily_posts(
    db: Database, tz: timezone
) -> list[tuple[str, types.InlineKeyboardMarkup | None]]:
    today = datetime.now(tz).date()
    yesterday_utc = datetime.utcnow() - timedelta(days=1)
    async with db.get_session() as session:
        res_today = await session.execute(
            select(Event).where(Event.date == today.isoformat()).order_by(Event.time)
        )
        events_today = res_today.scalars().all()
        res_new = await session.execute(
            select(Event)
            .where(
                Event.date > today.isoformat(),
                Event.added_at.is_not(None),
                Event.added_at >= yesterday_utc,
                Event.silent.is_(False),
            )
            .order_by(Event.date, Event.time)
        )
        events_new = res_new.scalars().all()

        w_start = next_weekend_start(today)
        wpage = await session.get(WeekendPage, w_start.isoformat())
        cur_month = today.strftime("%Y-%m")
        mp_cur = await session.get(MonthPage, cur_month)
        mp_next = await session.get(MonthPage, next_month(cur_month))

    lines1 = [
        f"<b>АНОНС на {format_day_pretty(today)} {today.year} #ежедневныйанонс</b>",
        DAYS_OF_WEEK[today.weekday()],
        "",
        "<b><i>НЕ ПРОПУСТИТЕ СЕГОДНЯ</i></b>",
    ]
    for e in events_today:
        lines1.append("")
        lines1.append(format_event_daily(e, highlight=True))
    section1 = "\n".join(lines1)

    lines2 = ["<b><i>ДОБАВИЛИ В АНОНС</i></b>"]
    for e in events_new:
        lines2.append("")
        lines2.append(format_event_daily(e))
    section2 = "\n".join(lines2)

    buttons = []
    if wpage:
        sunday = w_start + timedelta(days=1)
        text = f"Мероприятия на выходные {w_start.day} {sunday.day} {MONTHS[w_start.month - 1]}"
        buttons.append(types.InlineKeyboardButton(text=text, url=wpage.url))
    if mp_cur:
        buttons.append(
            types.InlineKeyboardButton(
                text=f"Мероприятия на {month_name_nominative(cur_month)}",
                url=mp_cur.url,
            )
        )
    if mp_next:
        buttons.append(
            types.InlineKeyboardButton(
                text=f"Мероприятия на {month_name_nominative(next_month(cur_month))}",
                url=mp_next.url,
            )
        )
    markup = None
    if buttons:
        markup = types.InlineKeyboardMarkup(inline_keyboard=[[b] for b in buttons])

    combined = section1 + "\n\n\n" + section2
    if len(combined) <= 4096:
        return [(combined, markup)]
    return [(section1, None), (section2, markup)]


async def send_daily_announcement(
    db: Database,
    bot: Bot,
    channel_id: int,
    tz: timezone,
    *,
    record: bool = True,
):
    posts = await build_daily_posts(db, tz)
    for text, markup in posts:
        await bot.send_message(
            channel_id,
            text,
            reply_markup=markup,
            parse_mode="HTML",
            disable_web_page_preview=True,
        )
    if record:
        async with db.get_session() as session:
            ch = await session.get(Channel, channel_id)
            if ch:
                ch.last_daily = datetime.now(tz).date().isoformat()
                await session.commit()


async def daily_scheduler(db: Database, bot: Bot):
    while True:
        offset = await get_tz_offset(db)
        tz = offset_to_timezone(offset)
        now = datetime.now(tz)
        now_time = now.time().replace(second=0, microsecond=0)
        async with db.get_session() as session:
            result = await session.execute(
                select(Channel).where(Channel.daily_time.is_not(None))
            )
            channels = result.scalars().all()
        for ch in channels:
            if not ch.daily_time:
                continue
            try:
                target_time = datetime.strptime(ch.daily_time, "%H:%M").time()
            except ValueError:
                continue
            if (
                ch.last_daily or ""
            ) != now.date().isoformat() and now_time >= target_time:
                try:
                    await send_daily_announcement(db, bot, ch.channel_id, tz)
                except Exception as e:
                    logging.error("daily send failed for %s: %s", ch.channel_id, e)
        await asyncio.sleep(60)


async def build_events_message(db: Database, target_date: date, tz: timezone):
    async with db.get_session() as session:
        result = await session.execute(
            select(Event)
            .where(
                (Event.date == target_date.isoformat())
                | (Event.end_date == target_date.isoformat())
            )
            .order_by(Event.time)
        )
        events = result.scalars().all()

    lines = []
    for e in events:
        prefix = ""
        if e.end_date and e.date == target_date.isoformat():
            prefix = "(Открытие) "
        elif (
            e.end_date
            and e.end_date == target_date.isoformat()
            and e.end_date != e.date
        ):
            prefix = "(Закрытие) "
        title = f"{e.emoji} {e.title}" if e.emoji else e.title
        lines.append(f"{e.id}. {prefix}{title}")
        loc = f"{e.time} {e.location_name}"
        if e.city:
            loc += f", #{e.city}"
        lines.append(loc)
        if e.is_free:
            lines.append("Бесплатно")
        else:
            price_parts = []
            if e.ticket_price_min is not None:
                price_parts.append(str(e.ticket_price_min))
            if (
                e.ticket_price_max is not None
                and e.ticket_price_max != e.ticket_price_min
            ):
                price_parts.append(str(e.ticket_price_max))
            if price_parts:
                lines.append("-".join(price_parts))
        if e.telegraph_url:
            lines.append(f"исходное: {e.telegraph_url}")
        lines.append("")
    if not lines:
        lines.append("No events")

    keyboard = [
        [
            types.InlineKeyboardButton(
                text="\u274c", callback_data=f"del:{e.id}:{target_date.isoformat()}"
            ),
            types.InlineKeyboardButton(text="\u270e", callback_data=f"edit:{e.id}"),
        ]
        for e in events
    ]

    today = datetime.now(tz).date()
    prev_day = target_date - timedelta(days=1)
    next_day = target_date + timedelta(days=1)
    row = []
    if target_date > today:
        row.append(
            types.InlineKeyboardButton(
                text="\u25c0", callback_data=f"nav:{prev_day.isoformat()}"
            )
        )
    row.append(
        types.InlineKeyboardButton(
            text="\u25b6", callback_data=f"nav:{next_day.isoformat()}"
        )
    )
    keyboard.append(row)

    text = f"Events on {format_day(target_date, tz)}\n" + "\n".join(lines)
    markup = types.InlineKeyboardMarkup(inline_keyboard=keyboard)
    return text, markup


async def build_exhibitions_message(db: Database, tz: timezone):
    today = datetime.now(tz).date()
    async with db.get_session() as session:
        result = await session.execute(
            select(Event)
            .where(
                Event.end_date.is_not(None),
                Event.end_date >= today.isoformat(),
            )
            .order_by(Event.date)
        )
        events = result.scalars().all()

    lines = []
    for e in events:
        try:
            start = datetime.fromisoformat(e.date).date()
        except ValueError:
            if ".." in e.date:
                start = datetime.fromisoformat(e.date.split("..", 1)[0]).date()
            else:
                logging.error("Bad start date %s for event %s", e.date, e.id)
                continue
        end = None
        if e.end_date:
            try:
                end = datetime.fromisoformat(e.end_date).date()
            except ValueError:
                end = None

        period = ""
        if end:
            if start <= today:
                period = f"по {format_day_pretty(end)}"
            else:
                period = f"c {format_day_pretty(start)} по {format_day_pretty(end)}"
        title = f"{e.emoji} {e.title}" if e.emoji else e.title
        if period:
            lines.append(f"{e.id}. {title} ({period})")
        else:
            lines.append(f"{e.id}. {title}")
        loc = f"{e.time} {e.location_name}"
        if e.city:
            loc += f", #{e.city}"
        lines.append(loc)
        if e.is_free:
            lines.append("Бесплатно")
        else:
            price_parts = []
            if e.ticket_price_min is not None:
                price_parts.append(str(e.ticket_price_min))
            if (
                e.ticket_price_max is not None
                and e.ticket_price_max != e.ticket_price_min
            ):
                price_parts.append(str(e.ticket_price_max))
            if price_parts:
                lines.append("-".join(price_parts))
        if e.telegraph_url:
            lines.append(f"исходное: {e.telegraph_url}")
        lines.append("")

    if not lines:
        lines.append("No exhibitions")

    keyboard = [
        [
            types.InlineKeyboardButton(text="\u274c", callback_data=f"del:{e.id}:exh"),
            types.InlineKeyboardButton(text="\u270e", callback_data=f"edit:{e.id}"),
        ]
        for e in events
    ]
    markup = types.InlineKeyboardMarkup(inline_keyboard=keyboard) if events else None
    text = "Exhibitions\n" + "\n".join(lines)
    return text, markup


async def show_edit_menu(user_id: int, event: Event, bot: Bot):
    lines = [
        f"title: {event.title}",
        f"description: {event.description}",
        f"festival: {event.festival or ''}",
        f"date: {event.date}",
        f"end_date: {event.end_date or ''}",
        f"time: {event.time}",
        f"location_name: {event.location_name}",
        f"location_address: {event.location_address or ''}",
        f"city: {event.city or ''}",
        f"event_type: {event.event_type or ''}",
        f"emoji: {event.emoji or ''}",
        f"ticket_price_min: {event.ticket_price_min}",
        f"ticket_price_max: {event.ticket_price_max}",
        f"ticket_link: {event.ticket_link or ''}",
        f"is_free: {event.is_free}",
    ]
    fields = [
        "title",
        "description",
        "festival",
        "date",
        "end_date",
        "time",
        "location_name",
        "location_address",
        "city",
        "event_type",
        "emoji",
        "ticket_price_min",
        "ticket_price_max",
        "ticket_link",
        "is_free",
    ]
    keyboard = []
    row = []
    for idx, field in enumerate(fields, 1):
        row.append(
            types.InlineKeyboardButton(
                text=field, callback_data=f"editfield:{event.id}:{field}"
            )
        )
        if idx % 3 == 0:
            keyboard.append(row)
            row = []
    if row:
        keyboard.append(row)
    keyboard.append(
        [
            types.InlineKeyboardButton(
                text=(
                    "\U0001f6a9 Переключить на тихий режим"
                    if not event.silent
                    else "\U0001f910 Тихий режим"
                ),
                callback_data=f"togglesilent:{event.id}",
            )
        ]
    )
    keyboard.append(
        [
            types.InlineKeyboardButton(
                text=("\u2705 Бесплатно" if event.is_free else "\u274c Бесплатно"),
                callback_data=f"togglefree:{event.id}",
            )
        ]
    )
    keyboard.append(
        [types.InlineKeyboardButton(text="Done", callback_data=f"editdone:{event.id}")]
    )
    markup = types.InlineKeyboardMarkup(inline_keyboard=keyboard)
    await bot.send_message(user_id, "\n".join(lines), reply_markup=markup)


async def handle_events(message: types.Message, db: Database, bot: Bot):
    parts = message.text.split(maxsplit=1)
    offset = await get_tz_offset(db)
    tz = offset_to_timezone(offset)

    if len(parts) == 2:
        text = parts[1]
        for fmt in ("%Y-%m-%d", "%d.%m.%Y"):
            try:
                day = datetime.strptime(text, fmt).date()
                break
            except ValueError:
                day = None
        if day is None:
            await bot.send_message(message.chat.id, "Usage: /events YYYY-MM-DD")
            return
    else:
        day = datetime.now(tz).date()

    async with db.get_session() as session:
        if not await session.get(User, message.from_user.id):
            await bot.send_message(message.chat.id, "Not authorized")
            return

    text, markup = await build_events_message(db, day, tz)
    await bot.send_message(message.chat.id, text, reply_markup=markup)


async def handle_ask_4o(message: types.Message, db: Database, bot: Bot):
    parts = message.text.split(maxsplit=1)
    if len(parts) != 2:
        await bot.send_message(message.chat.id, "Usage: /ask4o <text>")
        return
    async with db.get_session() as session:
        user = await session.get(User, message.from_user.id)
        if not user or not user.is_superadmin:
            await bot.send_message(message.chat.id, "Not authorized")
            return
    try:
        answer = await ask_4o(parts[1])
    except Exception as e:
        await bot.send_message(message.chat.id, f"LLM error: {e}")
        return
    await bot.send_message(message.chat.id, answer)


async def handle_exhibitions(message: types.Message, db: Database, bot: Bot):
    offset = await get_tz_offset(db)
    tz = offset_to_timezone(offset)

    async with db.get_session() as session:
        if not await session.get(User, message.from_user.id):
            await bot.send_message(message.chat.id, "Not authorized")
            return

    text, markup = await build_exhibitions_message(db, tz)
    await bot.send_message(message.chat.id, text, reply_markup=markup)


async def handle_pages(message: types.Message, db: Database, bot: Bot):
    async with db.get_session() as session:
        if not await session.get(User, message.from_user.id):
            await bot.send_message(message.chat.id, "Not authorized")
            return
        result = await session.execute(select(MonthPage).order_by(MonthPage.month))
        months = result.scalars().all()
        res_w = await session.execute(select(WeekendPage).order_by(WeekendPage.start))
        weekends = res_w.scalars().all()
    lines = ["Months:"]
    for p in months:
        lines.append(f"{p.month}: {p.url}")
    if weekends:
        lines.append("")
        lines.append("Weekends:")
        for w in weekends:
            lines.append(f"{w.start}: {w.url}")
    await bot.send_message(message.chat.id, "\n".join(lines))


async def handle_edit_message(message: types.Message, db: Database, bot: Bot):
    state = editing_sessions.get(message.from_user.id)
    if not state:
        return
    eid, field = state
    if field is None:
        return
    value = (message.text or message.caption or "").strip()
    if field == "ticket_link" and value in {"", "-"}:
        value = ""
    if not value and field != "ticket_link":
        await bot.send_message(message.chat.id, "No text supplied")
        return
    async with db.get_session() as session:
        event = await session.get(Event, eid)
        if not event:
            await bot.send_message(message.chat.id, "Event not found")
            del editing_sessions[message.from_user.id]
            return
        old_date = event.date.split("..", 1)[0]
        old_month = old_date[:7]
        if field in {"ticket_price_min", "ticket_price_max"}:
            try:
                setattr(event, field, int(value))
            except ValueError:
                await bot.send_message(message.chat.id, "Invalid number")
                return
        else:
            if field == "ticket_link" and value == "":
                setattr(event, field, None)
            else:
                setattr(event, field, value)
        await session.commit()
        new_date = event.date.split("..", 1)[0]
        new_month = new_date[:7]
    await sync_month_page(db, old_month)
    old_w = weekend_start_for_date(datetime.fromisoformat(old_date).date())
    if old_w:
        await sync_weekend_page(db, old_w.isoformat())
    if new_month != old_month:
        await sync_month_page(db, new_month)
    new_w = weekend_start_for_date(datetime.fromisoformat(new_date).date())
    if new_w and new_w != old_w:
        await sync_weekend_page(db, new_w.isoformat())
    editing_sessions[message.from_user.id] = (eid, None)
    await show_edit_menu(message.from_user.id, event, bot)


async def handle_daily_time_message(message: types.Message, db: Database, bot: Bot):
    cid = daily_time_sessions.get(message.from_user.id)
    if not cid:
        return
    value = (message.text or "").strip()
    if not re.match(r"^\d{1,2}:\d{2}$", value):
        await bot.send_message(message.chat.id, "Invalid time")
        return
    if len(value.split(":")[0]) == 1:
        value = f"0{value}"
    async with db.get_session() as session:
        ch = await session.get(Channel, cid)
        if ch:
            ch.daily_time = value
            await session.commit()
    del daily_time_sessions[message.from_user.id]
    await bot.send_message(message.chat.id, f"Time set to {value}")


processed_media_groups: set[str] = set()


async def handle_forwarded(message: types.Message, db: Database, bot: Bot):
    text = message.text or message.caption
    if message.media_group_id:
        if message.media_group_id in processed_media_groups:
            return
        if not text:
            # wait for the part of the album that contains the caption
            return
        processed_media_groups.add(message.media_group_id)
    if not text:
        return
    async with db.get_session() as session:
        if not await session.get(User, message.from_user.id):
            return
    link = None
    if message.forward_from_chat and message.forward_from_message_id:
        chat = message.forward_from_chat
        msg_id = message.forward_from_message_id
        async with db.get_session() as session:
            ch = await session.get(Channel, chat.id)
            allowed = ch.is_registered if ch else False
        if allowed:
            if chat.username:
                link = f"https://t.me/{chat.username}/{msg_id}"
            else:
                cid = str(chat.id)
                if cid.startswith("-100"):
                    cid = cid[4:]
                else:
                    cid = cid.lstrip("-")
                link = f"https://t.me/c/{cid}/{msg_id}"
    media = None
    # Skip downloading attachments to avoid large file transfers

    results = await add_events_from_text(
        db,
        text,
        link,
        message.html_text or message.caption_html,
        media,
    )
    for saved, added, lines, status in results:
        buttons = []
        if (
            not saved.is_free
            and saved.ticket_price_min is None
            and saved.ticket_price_max is None
        ):
            buttons.append(
                types.InlineKeyboardButton(
                    text="\u2753 Это бесплатное мероприятие",
                    callback_data=f"markfree:{saved.id}",
                )
            )
        buttons.append(
            types.InlineKeyboardButton(
                text="\U0001f6a9 Переключить на тихий режим",
                callback_data=f"togglesilent:{saved.id}",
            )
        )
        markup = (
            types.InlineKeyboardMarkup(inline_keyboard=[buttons]) if buttons else None
        )
        await bot.send_message(
            message.chat.id,
            f"Event {status}\n" + "\n".join(lines),
            reply_markup=markup,
        )


async def telegraph_test():
    token = get_telegraph_token()
    if not token:
        print("Unable to obtain Telegraph token")
        return
    tg = Telegraph(access_token=token)
    page = await asyncio.to_thread(
        tg.create_page, "Test Page", html_content="<p>test</p>"
    )
    logging.info("Created %s", page["url"])
    print("Created", page["url"])
    await asyncio.to_thread(
        tg.edit_page, page["path"], title="Test Page", html_content="<p>updated</p>"
    )
    logging.info("Edited %s", page["url"])
    print("Edited", page["url"])


async def update_source_page(path: str, title: str, new_html: str):
    """Append text to an existing Telegraph page."""
    token = get_telegraph_token()
    if not token:
        logging.error("Telegraph token unavailable")
        return
    tg = Telegraph(access_token=token)
    try:
        logging.info("Fetching telegraph page %s", path)
        page = await asyncio.to_thread(tg.get_page, path, return_html=True)
        html_content = page.get("content") or page.get("content_html") or ""
        cleaned = re.sub(r"</?tg-emoji[^>]*>", "", new_html)
        cleaned = cleaned.replace(
            "\U0001f193\U0001f193\U0001f193\U0001f193", "Бесплатно"
        )
        html_content += (
            f"<p>{CONTENT_SEPARATOR}</p><p>" + cleaned.replace("\n", "<br/>") + "</p>"
        )
        logging.info("Editing telegraph page %s", path)
        await asyncio.to_thread(
            tg.edit_page, path, title=title, html_content=html_content
        )
        logging.info("Updated telegraph page %s", path)
    except Exception as e:
        logging.error("Failed to update telegraph page: %s", e)


async def create_source_page(
    title: str,
    text: str,
    source_url: str | None,
    html_text: str | None = None,
    media: tuple[bytes, str] | None = None,
) -> tuple[str, str] | None:
    """Create a Telegraph page with the original event text."""
    token = get_telegraph_token()
    if not token:
        logging.error("Telegraph token unavailable")
        return None
    tg = Telegraph(access_token=token)
    html_content = ""

    def strip_title(line_text: str) -> str:
        lines = line_text.splitlines()
        if lines and lines[0].strip() == title.strip():
            return "\n".join(lines[1:]).lstrip()
        return line_text

    # Media uploads to Telegraph are flaky and consume bandwidth.
    # Skip uploading files for now to keep requests lightweight.
    if media:
        logging.info("Media upload skipped for telegraph page")

    if source_url:
        html_content += (
            f'<p><a href="{html.escape(source_url)}"><strong>'
            f"{html.escape(title)}</strong></a></p>"
        )
    else:
        html_content += f"<p><strong>{html.escape(title)}</strong></p>"

    if html_text:
        html_text = strip_title(html_text)
        cleaned = re.sub(r"</?tg-emoji[^>]*>", "", html_text)
        cleaned = cleaned.replace(
            "\U0001f193\U0001f193\U0001f193\U0001f193", "Бесплатно"
        )
        html_content += f"<p>{cleaned.replace('\n', '<br/>')}</p>"
    else:
        clean_text = strip_title(text)
        clean_text = clean_text.replace(
            "\U0001f193\U0001f193\U0001f193\U0001f193", "Бесплатно"
        )
        paragraphs = [f"<p>{html.escape(line)}</p>" for line in clean_text.splitlines()]
        html_content += "".join(paragraphs)
    try:
        page = await asyncio.to_thread(tg.create_page, title, html_content=html_content)
    except Exception as e:
        logging.error("Failed to create telegraph page: %s", e)
        return None
    logging.info("Created telegraph page %s", page.get("url"))
    return page.get("url"), page.get("path")


def create_app() -> web.Application:
    token = os.getenv("TELEGRAM_BOT_TOKEN")
    if not token:
        raise RuntimeError("TELEGRAM_BOT_TOKEN is missing")

    webhook = os.getenv("WEBHOOK_URL")
    if not webhook:
        raise RuntimeError("WEBHOOK_URL is missing")

    bot = Bot(token)
    logging.info("DB_PATH=%s", DB_PATH)
    logging.info("FOUR_O_TOKEN found: %s", bool(os.getenv("FOUR_O_TOKEN")))
    dp = Dispatcher()
    db = Database(DB_PATH)

    async def start_wrapper(message: types.Message):
        await handle_start(message, db, bot)

    async def register_wrapper(message: types.Message):
        await handle_register(message, db, bot)

    async def requests_wrapper(message: types.Message):
        await handle_requests(message, db, bot)

    async def tz_wrapper(message: types.Message):
        await handle_tz(message, db, bot)

    async def callback_wrapper(callback: types.CallbackQuery):
        await process_request(callback, db, bot)

    async def add_event_wrapper(message: types.Message):
        await handle_add_event(message, db, bot)

    async def add_event_raw_wrapper(message: types.Message):
        await handle_add_event_raw(message, db, bot)

    async def ask_4o_wrapper(message: types.Message):
        await handle_ask_4o(message, db, bot)

    async def list_events_wrapper(message: types.Message):
        await handle_events(message, db, bot)

    async def set_channel_wrapper(message: types.Message):
        await handle_set_channel(message, db, bot)

    async def channels_wrapper(message: types.Message):
        await handle_channels(message, db, bot)

    async def exhibitions_wrapper(message: types.Message):
        await handle_exhibitions(message, db, bot)

    async def pages_wrapper(message: types.Message):
        await handle_pages(message, db, bot)

    async def edit_message_wrapper(message: types.Message):
        await handle_edit_message(message, db, bot)

    async def daily_time_wrapper(message: types.Message):
        await handle_daily_time_message(message, db, bot)

    async def forward_wrapper(message: types.Message):
        await handle_forwarded(message, db, bot)

    async def reg_daily_wrapper(message: types.Message):
        await handle_regdailychannels(message, db, bot)

    async def daily_wrapper(message: types.Message):
        await handle_daily(message, db, bot)

    dp.message.register(start_wrapper, Command("start"))
    dp.message.register(register_wrapper, Command("register"))
    dp.message.register(requests_wrapper, Command("requests"))
    dp.callback_query.register(
        callback_wrapper,
        lambda c: c.data.startswith("approve")
        or c.data.startswith("reject")
        or c.data.startswith("del:")
        or c.data.startswith("nav:")
        or c.data.startswith("edit:")
        or c.data.startswith("editfield:")
        or c.data.startswith("editdone:")
        or c.data.startswith("unset:")
        or c.data.startswith("set:")
        or c.data.startswith("dailyset:")
        or c.data.startswith("dailyunset:")
        or c.data.startswith("dailytime:")
        or c.data.startswith("dailysend:")
        or c.data.startswith("togglefree:")
        or c.data.startswith("markfree:")
        or c.data.startswith("togglesilent:"),
    )
    dp.message.register(tz_wrapper, Command("tz"))
    dp.message.register(add_event_wrapper, Command("addevent"))
    dp.message.register(add_event_raw_wrapper, Command("addevent_raw"))
    dp.message.register(ask_4o_wrapper, Command("ask4o"))
    dp.message.register(list_events_wrapper, Command("events"))
    dp.message.register(set_channel_wrapper, Command("setchannel"))
    dp.message.register(channels_wrapper, Command("channels"))
    dp.message.register(reg_daily_wrapper, Command("regdailychannels"))
    dp.message.register(daily_wrapper, Command("daily"))
    dp.message.register(exhibitions_wrapper, Command("exhibitions"))
    dp.message.register(pages_wrapper, Command("pages"))
    dp.message.register(
        edit_message_wrapper, lambda m: m.from_user.id in editing_sessions
    )
    dp.message.register(
        daily_time_wrapper, lambda m: m.from_user.id in daily_time_sessions
    )
    dp.message.register(forward_wrapper, lambda m: bool(m.forward_date))
    dp.my_chat_member.register(partial(handle_my_chat_member, db=db))

    app = web.Application()
    SimpleRequestHandler(dp, bot).register(app, path="/webhook")
    setup_application(app, dp, bot=bot)

    async def on_startup(app: web.Application):
        logging.info("Initializing database")
        await db.init()
        hook = webhook.rstrip("/") + "/webhook"
        logging.info("Setting webhook to %s", hook)
        await bot.set_webhook(
            hook,
            allowed_updates=["message", "callback_query", "my_chat_member"],
        )
        app["daily_task"] = asyncio.create_task(daily_scheduler(db, bot))

    async def on_shutdown(app: web.Application):
        await bot.session.close()
        if "daily_task" in app:
            app["daily_task"].cancel()
            with contextlib.suppress(Exception):
                await app["daily_task"]

    app.on_startup.append(on_startup)
    app.on_shutdown.append(on_shutdown)
    return app


if __name__ == "__main__":
    import sys

    if len(sys.argv) > 1 and sys.argv[1] == "test_telegraph":
        asyncio.run(telegraph_test())
    else:
        web.run_app(create_app(), port=int(os.getenv("PORT", 8080)))<|MERGE_RESOLUTION|>--- conflicted
+++ resolved
@@ -737,7 +737,6 @@
                 )
             ]
         )
-<<<<<<< HEAD
     if not lines:
         lines.append("No channels")
     markup = types.InlineKeyboardMarkup(inline_keyboard=keyboard) if keyboard else None
@@ -815,8 +814,6 @@
                 ),
             ]
         )
-=======
->>>>>>> edb947ca
     if not lines:
         lines.append("No channels")
     markup = types.InlineKeyboardMarkup(inline_keyboard=keyboard) if keyboard else None
@@ -826,86 +823,6 @@
         await bot.send_message(message.chat.id, "\n".join(lines), reply_markup=markup)
 
 
-<<<<<<< HEAD
-=======
-async def send_regdaily_list(
-    message: types.Message, db: Database, bot: Bot, edit: bool = False
-):
-    async with db.get_session() as session:
-        user = await session.get(User, message.from_user.id)
-        if not user or not user.is_superadmin:
-            if not edit:
-                await bot.send_message(message.chat.id, "Not authorized")
-            return
-        result = await session.execute(
-            select(Channel).where(
-                Channel.is_admin.is_(True), Channel.daily_time.is_(None)
-            )
-        )
-        channels = result.scalars().all()
-    lines = []
-    keyboard = []
-    for ch in channels:
-        name = ch.title or ch.username or str(ch.channel_id)
-        lines.append(name)
-        keyboard.append(
-            [
-                types.InlineKeyboardButton(
-                    text=name, callback_data=f"dailyset:{ch.channel_id}"
-                )
-            ]
-        )
-    if not lines:
-        lines.append("No channels")
-    markup = types.InlineKeyboardMarkup(inline_keyboard=keyboard) if keyboard else None
-    if edit:
-        await message.edit_text("\n".join(lines), reply_markup=markup)
-    else:
-        await bot.send_message(message.chat.id, "\n".join(lines), reply_markup=markup)
-
-
-async def send_daily_list(
-    message: types.Message, db: Database, bot: Bot, edit: bool = False
-):
-    async with db.get_session() as session:
-        user = await session.get(User, message.from_user.id)
-        if not user or not user.is_superadmin:
-            if not edit:
-                await bot.send_message(message.chat.id, "Not authorized")
-            return
-        result = await session.execute(
-            select(Channel).where(Channel.daily_time.is_not(None))
-        )
-        channels = result.scalars().all()
-    lines = []
-    keyboard = []
-    for ch in channels:
-        name = ch.title or ch.username or str(ch.channel_id)
-        t = ch.daily_time or "?"
-        lines.append(f"{name} {t}")
-        keyboard.append(
-            [
-                types.InlineKeyboardButton(
-                    text="Cancel", callback_data=f"dailyunset:{ch.channel_id}"
-                ),
-                types.InlineKeyboardButton(
-                    text="Time", callback_data=f"dailytime:{ch.channel_id}"
-                ),
-                types.InlineKeyboardButton(
-                    text="Test", callback_data=f"dailysend:{ch.channel_id}"
-                ),
-            ]
-        )
-    if not lines:
-        lines.append("No channels")
-    markup = types.InlineKeyboardMarkup(inline_keyboard=keyboard) if keyboard else None
-    if edit:
-        await message.edit_text("\n".join(lines), reply_markup=markup)
-    else:
-        await bot.send_message(message.chat.id, "\n".join(lines), reply_markup=markup)
-
-
->>>>>>> edb947ca
 async def handle_set_channel(message: types.Message, db: Database, bot: Bot):
     await send_setchannel_list(message, db, bot, edit=False)
 
@@ -2026,16 +1943,12 @@
         for idx, w in enumerate(future_weekends):
             s = date.fromisoformat(w.start)
             label = format_weekend_range(s)
-<<<<<<< HEAD
-            nav_children.append({"tag": "a", "attrs": {"href": w.url}, "children": [label]})
-=======
             if w.start == start:
                 nav_children.append(label)
             else:
                 nav_children.append(
                     {"tag": "a", "attrs": {"href": w.url}, "children": [label]}
                 )
->>>>>>> edb947ca
             if idx < len(future_weekends) - 1:
                 nav_children.append(" ")
         weekend_nav = [{"tag": "br"}, {"tag": "h4", "children": nav_children}]
