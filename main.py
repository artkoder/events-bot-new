--- conflicted
+++ resolved
@@ -1013,10 +1013,6 @@
     return html_text
 
 
-<<<<<<< HEAD
-def format_event_md(e: Event) -> str:
-    title = f"{e.emoji} {e.title}" if e.emoji else e.title
-=======
 def is_recent(e: Event) -> bool:
     now = datetime.utcnow()
     start = datetime.combine(now.date() - timedelta(days=1), datetime.min.time())
@@ -1027,7 +1023,6 @@
     title = f"{e.emoji} {e.title}" if e.emoji else e.title
     if is_recent(e):
         title = f"\U0001F6A9 {title}"
->>>>>>> bca948d2
     if e.source_post_url:
         title = f"[{title}]({e.source_post_url})"
     lines = [title.strip(), e.description.strip()]
@@ -1071,11 +1066,8 @@
 
 def format_exhibition_md(e: Event) -> str:
     title = e.title
-<<<<<<< HEAD
-=======
     if is_recent(e):
         title = f"\U0001F6A9 {title}"
->>>>>>> bca948d2
     if e.source_post_url:
         title = f"[{title}]({e.source_post_url})"
     lines = [title.strip(), e.description.strip()]
@@ -1109,12 +1101,6 @@
 
 def event_to_nodes(e: Event) -> list[dict]:
     md = format_event_md(e)
-<<<<<<< HEAD
-    html_text = md_to_html(md)
-    # convert html to nodes via telegraph utility
-    from telegraph.utils import html_to_nodes
-    nodes = html_to_nodes(html_text)
-=======
     lines = md.split("\n")
     title_line = lines[0]
     body_md = "\n".join(lines[1:]) if len(lines) > 1 else ""
@@ -1123,18 +1109,12 @@
     if body_md:
         html_text = md_to_html(body_md)
         nodes.extend(html_to_nodes(html_text))
->>>>>>> bca948d2
     nodes.append({"tag": "br"})
     return nodes
 
 
 def exhibition_to_nodes(e: Event) -> list[dict]:
     md = format_exhibition_md(e)
-<<<<<<< HEAD
-    html_text = md_to_html(md)
-    from telegraph.utils import html_to_nodes
-    nodes = html_to_nodes(html_text)
-=======
     lines = md.split("\n")
     title_line = lines[0]
     body_md = "\n".join(lines[1:]) if len(lines) > 1 else ""
@@ -1143,7 +1123,6 @@
     if body_md:
         html_text = md_to_html(body_md)
         nodes.extend(html_to_nodes(html_text))
->>>>>>> bca948d2
     nodes.append({"tag": "br"})
     return nodes
 
@@ -1173,8 +1152,6 @@
         next_page = await session.get(MonthPage, next_month(month))
         next_url = next_page.url if next_page else None
 
-<<<<<<< HEAD
-=======
     today = date.today()
     events = [
         e
@@ -1188,7 +1165,6 @@
         e for e in exhibitions if e.end_date and e.end_date >= today.isoformat()
     ]
 
->>>>>>> bca948d2
     by_day: dict[date, list[Event]] = {}
     for e in events:
         date_part = e.date.split("..", 1)[0]
@@ -1200,23 +1176,11 @@
         by_day.setdefault(d, []).append(e)
 
     content: list[dict] = []
-<<<<<<< HEAD
-    heading = [
-        f"События Калининграда в {month_name_prepositional(month)}: полный анонс от ",
-        {"tag": "a", "attrs": {"href": "https://t.me/kenigevents"}, "children": ["Полюбить Калининград Анонсы"]},
-    ]
-    content.append({"tag": "h3", "children": heading})
-    intro = (
-        f"Планируйте свой месяц заранее: интересные мероприятия Калининграда и 39 региона в {month_name_prepositional(month)} — от лекций и концертов до культурных шоу."
-    )
-    content.append({"tag": "p", "children": [intro]})
-=======
     intro = (
         f"Планируйте свой месяц заранее: интересные мероприятия Калининграда и 39 региона в {month_name_prepositional(month)} — от лекций и концертов до культурных шоу. "
     )
     intro_nodes = [intro, {"tag": "a", "attrs": {"href": "https://t.me/kenigevents"}, "children": ["Полюбить Калининград Анонсы"]}]
     content.append({"tag": "p", "children": intro_nodes})
->>>>>>> bca948d2
 
     for day in sorted(by_day):
         if day.weekday() == 5:
