import logging
import os
from datetime import date, datetime, timedelta, timezone, time
from typing import Optional, Tuple, Iterable
import uuid
import textwrap
from supabase import create_client, Client
from icalendar import Calendar, Event as IcsEvent

from aiogram import Bot, Dispatcher, types
from aiogram.filters import Command
from aiogram.webhook.aiohttp_server import SimpleRequestHandler, setup_application
from aiohttp import web, FormData, ClientSession, TCPConnector
from aiogram.client.session.aiohttp import AiohttpSession
import socket
import imghdr
from difflib import SequenceMatcher
import json
import re

from telegraph import Telegraph, TelegraphException

from telegraph.api import json_dumps
from functools import partial
import asyncio
import contextlib
import html
from io import BytesIO
import markdown
from sqlalchemy.ext.asyncio import AsyncSession, create_async_engine
from sqlmodel import Field, SQLModel, select
import aiosqlite

logging.basicConfig(level=logging.INFO)

DB_PATH = os.getenv("DB_PATH", "/data/db.sqlite")
TELEGRAPH_TOKEN_FILE = os.getenv("TELEGRAPH_TOKEN_FILE", "/data/telegraph_token.txt")
SUPABASE_URL = os.getenv("SUPABASE_URL")
SUPABASE_KEY = os.getenv("SUPABASE_KEY")
SUPABASE_BUCKET = os.getenv("SUPABASE_BUCKET", "events-ics")
VK_TOKEN = os.getenv("VK_TOKEN")
ICS_CONTENT_TYPE = "text/calendar; charset=utf-8"
ICS_CONTENT_DISP_TEMPLATE = 'inline; filename="{name}"'
ICS_CALNAME = "kenigevents"




def fold_unicode_line(line: str, limit: int = 74) -> str:
    """Return a folded iCalendar line without splitting UTF-8 code points."""
    encoded = line.encode("utf-8")
    parts: list[str] = []
    while len(encoded) > limit:
        cut = limit
        while cut > 0 and (encoded[cut] & 0xC0) == 0x80:
            cut -= 1
        parts.append(encoded[:cut].decode("utf-8"))
        encoded = encoded[cut:]
    parts.append(encoded.decode("utf-8"))
    return "\r\n ".join(parts)

# currently active timezone offset for date calculations
LOCAL_TZ = timezone.utc

# separator inserted between versions on Telegraph source pages
CONTENT_SEPARATOR = "🟧" * 10
# separator line between events in VK posts
<<<<<<< HEAD
VK_EVENT_SEPARATOR = "\u2800\n\u2800"
# single blank line for VK posts
VK_BLANK_LINE = "\u2800"
=======

VK_EVENT_SEPARATOR = "\u2800\n\u2800"
# single blank line for VK posts
VK_BLANK_LINE = "\u2800"

>>>>>>> 7775a024

# user_id -> (event_id, field?) for editing session
editing_sessions: dict[int, tuple[int, str | None]] = {}
# user_id -> channel_id for daily time editing
daily_time_sessions: dict[int, int] = {}
# waiting for VK group ID input
vk_group_sessions: set[int] = set()
# user_id -> section (today/added) for VK time update
vk_time_sessions: dict[int, str] = {}

# toggle for uploading images to catbox
CATBOX_ENABLED: bool = False
_supabase_client: Client | None = None

# Telegraph API rejects pages over ~64&nbsp;kB. Use a slightly lower limit
# to decide when month pages should be split into two parts.
TELEGRAPH_PAGE_LIMIT = 60000


class IPv4AiohttpSession(AiohttpSession):
    """Aiohttp session that forces IPv4 connections."""

    def __init__(self, *args, **kwargs) -> None:
        super().__init__(*args, **kwargs)
        self._connector_init["family"] = socket.AF_INET


def create_ipv4_session(session_cls: type[ClientSession] = ClientSession) -> ClientSession:
    """Return ClientSession that forces IPv4 connections."""
    connector = TCPConnector(family=socket.AF_INET)
    try:
        return session_cls(connector=connector)
    except TypeError:
        return session_cls()



class User(SQLModel, table=True):
    user_id: int = Field(primary_key=True)
    username: Optional[str] = None
    is_superadmin: bool = False


class PendingUser(SQLModel, table=True):
    user_id: int = Field(primary_key=True)
    username: Optional[str] = None
    requested_at: datetime = Field(default_factory=datetime.utcnow)


class RejectedUser(SQLModel, table=True):
    user_id: int = Field(primary_key=True)
    username: Optional[str] = None
    rejected_at: datetime = Field(default_factory=datetime.utcnow)


class Channel(SQLModel, table=True):
    channel_id: int = Field(primary_key=True)
    title: Optional[str] = None
    username: Optional[str] = None
    is_admin: bool = False
    is_registered: bool = False
    is_asset: bool = False
    daily_time: Optional[str] = None
    last_daily: Optional[str] = None


def build_channel_post_url(ch: Channel, message_id: int) -> str:
    """Return https://t.me/... link for a channel message."""
    if ch.username:
        return f"https://t.me/{ch.username}/{message_id}"
    cid = str(ch.channel_id)
    if cid.startswith("-100"):
        cid = cid[4:]
    else:
        cid = cid.lstrip("-")
    return f"https://t.me/c/{cid}/{message_id}"


class Setting(SQLModel, table=True):
    key: str = Field(primary_key=True)
    value: str


class Event(SQLModel, table=True):
    id: Optional[int] = Field(default=None, primary_key=True)
    title: str
    description: str
    festival: Optional[str] = None
    date: str
    time: str
    location_name: str
    location_address: Optional[str] = None
    city: Optional[str] = None
    ticket_price_min: Optional[int] = None
    ticket_price_max: Optional[int] = None
    ticket_link: Optional[str] = None
    event_type: Optional[str] = None
    emoji: Optional[str] = None
    end_date: Optional[str] = None
    is_free: bool = False
    pushkin_card: bool = False
    silent: bool = False
    telegraph_path: Optional[str] = None
    source_text: str
    telegraph_url: Optional[str] = None
    ics_url: Optional[str] = None
    source_post_url: Optional[str] = None
    ics_post_url: Optional[str] = None
    ics_post_id: Optional[int] = None
    source_chat_id: Optional[int] = None
    source_message_id: Optional[int] = None
    photo_count: int = 0
    added_at: datetime = Field(default_factory=datetime.utcnow)


class MonthPage(SQLModel, table=True):
    __table_args__ = {"extend_existing": True}
    month: str = Field(primary_key=True)
    url: str
    path: str
    url2: Optional[str] = None
    path2: Optional[str] = None


class WeekendPage(SQLModel, table=True):
    __table_args__ = {"extend_existing": True}
    start: str = Field(primary_key=True)
    url: str
    path: str


class Database:
    def __init__(self, path: str):
        self.engine = create_async_engine(f"sqlite+aiosqlite:///{path}")

    async def init(self):
        async with self.engine.begin() as conn:
            await conn.run_sync(SQLModel.metadata.create_all)
            result = await conn.exec_driver_sql("PRAGMA table_info(event)")
            cols = [r[1] for r in result.fetchall()]
            if "telegraph_url" not in cols:
                await conn.exec_driver_sql(
                    "ALTER TABLE event ADD COLUMN telegraph_url VARCHAR"
                )
            if "ticket_price_min" not in cols:
                await conn.exec_driver_sql(
                    "ALTER TABLE event ADD COLUMN ticket_price_min INTEGER"
                )
            if "ticket_price_max" not in cols:
                await conn.exec_driver_sql(
                    "ALTER TABLE event ADD COLUMN ticket_price_max INTEGER"
                )
            if "ticket_link" not in cols:
                await conn.exec_driver_sql(
                    "ALTER TABLE event ADD COLUMN ticket_link VARCHAR"
                )
            if "source_post_url" not in cols:
                await conn.exec_driver_sql(
                    "ALTER TABLE event ADD COLUMN source_post_url VARCHAR"
                )
            if "is_free" not in cols:
                await conn.exec_driver_sql(
                    "ALTER TABLE event ADD COLUMN is_free BOOLEAN DEFAULT 0"
                )
            if "silent" not in cols:
                await conn.exec_driver_sql(
                    "ALTER TABLE event ADD COLUMN silent BOOLEAN DEFAULT 0"
                )
            if "telegraph_path" not in cols:
                await conn.exec_driver_sql(
                    "ALTER TABLE event ADD COLUMN telegraph_path VARCHAR"
                )
            if "event_type" not in cols:
                await conn.exec_driver_sql(
                    "ALTER TABLE event ADD COLUMN event_type VARCHAR"
                )
            if "emoji" not in cols:
                await conn.exec_driver_sql("ALTER TABLE event ADD COLUMN emoji VARCHAR")
            if "end_date" not in cols:
                await conn.exec_driver_sql(
                    "ALTER TABLE event ADD COLUMN end_date VARCHAR"
                )
            if "added_at" not in cols:
                await conn.exec_driver_sql(
                    "ALTER TABLE event ADD COLUMN added_at VARCHAR"
                )
            if "photo_count" not in cols:
                await conn.exec_driver_sql(
                    "ALTER TABLE event ADD COLUMN photo_count INTEGER DEFAULT 0"
                )
            if "pushkin_card" not in cols:
                await conn.exec_driver_sql(
                    "ALTER TABLE event ADD COLUMN pushkin_card BOOLEAN DEFAULT 0"
                )
            if "ics_url" not in cols:
                await conn.exec_driver_sql(
                    "ALTER TABLE event ADD COLUMN ics_url VARCHAR"
                )
            if "ics_post_url" not in cols:
                await conn.exec_driver_sql(
                    "ALTER TABLE event ADD COLUMN ics_post_url VARCHAR"
                )
            if "ics_post_id" not in cols:
                await conn.exec_driver_sql(
                    "ALTER TABLE event ADD COLUMN ics_post_id INTEGER"
                )
            if "source_chat_id" not in cols:
                await conn.exec_driver_sql(
                    "ALTER TABLE event ADD COLUMN source_chat_id INTEGER"
                )
            if "source_message_id" not in cols:
                await conn.exec_driver_sql(
                    "ALTER TABLE event ADD COLUMN source_message_id INTEGER"
                )

            result = await conn.exec_driver_sql("PRAGMA table_info(channel)")
            cols = [r[1] for r in result.fetchall()]
            if "daily_time" not in cols:
                await conn.exec_driver_sql(
                    "ALTER TABLE channel ADD COLUMN daily_time VARCHAR"
                )
            if "last_daily" not in cols:
                await conn.exec_driver_sql(
                    "ALTER TABLE channel ADD COLUMN last_daily VARCHAR"
                )
            if "is_asset" not in cols:
                await conn.exec_driver_sql(
                    "ALTER TABLE channel ADD COLUMN is_asset BOOLEAN DEFAULT 0"
                )

            result = await conn.exec_driver_sql("PRAGMA table_info(monthpage)")
            cols = [r[1] for r in result.fetchall()]
            if "url2" not in cols:
                await conn.exec_driver_sql(
                    "ALTER TABLE monthpage ADD COLUMN url2 VARCHAR"
                )
            if "path2" not in cols:
                await conn.exec_driver_sql(
                    "ALTER TABLE monthpage ADD COLUMN path2 VARCHAR"
                )

    def get_session(self) -> AsyncSession:
        """Create a new session with attributes kept after commit."""
        return AsyncSession(self.engine, expire_on_commit=False)


async def get_tz_offset(db: Database) -> str:
    async with db.get_session() as session:
        result = await session.get(Setting, "tz_offset")
        offset = result.value if result else "+00:00"
    global LOCAL_TZ
    LOCAL_TZ = offset_to_timezone(offset)
    return offset


async def set_tz_offset(db: Database, value: str):
    async with db.get_session() as session:
        setting = await session.get(Setting, "tz_offset")
        if setting:
            setting.value = value
        else:
            setting = Setting(key="tz_offset", value=value)
            session.add(setting)
        await session.commit()
    global LOCAL_TZ
    LOCAL_TZ = offset_to_timezone(value)


async def get_catbox_enabled(db: Database) -> bool:
    async with db.get_session() as session:
        setting = await session.get(Setting, "catbox_enabled")
        return setting.value == "1" if setting else False


async def set_catbox_enabled(db: Database, value: bool):
    async with db.get_session() as session:
        setting = await session.get(Setting, "catbox_enabled")
        if setting:
            setting.value = "1" if value else "0"
        else:
            setting = Setting(key="catbox_enabled", value="1" if value else "0")
            session.add(setting)
        await session.commit()
    global CATBOX_ENABLED
    CATBOX_ENABLED = value


async def get_setting_value(db: Database, key: str) -> str | None:
    async with db.get_session() as session:
        setting = await session.get(Setting, key)
        return setting.value if setting else None


async def set_setting_value(db: Database, key: str, value: str | None):
    async with db.get_session() as session:
        setting = await session.get(Setting, key)
        if value is None:
            if setting:
                await session.delete(setting)
        elif setting:
            setting.value = value
        else:
            setting = Setting(key=key, value=value)
            session.add(setting)
        await session.commit()


async def get_vk_group_id(db: Database) -> str | None:
    return await get_setting_value(db, "vk_group_id")


async def set_vk_group_id(db: Database, group_id: str | None):
    await set_setting_value(db, "vk_group_id", group_id)


async def get_vk_time_today(db: Database) -> str:
    return await get_setting_value(db, "vk_time_today") or "08:00"


async def set_vk_time_today(db: Database, value: str):
    await set_setting_value(db, "vk_time_today", value)


async def get_vk_time_added(db: Database) -> str:
    return await get_setting_value(db, "vk_time_added") or "20:00"


async def set_vk_time_added(db: Database, value: str):
    await set_setting_value(db, "vk_time_added", value)


async def get_vk_last_today(db: Database) -> str | None:
    return await get_setting_value(db, "vk_last_today")


async def set_vk_last_today(db: Database, value: str):
    await set_setting_value(db, "vk_last_today", value)


async def get_vk_last_added(db: Database) -> str | None:
    return await get_setting_value(db, "vk_last_added")


async def set_vk_last_added(db: Database, value: str):
    await set_setting_value(db, "vk_last_added", value)


def get_supabase_client() -> Client | None:
    global _supabase_client
    if _supabase_client is None and SUPABASE_URL and SUPABASE_KEY:
        _supabase_client = create_client(SUPABASE_URL, SUPABASE_KEY)
    return _supabase_client


async def get_asset_channel(db: Database) -> Channel | None:
    async with db.get_session() as session:
        result = await session.execute(
            select(Channel).where(Channel.is_asset.is_(True))
        )
        return result.scalars().first()


async def get_superadmin_id(db: Database) -> int | None:
    """Return the Telegram ID of the superadmin if present."""
    async with db.get_session() as session:
        result = await session.execute(
            select(User.user_id).where(User.is_superadmin.is_(True))
        )
        return result.scalars().first()


async def notify_superadmin(db: Database, bot: Bot, text: str):
    """Send a message to the superadmin, ignoring failures."""
    admin_id = await get_superadmin_id(db)
    if not admin_id:
        return
    try:
        await bot.send_message(admin_id, text)
    except Exception as e:
        logging.error("failed to notify superadmin: %s", e)


async def dump_database(path: str = DB_PATH) -> bytes:
    """Return a SQL dump of the specified database."""
    async with aiosqlite.connect(path) as conn:
        lines: list[str] = []
        async for line in conn.iterdump():
            lines.append(line)
    return "\n".join(lines).encode("utf-8")


async def restore_database(data: bytes, db: Database, path: str = DB_PATH):
    """Replace current database with the provided dump."""
    if os.path.exists(path):
        os.remove(path)
    async with aiosqlite.connect(path) as conn:
        await conn.executescript(data.decode("utf-8"))
        await conn.commit()
    await db.init()


def build_asset_caption(event: Event, day: date) -> str:
    """Return HTML caption for a calendar asset post."""
    loc = html.escape(event.location_name or "")
    addr = event.location_address
    if addr and event.city:
        addr = strip_city_from_address(addr, event.city)
    if addr:
        loc += f", {html.escape(addr)}"
    if event.city:
        loc += f", #{html.escape(event.city)}"
    return (
        f"<b>{html.escape(event.title)}</b>\n"
        f"<i>{format_day_pretty(day)} {event.time} {loc}</i>"
    )


def validate_offset(value: str) -> bool:
    if len(value) != 6 or value[0] not in "+-" or value[3] != ":":
        return False
    try:
        h = int(value[1:3])
        m = int(value[4:6])
        return 0 <= h <= 14 and 0 <= m < 60
    except ValueError:
        return False


def offset_to_timezone(value: str) -> timezone:
    sign = 1 if value[0] == "+" else -1
    hours = int(value[1:3])
    minutes = int(value[4:6])
    return timezone(sign * timedelta(hours=hours, minutes=minutes))


async def extract_images(message: types.Message, bot: Bot) -> list[tuple[bytes, str]]:
    """Download up to three images from the message."""
    images: list[tuple[bytes, str]] = []
    if message.photo:
        bio = BytesIO()
        await bot.download(message.photo[-1].file_id, destination=bio)
        images.append((bio.getvalue(), "photo.jpg"))
    if (
        message.document
        and message.document.mime_type
        and message.document.mime_type.startswith("image/")
    ):
        bio = BytesIO()
        await bot.download(message.document.file_id, destination=bio)
        name = message.document.file_name or "image.jpg"
        images.append((bio.getvalue(), name))
    return images[:3]


def normalize_hashtag_dates(text: str) -> str:
    """Replace hashtags like '#1_августа' with '1 августа'."""
    pattern = re.compile(
        r"#(\d{1,2})_(%s)" % "|".join(MONTHS)
    )
    return re.sub(pattern, lambda m: f"{m.group(1)} {m.group(2)}", text)


def strip_city_from_address(address: str | None, city: str | None) -> str | None:
    """Remove the city name from the end of the address if duplicated."""
    if not address or not city:
        return address
    city_clean = city.lstrip("#").strip().lower()
    addr = address.strip()
    if addr.lower().endswith(city_clean):
        addr = re.sub(r",?\s*#?%s$" % re.escape(city_clean), "", addr, flags=re.IGNORECASE)
    addr = addr.rstrip(", ")
    return addr


def canonicalize_date(value: str) -> str | None:
    """Return ISO date string if value parses as date or ``None``."""
    value = value.split("..", 1)[0].strip()
    if not value:
        return None
    try:
        return date.fromisoformat(value).isoformat()
    except ValueError:
        parsed = parse_events_date(value, timezone.utc)
        return parsed.isoformat() if parsed else None


def parse_iso_date(value: str) -> date | None:
    """Return ``date`` parsed from ISO string or ``None``."""
    try:
        return date.fromisoformat(value.split("..", 1)[0])
    except Exception:
        return None


ICS_LABEL = "Добавить в календарь на телефоне (ICS)"
MONTH_NAV_START = "<!--month-nav-start-->"
MONTH_NAV_END = "<!--month-nav-end-->"

FOOTER_LINK_HTML = (
    '<p>&nbsp;</p>'
    '<p><a href="https://t.me/kenigevents">Полюбить Калининград Анонсы</a></p>'
    '<p>&nbsp;</p>'
)


def parse_time_range(value: str) -> tuple[time, time | None] | None:
    """Return start and optional end time from text like ``10:00`` or ``10:00-12:00``.

    Accepts ``-`` as well as ``..`` or ``—``/``–`` between times.
    """
    value = value.strip()
    parts = re.split(r"\s*(?:-|–|—|\.\.\.?|…)+\s*", value, maxsplit=1)
    try:
        start = datetime.strptime(parts[0], "%H:%M").time()
    except ValueError:
        return None
    end: time | None = None
    if len(parts) == 2:
        try:
            end = datetime.strptime(parts[1], "%H:%M").time()
        except ValueError:
            end = None
    return start, end


def apply_ics_link(html_content: str, url: str | None) -> str:
    """Insert or remove the ICS link block in Telegraph HTML."""
    idx = html_content.find(ICS_LABEL)
    if idx != -1:
        start = html_content.rfind("<p", 0, idx)
        end = html_content.find("</p>", idx)
        if start != -1 and end != -1:
            html_content = html_content[:start] + html_content[end + 4 :]
    if not url:
        return html_content
    link_html = (
        f'<p>\U0001f4c5 <a href="{html.escape(url)}">{ICS_LABEL}</a></p>'
    )
    idx = html_content.find("</p>")
    if idx == -1:
        return link_html + html_content
    pos = idx + 4
    img_pattern = re.compile(r"<img[^>]+><p></p>")
    for m in img_pattern.finditer(html_content, pos):
        pos = m.end()
    return html_content[:pos] + link_html + html_content[pos:]


def apply_month_nav(html_content: str, html_block: str | None) -> str:
    """Insert or replace the month navigation block."""
    start = html_content.find(MONTH_NAV_START)
    if start != -1:
        end = html_content.find(MONTH_NAV_END, start)
        if end != -1:
            html_content = html_content[:start] + html_content[end + len(MONTH_NAV_END) :]
    if html_block:
        html_content += f"{MONTH_NAV_START}{html_block}{MONTH_NAV_END}"
    return html_content


def apply_footer_link(html_content: str) -> str:
    """Ensure the Telegram channel link footer is present once."""
    pattern = re.compile(
        r'<p><a href="https://t\.me/kenigevents">[^<]+</a></p><p>&nbsp;</p>'
    )
    html_content = pattern.sub("", html_content).rstrip()
    return html_content + FOOTER_LINK_HTML


async def build_month_nav_html(db: Database) -> str:
    async with db.get_session() as session:
        result = await session.execute(select(MonthPage).order_by(MonthPage.month))
        months = result.scalars().all()
    today_month = datetime.now(LOCAL_TZ).strftime("%Y-%m")
    future_months = [m for m in months if m.month >= today_month]
    if not future_months:
        return ""
    links: list[str] = []
    for idx, p in enumerate(future_months):
        name = month_name_nominative(p.month)
        links.append(f'<a href="{html.escape(p.url)}">{name}</a>')
        if idx < len(future_months) - 1:
            links.append(" ")
    return "<br/><h4>" + "".join(links) + "</h4>"

async def build_month_buttons(db: Database, limit: int = 3) -> list[types.InlineKeyboardButton]:
    """Return buttons linking to upcoming month pages."""
    async with db.get_session() as session:
        result = await session.execute(
            select(MonthPage)
            .where(MonthPage.month >= datetime.now(LOCAL_TZ).strftime("%Y-%m"))
            .order_by(MonthPage.month)
        )
        months = result.scalars().all()
    buttons: list[types.InlineKeyboardButton] = []
    for p in months[:limit]:
        if p.url:
            label = f"\U0001f4c5 {month_name_nominative(p.month)}"
            buttons.append(types.InlineKeyboardButton(text=label, url=p.url))
    return buttons


def parse_bool_text(value: str) -> bool | None:
    """Convert text to boolean if possible."""
    normalized = value.strip().lower()
    if normalized in {"1", "true", "yes", "y", "да", "д", "ok", "on"}:
        return True
    if normalized in {"0", "false", "no", "n", "нет", "off"}:
        return False
    return None


def parse_events_date(text: str, tz: timezone) -> date | None:
    """Parse a date argument for /events allowing '2 августа [2025]'."""
    text = text.strip().lower()
    for fmt in ("%Y-%m-%d", "%d.%m.%Y"):
        try:
            return datetime.strptime(text, fmt).date()
        except ValueError:
            pass

    m = re.match(r"(\d{1,2})\s+([а-яё]+)(?:\s+(\d{4}))?", text)
    if not m:
        return None
    day = int(m.group(1))
    month_name = m.group(2)
    year_part = m.group(3)
    month = {name: i + 1 for i, name in enumerate(MONTHS)}.get(month_name)
    if not month:
        return None
    if year_part:
        year = int(year_part)
    else:
        today = datetime.now(tz).date()
        year = today.year
        if month < today.month or (month == today.month and day < today.day):
            year += 1
    try:
        return date(year, month, day)
    except ValueError:
        return None


async def build_ics_content(db: Database, event: Event) -> str:
    """Build an RFC 5545 compliant ICS string for an event."""
    time_range = parse_time_range(event.time)
    if not time_range:
        raise ValueError("bad time")
    start_t, end_t = time_range
    date_obj = parse_iso_date(event.date)
    if not date_obj:
        raise ValueError("bad date")
    start_dt = datetime.combine(date_obj, start_t)
    if end_t:
        end_dt = datetime.combine(date_obj, end_t)
    else:
        end_dt = start_dt + timedelta(hours=1)

    title = event.title
    if event.location_name:
        title = f"{title} в {event.location_name}"

    desc = event.description or ""
    link = event.source_post_url or event.telegraph_url
    if link:
        desc = f"{desc}\n\n{link}" if desc else link

    loc_parts = []
    if event.location_address:
        loc_parts.append(event.location_address)
    if event.city:
        loc_parts.append(event.city)
    # Join without a space after comma to avoid iOS parsing issues
    location = ",".join(loc_parts)

    cal = Calendar()
    cal.add("VERSION", "2.0")
    cal.add("PRODID", "-//events-bot//RU")
    cal.add("CALSCALE", "GREGORIAN")
    cal.add("METHOD", "PUBLISH")
    cal.add("X-WR-CALNAME", ICS_CALNAME)

    vevent = IcsEvent()
    vevent.add("UID", f"{uuid.uuid4()}@{event.id}")
    vevent.add("DTSTAMP", datetime.now(timezone.utc))
    vevent.add("DTSTART", start_dt)
    vevent.add("DTEND", end_dt)
    vevent.add("SUMMARY", title)
    vevent.add("DESCRIPTION", desc)
    if location:
        vevent.add("LOCATION", location)
    if link:
        vevent.add("URL", link)
    cal.add_component(vevent)

    raw = cal.to_ical().decode("utf-8")
    lines = raw.split("\r\n")
    if lines and lines[-1] == "":
        lines.pop()

    # unfold lines first
    unfolded: list[str] = []
    for line in lines:
        if line.startswith(" ") and unfolded:
            unfolded[-1] += line[1:]
        else:
            unfolded.append(line)

    for i, line in enumerate(unfolded):
        if line.startswith("LOCATION:") or line.startswith("LOCATION;"):
            unfolded[i] = line.replace("\\, ", "\\,\\ ")

    idx = unfolded.index("BEGIN:VEVENT")
    vbody = unfolded[idx + 1 : -2]  # between BEGIN:VEVENT and END:VEVENT
    order = ["UID", "DTSTAMP", "DTSTART", "DTEND"]
    props: list[str] = []
    for key in order:
        for l in list(vbody):
            if l.startswith(key + ":") or l.startswith(key + ";"):
                props.append(l)
                vbody.remove(l)
    props.extend(vbody)

    body = ["BEGIN:VEVENT"] + props + ["END:VEVENT"]
    headers = [
        "BEGIN:VCALENDAR",
        "VERSION:2.0",
        "PRODID:-//events-bot//RU",
        "CALSCALE:GREGORIAN",
        "METHOD:PUBLISH",
        f"X-WR-CALNAME:{ICS_CALNAME}",
    ]
    final_lines = headers + body + ["END:VCALENDAR"]
    folded = [fold_unicode_line(l) for l in final_lines]
    return "\r\n".join(folded) + "\r\n"


async def upload_ics(event: Event, db: Database) -> str | None:
    client = get_supabase_client()
    if not client:
        logging.error("Supabase client not configured")
        return None
    if event.end_date:
        logging.info("skip ics for multi-day event %s", event.id)
        return None
    if not parse_time_range(event.time):
        logging.info("skip ics for unclear time %s", event.id)
        return None
    content = await build_ics_content(db, event)
    d = parse_iso_date(event.date)
    if d:
        path = f"Event-{event.id}-{d.day:02d}-{d.month:02d}-{d.year}.ics"
    else:
        path = f"Event-{event.id}.ics"
    try:
        logging.info("Uploading ICS to %s/%s", SUPABASE_BUCKET, path)
        client.storage.from_(SUPABASE_BUCKET).upload(
            path,
            content.encode("utf-8"),
            {
                "content-type": ICS_CONTENT_TYPE,
                "content-disposition": ICS_CONTENT_DISP_TEMPLATE.format(name=path),
                "upsert": "true",
            },
        )
        url = client.storage.from_(SUPABASE_BUCKET).get_public_url(path)
        logging.info("ICS uploaded: %s", url)
    except Exception as e:
        logging.error("Failed to upload ics: %s", e)
        return None
    return url


async def post_ics_asset(event: Event, db: Database, bot: Bot) -> tuple[str, int] | None:
    channel = await get_asset_channel(db)
    if not channel:
        logging.info("no asset channel configured")
        return None
    try:
        content = await build_ics_content(db, event)
    except Exception as e:
        logging.error("failed to build ics content: %s", e)
        return None

    d = parse_iso_date(event.date)
    if d:
        name = f"Event-{event.id}-{d.day:02d}-{d.month:02d}-{d.year}.ics"
    else:

        d = date.today()
        name = f"Event-{event.id}.ics"
    file = types.BufferedInputFile(content.encode("utf-8"), filename=name)
    caption = build_asset_caption(event, d)

    logging.info("posting ics asset to channel %s with caption %s", channel.channel_id, caption.replace('\n', ' | '))

    try:
        msg = await bot.send_document(
            channel.channel_id,
            file,
            caption=caption,
            parse_mode="HTML",
        )
        url = build_channel_post_url(channel, msg.message_id)
        logging.info("posted ics to asset channel: %s", url)
        return url, msg.message_id
    except Exception as e:
        logging.error("failed to post ics to asset channel: %s", e)
        return None

async def add_calendar_button(event: Event, db: Database, bot: Bot):
    """Attach calendar link button to the original channel post."""
    if not (
        event.source_chat_id
        and event.source_message_id
        and event.ics_post_url
    ):
        return
    month_buttons = await build_month_buttons(db)
    rows = [[types.InlineKeyboardButton(text="Добавить в календарь", url=event.ics_post_url)]]
    if month_buttons:
        rows.append(month_buttons)
    markup = types.InlineKeyboardMarkup(inline_keyboard=rows)
    try:
        await bot.edit_message_reply_markup(
            chat_id=event.source_chat_id,
            message_id=event.source_message_id,
            reply_markup=markup,
        )

        logging.info(
            "calendar button set for event %s post %s", event.id, event.source_post_url
        )

    except Exception as e:
        logging.error("failed to set calendar button: %s", e)


async def delete_ics(event: Event):
    client = get_supabase_client()
    if not client or not event.ics_url:
        return
    path = event.ics_url.split("/")[-1]
    try:
        logging.info("Deleting ICS %s from %s", path, SUPABASE_BUCKET)
        client.storage.from_(SUPABASE_BUCKET).remove([path])
    except Exception as e:
        logging.error("Failed to delete ics: %s", e)


async def delete_asset_post(event: Event, db: Database, bot: Bot):
    if not event.ics_post_id:
        return
    channel = await get_asset_channel(db)
    if not channel:
        return
    try:
        await bot.delete_message(channel.channel_id, event.ics_post_id)
    except Exception as e:
        logging.error("failed to delete asset message: %s", e)


async def remove_calendar_button(event: Event, bot: Bot):
    """Remove calendar button from the original channel post."""
    if not (event.source_chat_id and event.source_message_id):
        return
    try:
        await bot.edit_message_reply_markup(
            chat_id=event.source_chat_id,
            message_id=event.source_message_id,
            reply_markup=None,
        )

        logging.info(
            "calendar button removed for event %s post %s",
            event.id,
            event.source_post_url,
        )

    except Exception as e:
        logging.error("failed to remove calendar button: %s", e)


async def parse_event_via_4o(text: str) -> list[dict]:
    token = os.getenv("FOUR_O_TOKEN")
    if not token:
        raise RuntimeError("FOUR_O_TOKEN is missing")
    url = os.getenv("FOUR_O_URL", "https://api.openai.com/v1/chat/completions")
    prompt_path = os.path.join("docs", "PROMPTS.md")
    with open(prompt_path, "r", encoding="utf-8") as f:
        prompt = f.read()
    loc_path = os.path.join("docs", "LOCATIONS.md")
    if os.path.exists(loc_path):
        with open(loc_path, "r", encoding="utf-8") as f:
            locations = [
                line.strip() for line in f if line.strip() and not line.startswith("#")
            ]
        if locations:
            prompt += "\nKnown venues:\n" + "\n".join(locations)
    headers = {
        "Authorization": f"Bearer {token}",
        "Content-Type": "application/json",
    }
    today = datetime.now(LOCAL_TZ).date().isoformat()
    payload = {
        "model": "gpt-4o",
        "messages": [
            {"role": "system", "content": prompt},
            {"role": "user", "content": f"Today is {today}. {text}"},
        ],
        "temperature": 0,
    }
    logging.info("Sending 4o parse request to %s", url)
    async with create_ipv4_session(ClientSession) as session:
        resp = await session.post(url, json=payload, headers=headers)
        resp.raise_for_status()
        data = await resp.json()
    logging.debug("4o response: %s", data)
    content = (
        data.get("choices", [{}])[0].get("message", {}).get("content", "{}").strip()
    )
    if content.startswith("```"):
        content = content.strip("`\n")
        if content.lower().startswith("json"):
            content = content[4:].strip()
    try:
        data = json.loads(content)
    except json.JSONDecodeError:
        logging.error("Invalid JSON from 4o: %s", content)
        raise
    if isinstance(data, dict):
        if "events" in data and isinstance(data["events"], list):
            return data["events"]
        return [data]
    if isinstance(data, list):
        return data
    logging.error("Unexpected 4o format: %s", data)
    raise RuntimeError("bad 4o response")


async def ask_4o(text: str) -> str:
    token = os.getenv("FOUR_O_TOKEN")
    if not token:
        raise RuntimeError("FOUR_O_TOKEN is missing")
    url = os.getenv("FOUR_O_URL", "https://api.openai.com/v1/chat/completions")
    headers = {
        "Authorization": f"Bearer {token}",
        "Content-Type": "application/json",
    }
    payload = {
        "model": "gpt-4o",
        "messages": [{"role": "user", "content": text}],
        "temperature": 0,
    }
    logging.info("Sending 4o ask request to %s", url)
    async with create_ipv4_session(ClientSession) as session:
        resp = await session.post(url, json=payload, headers=headers)
        resp.raise_for_status()
        data = await resp.json()
    logging.debug("4o response: %s", data)
    return data.get("choices", [{}])[0].get("message", {}).get("content", "").strip()


async def check_duplicate_via_4o(ev: Event, new: Event) -> Tuple[bool, str, str]:
    """Ask the LLM whether two events are duplicates."""
    prompt = (
        "Existing event:\n"
        f"Title: {ev.title}\nDescription: {ev.description}\nLocation: {ev.location_name} {ev.location_address}\n"
        "New event:\n"
        f"Title: {new.title}\nDescription: {new.description}\nLocation: {new.location_name} {new.location_address}\n"
        'Are these the same event? Respond with JSON {"duplicate": true|false, "title": "", "short_description": ""}.'
    )
    try:
        ans = await ask_4o(prompt)
        data = json.loads(ans)
        return (
            bool(data.get("duplicate")),
            data.get("title", ""),
            data.get("short_description", ""),
        )
    except Exception as e:
        logging.error("Duplicate check failed: %s", e)
        return False, "", ""


def get_telegraph_token() -> str | None:
    token = os.getenv("TELEGRAPH_TOKEN")
    if token:
        return token
    if os.path.exists(TELEGRAPH_TOKEN_FILE):
        with open(TELEGRAPH_TOKEN_FILE, "r", encoding="utf-8") as f:
            saved = f.read().strip()
            if saved:
                return saved
    try:
        tg = Telegraph()
        data = tg.create_account(short_name="eventsbot")
        token = data["access_token"]
        os.makedirs(os.path.dirname(TELEGRAPH_TOKEN_FILE), exist_ok=True)
        with open(TELEGRAPH_TOKEN_FILE, "w", encoding="utf-8") as f:
            f.write(token)
        logging.info(
            "Created Telegraph account; token stored at %s", TELEGRAPH_TOKEN_FILE
        )
        return token
    except Exception as e:
        logging.error("Failed to create Telegraph token: %s", e)
        return None


async def handle_start(message: types.Message, db: Database, bot: Bot):
    async with db.get_session() as session:
        result = await session.execute(select(User))
        user_count = len(result.scalars().all())
        user = await session.get(User, message.from_user.id)
        if user:
            await bot.send_message(message.chat.id, "Bot is running")
            return
        if user_count == 0:
            session.add(
                User(
                    user_id=message.from_user.id,
                    username=message.from_user.username,
                    is_superadmin=True,
                )
            )
            await session.commit()
            await bot.send_message(message.chat.id, "You are superadmin")
        else:
            await bot.send_message(message.chat.id, "Use /register to apply")


async def handle_register(message: types.Message, db: Database, bot: Bot):
    async with db.get_session() as session:
        if await session.get(User, message.from_user.id):
            await bot.send_message(message.chat.id, "Already registered")
            return
        if await session.get(RejectedUser, message.from_user.id):
            await bot.send_message(message.chat.id, "Access denied by administrator")
            return
        if await session.get(PendingUser, message.from_user.id):
            await bot.send_message(message.chat.id, "Awaiting approval")
            return
        result = await session.execute(select(PendingUser))
        if len(result.scalars().all()) >= 10:
            await bot.send_message(
                message.chat.id, "Registration queue full, try later"
            )
            return
        session.add(
            PendingUser(
                user_id=message.from_user.id, username=message.from_user.username
            )
        )
        await session.commit()
        await bot.send_message(message.chat.id, "Registration pending approval")


async def handle_requests(message: types.Message, db: Database, bot: Bot):
    async with db.get_session() as session:
        user = await session.get(User, message.from_user.id)
        if not user or not user.is_superadmin:
            return
        result = await session.execute(select(PendingUser))
        pending = result.scalars().all()
        if not pending:
            await bot.send_message(message.chat.id, "No pending users")
            return
        buttons = [
            [
                types.InlineKeyboardButton(
                    text="Approve", callback_data=f"approve:{p.user_id}"
                ),
                types.InlineKeyboardButton(
                    text="Reject", callback_data=f"reject:{p.user_id}"
                ),
            ]
            for p in pending
        ]
        keyboard = types.InlineKeyboardMarkup(inline_keyboard=buttons)
        lines = [f"{p.user_id} {p.username or ''}" for p in pending]
        await bot.send_message(message.chat.id, "\n".join(lines), reply_markup=keyboard)


async def process_request(callback: types.CallbackQuery, db: Database, bot: Bot):
    data = callback.data
    if data.startswith("approve") or data.startswith("reject"):
        uid = int(data.split(":", 1)[1])
        async with db.get_session() as session:
            p = await session.get(PendingUser, uid)
            if not p:
                await callback.answer("Not found", show_alert=True)
                return
            if data.startswith("approve"):
                session.add(User(user_id=uid, username=p.username, is_superadmin=False))
                await bot.send_message(uid, "You are approved")
            else:
                session.add(RejectedUser(user_id=uid, username=p.username))
                await bot.send_message(uid, "Your registration was rejected")
            await session.delete(p)
            await session.commit()
            await callback.answer("Done")
    elif data.startswith("del:"):
        _, eid, marker = data.split(":")
        month = None
        async with db.get_session() as session:
            event = await session.get(Event, int(eid))
            if event:
                month = event.date.split("..", 1)[0][:7]
                await session.delete(event)
                await session.commit()
        if month:
            await sync_month_page(db, month)
            d = parse_iso_date(event.date) if event else None
            w_start = weekend_start_for_date(d) if d else None
            if w_start:
                await sync_weekend_page(db, w_start.isoformat())
        offset = await get_tz_offset(db)
        tz = offset_to_timezone(offset)
        if marker == "exh":
            text, markup = await build_exhibitions_message(db, tz)
        else:
            target = datetime.strptime(marker, "%Y-%m-%d").date()
            text, markup = await build_events_message(db, target, tz)
        await callback.message.edit_text(text, reply_markup=markup)
        await callback.answer("Deleted")
    elif data.startswith("edit:"):
        eid = int(data.split(":")[1])
        async with db.get_session() as session:
            event = await session.get(Event, eid)
        if event:
            editing_sessions[callback.from_user.id] = (eid, None)
            await show_edit_menu(callback.from_user.id, event, bot)
        await callback.answer()
    elif data.startswith("editfield:"):
        _, eid, field = data.split(":")
        editing_sessions[callback.from_user.id] = (int(eid), field)
        await callback.message.answer(f"Send new value for {field}")
        await callback.answer()
    elif data.startswith("editdone:"):
        if callback.from_user.id in editing_sessions:
            del editing_sessions[callback.from_user.id]
        await callback.message.answer("Editing finished")
        await callback.answer()
    elif data.startswith("togglefree:"):
        eid = int(data.split(":")[1])
        async with db.get_session() as session:
            event = await session.get(Event, eid)
            if event:
                event.is_free = not event.is_free
                await session.commit()
                logging.info("togglefree: event %s set to %s", eid, event.is_free)
                month = event.date.split("..", 1)[0][:7]
        if event:
            await sync_month_page(db, month)
            d = parse_iso_date(event.date)
            w_start = weekend_start_for_date(d) if d else None
            if w_start:
                await sync_weekend_page(db, w_start.isoformat())
        async with db.get_session() as session:
            event = await session.get(Event, eid)
        if event:
            await show_edit_menu(callback.from_user.id, event, bot)
        await callback.answer()
    elif data.startswith("togglesilent:"):
        eid = int(data.split(":")[1])
        async with db.get_session() as session:
            event = await session.get(Event, eid)
            if event:
                event.silent = not event.silent
                await session.commit()
                logging.info("togglesilent: event %s set to %s", eid, event.silent)
                month = event.date.split("..", 1)[0][:7]
        if event:
            await sync_month_page(db, month)
            d = parse_iso_date(event.date)
            w_start = weekend_start_for_date(d) if d else None
            if w_start:
                await sync_weekend_page(db, w_start.isoformat())
        markup = types.InlineKeyboardMarkup(
            inline_keyboard=[
                [
                    types.InlineKeyboardButton(
                        text=(
                            "\U0001f910 Тихий режим"
                            if event and event.silent
                            else "\U0001f6a9 Переключить на тихий режим"
                        ),
                        callback_data=f"togglesilent:{eid}",
                    )
                ]
            ]
        )
        try:
            await bot.edit_message_reply_markup(
                chat_id=callback.message.chat.id,
                message_id=callback.message.message_id,
                reply_markup=markup,
            )
        except Exception as e:
            logging.error("failed to update silent button: %s", e)
        await callback.answer("Toggled")
    elif data.startswith("createics:"):
        eid = int(data.split(":")[1])
        async with db.get_session() as session:
            event = await session.get(Event, eid)
            if event:
                url = await upload_ics(event, db)
                if url:
                    event.ics_url = url
                    await session.commit()
                    logging.info("ICS saved for event %s: %s", eid, url)
                    posted = await post_ics_asset(event, db, bot)
                    if posted:
                        url_p, msg_id = posted
                        event.ics_post_url = url_p
                        event.ics_post_id = msg_id
                        await add_calendar_button(event, db, bot)
                    if event.telegraph_path:
                        await update_source_page_ics(
                            event.telegraph_path, event.title or "Event", url
                        )
                    month = event.date.split("..", 1)[0][:7]
                    await sync_month_page(db, month)

                    d = parse_iso_date(event.date)
                    w_start = weekend_start_for_date(d) if d else None

                    if w_start:
                        await sync_weekend_page(db, w_start.isoformat())
                else:
                    logging.warning("ICS creation failed for event %s", eid)
        if event:
            await show_edit_menu(callback.from_user.id, event, bot)
        await callback.answer("Created")
    elif data.startswith("delics:"):
        eid = int(data.split(":")[1])
        async with db.get_session() as session:
            event = await session.get(Event, eid)
            if event and event.ics_url:
                await delete_ics(event)
                event.ics_url = None
                await session.commit()
                logging.info("ICS removed for event %s", eid)
                await delete_asset_post(event, db, bot)
                event.ics_post_url = None
                event.ics_post_id = None
                await session.commit()
                await remove_calendar_button(event, bot)
                if event.telegraph_path:
                    await update_source_page_ics(
                        event.telegraph_path, event.title or "Event", None
                    )
                month = event.date.split("..", 1)[0][:7]
                await sync_month_page(db, month)

                d = parse_iso_date(event.date)
                w_start = weekend_start_for_date(d) if d else None

                if w_start:
                    await sync_weekend_page(db, w_start.isoformat())
            elif event:
                logging.debug("deleteics: no file for event %s", eid)
        if event:
            await show_edit_menu(callback.from_user.id, event, bot)
        await callback.answer("Deleted")
    elif data.startswith("markfree:"):
        eid = int(data.split(":")[1])
        async with db.get_session() as session:
            event = await session.get(Event, eid)
            if event:
                event.is_free = True
                await session.commit()
                logging.info("markfree: event %s marked free", eid)
                month = event.date.split("..", 1)[0][:7]
        if event:
            await sync_month_page(db, month)
            d = parse_iso_date(event.date)
            w_start = weekend_start_for_date(d) if d else None
            if w_start:
                await sync_weekend_page(db, w_start.isoformat())
        markup = types.InlineKeyboardMarkup(
            inline_keyboard=[
                [
                    types.InlineKeyboardButton(
                        text="\u2705 Бесплатное мероприятие",
                        callback_data=f"togglefree:{eid}",
                    ),
                    types.InlineKeyboardButton(
                        text="\U0001f6a9 Переключить на тихий режим",
                        callback_data=f"togglesilent:{eid}",
                    ),
                ]
            ]
        )
        try:
            await bot.edit_message_reply_markup(
                chat_id=callback.message.chat.id,
                message_id=callback.message.message_id,
                reply_markup=markup,
            )
        except Exception as e:
            logging.error("failed to update free button: %s", e)
        await callback.answer("Marked")
    elif data.startswith("nav:"):
        _, day = data.split(":")
        offset = await get_tz_offset(db)
        tz = offset_to_timezone(offset)
        target = datetime.strptime(day, "%Y-%m-%d").date()
        text, markup = await build_events_message(db, target, tz)
        await callback.message.edit_text(text, reply_markup=markup)
        await callback.answer()
    elif data.startswith("unset:"):
        cid = int(data.split(":")[1])
        async with db.get_session() as session:
            ch = await session.get(Channel, cid)
            if ch:
                ch.is_registered = False
                logging.info("channel %s unset", cid)
                await session.commit()
        await send_channels_list(callback.message, db, bot, edit=True)
        await callback.answer("Removed")
    elif data.startswith("assetunset:"):
        cid = int(data.split(":")[1])
        async with db.get_session() as session:
            ch = await session.get(Channel, cid)
            if ch and ch.is_asset:
                ch.is_asset = False
                logging.info("asset channel unset %s", cid)
                await session.commit()
        await send_channels_list(callback.message, db, bot, edit=True)
        await callback.answer("Removed")
    elif data.startswith("set:"):
        cid = int(data.split(":")[1])
        async with db.get_session() as session:
            ch = await session.get(Channel, cid)
            if ch and ch.is_admin:
                ch.is_registered = True
                logging.info("channel %s registered", cid)
                await session.commit()
        await send_setchannel_list(callback.message, db, bot, edit=True)
        await callback.answer("Registered")
    elif data.startswith("assetset:"):
        cid = int(data.split(":")[1])
        async with db.get_session() as session:
            current = await session.execute(
                select(Channel).where(Channel.is_asset.is_(True))
            )
            cur = current.scalars().first()
            if cur and cur.channel_id != cid:
                cur.is_asset = False
            ch = await session.get(Channel, cid)
            if ch and ch.is_admin:
                ch.is_asset = True
            await session.commit()
        await send_setchannel_list(callback.message, db, bot, edit=True)
        await callback.answer("Registered")
    elif data.startswith("dailyset:"):
        cid = int(data.split(":")[1])
        async with db.get_session() as session:
            ch = await session.get(Channel, cid)
            if ch and ch.is_admin:
                ch.daily_time = "08:00"
                await session.commit()
        await send_regdaily_list(callback.message, db, bot, edit=True)
        await callback.answer("Registered")
    elif data.startswith("dailyunset:"):
        cid = int(data.split(":")[1])
        async with db.get_session() as session:
            ch = await session.get(Channel, cid)
            if ch:
                ch.daily_time = None
                await session.commit()
        await send_daily_list(callback.message, db, bot, edit=True)
        await callback.answer("Removed")
    elif data.startswith("dailytime:"):
        cid = int(data.split(":")[1])
        daily_time_sessions[callback.from_user.id] = cid
        await callback.message.answer("Send new time HH:MM")
        await callback.answer()
    elif data.startswith("dailysend:"):
        cid = int(data.split(":")[1])
        offset = await get_tz_offset(db)
        tz = offset_to_timezone(offset)
        await send_daily_announcement(db, bot, cid, tz, record=False)
        await callback.answer("Sent")
    elif data.startswith("dailysendtom:"):
        cid = int(data.split(":")[1])
        offset = await get_tz_offset(db)
        tz = offset_to_timezone(offset)
        now = datetime.now(tz) + timedelta(days=1)
        await send_daily_announcement(db, bot, cid, tz, record=False, now=now)
        await callback.answer("Sent")
    elif data == "vkset":
        vk_group_sessions.add(callback.from_user.id)
        await callback.message.answer("Send VK group id or 'off'")
        await callback.answer()
    elif data == "vkunset":
        await set_vk_group_id(db, None)
        await send_daily_list(callback.message, db, bot, edit=True)
        await callback.answer("Disabled")
    elif data.startswith("vktime:"):
        typ = data.split(":", 1)[1]
        vk_time_sessions[callback.from_user.id] = typ
        await callback.message.answer("Send new time HH:MM")
        await callback.answer()
    elif data.startswith("vkdailysend:"):
        section = data.split(":", 1)[1]
        group_id = await get_vk_group_id(db)
        if group_id:
            offset = await get_tz_offset(db)
            tz = offset_to_timezone(offset)
            await send_daily_announcement_vk(
                db, VK_TOKEN, group_id, tz, section=section
            )
        await callback.answer("Sent")


async def handle_tz(message: types.Message, db: Database, bot: Bot):
    parts = message.text.split(maxsplit=1)
    if len(parts) != 2 or not validate_offset(parts[1]):
        await bot.send_message(message.chat.id, "Usage: /tz +02:00")
        return
    async with db.get_session() as session:
        user = await session.get(User, message.from_user.id)
        if not user or not user.is_superadmin:
            await bot.send_message(message.chat.id, "Not authorized")
            return
    await set_tz_offset(db, parts[1])
    await bot.send_message(message.chat.id, f"Timezone set to {parts[1]}")


async def handle_images(message: types.Message, db: Database, bot: Bot):
    async with db.get_session() as session:
        user = await session.get(User, message.from_user.id)
        if not user or not user.is_superadmin:
            await bot.send_message(message.chat.id, "Not authorized")
            return
    new_value = not CATBOX_ENABLED
    await set_catbox_enabled(db, new_value)
    status = "enabled" if new_value else "disabled"
    await bot.send_message(message.chat.id, f"Image uploads {status}")


async def handle_vkgroup(message: types.Message, db: Database, bot: Bot):
    parts = message.text.split(maxsplit=1)
    if len(parts) != 2:
        await bot.send_message(message.chat.id, "Usage: /vkgroup <id|off>")
        return
    async with db.get_session() as session:
        user = await session.get(User, message.from_user.id)
        if not user or not user.is_superadmin:
            await bot.send_message(message.chat.id, "Not authorized")
            return
    if parts[1].lower() == "off":
        await set_vk_group_id(db, None)
        await bot.send_message(message.chat.id, "VK posting disabled")
    else:
        await set_vk_group_id(db, parts[1])
        await bot.send_message(message.chat.id, f"VK group set to {parts[1]}")


async def handle_vktime(message: types.Message, db: Database, bot: Bot):
    parts = message.text.split()
    if len(parts) != 3 or parts[1] not in {"today", "added"}:
        await bot.send_message(message.chat.id, "Usage: /vktime today|added HH:MM")
        return
    async with db.get_session() as session:
        user = await session.get(User, message.from_user.id)
        if not user or not user.is_superadmin:
            await bot.send_message(message.chat.id, "Not authorized")
            return
    if not re.match(r"^\d{2}:\d{2}$", parts[2]):
        await bot.send_message(message.chat.id, "Invalid time format")
        return
    if parts[1] == "today":
        await set_vk_time_today(db, parts[2])
    else:
        await set_vk_time_added(db, parts[2])
    await bot.send_message(message.chat.id, "VK time updated")


async def handle_my_chat_member(update: types.ChatMemberUpdated, db: Database):
    if update.chat.type != "channel":
        return
    status = update.new_chat_member.status
    is_admin = status in {"administrator", "creator"}
    logging.info(
        "my_chat_member: %s -> %s (admin=%s)",
        update.chat.id,
        status,
        is_admin,
    )
    async with db.get_session() as session:
        channel = await session.get(Channel, update.chat.id)
        if not channel:
            channel = Channel(
                channel_id=update.chat.id,
                title=update.chat.title,
                username=getattr(update.chat, "username", None),
                is_admin=is_admin,
            )
            session.add(channel)
        else:
            channel.title = update.chat.title
            channel.username = getattr(update.chat, "username", None)
            channel.is_admin = is_admin
        await session.commit()


async def send_channels_list(
    message: types.Message, db: Database, bot: Bot, edit: bool = False
):
    async with db.get_session() as session:
        user = await session.get(User, message.from_user.id)
        if not user or not user.is_superadmin:
            if not edit:
                await bot.send_message(message.chat.id, "Not authorized")
            return
        result = await session.execute(
            select(Channel).where(Channel.is_admin.is_(True))
        )
        channels = result.scalars().all()
    logging.info("channels list: %s", [c.channel_id for c in channels])
    lines = []
    keyboard = []
    for ch in channels:
        name = ch.title or ch.username or str(ch.channel_id)
        status = []
        row: list[types.InlineKeyboardButton] = []
        if ch.is_registered:
            status.append("✅")
            row.append(
                types.InlineKeyboardButton(
                    text="Cancel", callback_data=f"unset:{ch.channel_id}"
                )
            )
        if ch.is_asset:
            status.append("📅")
            row.append(
                types.InlineKeyboardButton(
                    text="Asset off", callback_data=f"assetunset:{ch.channel_id}"
                )
            )
        lines.append(f"{name} {' '.join(status)}".strip())
        if row:
            keyboard.append(row)
    if not lines:
        lines.append("No channels")
    markup = types.InlineKeyboardMarkup(inline_keyboard=keyboard) if keyboard else None
    if edit:
        await message.edit_text("\n".join(lines), reply_markup=markup)
    else:
        await bot.send_message(message.chat.id, "\n".join(lines), reply_markup=markup)


async def send_setchannel_list(
    message: types.Message, db: Database, bot: Bot, edit: bool = False
):
    async with db.get_session() as session:
        user = await session.get(User, message.from_user.id)
        if not user or not user.is_superadmin:
            if not edit:
                await bot.send_message(message.chat.id, "Not authorized")
            return
        result = await session.execute(
            select(Channel).where(Channel.is_admin.is_(True))
        )
        channels = result.scalars().all()
    logging.info("setchannel list: %s", [c.channel_id for c in channels])
    lines = []
    keyboard = []
    for ch in channels:
        name = ch.title or ch.username or str(ch.channel_id)
        lines.append(name)
        row = []
        if ch.daily_time is None:
            row.append(
                types.InlineKeyboardButton(
                    text="Announce", callback_data=f"set:{ch.channel_id}"
                )
            )
        if not ch.is_asset:
            row.append(
                types.InlineKeyboardButton(
                    text="Asset", callback_data=f"assetset:{ch.channel_id}"
                )
            )
        if row:
            keyboard.append(row)
    if not lines:
        lines.append("No channels")
    markup = types.InlineKeyboardMarkup(inline_keyboard=keyboard) if keyboard else None
    if edit:
        await message.edit_text("\n".join(lines), reply_markup=markup)
    else:
        await bot.send_message(message.chat.id, "\n".join(lines), reply_markup=markup)


async def send_regdaily_list(
    message: types.Message, db: Database, bot: Bot, edit: bool = False
):
    async with db.get_session() as session:
        user = await session.get(User, message.from_user.id)
        if not user or not user.is_superadmin:
            if not edit:
                await bot.send_message(message.chat.id, "Not authorized")
            return
        result = await session.execute(
            select(Channel).where(
                Channel.is_admin.is_(True), Channel.daily_time.is_(None)
            )
        )
        channels = result.scalars().all()
    lines = []
    keyboard = []
    group_id = await get_vk_group_id(db)
    if group_id:
        lines.append(f"VK group {group_id}")
        keyboard.append([
            types.InlineKeyboardButton(text="Change", callback_data="vkset"),
            types.InlineKeyboardButton(text="Disable", callback_data="vkunset"),
        ])
    else:
        lines.append("VK group disabled")
        keyboard.append([
            types.InlineKeyboardButton(text="Set VK group", callback_data="vkset")
        ])
    for ch in channels:
        name = ch.title or ch.username or str(ch.channel_id)
        lines.append(name)
        keyboard.append(
            [
                types.InlineKeyboardButton(
                    text=name, callback_data=f"dailyset:{ch.channel_id}"
                )
            ]
        )
    if not lines:
        lines.append("No channels")
    markup = types.InlineKeyboardMarkup(inline_keyboard=keyboard) if keyboard else None
    if edit:
        await message.edit_text("\n".join(lines), reply_markup=markup)
    else:
        await bot.send_message(message.chat.id, "\n".join(lines), reply_markup=markup)


async def send_daily_list(
    message: types.Message, db: Database, bot: Bot, edit: bool = False
):
    async with db.get_session() as session:
        user = await session.get(User, message.from_user.id)
        if not user or not user.is_superadmin:
            if not edit:
                await bot.send_message(message.chat.id, "Not authorized")
            return
        result = await session.execute(
            select(Channel).where(Channel.daily_time.is_not(None))
        )
        channels = result.scalars().all()
    lines = []
    keyboard = []
    group_id = await get_vk_group_id(db)
    if group_id:
        t_today = await get_vk_time_today(db)
        t_added = await get_vk_time_added(db)
        lines.append(f"VK group {group_id} {t_today}/{t_added}")
        keyboard.append([
            types.InlineKeyboardButton(text="Disable", callback_data="vkunset"),
            types.InlineKeyboardButton(text="Today", callback_data="vktime:today"),
            types.InlineKeyboardButton(text="Added", callback_data="vktime:added"),
            types.InlineKeyboardButton(text="Test today", callback_data="vkdailysend:today"),
            types.InlineKeyboardButton(text="Test added", callback_data="vkdailysend:added"),
        ])
    else:
        lines.append("VK group disabled")
        keyboard.append([
            types.InlineKeyboardButton(text="Set VK group", callback_data="vkset")
        ])
    for ch in channels:
        name = ch.title or ch.username or str(ch.channel_id)
        t = ch.daily_time or "?"
        lines.append(f"{name} {t}")
        keyboard.append(
            [
                types.InlineKeyboardButton(
                    text="Cancel", callback_data=f"dailyunset:{ch.channel_id}"
                ),
                types.InlineKeyboardButton(
                    text="Time", callback_data=f"dailytime:{ch.channel_id}"
                ),
                types.InlineKeyboardButton(
                    text="Test", callback_data=f"dailysend:{ch.channel_id}"
                ),
                types.InlineKeyboardButton(
                    text="Test tomorrow",
                    callback_data=f"dailysendtom:{ch.channel_id}",
                ),
            ]
        )
    if not lines:
        lines.append("No channels")
    markup = types.InlineKeyboardMarkup(inline_keyboard=keyboard) if keyboard else None
    if edit:
        await message.edit_text("\n".join(lines), reply_markup=markup)
    else:
        await bot.send_message(message.chat.id, "\n".join(lines), reply_markup=markup)


async def handle_set_channel(message: types.Message, db: Database, bot: Bot):
    await send_setchannel_list(message, db, bot, edit=False)


async def handle_channels(message: types.Message, db: Database, bot: Bot):
    await send_channels_list(message, db, bot, edit=False)


async def handle_regdailychannels(message: types.Message, db: Database, bot: Bot):
    await send_regdaily_list(message, db, bot, edit=False)


async def handle_daily(message: types.Message, db: Database, bot: Bot):
    await send_daily_list(message, db, bot, edit=False)


async def upsert_event(session: AsyncSession, new: Event) -> Tuple[Event, bool]:
    """Insert or update an event if a similar one exists.

    Returns (event, added_flag)."""

    stmt = select(Event).where(
        Event.date == new.date,
        Event.time == new.time,
    )
    candidates = (await session.execute(stmt)).scalars().all()
    for ev in candidates:
        if (
            ev.location_name.strip().lower() == new.location_name.strip().lower()
            and (ev.location_address or "").strip().lower()
            == (new.location_address or "").strip().lower()
        ):
            ev.title = new.title
            ev.description = new.description
            ev.festival = new.festival
            ev.source_text = new.source_text
            ev.location_name = new.location_name
            ev.location_address = new.location_address
            ev.ticket_price_min = new.ticket_price_min
            ev.ticket_price_max = new.ticket_price_max
            ev.ticket_link = new.ticket_link
            ev.event_type = new.event_type
            ev.emoji = new.emoji
            ev.end_date = new.end_date
            ev.is_free = new.is_free
            ev.pushkin_card = new.pushkin_card
            await session.commit()
            return ev, False

        title_ratio = SequenceMatcher(None, ev.title.lower(), new.title.lower()).ratio()
        if title_ratio >= 0.9:
            ev.title = new.title
            ev.description = new.description
            ev.festival = new.festival
            ev.source_text = new.source_text
            ev.location_name = new.location_name
            ev.location_address = new.location_address
            ev.ticket_price_min = new.ticket_price_min
            ev.ticket_price_max = new.ticket_price_max
            ev.ticket_link = new.ticket_link
            ev.event_type = new.event_type
            ev.emoji = new.emoji
            ev.end_date = new.end_date
            ev.is_free = new.is_free
            ev.pushkin_card = new.pushkin_card
            await session.commit()
            return ev, False

        if (
            ev.location_name.strip().lower() == new.location_name.strip().lower()
            and (ev.location_address or "").strip().lower()
            == (new.location_address or "").strip().lower()
        ):
            ev.title = new.title
            ev.description = new.description
            ev.festival = new.festival
            ev.source_text = new.source_text
            ev.location_name = new.location_name
            ev.location_address = new.location_address
            ev.ticket_price_min = new.ticket_price_min
            ev.ticket_price_max = new.ticket_price_max
            ev.ticket_link = new.ticket_link
            ev.event_type = new.event_type
            ev.emoji = new.emoji
            ev.end_date = new.end_date
            ev.is_free = new.is_free
            ev.pushkin_card = new.pushkin_card
            await session.commit()
            return ev, False

        title_ratio = SequenceMatcher(None, ev.title.lower(), new.title.lower()).ratio()
        if title_ratio >= 0.9:
            ev.title = new.title
            ev.description = new.description
            ev.festival = new.festival
            ev.source_text = new.source_text
            ev.location_name = new.location_name
            ev.location_address = new.location_address
            ev.ticket_price_min = new.ticket_price_min
            ev.ticket_price_max = new.ticket_price_max
            ev.ticket_link = new.ticket_link
            ev.event_type = new.event_type
            ev.emoji = new.emoji
            ev.end_date = new.end_date
            ev.is_free = new.is_free
            ev.pushkin_card = new.pushkin_card
            await session.commit()
            return ev, False

        if (
            ev.location_name.strip().lower() == new.location_name.strip().lower()
            and (ev.location_address or "").strip().lower()
            == (new.location_address or "").strip().lower()
        ):
            ev.title = new.title
            ev.description = new.description
            ev.festival = new.festival
            ev.source_text = new.source_text
            ev.location_name = new.location_name
            ev.location_address = new.location_address
            ev.ticket_price_min = new.ticket_price_min
            ev.ticket_price_max = new.ticket_price_max
            ev.ticket_link = new.ticket_link
            ev.event_type = new.event_type
            ev.emoji = new.emoji
            ev.end_date = new.end_date
            ev.is_free = new.is_free
            ev.pushkin_card = new.pushkin_card
            await session.commit()
            return ev, False

        title_ratio = SequenceMatcher(None, ev.title.lower(), new.title.lower()).ratio()
        if title_ratio >= 0.9:
            ev.title = new.title
            ev.description = new.description
            ev.festival = new.festival
            ev.source_text = new.source_text
            ev.location_name = new.location_name
            ev.location_address = new.location_address
            ev.ticket_price_min = new.ticket_price_min
            ev.ticket_price_max = new.ticket_price_max
            ev.ticket_link = new.ticket_link
            ev.event_type = new.event_type
            ev.emoji = new.emoji
            ev.end_date = new.end_date
            ev.is_free = new.is_free
            ev.pushkin_card = new.pushkin_card
            await session.commit()
            return ev, False

        if (
            ev.location_name.strip().lower() == new.location_name.strip().lower()
            and (ev.location_address or "").strip().lower()
            == (new.location_address or "").strip().lower()
        ):
            ev.title = new.title
            ev.description = new.description
            ev.festival = new.festival
            ev.source_text = new.source_text
            ev.location_name = new.location_name
            ev.location_address = new.location_address
            ev.ticket_price_min = new.ticket_price_min
            ev.ticket_price_max = new.ticket_price_max
            ev.ticket_link = new.ticket_link
            ev.event_type = new.event_type
            ev.emoji = new.emoji
            ev.end_date = new.end_date
            ev.is_free = new.is_free
            ev.pushkin_card = new.pushkin_card
            await session.commit()
            return ev, False

        title_ratio = SequenceMatcher(None, ev.title.lower(), new.title.lower()).ratio()
        loc_ratio = SequenceMatcher(
            None, ev.location_name.lower(), new.location_name.lower()
        ).ratio()
        if title_ratio >= 0.6 and loc_ratio >= 0.6:
            ev.title = new.title
            ev.description = new.description
            ev.festival = new.festival
            ev.source_text = new.source_text
            ev.location_name = new.location_name
            ev.location_address = new.location_address
            ev.ticket_price_min = new.ticket_price_min
            ev.ticket_price_max = new.ticket_price_max
            ev.ticket_link = new.ticket_link
            ev.event_type = new.event_type
            ev.emoji = new.emoji
            ev.end_date = new.end_date
            ev.is_free = new.is_free
            ev.pushkin_card = new.pushkin_card
            await session.commit()
            return ev, False
        should_check = False
        if loc_ratio >= 0.4 or (ev.location_address or "") == (
            new.location_address or ""
        ):
            should_check = True
        elif title_ratio >= 0.5:
            should_check = True
        if should_check:
            # uncertain, ask LLM
            try:
                dup, title, desc = await check_duplicate_via_4o(ev, new)
            except Exception:
                logging.exception("duplicate check failed")
                dup = False
            if dup:
                ev.title = title or new.title
                ev.description = desc or new.description
                ev.festival = new.festival
                ev.source_text = new.source_text
                ev.location_name = new.location_name
                ev.location_address = new.location_address
                ev.ticket_price_min = new.ticket_price_min
                ev.ticket_price_max = new.ticket_price_max
                ev.ticket_link = new.ticket_link
                ev.event_type = new.event_type
                ev.emoji = new.emoji
                ev.end_date = new.end_date
                ev.is_free = new.is_free
                ev.pushkin_card = new.pushkin_card
                await session.commit()
                return ev, False
    new.added_at = datetime.utcnow()
    session.add(new)
    await session.commit()
    return new, True


async def add_events_from_text(
    db: Database,
    text: str,
    source_link: str | None,
    html_text: str | None = None,
    media: list[tuple[bytes, str]] | tuple[bytes, str] | None = None,
    *,
    raise_exc: bool = False,
    source_chat_id: int | None = None,
    source_message_id: int | None = None,

    bot: Bot | None = None,

) -> list[tuple[Event, bool, list[str], str]]:
    logging.info(
        "add_events_from_text start: len=%d source=%s", len(text), source_link
    )
    try:
        logging.info("LLM parse start (%d chars)", len(text))
        parsed = await parse_event_via_4o(text)
        logging.info("LLM returned %d events", len(parsed))
    except Exception as e:
        logging.error("LLM error: %s", e)
        if raise_exc:
            raise
        return []

    results: list[tuple[Event, bool, list[str], str]] = []
    first = True
    links_iter = iter(extract_links_from_html(html_text) if html_text else [])
    for data in parsed:
        logging.info(
            "processing event candidate: %s on %s %s",
            data.get("title"),
            data.get("date"),
            data.get("time"),
        )

        date_raw = data.get("date", "") or ""
        end_date_raw = data.get("end_date") or None
        if end_date_raw and ".." in end_date_raw:
            end_date_raw = end_date_raw.split("..", 1)[-1].strip()
        if ".." in date_raw:
            start, maybe_end = [p.strip() for p in date_raw.split("..", 1)]
            date_raw = start
            if not end_date_raw:
                end_date_raw = maybe_end
        date_str = canonicalize_date(date_raw)
        end_date = canonicalize_date(end_date_raw) if end_date_raw else None


        addr = data.get("location_address")
        city = data.get("city")
        addr = strip_city_from_address(addr, city)

        base_event = Event(
            title=data.get("title", ""),
            description=data.get("short_description", ""),
            festival=data.get("festival") or None,
            date=date_str,
            time=data.get("time", ""),
            location_name=data.get("location_name", ""),
            location_address=addr,
            city=city,
            ticket_price_min=data.get("ticket_price_min"),
            ticket_price_max=data.get("ticket_price_max"),
            ticket_link=data.get("ticket_link"),
            event_type=data.get("event_type"),
            emoji=data.get("emoji"),
            end_date=end_date,
            is_free=bool(data.get("is_free")),
            pushkin_card=bool(data.get("pushkin_card")),
            source_text=text,
            source_post_url=source_link,
            source_chat_id=source_chat_id,
            source_message_id=source_message_id,
        )

        if base_event.event_type == "выставка" and not base_event.end_date:
            start_dt = parse_iso_date(base_event.date) or datetime.now(LOCAL_TZ).date()
            base_event.date = start_dt.isoformat()
            base_event.end_date = date(start_dt.year, 12, 31).isoformat()

        events_to_add = [base_event]
        if (
            base_event.event_type != "выставка"
            and base_event.end_date
            and base_event.end_date != base_event.date
        ):
            start_dt = parse_iso_date(base_event.date)
            end_dt = parse_iso_date(base_event.end_date) if base_event.end_date else None
            if start_dt and end_dt and end_dt > start_dt:
                events_to_add = []
                for i in range((end_dt - start_dt).days + 1):
                    day = start_dt + timedelta(days=i)
                    copy_e = Event(
                        **base_event.model_dump(
                            exclude={
                                "id",
                                "added_at",
                                "ics_post_url",
                                "ics_post_id",
                            }
                        )
                    )
                    copy_e.date = day.isoformat()
                    copy_e.end_date = None
                    events_to_add.append(copy_e)

        for event in events_to_add:
            if not is_valid_url(event.ticket_link):
                try:
                    extracted = next(links_iter)
                except StopIteration:
                    extracted = None
                if extracted:
                    event.ticket_link = extracted

            # skip events that have already finished - disabled for consistency in tests

            async with db.get_session() as session:
                saved, added = await upsert_event(session, event)
            logging.info(
                "event %s with id %s", "added" if added else "updated", saved.id
            )

            media_arg = media if first else None
            upload_info = ""
            photo_count = saved.photo_count
            if saved.telegraph_url and saved.telegraph_path:
                upload_info, added_count = await update_source_page(
                    saved.telegraph_path,
                    saved.title or "Event",
                    html_text or text,
                    media_arg,
                    db,
                )
                if added_count:
                    photo_count += added_count
                    async with db.get_session() as session:
                        saved.photo_count = photo_count
                        session.add(saved)
                        await session.commit()
                await update_event_description(saved, db)
            else:
                if not saved.ics_url:
                    ics = await upload_ics(saved, db)
                    if ics:
                        logging.info("ICS saved for event %s: %s", saved.id, ics)
                        async with db.get_session() as session:
                            obj = await session.get(Event, saved.id)
                            if obj:
                                obj.ics_url = ics
                                await session.commit()
                                saved.ics_url = ics

                if bot and saved.ics_url and not saved.ics_post_url:
                    posted = await post_ics_asset(saved, db, bot)
                    if posted:
                        url_p, msg_id = posted
                        logging.info(
                            "asset post %s for event %s", url_p, saved.id
                        )
                        async with db.get_session() as session:
                            obj = await session.get(Event, saved.id)
                            if obj:
                                obj.ics_post_url = url_p
                    posted = await post_ics_asset(saved, db, bot)
                    if posted:
                        url_p, msg_id = posted
                        logging.info(
                            "asset post %s for event %s", url_p, saved.id
                        )
                        async with db.get_session() as session:
                            obj = await session.get(Event, saved.id)
                            if obj:
                                obj.ics_post_url = url_p
                                obj.ics_post_id = msg_id
                                await session.commit()
                                saved.ics_post_url = url_p
                                saved.ics_post_id = msg_id
                        await add_calendar_button(saved, db, bot)
                        logging.info(
                            "calendar button added for event %s", saved.id
                        )
                        if saved.telegraph_path:
                            await update_source_page_ics(
                                saved.telegraph_path,
                                saved.title or "Event",
                                saved.ics_url,
                            )
                res = await create_source_page(
                    saved.title or "Event",
                    saved.source_text,
                    source_link,
                    html_text,
                    media_arg,
                    saved.ics_url,
                    db,
                )
                if res:
                    if len(res) == 4:
                        url, path, upload_info, photo_count = res
                    elif len(res) == 3:
                        url, path, upload_info = res
                        photo_count = 0
                    else:
                        url, path = res
                        upload_info = ""
                        photo_count = 0
                    logging.info("telegraph page %s", url)
                    async with db.get_session() as session:
                        saved.telegraph_url = url
                        saved.telegraph_path = path
                        saved.photo_count = photo_count
                        session.add(saved)
                        await session.commit()
            if saved.telegraph_path:
                await update_event_description(saved, db)
            logging.info("syncing month page %s", saved.date[:7])
            await sync_month_page(db, saved.date[:7])
            d_saved = parse_iso_date(saved.date)
            w_start = weekend_start_for_date(d_saved) if d_saved else None
            if w_start:
                logging.info("syncing weekend page %s", w_start.isoformat())
                await sync_weekend_page(db, w_start.isoformat())

            lines = [
                f"title: {saved.title}",
                f"date: {saved.date}",
                f"time: {saved.time}",
                f"location_name: {saved.location_name}",
            ]
            if saved.location_address:
                lines.append(f"location_address: {saved.location_address}")
            if saved.city:
                lines.append(f"city: {saved.city}")
            if saved.festival:
                lines.append(f"festival: {saved.festival}")
            if saved.description:
                lines.append(f"description: {saved.description}")
            if saved.event_type:
                lines.append(f"type: {saved.event_type}")
            if saved.ticket_price_min is not None:
                lines.append(f"price_min: {saved.ticket_price_min}")
            if saved.ticket_price_max is not None:
                lines.append(f"price_max: {saved.ticket_price_max}")
            if saved.ticket_link:
                lines.append(f"ticket_link: {saved.ticket_link}")
            if saved.telegraph_url:
                lines.append(f"telegraph: {saved.telegraph_url}")
            if upload_info:
                lines.append(f"catbox: {upload_info}")
            status = "added" if added else "updated"
            results.append((saved, added, lines, status))
            first = False
    logging.info("add_events_from_text finished with %d results", len(results))
    return results


async def handle_add_event(message: types.Message, db: Database, bot: Bot):
    parts = (message.text or message.caption or "").split(maxsplit=1)
    if len(parts) != 2:
        await bot.send_message(message.chat.id, "Usage: /addevent <text>")
        return
    images = await extract_images(message, bot)
    media = images if images else None
    html_text = message.html_text or message.caption_html
    if html_text and html_text.startswith("/addevent"):
        html_text = html_text[len("/addevent") :].lstrip()
    try:
        results = await add_events_from_text(
            db,
            parts[1],
            None,
            html_text,
            media,
            raise_exc=True,
            bot=bot,
        )
    except Exception as e:
        await bot.send_message(message.chat.id, f"LLM error: {e}")
        return
    if not results:
        await bot.send_message(message.chat.id, "LLM error")
        return
    for saved, added, lines, status in results:
        btns = []
        if (
            not saved.is_free
            and saved.ticket_price_min is None
            and saved.ticket_price_max is None
        ):
            btns.append(
                types.InlineKeyboardButton(
                    text="\u2753 Это бесплатное мероприятие",
                    callback_data=f"markfree:{saved.id}",
                )
            )
        btns.append(
            types.InlineKeyboardButton(
                text="\U0001f6a9 Переключить на тихий режим",
                callback_data=f"togglesilent:{saved.id}",
            )
        )
        markup = types.InlineKeyboardMarkup(inline_keyboard=[btns])
        await bot.send_message(
            message.chat.id,
            f"Event {status}\n" + "\n".join(lines),
            reply_markup=markup,
        )


async def handle_add_event_raw(message: types.Message, db: Database, bot: Bot):
    parts = (message.text or message.caption or "").split(maxsplit=1)
    if len(parts) != 2 or "|" not in parts[1]:
        await bot.send_message(
            message.chat.id, "Usage: /addevent_raw title|date|time|location"
        )
        return
    title, date_raw, time, location = (p.strip() for p in parts[1].split("|", 3))
    date_iso = canonicalize_date(date_raw)
    if not date_iso:
        await bot.send_message(message.chat.id, "Invalid date")
        return
    images = await extract_images(message, bot)
    media = images if images else None

    event = Event(
        title=title,
        description="",
        festival=None,
        date=date_iso,
        time=time,
        location_name=location,
        source_text=parts[1],
    )
    async with db.get_session() as session:
        event, added = await upsert_event(session, event)

    if not event.ics_url:
        ics = await upload_ics(event, db)
        if ics:
            async with db.get_session() as session:
                obj = await session.get(Event, event.id)
                if obj:
                    obj.ics_url = ics
                    await session.commit()
                    event.ics_url = ics

    html_text = message.html_text or message.caption_html
    if html_text and html_text.startswith("/addevent_raw"):
        html_text = html_text[len("/addevent_raw") :].lstrip()
    res = await create_source_page(
        event.title or "Event",
        event.source_text,
        None,
        html_text or event.source_text,
        media,
        event.ics_url,
        db,
    )
    upload_info = ""
    photo_count = 0
    if res:
        if len(res) == 4:
            url, path, upload_info, photo_count = res
        elif len(res) == 3:
            url, path, upload_info = res
            photo_count = 0
        else:
            url, path = res
            upload_info = ""
            photo_count = 0
        async with db.get_session() as session:
            event.telegraph_url = url
            event.telegraph_path = path
            event.photo_count = photo_count
            session.add(event)
            await session.commit()
    await sync_month_page(db, event.date[:7])
    d = parse_iso_date(event.date)
    w_start = weekend_start_for_date(d) if d else None
    if w_start:
        await sync_weekend_page(db, w_start.isoformat())
    lines = [
        f"title: {event.title}",
        f"date: {event.date}",
        f"time: {event.time}",
        f"location_name: {event.location_name}",
    ]
    if event.telegraph_url:
        lines.append(f"telegraph: {event.telegraph_url}")
    if upload_info:
        lines.append(f"catbox: {upload_info}")
    status = "added" if added else "updated"
    btns = []
    if (
        not event.is_free
        and event.ticket_price_min is None
        and event.ticket_price_max is None
    ):
        btns.append(
            types.InlineKeyboardButton(
                text="\u2753 Это бесплатное мероприятие",
                callback_data=f"markfree:{event.id}",
            )
        )
    btns.append(
        types.InlineKeyboardButton(
            text="\U0001f6a9 Переключить на тихий режим",
            callback_data=f"togglesilent:{event.id}",
        )
    )
    markup = types.InlineKeyboardMarkup(inline_keyboard=[btns])
    await bot.send_message(
        message.chat.id,
        f"Event {status}\n" + "\n".join(lines),
        reply_markup=markup,
    )


def format_day(day: date, tz: timezone) -> str:
    if day == datetime.now(tz).date():
        return "Сегодня"
    return day.strftime("%d.%m.%Y")


MONTHS = [
    "января",
    "февраля",
    "марта",
    "апреля",
    "мая",
    "июня",
    "июля",
    "августа",
    "сентября",
    "октября",
    "ноября",
    "декабря",
]

DAYS_OF_WEEK = [
    "понедельник",
    "вторник",
    "среда",
    "четверг",
    "пятница",
    "суббота",
    "воскресенье",
]


def format_day_pretty(day: date) -> str:
    return f"{day.day} {MONTHS[day.month - 1]}"


def format_weekend_range(saturday: date) -> str:
    """Return human-friendly weekend range like '12–13 июля'."""
    sunday = saturday + timedelta(days=1)
    if saturday.month == sunday.month:
        return f"{saturday.day}\u2013{sunday.day} {MONTHS[saturday.month - 1]}"
    return (
        f"{saturday.day} {MONTHS[saturday.month - 1]} \u2013 "
        f"{sunday.day} {MONTHS[sunday.month - 1]}"
    )


def month_name(month: str) -> str:
    y, m = month.split("-")
    return f"{MONTHS[int(m) - 1]} {y}"


MONTHS_PREP = [
    "январе",
    "феврале",
    "марте",
    "апреле",
    "мае",
    "июне",
    "июле",
    "августе",
    "сентябре",
    "октябре",
    "ноябре",
    "декабре",
]

# month names in nominative case for navigation links
MONTHS_NOM = [
    "январь",
    "февраль",
    "март",
    "апрель",
    "май",
    "июнь",
    "июль",
    "август",
    "сентябрь",
    "октябрь",
    "ноябрь",
    "декабрь",
]


def month_name_prepositional(month: str) -> str:
    y, m = month.split("-")
    return f"{MONTHS_PREP[int(m) - 1]} {y}"


def month_name_nominative(month: str) -> str:
    """Return month name in nominative case, add year if different from current."""
    y, m = month.split("-")
    name = MONTHS_NOM[int(m) - 1]
    if int(y) != datetime.now(LOCAL_TZ).year:
        return f"{name} {y}"
    return name


def next_month(month: str) -> str:
    d = datetime.fromisoformat(month + "-01")
    n = (d.replace(day=28) + timedelta(days=4)).replace(day=1)
    return n.strftime("%Y-%m")


def md_to_html(text: str) -> str:
    html_text = markdown.markdown(
        text,
        extensions=["markdown.extensions.fenced_code", "markdown.extensions.nl2br"],
    )
    # Telegraph API does not allow h1/h2 or Telegram-specific emoji tags
    html_text = re.sub(r"<(\/?)h[12]>", r"<\1h3>", html_text)
    html_text = re.sub(r"</?tg-emoji[^>]*>", "", html_text)
    return html_text


def extract_link_from_html(html_text: str) -> str | None:
    """Return a registration or ticket link from HTML if present."""
    pattern = re.compile(
        r"<a[^>]+href=['\"]([^'\"]+)['\"][^>]*>(.*?)</a>",
        re.IGNORECASE | re.DOTALL,
    )
    matches = list(pattern.finditer(html_text))

    # prefer anchors whose text mentions registration or tickets
    for m in matches:
        href, label = m.group(1), m.group(2)
        text = label.lower()
        if any(word in text for word in ["регистра", "ticket", "билет"]):
            return href

    # otherwise look for anchors located near the word "регистрация"
    lower_html = html_text.lower()
    for m in matches:
        href = m.group(1)
        start, end = m.span()
        context_before = lower_html[max(0, start - 60) : start]
        context_after = lower_html[end : end + 60]
        if "регистра" in context_before or "регистра" in context_after:
            return href

    if matches:
        return matches[0].group(1)
    return None


def extract_links_from_html(html_text: str) -> list[str]:
    """Return all registration or ticket links in order of appearance."""
    pattern = re.compile(
        r"<a[^>]+href=['\"]([^'\"]+)['\"][^>]*>(.*?)</a>",
        re.IGNORECASE | re.DOTALL,
    )
    matches = list(pattern.finditer(html_text))
    lower_html = html_text.lower()

    def qualifies(label: str, start: int, end: int) -> bool:
        text = label.lower()
        if any(word in text for word in ["регистра", "ticket", "билет"]):
            return True
        context_before = lower_html[max(0, start - 60) : start]
        context_after = lower_html[end : end + 60]
        return "регистра" in context_before or "регистра" in context_after or "билет" in context_before or "билет" in context_after

    prioritized: list[tuple[int, str]] = []
    others: list[tuple[int, str]] = []
    for m in matches:
        href, label = m.group(1), m.group(2)
        if qualifies(label, *m.span()):
            prioritized.append((m.start(), href))
        else:
            others.append((m.start(), href))

    prioritized.sort(key=lambda x: x[0])
    others.sort(key=lambda x: x[0])
    links = [h for _, h in prioritized]
    links.extend(h for _, h in others)
    return links


def is_valid_url(text: str | None) -> bool:
    if not text:
        return False
    return bool(re.match(r"https?://", text))


def recent_cutoff(tz: timezone, now: datetime | None = None) -> datetime:
    """Return UTC datetime for the start of the previous day in the given tz."""
    if now is None:
        now = datetime.now(tz)
    start_local = datetime.combine(
        now.date() - timedelta(days=1),
        time(0, 0),
        tz,
    )
    return start_local.astimezone(timezone.utc).replace(tzinfo=None)


def split_text(text: str, limit: int = 4096) -> list[str]:
    """Split text into chunks without breaking lines."""
    parts: list[str] = []
    while len(text) > limit:
        cut = text.rfind("\n", 0, limit)
        if cut == -1:
            cut = limit
        parts.append(text[:cut])
        text = text[cut:].lstrip("\n")
    if text:
        parts.append(text)
    return parts


def is_recent(e: Event, tz: timezone | None = None, now: datetime | None = None) -> bool:
    if e.added_at is None or e.silent:
        return False
    if tz is None:
        tz = LOCAL_TZ
    start = recent_cutoff(tz, now)
    return e.added_at >= start


def format_event_md(e: Event) -> str:
    prefix = ""
    if is_recent(e):
        prefix += "\U0001f6a9 "
    emoji_part = ""
    if e.emoji and not e.title.strip().startswith(e.emoji):
        emoji_part = f"{e.emoji} "
    lines = [f"{prefix}{emoji_part}{e.title}".strip(), e.description.strip()]
    if e.pushkin_card:
        lines.append("\u2705 Пушкинская карта")
    if e.is_free:
        txt = "🟡 Бесплатно"
        if e.ticket_link:
            txt += f" [по регистрации]({e.ticket_link})"
        lines.append(txt)
    elif e.ticket_link and (
        e.ticket_price_min is not None or e.ticket_price_max is not None
    ):
        if e.ticket_price_max is not None and e.ticket_price_max != e.ticket_price_min:
            price = f"от {e.ticket_price_min} до {e.ticket_price_max}"
        else:
            price = str(e.ticket_price_min or e.ticket_price_max or "")
        lines.append(f"[Билеты в источнике]({e.ticket_link}) {price}".strip())
    elif e.ticket_link:
        lines.append(f"[по регистрации]({e.ticket_link})")
    else:
        if (
            e.ticket_price_min is not None
            and e.ticket_price_max is not None
            and e.ticket_price_min != e.ticket_price_max
        ):
            price = f"от {e.ticket_price_min} до {e.ticket_price_max}"
        elif e.ticket_price_min is not None:
            price = str(e.ticket_price_min)
        elif e.ticket_price_max is not None:
            price = str(e.ticket_price_max)
        else:
            price = ""
        if price:
            lines.append(f"Билеты {price}")
    if e.telegraph_url:
        cam = "\U0001f4f8" * max(0, e.photo_count)
        prefix = f"{cam} " if cam else ""
        more_line = f"{prefix}[подробнее]({e.telegraph_url})"
        if e.ics_post_url:
            more_line += f" \U0001f4c5 [добавить в календарь]({e.ics_post_url})"
        lines.append(more_line)
    loc = e.location_name
    addr = e.location_address
    if addr and e.city:
        addr = strip_city_from_address(addr, e.city)
    if addr:
        loc += f", {addr}"
    if e.city:
        loc += f", #{e.city}"
    date_part = e.date.split("..", 1)[0]
    d = parse_iso_date(date_part)
    if d:
        day = format_day_pretty(d)
    else:
        logging.error("Invalid event date: %s", e.date)
        day = e.date
    lines.append(f"_{day} {e.time} {loc}_")
    return "\n".join(lines)


<<<<<<< HEAD
def format_event_vk(
    e: Event, highlight: bool = False, weekend_url: str | None = None
) -> str:
=======

def format_event_vk(
    e: Event, highlight: bool = False, weekend_url: str | None = None
) -> str:

>>>>>>> 7775a024
    prefix = ""
    if highlight:
        prefix += "\U0001f449 "
    if is_recent(e):
        prefix += "\U0001f6a9 "
    emoji_part = ""
    if e.emoji and not e.title.strip().startswith(e.emoji):
        emoji_part = f"{e.emoji} "

<<<<<<< HEAD
=======

>>>>>>> 7775a024
    title = f"{prefix}{emoji_part}{e.title.upper()}".strip()
    desc = re.sub(
        r",?\s*подробнее\s*\([^\n]*\)$",
        "",
        e.description.strip(),
        flags=re.I,
    )
    if e.telegraph_url:
        desc = f"{desc}, подробнее: {e.telegraph_url}"
<<<<<<< HEAD
=======

>>>>>>> 7775a024
    lines = [title, desc]

    if e.pushkin_card:
        lines.append("\u2705 Пушкинская карта")

    if e.is_free:
        lines.append("🟡 Бесплатно")
        if e.ticket_link:
            lines.append("по регистрации")
            lines.append(f"\U0001f39f {e.ticket_link}")
<<<<<<< HEAD
=======

>>>>>>> 7775a024
    elif e.ticket_link and (
        e.ticket_price_min is not None or e.ticket_price_max is not None
    ):
        if e.ticket_price_max is not None and e.ticket_price_max != e.ticket_price_min:
            price = f"от {e.ticket_price_min} до {e.ticket_price_max} руб."
        else:
            val = e.ticket_price_min if e.ticket_price_min is not None else e.ticket_price_max
            price = f"{val} руб." if val is not None else ""
        lines.append(f"Билеты в источнике {price}".strip())
        lines.append(f"\U0001f39f {e.ticket_link}")
    elif e.ticket_link:
        lines.append("по регистрации")
        lines.append(f"\U0001f39f {e.ticket_link}")
    else:
        price = ""
        if (
            e.ticket_price_min is not None
            and e.ticket_price_max is not None
            and e.ticket_price_min != e.ticket_price_max
        ):
            price = f"от {e.ticket_price_min} до {e.ticket_price_max} руб."
        elif e.ticket_price_min is not None:
            price = f"{e.ticket_price_min} руб."
        elif e.ticket_price_max is not None:
            price = f"{e.ticket_price_max} руб."
        if price:
            lines.append(f"Билеты {price}")

    # details link already appended to description above

<<<<<<< HEAD
=======

>>>>>>> 7775a024
    loc = e.location_name
    addr = e.location_address
    if addr and e.city:
        addr = strip_city_from_address(addr, e.city)
    if addr:
        loc += f", {addr}"
    if e.city:
        loc += f", #{e.city}"
    date_part = e.date.split("..", 1)[0]
    d = parse_iso_date(date_part)
    if d:
        day = format_day_pretty(d)
    else:
        logging.error("Invalid event date: %s", e.date)
        day = e.date
    if weekend_url and d and d.weekday() == 5:
        day_fmt = f"{day}"
    else:
        day_fmt = day
<<<<<<< HEAD
    lines.append(f"\U0001f4c5 {day_fmt} {e.time}")
    lines.append(f"\U0001f4cd {loc}")
=======

    lines.append(f"\U0001f4c5 {day_fmt} {e.time}")
    lines.append(f"\U0001f4cd {loc}")

>>>>>>> 7775a024
    return "\n".join(lines)


def format_event_daily(
    e: Event, highlight: bool = False, weekend_url: str | None = None
) -> str:
    """Return HTML-formatted text for a daily announcement item."""
    prefix = ""
    if highlight:
        prefix += "\U0001f449 "
    if is_recent(e):
        prefix += "\U0001f6a9 "
    emoji_part = ""
    if e.emoji and not e.title.strip().startswith(e.emoji):
        emoji_part = f"{e.emoji} "

    title = html.escape(e.title)
    if e.source_post_url:
        title = f'<a href="{html.escape(e.source_post_url)}">{title}</a>'
    title = f"<b>{prefix}{emoji_part}{title}</b>".strip()

    desc = e.description.strip()
    desc = re.sub(r",?\s*подробнее\s*\([^\n]*\)$", "", desc, flags=re.I)
    lines = [title, html.escape(desc)]

    if e.pushkin_card:
        lines.append("\u2705 Пушкинская карта")

    if e.is_free:
        txt = "🟡 Бесплатно"
        if e.ticket_link:
            txt += f' <a href="{html.escape(e.ticket_link)}">по регистрации</a>'
        lines.append(txt)
    elif e.ticket_link and (
        e.ticket_price_min is not None or e.ticket_price_max is not None
    ):
        if e.ticket_price_max is not None and e.ticket_price_max != e.ticket_price_min:
            price = f"от {e.ticket_price_min} до {e.ticket_price_max}"
        else:
            price = str(e.ticket_price_min or e.ticket_price_max or "")
        lines.append(
            f'<a href="{html.escape(e.ticket_link)}">Билеты в источнике</a> {price}'.strip()
        )
    elif e.ticket_link:
        lines.append(f'<a href="{html.escape(e.ticket_link)}">по регистрации</a>')
    else:
        price = ""
        if (
            e.ticket_price_min is not None
            and e.ticket_price_max is not None
            and e.ticket_price_min != e.ticket_price_max
        ):
            price = f"от {e.ticket_price_min} до {e.ticket_price_max}"
        elif e.ticket_price_min is not None:
            price = str(e.ticket_price_min)
        elif e.ticket_price_max is not None:
            price = str(e.ticket_price_max)
        if price:
            lines.append(f"Билеты {price}")

    loc = html.escape(e.location_name)
    addr = e.location_address
    if addr and e.city:
        addr = strip_city_from_address(addr, e.city)
    if addr:
        loc += f", {html.escape(addr)}"
    if e.city:
        loc += f", #{html.escape(e.city)}"
    date_part = e.date.split("..", 1)[0]
    d = parse_iso_date(date_part)
    if d:
        day = format_day_pretty(d)
    else:
        logging.error("Invalid event date: %s", e.date)
        day = e.date
    if weekend_url and d and d.weekday() == 5:
        day_fmt = f'<a href="{html.escape(weekend_url)}">{day}</a>'
    else:
        day_fmt = day
    lines.append(f"<i>{day_fmt} {e.time} {loc}</i>")

    return "\n".join(lines)


def format_exhibition_md(e: Event) -> str:
    prefix = ""
    if is_recent(e):
        prefix += "\U0001f6a9 "
    emoji_part = ""
    if e.emoji and not e.title.strip().startswith(e.emoji):
        emoji_part = f"{e.emoji} "
    lines = [f"{prefix}{emoji_part}{e.title}".strip(), e.description.strip()]
    if e.pushkin_card:
        lines.append("\u2705 Пушкинская карта")
    if e.is_free:
        txt = "🟡 Бесплатно"
        if e.ticket_link:
            txt += f" [по регистрации]({e.ticket_link})"
        lines.append(txt)
    elif e.ticket_link:
        lines.append(f"[Билеты в источнике]({e.ticket_link})")
    elif (
        e.ticket_price_min is not None
        and e.ticket_price_max is not None
        and e.ticket_price_min != e.ticket_price_max
    ):
        lines.append(f"Билеты от {e.ticket_price_min} до {e.ticket_price_max}")
    elif e.ticket_price_min is not None:
        lines.append(f"Билеты {e.ticket_price_min}")
    elif e.ticket_price_max is not None:
        lines.append(f"Билеты {e.ticket_price_max}")
    if e.telegraph_url:
        cam = "\U0001f4f8" * max(0, e.photo_count)
        prefix = f"{cam} " if cam else ""
        lines.append(f"{prefix}[подробнее]({e.telegraph_url})")
    loc = e.location_name
    addr = e.location_address
    if addr and e.city:
        addr = strip_city_from_address(addr, e.city)
    if addr:
        loc += f", {addr}"
    if e.city:
        loc += f", #{e.city}"
    if e.end_date:
        end_part = e.end_date.split("..", 1)[0]
        d_end = parse_iso_date(end_part)
        if d_end:
            end = format_day_pretty(d_end)
        else:
            logging.error("Invalid end date: %s", e.end_date)
            end = e.end_date
        lines.append(f"_по {end}, {loc}_")
    return "\n".join(lines)


def event_title_nodes(e: Event) -> list:
    nodes: list = []
    if is_recent(e):
        nodes.append("\U0001f6a9 ")
    if e.emoji and not e.title.strip().startswith(e.emoji):
        nodes.append(f"{e.emoji} ")
    title_text = e.title
    if e.source_post_url:
        nodes.append(
            {"tag": "a", "attrs": {"href": e.source_post_url}, "children": [title_text]}
        )
    else:
        nodes.append(title_text)
    return nodes


def event_to_nodes(e: Event) -> list[dict]:
    md = format_event_md(e)
    lines = md.split("\n")
    body_md = "\n".join(lines[1:]) if len(lines) > 1 else ""
    from telegraph.utils import html_to_nodes

    nodes = [{"tag": "h4", "children": event_title_nodes(e)}]
    if body_md:
        html_text = md_to_html(body_md)
        nodes.extend(html_to_nodes(html_text))
    nodes.append({"tag": "p", "children": ["\u00a0"]})
    return nodes


def exhibition_title_nodes(e: Event) -> list:
    nodes: list = []
    if is_recent(e):
        nodes.append("\U0001f6a9 ")
    if e.emoji and not e.title.strip().startswith(e.emoji):
        nodes.append(f"{e.emoji} ")
    title_text = e.title
    if e.source_post_url:
        nodes.append(
            {"tag": "a", "attrs": {"href": e.source_post_url}, "children": [title_text]}
        )
    else:
        nodes.append(title_text)
    return nodes


def exhibition_to_nodes(e: Event) -> list[dict]:
    md = format_exhibition_md(e)
    lines = md.split("\n")
    body_md = "\n".join(lines[1:]) if len(lines) > 1 else ""
    from telegraph.utils import html_to_nodes

    nodes = [{"tag": "h4", "children": exhibition_title_nodes(e)}]
    if body_md:
        html_text = md_to_html(body_md)
        nodes.extend(html_to_nodes(html_text))
    nodes.append({"tag": "p", "children": ["\u00a0"]})
    return nodes

async def get_month_data(db: Database, month: str, *, fallback: bool = True):
    """Return events, exhibitions and nav pages for the given month."""
    start = date.fromisoformat(month + "-01")
    next_start = (start.replace(day=28) + timedelta(days=4)).replace(day=1)
    async with db.get_session() as session:
        result = await session.execute(
            select(Event)
            .where(Event.date >= start.isoformat(), Event.date < next_start.isoformat())
            .order_by(Event.date, Event.time)
        )
        events = result.scalars().all()

        ex_result = await session.execute(
            select(Event)
            .where(
                Event.end_date.is_not(None),
                Event.end_date >= start.isoformat(),
                Event.date <= next_start.isoformat(),
                Event.event_type == "выставка",
            )
            .order_by(Event.date)
        )
        exhibitions = ex_result.scalars().all()

        result_nav = await session.execute(select(MonthPage).order_by(MonthPage.month))
        nav_pages = result_nav.scalars().all()


    today = datetime.now(LOCAL_TZ).date()

    if month == today.strftime("%Y-%m"):
        today_str = today.isoformat()
        cutoff = (today - timedelta(days=30)).isoformat()
        events = [e for e in events if e.date.split("..", 1)[0] >= today_str]
        exhibitions = [
            e for e in exhibitions if e.end_date and e.end_date >= cutoff
        ]

    if not exhibitions and fallback:
        prev_month = (start - timedelta(days=1)).strftime("%Y-%m")
        if prev_month != month:
            prev_events, prev_exh, _ = await get_month_data(db, prev_month, fallback=False)
            if not events:
                events.extend(prev_events)
            exhibitions.extend(prev_exh)

    return events, exhibitions, nav_pages


async def build_month_page_content(
    db: Database,
    month: str,
    events: list[Event] | None = None,
    exhibitions: list[Event] | None = None,
    nav_pages: list[MonthPage] | None = None,
    continuation_url: str | None = None,
) -> tuple[str, list]:
    if events is None or exhibitions is None or nav_pages is None:
        events, exhibitions, nav_pages = await get_month_data(db, month)


    today = datetime.now(LOCAL_TZ).date()
    cutoff = (today - timedelta(days=30)).isoformat()

    if month == today.strftime("%Y-%m"):
        events = [e for e in events if e.date.split("..", 1)[0] >= cutoff]
        exhibitions = [e for e in exhibitions if e.end_date and e.end_date >= cutoff]

    today_str = today.isoformat()
    events = [
        e
        for e in events
        if not (e.event_type == "выставка" and e.date < today_str)
    ]
    exhibitions = [
        e for e in exhibitions if e.end_date and e.date <= today_str
    ]

    by_day: dict[date, list[Event]] = {}
    for e in events:
        date_part = e.date.split("..", 1)[0]
        d = parse_iso_date(date_part)
        if not d:
            logging.error("Invalid date for event %s: %s", e.id, e.date)
            continue
        by_day.setdefault(d, []).append(e)

    content: list[dict] = []
    intro = f"Планируйте свой месяц заранее: интересные мероприятия Калининграда и 39 региона в {month_name_prepositional(month)} — от лекций и концертов до культурных шоу. "
    intro_nodes = [
        intro,
        {
            "tag": "a",
            "attrs": {"href": "https://t.me/kenigevents"},
            "children": ["Полюбить Калининград Анонсы"],
        },
    ]
    content.append({"tag": "p", "children": intro_nodes})

    for day in sorted(by_day):
        if day.weekday() == 5:
            content.append({"tag": "h3", "children": ["🟥🟥🟥 суббота 🟥🟥🟥"]})
        elif day.weekday() == 6:
            content.append({"tag": "h3", "children": ["🟥🟥 воскресенье 🟥🟥"]})
        content.append(
            {"tag": "h3", "children": [f"🟥🟥🟥 {format_day_pretty(day)} 🟥🟥🟥"]}
        )
        content.append({"tag": "br"})
        content.append({"tag": "p", "children": ["\u00a0"]})
        for ev in by_day[day]:
            content.extend(event_to_nodes(ev))

    today_month = datetime.now(LOCAL_TZ).strftime("%Y-%m")
    future_pages = [p for p in nav_pages if p.month >= today_month]
    month_nav: list[dict] = []
    nav_children = []
    if future_pages:
        for idx, p in enumerate(future_pages):
            name = month_name_nominative(p.month)
            if p.month == month:
                nav_children.append(name)
            else:
                nav_children.append(
                    {"tag": "a", "attrs": {"href": p.url}, "children": [name]}
                )
            if idx < len(future_pages) - 1:
                nav_children.append(" ")
    else:
        nav_children = [month_name_nominative(month)]

    if nav_children:
        month_nav = [{"tag": "br"}, {"tag": "h4", "children": nav_children}]
        content.extend(month_nav)

    if exhibitions:
        if month_nav:
            content.append({"tag": "br"})
            content.append({"tag": "p", "children": ["\u00a0"]})
        content.append({"tag": "h3", "children": ["Постоянные выставки"]})
        content.append({"tag": "br"})
        content.append({"tag": "p", "children": ["\u00a0"]})
        for ev in exhibitions:
            content.extend(exhibition_to_nodes(ev))

    if month_nav:
        content.extend(month_nav)

    if continuation_url:
        content.append({"tag": "br"})
        content.append({"tag": "p", "children": ["\u00a0"]})
        content.append(
            {
                "tag": "h3",
                "children": [
                    {
                        "tag": "a",
                        "attrs": {"href": continuation_url},
                        "children": [f"{month_name_nominative(month)} продолжение"],
                    }
                ],
            }
        )

    title = f"События Калининграда в {month_name_prepositional(month)}: полный анонс от Полюбить Калининград Анонсы"
    return title, content


async def sync_month_page(db: Database, month: str, update_links: bool = False):
    token = get_telegraph_token()
    if not token:
        logging.error("Telegraph token unavailable")
        return
    tg = Telegraph(access_token=token)
    async with db.get_session() as session:
        page = await session.get(MonthPage, month)
        try:
            created = False
            if not page:
                page = MonthPage(month=month, url="", path="")
                session.add(page)
                await session.commit()
                created = True

            events, exhibitions, nav_pages = await get_month_data(db, month)


            async def split_and_update():
                """Split the month into two pages keeping the first path."""
                # Find maximum number of events that fit on the first page
                low, high, best = 1, len(events) - 1, 1
                while low <= high:
                    mid = (low + high) // 2
                    _, c = await build_month_page_content(
                        db, month, events[:mid], exhibitions, nav_pages
                    )
                    if len(json_dumps(c).encode("utf-8")) <= TELEGRAPH_PAGE_LIMIT:
                        best = mid
                        low = mid + 1
                    else:
                        high = mid - 1

                first = events[:best]
                second = events[best:]

                title2, content2 = await build_month_page_content(
                    db, month, second, exhibitions, nav_pages
                )
                if not page.path2:
                    data2 = await asyncio.to_thread(tg.create_page, title2, content=content2)
                    page.url2 = data2.get("url")
                    page.path2 = data2.get("path")
                else:
                    await asyncio.to_thread(
                        tg.edit_page, page.path2, title=title2, content=content2
                    )

                title1, content1 = await build_month_page_content(
                    db, month, first, [], nav_pages, continuation_url=page.url2
                )
                if not page.path:
                    data1 = await asyncio.to_thread(tg.create_page, title1, content=content1)
                    page.url = data1.get("url")
                    page.path = data1.get("path")
                else:
                    await asyncio.to_thread(
                        tg.edit_page, page.path, title=title1, content=content1
                    )
                logging.info(
                    "%s month page %s split into two", "Created" if created else "Edited", month
                )
                await session.commit()


            title, content = await build_month_page_content(
                db, month, events, exhibitions, nav_pages
            )
            size = len(json_dumps(content).encode("utf-8"))


            try:
                if size <= TELEGRAPH_PAGE_LIMIT:
                    if not page.path:
                        data = await asyncio.to_thread(tg.create_page, title, content=content)
                        page.url = data.get("url")
                        page.path = data.get("path")
                    else:
                        await asyncio.to_thread(
                            tg.edit_page, page.path, title=title, content=content
                        )
                    page.url2 = None
                    page.path2 = None
                    logging.info(
                        "%s month page %s", "Created" if created else "Edited", month
                    )
                    await session.commit()
                else:
                    await split_and_update()
            except TelegraphException as e:
                if "CONTENT_TOO_BIG" in str(e):
                    logging.warning("Month page %s too big, splitting", month)
                    await split_and_update()
                else:
                    raise

        except Exception as e:
            logging.error("Failed to sync month page %s: %s", month, e)

    if update_links or created:
        async with db.get_session() as session:
            result = await session.execute(select(MonthPage).order_by(MonthPage.month))
            months = result.scalars().all()
        for p in months:
            if p.month != month:
                await sync_month_page(db, p.month, update_links=False)


def weekend_start_for_date(d: date) -> date | None:
    if d.weekday() == 5:
        return d
    if d.weekday() == 6:
        return d - timedelta(days=1)
    return None


def next_weekend_start(d: date) -> date:
    w = weekend_start_for_date(d)
    if w and d <= w:
        return w
    days_ahead = (5 - d.weekday()) % 7
    if days_ahead == 0:
        days_ahead = 7
    return d + timedelta(days=days_ahead)


async def build_weekend_page_content(db: Database, start: str) -> tuple[str, list]:
    saturday = date.fromisoformat(start)
    sunday = saturday + timedelta(days=1)
    days = [saturday, sunday]
    async with db.get_session() as session:
        result = await session.execute(
            select(Event)
            .where(Event.date.in_([d.isoformat() for d in days]))
            .order_by(Event.date, Event.time)
        )
        events = result.scalars().all()

        ex_res = await session.execute(
            select(Event)
            .where(
                Event.event_type == "выставка",
                Event.end_date.is_not(None),
                Event.date <= sunday.isoformat(),
                Event.end_date >= saturday.isoformat(),
            )
            .order_by(Event.date)
        )
        exhibitions = ex_res.scalars().all()

        res_w = await session.execute(select(WeekendPage).order_by(WeekendPage.start))
        weekend_pages = res_w.scalars().all()
        res_m = await session.execute(select(MonthPage).order_by(MonthPage.month))
        month_pages = res_m.scalars().all()

    today = datetime.now(LOCAL_TZ).date()
    events = [
        e
        for e in events
        if (
            (e.end_date and e.end_date >= today.isoformat())
            or (not e.end_date and e.date >= today.isoformat())
        )
    ]

    by_day: dict[date, list[Event]] = {}
    for e in events:
        d = parse_iso_date(e.date)
        if not d:
            continue
        by_day.setdefault(d, []).append(e)

    content: list[dict] = []
    content.append(
        {
            "tag": "p",
            "children": [
                "Вот что рекомендуют ",
                {
                    "tag": "a",
                    "attrs": {"href": "https://t.me/kenigevents"},
                    "children": ["Полюбить Калининград Анонсы"],
                },
                " чтобы провести выходные ярко: события Калининградской области и 39 региона — концерты, спектакли, фестивали.",
            ],
        }
    )

    for d in days:
        if d not in by_day:
            continue
        if d.weekday() == 5:
            content.append({"tag": "h3", "children": ["🟥🟥🟥 суббота 🟥🟥🟥"]})
        elif d.weekday() == 6:
            content.append({"tag": "h3", "children": ["🟥🟥 воскресенье 🟥🟥"]})
        content.append(
            {"tag": "h3", "children": [f"🟥🟥🟥 {format_day_pretty(d)} 🟥🟥🟥"]}
        )
        content.append({"tag": "br"})
        content.append({"tag": "p", "children": ["\u00a0"]})
        for ev in by_day[d]:
            content.extend(event_to_nodes(ev))

    weekend_nav: list[dict] = []
    future_weekends = [w for w in weekend_pages if w.start >= start]
    if future_weekends:
        nav_children = []
        for idx, w in enumerate(future_weekends):
            s = date.fromisoformat(w.start)
            label = format_weekend_range(s)
            if w.start == start:
                nav_children.append(label)
            else:
                nav_children.append(
                    {"tag": "a", "attrs": {"href": w.url}, "children": [label]}
                )
            if idx < len(future_weekends) - 1:
                nav_children.append(" ")
        weekend_nav = [{"tag": "br"}, {"tag": "h4", "children": nav_children}]
        content.extend(weekend_nav)

    month_nav: list[dict] = []
    cur_month = start[:7]
    today_month = datetime.now(LOCAL_TZ).strftime("%Y-%m")
    future_months = [m for m in month_pages if m.month >= today_month]
    if future_months:
        nav_children = []
        for idx, p in enumerate(future_months):
            name = month_name_nominative(p.month)
            nav_children.append({"tag": "a", "attrs": {"href": p.url}, "children": [name]})
            if idx < len(future_months) - 1:
                nav_children.append(" ")
        month_nav = [{"tag": "br"}, {"tag": "h4", "children": nav_children}]
        content.extend(month_nav)

    if exhibitions:
        if weekend_nav or month_nav:
            content.append({"tag": "br"})
            content.append({"tag": "p", "children": ["\u00a0"]})
        content.append({"tag": "h3", "children": ["Постоянные выставки"]})
        content.append({"tag": "br"})
        content.append({"tag": "p", "children": ["\u00a0"]})
        for ev in exhibitions:
            content.extend(exhibition_to_nodes(ev))

    if weekend_nav:
        content.extend(weekend_nav)
    if month_nav:
        content.extend(month_nav)

    title = (
        "Чем заняться на выходных в Калининградской области "
        f"{format_weekend_range(saturday)}"
    )
    return title, content


async def sync_weekend_page(db: Database, start: str, update_links: bool = False):
    token = get_telegraph_token()
    if not token:
        logging.error("Telegraph token unavailable")
        return
    tg = Telegraph(access_token=token)
    async with db.get_session() as session:
        page = await session.get(WeekendPage, start)
        try:
            created = False
            if not page:
                # Create a placeholder page to obtain path and URL
                title, content = await build_weekend_page_content(db, start)
                data = await asyncio.to_thread(tg.create_page, title, content=content)
                page = WeekendPage(
                    start=start, url=data.get("url"), path=data.get("path")
                )
                session.add(page)
                await session.commit()
                created = True

            # Rebuild content including this page in navigation
            title, content = await build_weekend_page_content(db, start)
            await asyncio.to_thread(
                tg.edit_page, page.path, title=title, content=content
            )
            logging.info(
                "%s weekend page %s", "Created" if created else "Edited", start
            )
            await session.commit()
        except Exception as e:
            logging.error("Failed to sync weekend page %s: %s", start, e)

    if update_links or created:
        async with db.get_session() as session:
            result = await session.execute(
                select(WeekendPage).order_by(WeekendPage.start)
            )
            weekends = result.scalars().all()
        for w in weekends:
            if w.start != start:
                await sync_weekend_page(db, w.start, update_links=False)


async def build_daily_posts(
    db: Database,
    tz: timezone,
    now: datetime | None = None,
) -> list[tuple[str, types.InlineKeyboardMarkup | None]]:
    if now is None:
        now = datetime.now(tz)
    today = now.date()
    yesterday_utc = recent_cutoff(tz, now)
    async with db.get_session() as session:
        res_today = await session.execute(
            select(Event)
            .where(Event.date == today.isoformat())
            .order_by(Event.time)
        )
        events_today = res_today.scalars().all()
        res_new = await session.execute(
            select(Event)
            .where(
                Event.date > today.isoformat(),
                Event.added_at.is_not(None),
                Event.added_at >= yesterday_utc,
                Event.silent.is_(False),
            )
            .order_by(Event.date, Event.time)
        )
        events_new = res_new.scalars().all()

        w_start = next_weekend_start(today)
        wpage = await session.get(WeekendPage, w_start.isoformat())
        res_w_all = await session.execute(select(WeekendPage))
        weekend_map = {w.start: w for w in res_w_all.scalars().all()}
        cur_month = today.strftime("%Y-%m")
        mp_cur = await session.get(MonthPage, cur_month)
        mp_next = await session.get(MonthPage, next_month(cur_month))

        new_events = (
            await session.execute(
                select(Event).where(
                    Event.added_at.is_not(None),
                    Event.added_at >= yesterday_utc,
                )
            )
        ).scalars().all()

        weekend_count = 0
        if wpage:
            sat = w_start
            sun = w_start + timedelta(days=1)
            weekend_new = [
                e
                for e in new_events
                if e.date in {sat.isoformat(), sun.isoformat()}
                or (
                    e.event_type == "выставка"
                    and e.end_date
                    and e.end_date >= sat.isoformat()
                    and e.date <= sun.isoformat()
                )
            ]
            weekend_today = [
                e
                for e in events_today
                if e.date in {sat.isoformat(), sun.isoformat()}
                or (
                    e.event_type == "выставка"
                    and e.end_date
                    and e.end_date >= sat.isoformat()
                    and e.date <= sun.isoformat()
                )
            ]
            weekend_count = max(0, len(weekend_new) - len(weekend_today))

        cur_count = 0
        next_count = 0
        for e in new_events:
            m = e.date[:7]
            if m == cur_month:
                cur_count += 1
            elif m == next_month(cur_month):
                next_count += 1

    tag = f"{today.day}{MONTHS[today.month - 1]}"
    lines1 = [
        f"<b>АНОНС на {format_day_pretty(today)} {today.year} #ежедневныйанонс</b>",
        DAYS_OF_WEEK[today.weekday()],
        "",
        "<b><i>НЕ ПРОПУСТИТЕ СЕГОДНЯ</i></b>",
    ]
    for e in events_today:
        w_url = None
        d = parse_iso_date(e.date)
        if d and d.weekday() == 5:
            w = weekend_map.get(d.isoformat())
            if w:
                w_url = w.url
        lines1.append("")
        lines1.append(format_event_daily(e, highlight=True, weekend_url=w_url))
    lines1.append("")
    lines1.append(
        f"#Афиша_Калининград #Калининград #концерт #{tag} #{today.day}_{MONTHS[today.month - 1]}"
    )
    section1 = "\n".join(lines1)

    lines2 = ["<b><i>ДОБАВИЛИ В АНОНС</i></b>"]
    for e in events_new:
        w_url = None
        d = parse_iso_date(e.date)
        if d and d.weekday() == 5:
            w = weekend_map.get(d.isoformat())
            if w:
                w_url = w.url
        lines2.append("")
        lines2.append(format_event_daily(e, weekend_url=w_url))
    section2 = "\n".join(lines2)

    buttons = []
    if wpage:
        sunday = w_start + timedelta(days=1)
        prefix = f"(+{weekend_count}) " if weekend_count else ""
        text = (
            f"{prefix}Мероприятия на выходные {w_start.day} {sunday.day} {MONTHS[w_start.month - 1]}"
        )
        buttons.append(types.InlineKeyboardButton(text=text, url=wpage.url))
    if mp_cur:
        prefix = f"(+{cur_count}) " if cur_count else ""
        buttons.append(
            types.InlineKeyboardButton(
                text=f"{prefix}Мероприятия на {month_name_nominative(cur_month)}",
                url=mp_cur.url,
            )
        )
    if mp_next:
        prefix = f"(+{next_count}) " if next_count else ""
        buttons.append(
            types.InlineKeyboardButton(
                text=f"{prefix}Мероприятия на {month_name_nominative(next_month(cur_month))}",
                url=mp_next.url,
            )
        )
    markup = None
    if buttons:
        markup = types.InlineKeyboardMarkup(inline_keyboard=[[b] for b in buttons])

    combined = section1 + "\n\n\n" + section2
    if len(combined) <= 4096:
        return [(combined, markup)]

    posts: list[tuple[str, types.InlineKeyboardMarkup | None]] = []
    for part in split_text(section1):
        posts.append((part, None))
    section2_parts = split_text(section2)
    for part in section2_parts[:-1]:
        posts.append((part, None))
    posts.append((section2_parts[-1], markup))
    return posts


async def build_daily_sections_vk(
    db: Database,
    tz: timezone,
    now: datetime | None = None,
) -> tuple[str, str]:
    if now is None:
        now = datetime.now(tz)
    today = now.date()
    yesterday_utc = recent_cutoff(tz, now)
    async with db.get_session() as session:
        res_today = await session.execute(
            select(Event)
            .where(Event.date == today.isoformat())
            .order_by(Event.time)
        )
        events_today = res_today.scalars().all()
        res_new = await session.execute(
            select(Event)
            .where(
                Event.date > today.isoformat(),
                Event.added_at.is_not(None),
                Event.added_at >= yesterday_utc,
                Event.silent.is_(False),
            )
            .order_by(Event.date, Event.time)
        )
        events_new = res_new.scalars().all()

        w_start = next_weekend_start(today)
        wpage = await session.get(WeekendPage, w_start.isoformat())
        res_w_all = await session.execute(select(WeekendPage))
        weekend_map = {w.start: w for w in res_w_all.scalars().all()}
        cur_month = today.strftime("%Y-%m")
        mp_cur = await session.get(MonthPage, cur_month)
        mp_next = await session.get(MonthPage, next_month(cur_month))

        new_events = (
            await session.execute(
                select(Event).where(
                    Event.added_at.is_not(None),
                    Event.added_at >= yesterday_utc,
                )
            )
        ).scalars().all()

        weekend_count = 0
        if wpage:
            sat = w_start
            sun = w_start + timedelta(days=1)
            weekend_new = [
                e
                for e in new_events
                if e.date in {sat.isoformat(), sun.isoformat()}
                or (
                    e.event_type == "выставка"
                    and e.end_date
                    and e.end_date >= sat.isoformat()
                    and e.date <= sun.isoformat()
                )
            ]
            weekend_today = [
                e
                for e in events_today
                if e.date in {sat.isoformat(), sun.isoformat()}
                or (
                    e.event_type == "выставка"
                    and e.end_date
                    and e.end_date >= sat.isoformat()
                    and e.date <= sun.isoformat()
                )
            ]
            weekend_count = max(0, len(weekend_new) - len(weekend_today))

        cur_count = 0
        next_count = 0
        for e in new_events:
            m = e.date[:7]
            if m == cur_month:
                cur_count += 1
            elif m == next_month(cur_month):
                next_count += 1

<<<<<<< HEAD
=======

>>>>>>> 7775a024
    lines1 = [
        f"\U0001f4c5 АНОНС на {format_day_pretty(today)} {today.year}",
        DAYS_OF_WEEK[today.weekday()],
        "",
        "НЕ ПРОПУСТИТЕ СЕГОДНЯ",
    ]
    for e in events_today:
        w_url = None
        d = parse_iso_date(e.date)
        if d and d.weekday() == 5:
            w = weekend_map.get(d.isoformat())
            if w:
                w_url = w.url
<<<<<<< HEAD
=======

>>>>>>> 7775a024
        lines1.append(format_event_vk(e, highlight=True, weekend_url=w_url))
        lines1.append(VK_EVENT_SEPARATOR)
    if events_today:
        lines1.pop()
    link_lines: list[str] = []
    if wpage:
        sunday = w_start + timedelta(days=1)
        prefix = f"(+{weekend_count}) " if weekend_count else ""
        link_lines.append(
<<<<<<< HEAD
            f"{prefix}выходные {w_start.day} {sunday.day} {MONTHS[w_start.month - 1]}: {wpage.url}"
=======
            f"{prefix}Мероприятия на выходные {w_start.day} {sunday.day} {MONTHS[w_start.month - 1]}: {wpage.url}"
>>>>>>> 7775a024
        )
    if mp_cur:
        prefix = f"(+{cur_count}) " if cur_count else ""
        link_lines.append(
<<<<<<< HEAD
            f"{prefix}{month_name_nominative(cur_month)}: {mp_cur.url}"
=======
            f"{prefix}Мероприятия на {month_name_nominative(cur_month)}: {mp_cur.url}"
>>>>>>> 7775a024
        )
    if mp_next:
        prefix = f"(+{next_count}) " if next_count else ""
        link_lines.append(
<<<<<<< HEAD
            f"{prefix}{month_name_nominative(next_month(cur_month))}: {mp_next.url}"
=======
            f"{prefix}Мероприятия на {month_name_nominative(next_month(cur_month))}: {mp_next.url}"
>>>>>>> 7775a024
        )
    if link_lines:
        lines1.append(VK_EVENT_SEPARATOR)
        lines1.extend(link_lines)
    lines1.append(VK_EVENT_SEPARATOR)
    lines1.append(
        f"#Афиша_Калининград #кудапойти_Калининград #Калининград #39region #концерт #{today.day}{MONTHS[today.month - 1]}"
    )
    section1 = "\n".join(lines1)

    lines2 = ["ДОБАВИЛИ В АНОНС", VK_BLANK_LINE]
<<<<<<< HEAD
=======

>>>>>>> 7775a024
    for e in events_new:
        w_url = None
        d = parse_iso_date(e.date)
        if d and d.weekday() == 5:
            w = weekend_map.get(d.isoformat())
            if w:
                w_url = w.url
        lines2.append(format_event_vk(e, weekend_url=w_url))
        lines2.append(VK_EVENT_SEPARATOR)
    if events_new:
        lines2.pop()
    if link_lines:
        lines2.append(VK_EVENT_SEPARATOR)
        lines2.extend(link_lines)
    lines2.append(VK_EVENT_SEPARATOR)
    lines2.append(
        f"#события_Калининград #Калининград #39region #новое #фестиваль #{today.day}{MONTHS[today.month - 1]}"
    )
    section2 = "\n".join(lines2)

    return section1, section2


async def post_to_vk(token: str, group_id: str, message: str):
    if not token or not group_id:
        return
    url = "https://api.vk.com/method/wall.post"
    params = {
        "owner_id": f"-{group_id.lstrip('-')}",
        "from_group": 1,
        "message": message,
        "access_token": token,
        "v": "5.131",
    }
    async with create_ipv4_session(ClientSession) as session:
        async with session.post(url, data=params) as resp:
            data = await resp.json()
            if "error" in data:
                raise RuntimeError(f"VK error: {data['error']}")


async def send_daily_announcement_vk(
    db: Database,
    token: str,
    group_id: str,
    tz: timezone,
    *,
    section: str,
    now: datetime | None = None,
):
    section1, section2 = await build_daily_sections_vk(db, tz, now)
    if section == "today":
        await post_to_vk(token, group_id, section1)
    elif section == "added":
        await post_to_vk(token, group_id, section2)
    else:
        await post_to_vk(token, group_id, section1)
        await post_to_vk(token, group_id, section2)


async def send_daily_announcement(
    db: Database,
    bot: Bot,
    channel_id: int,
    tz: timezone,
    *,
    record: bool = True,
    now: datetime | None = None,
):
    posts = await build_daily_posts(db, tz, now)
    for text, markup in posts:
        try:
            await bot.send_message(
                channel_id,
                text,
                reply_markup=markup,
                parse_mode="HTML",
                disable_web_page_preview=True,
            )
        except Exception as e:
            logging.error("daily send failed for %s: %s", channel_id, e)
            if "message is too long" in str(e):
                continue
            raise
    if record and now is None:
        async with db.get_session() as session:
            ch = await session.get(Channel, channel_id)
            if ch:
                ch.last_daily = (now or datetime.now(tz)).date().isoformat()
                await session.commit()


async def daily_scheduler(db: Database, bot: Bot):
    while True:
        offset = await get_tz_offset(db)
        tz = offset_to_timezone(offset)
        now = datetime.now(tz)
        now_time = now.time().replace(second=0, microsecond=0)
        async with db.get_session() as session:
            result = await session.execute(
                select(Channel).where(Channel.daily_time.is_not(None))
            )
            channels = result.scalars().all()
        for ch in channels:
            if not ch.daily_time:
                continue
            try:
                target_time = datetime.strptime(ch.daily_time, "%H:%M").time()
            except ValueError:
                continue
            if (
                ch.last_daily or ""
            ) != now.date().isoformat() and now_time >= target_time:
                try:
                    await send_daily_announcement(db, bot, ch.channel_id, tz)
                except Exception as e:
                    logging.error("daily send failed for %s: %s", ch.channel_id, e)
        await asyncio.sleep(60)


async def vk_scheduler(db: Database):
    if not VK_TOKEN:
        return
    while True:
        group_id = await get_vk_group_id(db)
        if not group_id:
            await asyncio.sleep(60)
            continue
        offset = await get_tz_offset(db)
        tz = offset_to_timezone(offset)
        now = datetime.now(tz)
        now_time = now.time().replace(second=0, microsecond=0)
        today_time = datetime.strptime(await get_vk_time_today(db), "%H:%M").time()
        added_time = datetime.strptime(await get_vk_time_added(db), "%H:%M").time()

        last_today = await get_vk_last_today(db)
        if (last_today or "") != now.date().isoformat() and now_time >= today_time:
            try:
                await send_daily_announcement_vk(db, VK_TOKEN, group_id, tz, section="today")
                await set_vk_last_today(db, now.date().isoformat())
            except Exception as e:
                logging.error("vk daily today failed: %s", e)

        last_added = await get_vk_last_added(db)
        if (last_added or "") != now.date().isoformat() and now_time >= added_time:
            try:
                await send_daily_announcement_vk(db, VK_TOKEN, group_id, tz, section="added")
                await set_vk_last_added(db, now.date().isoformat())
            except Exception as e:
                logging.error("vk daily added failed: %s", e)

        await asyncio.sleep(60)


async def cleanup_old_events(db: Database, bot: Bot | None = None) -> int:
    """Remove events that finished over a week ago.

    Returns the number of deleted events."""
    offset = await get_tz_offset(db)
    tz = offset_to_timezone(offset)
    threshold = (datetime.now(tz) - timedelta(days=7)).date().isoformat()
    async with db.get_session() as session:
        result = await session.execute(
            select(Event).where(
                (
                    Event.end_date.is_not(None)
                    & (Event.end_date < threshold)
                )
                | (
                    Event.end_date.is_(None)
                    & (Event.date < threshold)
                )
            )
        )
        events = result.scalars().all()
        count = len(events)
        for event in events:
            await delete_ics(event)
            if bot:
                await delete_asset_post(event, db, bot)
                await remove_calendar_button(event, bot)
            await session.delete(event)
        if events:
            await session.commit()
    return count


async def cleanup_scheduler(db: Database, bot: Bot):
    last_run: date | None = None
    while True:
        offset = await get_tz_offset(db)
        tz = offset_to_timezone(offset)
        now = datetime.now(tz)
        if now.time() >= time(3, 0) and now.date() != last_run:
            try:
                count = await cleanup_old_events(db, bot)
                await notify_superadmin(
                    db,
                    bot,
                    f"Cleanup completed: removed {count} events",
                )
            except Exception as e:
                logging.error("cleanup failed: %s", e)
                await notify_superadmin(db, bot, f"Cleanup failed: {e}")
            last_run = now.date()
        await asyncio.sleep(60)


async def build_events_message(db: Database, target_date: date, tz: timezone):
    async with db.get_session() as session:
        result = await session.execute(
            select(Event)
            .where(
                (Event.date == target_date.isoformat())
                | (Event.end_date == target_date.isoformat())
            )
            .order_by(Event.time)
        )
        events = result.scalars().all()

    lines = []
    for e in events:
        prefix = ""
        if e.end_date and e.date == target_date.isoformat():
            prefix = "(Открытие) "
        elif (
            e.end_date
            and e.end_date == target_date.isoformat()
            and e.end_date != e.date
        ):
            prefix = "(Закрытие) "
        title = f"{e.emoji} {e.title}" if e.emoji else e.title
        lines.append(f"{e.id}. {prefix}{title}")
        loc = f"{e.time} {e.location_name}"
        if e.city:
            loc += f", #{e.city}"
        lines.append(loc)
        if e.is_free:
            lines.append("Бесплатно")
        else:
            price_parts = []
            if e.ticket_price_min is not None:
                price_parts.append(str(e.ticket_price_min))
            if (
                e.ticket_price_max is not None
                and e.ticket_price_max != e.ticket_price_min
            ):
                price_parts.append(str(e.ticket_price_max))
            if price_parts:
                lines.append("-".join(price_parts))
        if e.telegraph_url:
            lines.append(f"исходное: {e.telegraph_url}")
        lines.append("")
    if not lines:
        lines.append("No events")

    keyboard = [
        [
            types.InlineKeyboardButton(
                text=f"\u274c {e.id}", callback_data=f"del:{e.id}:{target_date.isoformat()}"
            ),
            types.InlineKeyboardButton(
                text=f"\u270e {e.id}", callback_data=f"edit:{e.id}"
            ),
        ]
        for e in events
    ]

    today = datetime.now(tz).date()
    prev_day = target_date - timedelta(days=1)
    next_day = target_date + timedelta(days=1)
    row = []
    if target_date > today:
        row.append(
            types.InlineKeyboardButton(
                text="\u25c0", callback_data=f"nav:{prev_day.isoformat()}"
            )
        )
    row.append(
        types.InlineKeyboardButton(
            text="\u25b6", callback_data=f"nav:{next_day.isoformat()}"
        )
    )
    keyboard.append(row)

    text = f"Events on {format_day(target_date, tz)}\n" + "\n".join(lines)
    markup = types.InlineKeyboardMarkup(inline_keyboard=keyboard)
    return text, markup


async def build_exhibitions_message(db: Database, tz: timezone):
    today = datetime.now(tz).date()
    cutoff = (today - timedelta(days=30)).isoformat()
    async with db.get_session() as session:
        result = await session.execute(
            select(Event)
            .where(
                Event.end_date.is_not(None),
                Event.end_date >= cutoff,
            )
            .order_by(Event.date)
        )
        events = result.scalars().all()

    lines = []
    for e in events:
        start = parse_iso_date(e.date)
        if not start:
            if ".." in e.date:
                start = parse_iso_date(e.date.split("..", 1)[0])
        if not start:
            logging.error("Bad start date %s for event %s", e.date, e.id)
            continue
        end = None
        if e.end_date:
            end = parse_iso_date(e.end_date)

        period = ""
        if end:
            period = f"c {format_day_pretty(start)} по {format_day_pretty(end)}"
        title = f"{e.emoji} {e.title}" if e.emoji else e.title
        if period:
            lines.append(f"{e.id}. {title} ({period})")
        else:
            lines.append(f"{e.id}. {title}")
        loc = f"{e.time} {e.location_name}"
        if e.city:
            loc += f", #{e.city}"
        lines.append(loc)
        if e.is_free:
            lines.append("Бесплатно")
        else:
            price_parts = []
            if e.ticket_price_min is not None:
                price_parts.append(str(e.ticket_price_min))
            if (
                e.ticket_price_max is not None
                and e.ticket_price_max != e.ticket_price_min
            ):
                price_parts.append(str(e.ticket_price_max))
            if price_parts:
                lines.append("-".join(price_parts))
        if e.telegraph_url:
            lines.append(f"исходное: {e.telegraph_url}")
        lines.append("")

    if not lines:
        lines.append("No exhibitions")

    keyboard = [
        [
            types.InlineKeyboardButton(
                text=f"\u274c {e.id}", callback_data=f"del:{e.id}:exh"
            ),
            types.InlineKeyboardButton(
                text=f"\u270e {e.id}", callback_data=f"edit:{e.id}"
            ),
        ]
        for e in events
    ]
    markup = types.InlineKeyboardMarkup(inline_keyboard=keyboard) if events else None
    text = "Exhibitions\n" + "\n".join(lines)
    return text, markup


async def show_edit_menu(user_id: int, event: Event, bot: Bot):
    lines = [
        f"title: {event.title}",
        f"description: {event.description}",
        f"festival: {event.festival or ''}",
        f"date: {event.date}",
        f"end_date: {event.end_date or ''}",
        f"time: {event.time}",
        f"location_name: {event.location_name}",
        f"location_address: {event.location_address or ''}",
        f"city: {event.city or ''}",
        f"event_type: {event.event_type or ''}",
        f"emoji: {event.emoji or ''}",
        f"ticket_price_min: {event.ticket_price_min}",
        f"ticket_price_max: {event.ticket_price_max}",
        f"ticket_link: {event.ticket_link or ''}",
        f"is_free: {event.is_free}",
        f"pushkin_card: {event.pushkin_card}",
        f"ics_url: {event.ics_url or ''}",
    ]
    fields = [
        "title",
        "description",
        "festival",
        "date",
        "end_date",
        "time",
        "location_name",
        "location_address",
        "city",
        "event_type",
        "emoji",
        "ticket_price_min",
        "ticket_price_max",
        "ticket_link",
        "is_free",
        "pushkin_card",
    ]
    keyboard = []
    row = []
    for idx, field in enumerate(fields, 1):
        row.append(
            types.InlineKeyboardButton(
                text=field, callback_data=f"editfield:{event.id}:{field}"
            )
        )
        if idx % 3 == 0:
            keyboard.append(row)
            row = []
    if row:
        keyboard.append(row)
    keyboard.append(
        [
            types.InlineKeyboardButton(
                text=(
                    "\U0001f6a9 Переключить на тихий режим"
                    if not event.silent
                    else "\U0001f910 Тихий режим"
                ),
                callback_data=f"togglesilent:{event.id}",
            )
        ]
    )
    keyboard.append(
        [
            types.InlineKeyboardButton(
                text=("\u2705 Бесплатно" if event.is_free else "\u274c Бесплатно"),
                callback_data=f"togglefree:{event.id}",
            )
        ]
    )
    if event.ics_url:
        keyboard.append(
            [
                types.InlineKeyboardButton(
                    text="Delete ICS",
                    callback_data=f"delics:{event.id}",
                )
            ]
        )
    else:
        keyboard.append(
            [
                types.InlineKeyboardButton(
                    text="Create ICS",
                    callback_data=f"createics:{event.id}",
                )
            ]
        )
    keyboard.append(
        [types.InlineKeyboardButton(text="Done", callback_data=f"editdone:{event.id}")]
    )
    markup = types.InlineKeyboardMarkup(inline_keyboard=keyboard)
    await bot.send_message(user_id, "\n".join(lines), reply_markup=markup)


async def handle_events(message: types.Message, db: Database, bot: Bot):
    parts = message.text.split(maxsplit=1)
    offset = await get_tz_offset(db)
    tz = offset_to_timezone(offset)

    if len(parts) == 2:
        day = parse_events_date(parts[1], tz)
        if not day:
            await bot.send_message(message.chat.id, "Usage: /events <date>")
            return
    else:
        day = datetime.now(tz).date()

    async with db.get_session() as session:
        if not await session.get(User, message.from_user.id):
            await bot.send_message(message.chat.id, "Not authorized")
            return

    text, markup = await build_events_message(db, day, tz)
    await bot.send_message(message.chat.id, text, reply_markup=markup)


async def handle_ask_4o(message: types.Message, db: Database, bot: Bot):
    parts = message.text.split(maxsplit=1)
    if len(parts) != 2:
        await bot.send_message(message.chat.id, "Usage: /ask4o <text>")
        return
    async with db.get_session() as session:
        user = await session.get(User, message.from_user.id)
        if not user or not user.is_superadmin:
            await bot.send_message(message.chat.id, "Not authorized")
            return
    try:
        answer = await ask_4o(parts[1])
    except Exception as e:
        await bot.send_message(message.chat.id, f"LLM error: {e}")
        return
    await bot.send_message(message.chat.id, answer)


async def handle_exhibitions(message: types.Message, db: Database, bot: Bot):
    offset = await get_tz_offset(db)
    tz = offset_to_timezone(offset)

    async with db.get_session() as session:
        if not await session.get(User, message.from_user.id):
            await bot.send_message(message.chat.id, "Not authorized")
            return

    text, markup = await build_exhibitions_message(db, tz)
    await bot.send_message(message.chat.id, text, reply_markup=markup)


async def handle_pages(message: types.Message, db: Database, bot: Bot):
    async with db.get_session() as session:
        if not await session.get(User, message.from_user.id):
            await bot.send_message(message.chat.id, "Not authorized")
            return
        result = await session.execute(select(MonthPage).order_by(MonthPage.month))
        months = result.scalars().all()
        res_w = await session.execute(select(WeekendPage).order_by(WeekendPage.start))
        weekends = res_w.scalars().all()
    lines = ["Months:"]
    for p in months:
        lines.append(f"{p.month}: {p.url}")
    if weekends:
        lines.append("")
        lines.append("Weekends:")
        for w in weekends:
            lines.append(f"{w.start}: {w.url}")
    await bot.send_message(message.chat.id, "\n".join(lines))





async def fetch_views(path: str, url: str | None = None) -> int | None:
    token = get_telegraph_token()
    if not token:
        return None
    domain = "telegra.ph"
    if url:
        try:
            domain = url.split("//", 1)[1].split("/", 1)[0]
        except Exception:
            pass
    tg = Telegraph(access_token=token, domain=domain)

    try:
        data = await asyncio.to_thread(tg.get_views, path)
        return int(data.get("views", 0))
    except Exception as e:
        logging.error("Failed to fetch views for %s: %s", path, e)
        return None


async def collect_page_stats(db: Database) -> list[str]:
    today = datetime.now(LOCAL_TZ).date()
    prev_month_start = (today.replace(day=1) - timedelta(days=1)).replace(day=1)
    prev_month = prev_month_start.strftime("%Y-%m")

    prev_weekend = next_weekend_start(today - timedelta(days=7))
    cur_month = today.strftime("%Y-%m")
    cur_weekend = next_weekend_start(today)

    async with db.get_session() as session:
        mp_prev = await session.get(MonthPage, prev_month)
        wp_prev = await session.get(WeekendPage, prev_weekend.isoformat())

        res_months = await session.execute(
            select(MonthPage)
            .where(MonthPage.month >= cur_month)
            .order_by(MonthPage.month)
        )
        future_months = res_months.scalars().all()

        res_weekends = await session.execute(
            select(WeekendPage)
            .where(WeekendPage.start >= cur_weekend.isoformat())
            .order_by(WeekendPage.start)
        )
        future_weekends = res_weekends.scalars().all()

    lines: list[str] = []

    if mp_prev and mp_prev.path:

        views = await fetch_views(mp_prev.path, mp_prev.url)

        if views is not None:
            month_dt = date.fromisoformat(mp_prev.month + "-01")
            lines.append(f"{MONTHS_NOM[month_dt.month - 1]}: {views} просмотров")

    if wp_prev and wp_prev.path:

        views = await fetch_views(wp_prev.path, wp_prev.url)

        if views is not None:
            label = format_weekend_range(prev_weekend)
            lines.append(f"{label}: {views} просмотров")

    for wp in future_weekends:
        if not wp.path:
            continue

        views = await fetch_views(wp.path, wp.url)

        if views is not None:
            label = format_weekend_range(date.fromisoformat(wp.start))
            lines.append(f"{label}: {views} просмотров")

    for mp in future_months:
        if not mp.path:
            continue

        views = await fetch_views(mp.path, mp.url)

        if views is not None:
            month_dt = date.fromisoformat(mp.month + "-01")
            lines.append(f"{MONTHS_NOM[month_dt.month - 1]}: {views} просмотров")


    return lines


async def collect_event_stats(db: Database) -> list[str]:
    today = datetime.now(LOCAL_TZ).date()
    prev_month_start = (today.replace(day=1) - timedelta(days=1)).replace(day=1)
    async with db.get_session() as session:
        result = await session.execute(
            select(Event).where(
                Event.telegraph_path.is_not(None),
                Event.date >= prev_month_start.isoformat(),
            )
        )
        events = result.scalars().all()
    stats = []
    for e in events:
        if not e.telegraph_path:
            continue

        views = await fetch_views(e.telegraph_path, e.telegraph_url)

        if views is not None:
            stats.append((e.telegraph_url or e.telegraph_path, views))
    stats.sort(key=lambda x: x[1], reverse=True)
    return [f"{url}: {v}" for url, v in stats]


async def handle_stats(message: types.Message, db: Database, bot: Bot):
    parts = message.text.split()
    mode = parts[1] if len(parts) > 1 else ""
    async with db.get_session() as session:
        user = await session.get(User, message.from_user.id)
        if not user or not user.is_superadmin:
            await bot.send_message(message.chat.id, "Not authorized")
            return
    lines = await (collect_event_stats(db) if mode == "events" else collect_page_stats(db))
    await bot.send_message(message.chat.id, "\n".join(lines) if lines else "No data")


async def handle_dumpdb(message: types.Message, db: Database, bot: Bot):
    async with db.get_session() as session:
        user = await session.get(User, message.from_user.id)
        if not user or not user.is_superadmin:
            await bot.send_message(message.chat.id, "Not authorized")
            return
        result = await session.execute(select(Channel))
        channels = result.scalars().all()
        tz_setting = await session.get(Setting, "tz_offset")
        catbox_setting = await session.get(Setting, "catbox_enabled")

    data = await dump_database(db.engine.url.database)
    file = types.BufferedInputFile(data, filename="dump.sql")
    await bot.send_document(message.chat.id, file)

    lines = ["Channels:"]
    for ch in channels:
        roles: list[str] = []
        if ch.is_registered:
            roles.append("announcement")
        if ch.is_asset:
            roles.append("asset")
        if ch.daily_time:
            roles.append(f"daily {ch.daily_time}")
        title = ch.title or ch.username or str(ch.channel_id)
        lines.append(f"- {title}: {', '.join(roles) if roles else 'admin'}")

    lines.append("")
    lines.append("To restore on another server:")
    lines.append("1. Start the bot and send /restore with the dump file.")
    if tz_setting:
        lines.append(f"2. Current timezone: {tz_setting.value}")
    lines.append("3. Add the bot as admin to the channels listed above.")
    if catbox_setting and catbox_setting.value == "1":
        lines.append("4. Run /images to enable photo uploads.")

    await bot.send_message(message.chat.id, "\n".join(lines))


async def handle_restore(message: types.Message, db: Database, bot: Bot):
    async with db.get_session() as session:
        user = await session.get(User, message.from_user.id)
        if not user or not user.is_superadmin:
            await bot.send_message(message.chat.id, "Not authorized")
            return
    document = message.document
    if not document and message.reply_to_message:
        document = message.reply_to_message.document
    if not document:
        await bot.send_message(message.chat.id, "Attach dump file")
        return
    bio = BytesIO()
    await bot.download(document.file_id, destination=bio)
    await restore_database(bio.getvalue(), db, db.engine.url.database)
    await bot.send_message(message.chat.id, "Database restored")
async def handle_edit_message(message: types.Message, db: Database, bot: Bot):
    state = editing_sessions.get(message.from_user.id)
    if not state:
        return
    eid, field = state
    if field is None:
        return
    value = (message.text or message.caption or "").strip()
    if field == "ticket_link" and value in {"", "-"}:
        value = ""
    if not value and field != "ticket_link":
        await bot.send_message(message.chat.id, "No text supplied")
        return
    async with db.get_session() as session:
        event = await session.get(Event, eid)
        if not event:
            await bot.send_message(message.chat.id, "Event not found")
            del editing_sessions[message.from_user.id]
            return
        old_date = event.date.split("..", 1)[0]
        old_month = old_date[:7]
        if field in {"ticket_price_min", "ticket_price_max"}:
            try:
                setattr(event, field, int(value))
            except ValueError:
                await bot.send_message(message.chat.id, "Invalid number")
                return
        else:
            if field in {"is_free", "pushkin_card", "silent"}:
                bool_val = parse_bool_text(value)
                if bool_val is None:
                    await bot.send_message(message.chat.id, "Invalid boolean")
                    return
                setattr(event, field, bool_val)
            elif field == "ticket_link" and value == "":
                setattr(event, field, None)
            else:
                setattr(event, field, value)
        await session.commit()
        new_date = event.date.split("..", 1)[0]
        new_month = new_date[:7]
    await sync_month_page(db, old_month)
    old_dt = parse_iso_date(old_date)
    old_w = weekend_start_for_date(old_dt) if old_dt else None
    if old_w:
        await sync_weekend_page(db, old_w.isoformat())
    if new_month != old_month:
        await sync_month_page(db, new_month)
    new_dt = parse_iso_date(new_date)
    new_w = weekend_start_for_date(new_dt) if new_dt else None
    if new_w and new_w != old_w:
        await sync_weekend_page(db, new_w.isoformat())
    editing_sessions[message.from_user.id] = (eid, None)
    await show_edit_menu(message.from_user.id, event, bot)


async def handle_daily_time_message(message: types.Message, db: Database, bot: Bot):
    cid = daily_time_sessions.get(message.from_user.id)
    if not cid:
        return
    value = (message.text or "").strip()
    if not re.match(r"^\d{1,2}:\d{2}$", value):
        await bot.send_message(message.chat.id, "Invalid time")
        return
    if len(value.split(":")[0]) == 1:
        value = f"0{value}"
    async with db.get_session() as session:
        ch = await session.get(Channel, cid)
        if ch:
            ch.daily_time = value
            await session.commit()
    del daily_time_sessions[message.from_user.id]
    await bot.send_message(message.chat.id, f"Time set to {value}")


async def handle_vk_group_message(message: types.Message, db: Database, bot: Bot):
    if message.from_user.id not in vk_group_sessions:
        return
    value = (message.text or "").strip()
    if value.lower() == "off":
        await set_vk_group_id(db, None)
        await bot.send_message(message.chat.id, "VK posting disabled")
    else:
        await set_vk_group_id(db, value)
        await bot.send_message(message.chat.id, f"VK group set to {value}")
    vk_group_sessions.discard(message.from_user.id)


async def handle_vk_time_message(message: types.Message, db: Database, bot: Bot):
    typ = vk_time_sessions.get(message.from_user.id)
    if not typ:
        return
    value = (message.text or "").strip()
    if not re.match(r"^\d{1,2}:\d{2}$", value):
        await bot.send_message(message.chat.id, "Invalid time")
        return
    if len(value.split(":")[0]) == 1:
        value = f"0{value}"
    if typ == "today":
        await set_vk_time_today(db, value)
    else:
        await set_vk_time_added(db, value)
    vk_time_sessions.pop(message.from_user.id, None)
    await bot.send_message(message.chat.id, f"Time set to {value}")


processed_media_groups: set[str] = set()

# store up to three images for albums until the caption arrives

pending_media_groups: dict[str, list[tuple[bytes, str]]] = {}


async def handle_forwarded(message: types.Message, db: Database, bot: Bot):
    logging.info(
        "received forwarded message %s from %s",
        message.message_id,
        message.from_user.id,
    )
    text = message.text or message.caption
    images = await extract_images(message, bot)
    logging.info(
        "forward text len=%d photos=%d",
        len(text or ""),
        len(images or []),
    )
    media: list[tuple[bytes, str]] | None = None
    if message.media_group_id:
        gid = message.media_group_id
        if gid in processed_media_groups:
            logging.info("skip already processed album %s", gid)
            return
        if not text:
            if images:

                buf = pending_media_groups.setdefault(gid, [])
                if len(buf) < 3:
                    buf.extend(images[: 3 - len(buf)])
            logging.info("waiting for caption in album %s", gid)
            return
        stored = pending_media_groups.pop(gid, [])
        if len(stored) < 3 and images:
            stored.extend(images[: 3 - len(stored)])
        media = stored

        processed_media_groups.add(gid)
    else:
        if not text:
            logging.info("forwarded message has no text")
            return
        media = images[:3] if images else None
    async with db.get_session() as session:
        if not await session.get(User, message.from_user.id):
            logging.info("user %s not registered", message.from_user.id)
            return
    link = None
    msg_id = None
    chat_id: int | None = None
    if message.forward_from_chat and message.forward_from_message_id:
        chat = message.forward_from_chat
        msg_id = message.forward_from_message_id
        chat_id = chat.id
        async with db.get_session() as session:
            ch = await session.get(Channel, chat_id)
            allowed = ch.is_registered if ch else False
        logging.info("forward from chat %s allowed=%s", chat_id, allowed)
        if allowed:
            if chat.username:
                link = f"https://t.me/{chat.username}/{msg_id}"
            else:
                cid = str(chat_id)
                if cid.startswith("-100"):
                    cid = cid[4:]
                else:
                    cid = cid.lstrip("-")
                link = f"https://t.me/c/{cid}/{msg_id}"
    else:
        fo = message.model_extra.get("forward_origin") if hasattr(message, "model_extra") else None
        if isinstance(fo, dict) and fo.get("type") == "messageOriginChannel":
            chat_data = fo.get("chat") or {}
            chat_id = chat_data.get("id")
            msg_id = fo.get("message_id")
            async with db.get_session() as session:
                ch = await session.get(Channel, chat_id)
                allowed = ch.is_registered if ch else False
            logging.info("forward from origin chat %s allowed=%s", chat_id, allowed)
            if allowed:
                username = chat_data.get("username")
                if username:
                    link = f"https://t.me/{username}/{msg_id}"
                else:
                    cid = str(chat_id)
                    if cid.startswith("-100"):
                        cid = cid[4:]
                    else:
                        cid = cid.lstrip("-")
                    link = f"https://t.me/c/{cid}/{msg_id}"
    if link:
        logging.info("source post url %s", link)
    logging.info("parsing forwarded text via LLM")
    results = await add_events_from_text(
        db,
        text,
        link,
        message.html_text or message.caption_html,
        media,
        source_chat_id=chat_id if link else None,
        source_message_id=msg_id if link else None,

        bot=bot,

    )
    logging.info("forward parsed %d events", len(results))
    if not results:
        logging.info("no events parsed from forwarded text")
        return
    for saved, added, lines, status in results:
        buttons = []
        if (
            not saved.is_free
            and saved.ticket_price_min is None
            and saved.ticket_price_max is None
        ):
            buttons.append(
                types.InlineKeyboardButton(
                    text="\u2753 Это бесплатное мероприятие",
                    callback_data=f"markfree:{saved.id}",
                )
            )
        buttons.append(
            types.InlineKeyboardButton(
                text="\U0001f6a9 Переключить на тихий режим",
                callback_data=f"togglesilent:{saved.id}",
            )
        )
        markup = (
            types.InlineKeyboardMarkup(inline_keyboard=[buttons]) if buttons else None
        )
        text_out = f"Event {status}\n" + "\n".join(lines)
        logging.info("sending response for event %s", saved.id)
        try:
            await bot.send_message(
                message.chat.id,
                text_out,
                reply_markup=markup,
            )
        except Exception as e:
            logging.error("failed to send event response: %s", e)


async def telegraph_test():
    token = get_telegraph_token()
    if not token:
        print("Unable to obtain Telegraph token")
        return
    tg = Telegraph(access_token=token)
    page = await asyncio.to_thread(
        tg.create_page, "Test Page", html_content="<p>test</p>"
    )
    logging.info("Created %s", page["url"])
    print("Created", page["url"])
    await asyncio.to_thread(
        tg.edit_page, page["path"], title="Test Page", html_content="<p>updated</p>"
    )
    logging.info("Edited %s", page["url"])
    print("Edited", page["url"])


async def update_source_page(
    path: str,
    title: str,
    new_html: str,
    media: list[tuple[bytes, str]] | tuple[bytes, str] | None = None,
    db: Database | None = None,
) -> tuple[str, int]:
    """Append text to an existing Telegraph page."""
    token = get_telegraph_token()
    if not token:
        logging.error("Telegraph token unavailable")
        return "token missing"
    tg = Telegraph(access_token=token)
    try:
        logging.info("Fetching telegraph page %s", path)
        page = await asyncio.to_thread(tg.get_page, path, return_html=True)
        html_content = page.get("content") or page.get("content_html") or ""
        catbox_msg = ""
        images: list[tuple[bytes, str]] = []
        if media:
            images = [media] if isinstance(media, tuple) else list(media)
        catbox_urls: list[str] = []
        if CATBOX_ENABLED and images:
            async with ClientSession() as session:
                for data, name in images[:3]:
                    if len(data) > 5 * 1024 * 1024:
                        logging.warning("catbox skip %s: too large", name)
                        catbox_msg += f"{name}: too large; "
                        continue
                    if not imghdr.what(None, data):
                        logging.warning("catbox skip %s: not image", name)
                        catbox_msg += f"{name}: not image; "
                        continue
                    try:
                        form = FormData()
                        form.add_field("reqtype", "fileupload")
                        form.add_field("fileToUpload", data, filename=name)
                        async with session.post(
                            "https://catbox.moe/user/api.php", data=form
                        ) as resp:
                            text = await resp.text()
                            if resp.status == 200 and text.startswith("http"):
                                url = text.strip()
                                catbox_urls.append(url)
                                catbox_msg += "ok; "
                                logging.info("catbox uploaded %s", url)
                            else:
                                catbox_msg += f"{name}: err {resp.status}; "
                                logging.error(
                                    "catbox upload failed %s: %s %s",
                                    name,
                                    resp.status,
                                    text,
                                )
                    except Exception as e:
                        catbox_msg += f"{name}: {e}; "
                        logging.error("catbox error %s: %s", name, e)
            catbox_msg = catbox_msg.strip("; ")
        elif images:
            catbox_msg = "disabled"
        for url in catbox_urls:
            html_content += f'<img src="{html.escape(url)}"/><p></p>'
        new_html = normalize_hashtag_dates(new_html)
        cleaned = re.sub(r"</?tg-emoji[^>]*>", "", new_html)
        cleaned = cleaned.replace(
            "\U0001f193\U0001f193\U0001f193\U0001f193", "Бесплатно"
        )
        html_content += (
            f"<p>{CONTENT_SEPARATOR}</p><p>" + cleaned.replace("\n", "<br/>") + "</p>"
        )
        if db:
            nav_html = await build_month_nav_html(db)
            html_content = apply_month_nav(html_content, nav_html)
        html_content = apply_footer_link(html_content)
        logging.info("Editing telegraph page %s", path)
        await asyncio.to_thread(
            tg.edit_page, path, title=title, html_content=html_content
        )
        logging.info("Updated telegraph page %s", path)
        return catbox_msg, len(catbox_urls)
    except Exception as e:
        logging.error("Failed to update telegraph page: %s", e)
        return f"error: {e}", 0


async def update_source_page_ics(path: str, title: str, url: str | None):
    """Insert or remove the ICS link in a Telegraph page."""
    token = get_telegraph_token()
    if not token:
        logging.error("Telegraph token unavailable")
        return
    tg = Telegraph(access_token=token)
    try:
        logging.info("Editing telegraph ICS for %s", path)
        page = await asyncio.to_thread(tg.get_page, path, return_html=True)
        html_content = page.get("content") or page.get("content_html") or ""
        html_content = apply_ics_link(html_content, url)
        html_content = apply_footer_link(html_content)
        await asyncio.to_thread(
            tg.edit_page, path, title=title, html_content=html_content
        )
    except Exception as e:
        logging.error("Failed to update ICS link: %s", e)


async def get_source_page_text(path: str) -> str:
    """Return plain text from a Telegraph page."""
    token = get_telegraph_token()
    if not token:
        logging.error("Telegraph token unavailable")
        return ""
    tg = Telegraph(access_token=token)
    try:
        page = await asyncio.to_thread(tg.get_page, path, return_html=True)
    except Exception as e:
        logging.error("Failed to fetch telegraph page: %s", e)
        return ""
    html_content = page.get("content") or page.get("content_html") or ""
    html_content = apply_ics_link(html_content, None)
    html_content = apply_month_nav(html_content, None)
    html_content = html_content.replace(FOOTER_LINK_HTML, "")
    html_content = html_content.replace(f"<p>{CONTENT_SEPARATOR}</p>", f"\n{CONTENT_SEPARATOR}\n")
    html_content = html_content.replace("<br/>", "\n").replace("<br>", "\n")
    html_content = re.sub(r"</p>\s*<p>", "\n", html_content)
    html_content = re.sub(r"<[^>]+>", "", html_content)
    text = html.unescape(html_content)
    text = text.replace(CONTENT_SEPARATOR, "").replace("\xa0", " ")
    return text.strip()


async def update_event_description(event: Event, db: Database) -> None:
    """Rebuild event.description from the Telegraph source page."""
    if not event.telegraph_path:
        return
    text = await get_source_page_text(event.telegraph_path)
    if not text:
        return
    try:
        parsed = await parse_event_via_4o(text)
    except Exception as e:
        logging.error("Failed to parse source text for description: %s", e)
        return
    if not parsed:
        return
    desc = parsed[0].get("short_description", "").strip()
    if not desc:
        return
    async with db.get_session() as session:
        obj = await session.get(Event, event.id)
        if obj:
            obj.description = desc
            await session.commit()
            event.description = desc


async def create_source_page(
    title: str,
    text: str,
    source_url: str | None,
    html_text: str | None = None,
    media: list[tuple[bytes, str]] | tuple[bytes, str] | None = None,
    ics_url: str | None = None,
    db: Database | None = None,
) -> tuple[str, str, str, int] | None:
    """Create a Telegraph page with the original event text."""
    token = get_telegraph_token()
    if not token:
        logging.error("Telegraph token unavailable")
        return None
    tg = Telegraph(access_token=token)
    html_content = ""

    def strip_title(line_text: str) -> str:
        lines = line_text.splitlines()
        if lines and lines[0].strip() == title.strip():
            return "\n".join(lines[1:]).lstrip()
        return line_text

    images: list[tuple[bytes, str]] = []
    if media:
        images = [media] if isinstance(media, tuple) else list(media)
    catbox_urls: list[str] = []
    catbox_msg = ""
    if CATBOX_ENABLED and images:
        async with ClientSession() as session:
            for data, name in images[:3]:
                if len(data) > 5 * 1024 * 1024:
                    logging.warning("catbox skip %s: too large", name)
                    catbox_msg += f"{name}: too large; "
                    continue
                if not imghdr.what(None, data):
                    logging.warning("catbox skip %s: not image", name)
                    catbox_msg += f"{name}: not image; "
                    continue
                try:
                    form = FormData()
                    form.add_field("reqtype", "fileupload")
                    form.add_field("fileToUpload", data, filename=name)
                    async with session.post(
                        "https://catbox.moe/user/api.php", data=form
                    ) as resp:
                        text_r = await resp.text()
                        if resp.status == 200 and text_r.startswith("http"):
                            url = text_r.strip()
                            catbox_urls.append(url)
                            catbox_msg += "ok; "
                            logging.info("catbox uploaded %s", url)
                        else:
                            catbox_msg += f"{name}: err {resp.status}; "
                            logging.error(
                                "catbox upload failed %s: %s %s",
                                name,
                                resp.status,
                                text_r,
                            )
                except Exception as e:
                    catbox_msg += f"{name}: {e}; "
                    logging.error("catbox error %s: %s", name, e)
        catbox_msg = catbox_msg.strip("; ")
    elif images:
        catbox_msg = "disabled"

    if source_url:
        html_content += (
            f'<p><a href="{html.escape(source_url)}"><strong>'
            f"{html.escape(title)}</strong></a></p>"
        )
    else:
        html_content += f"<p><strong>{html.escape(title)}</strong></p>"

    for url in catbox_urls:
        html_content += f'<img src="{html.escape(url)}"/><p></p>'

    html_content = apply_ics_link(html_content, ics_url)

    if html_text:
        html_text = strip_title(html_text)
        html_text = normalize_hashtag_dates(html_text)
        cleaned = re.sub(r"</?tg-emoji[^>]*>", "", html_text)
        cleaned = cleaned.replace(
            "\U0001f193\U0001f193\U0001f193\U0001f193", "Бесплатно"
        )
        html_content += f"<p>{cleaned.replace('\n', '<br/>')}</p>"
    else:
        clean_text = strip_title(text)
        clean_text = normalize_hashtag_dates(clean_text)
        clean_text = clean_text.replace(
            "\U0001f193\U0001f193\U0001f193\U0001f193", "Бесплатно"
        )
        paragraphs = [f"<p>{html.escape(line)}</p>" for line in clean_text.splitlines()]
        html_content += "".join(paragraphs)

    if db:
        nav_html = await build_month_nav_html(db)
        html_content = apply_month_nav(html_content, nav_html)
    html_content = apply_footer_link(html_content)
    try:
        page = await asyncio.to_thread(tg.create_page, title, html_content=html_content)
    except Exception as e:
        logging.error("Failed to create telegraph page: %s", e)
        return None
    logging.info("Created telegraph page %s", page.get("url"))
    return page.get("url"), page.get("path"), catbox_msg, len(catbox_urls)


def create_app() -> web.Application:
    token = os.getenv("TELEGRAM_BOT_TOKEN")
    if not token:
        raise RuntimeError("TELEGRAM_BOT_TOKEN is missing")

    webhook = os.getenv("WEBHOOK_URL")
    if not webhook:
        raise RuntimeError("WEBHOOK_URL is missing")

    session = IPv4AiohttpSession()
    bot = Bot(token, session=session)
    logging.info("DB_PATH=%s", DB_PATH)
    logging.info("FOUR_O_TOKEN found: %s", bool(os.getenv("FOUR_O_TOKEN")))
    dp = Dispatcher()
    db = Database(DB_PATH)

    async def start_wrapper(message: types.Message):
        await handle_start(message, db, bot)

    async def register_wrapper(message: types.Message):
        await handle_register(message, db, bot)

    async def requests_wrapper(message: types.Message):
        await handle_requests(message, db, bot)

    async def tz_wrapper(message: types.Message):
        await handle_tz(message, db, bot)

    async def callback_wrapper(callback: types.CallbackQuery):
        await process_request(callback, db, bot)

    async def add_event_wrapper(message: types.Message):
        await handle_add_event(message, db, bot)

    async def add_event_raw_wrapper(message: types.Message):
        await handle_add_event_raw(message, db, bot)

    async def ask_4o_wrapper(message: types.Message):
        await handle_ask_4o(message, db, bot)

    async def list_events_wrapper(message: types.Message):
        await handle_events(message, db, bot)

    async def set_channel_wrapper(message: types.Message):
        await handle_set_channel(message, db, bot)

    async def channels_wrapper(message: types.Message):
        await handle_channels(message, db, bot)

    async def exhibitions_wrapper(message: types.Message):
        await handle_exhibitions(message, db, bot)

    async def pages_wrapper(message: types.Message):
        await handle_pages(message, db, bot)

    async def stats_wrapper(message: types.Message):
        await handle_stats(message, db, bot)

    async def dumpdb_wrapper(message: types.Message):
        await handle_dumpdb(message, db, bot)

    async def restore_wrapper(message: types.Message):
        await handle_restore(message, db, bot)

    async def edit_message_wrapper(message: types.Message):
        await handle_edit_message(message, db, bot)

    async def daily_time_wrapper(message: types.Message):
        await handle_daily_time_message(message, db, bot)

    async def vk_group_msg_wrapper(message: types.Message):
        await handle_vk_group_message(message, db, bot)

    async def vk_time_msg_wrapper(message: types.Message):
        await handle_vk_time_message(message, db, bot)

    async def forward_wrapper(message: types.Message):
        await handle_forwarded(message, db, bot)

    async def reg_daily_wrapper(message: types.Message):
        await handle_regdailychannels(message, db, bot)

    async def daily_wrapper(message: types.Message):
        await handle_daily(message, db, bot)

    async def images_wrapper(message: types.Message):
        await handle_images(message, db, bot)

    async def vkgroup_wrapper(message: types.Message):
        await handle_vkgroup(message, db, bot)

    async def vktime_wrapper(message: types.Message):
        await handle_vktime(message, db, bot)

    dp.message.register(start_wrapper, Command("start"))
    dp.message.register(register_wrapper, Command("register"))
    dp.message.register(requests_wrapper, Command("requests"))
    dp.callback_query.register(
        callback_wrapper,
        lambda c: c.data.startswith("approve")
        or c.data.startswith("reject")
        or c.data.startswith("del:")
        or c.data.startswith("nav:")
        or c.data.startswith("edit:")
        or c.data.startswith("editfield:")
        or c.data.startswith("editdone:")
        or c.data.startswith("unset:")
        or c.data.startswith("assetunset:")
        or c.data.startswith("set:")
        or c.data.startswith("assetset:")
        or c.data.startswith("dailyset:")
        or c.data.startswith("dailyunset:")
        or c.data.startswith("dailytime:")
        or c.data.startswith("dailysend:")
        or c.data.startswith("dailysendtom:")
        or c.data == "vkset"
        or c.data == "vkunset"
        or c.data.startswith("vktime:")
        or c.data.startswith("vkdailysend:")
        or c.data.startswith("togglefree:")
        or c.data.startswith("markfree:")
        or c.data.startswith("togglesilent:")
        or c.data.startswith("createics:")
        or c.data.startswith("delics:"),
    )
    dp.message.register(tz_wrapper, Command("tz"))
    dp.message.register(add_event_wrapper, Command("addevent"))
    dp.message.register(add_event_raw_wrapper, Command("addevent_raw"))
    dp.message.register(ask_4o_wrapper, Command("ask4o"))
    dp.message.register(list_events_wrapper, Command("events"))
    dp.message.register(set_channel_wrapper, Command("setchannel"))
    dp.message.register(images_wrapper, Command("images"))
    dp.message.register(vkgroup_wrapper, Command("vkgroup"))
    dp.message.register(vktime_wrapper, Command("vktime"))
    dp.message.register(channels_wrapper, Command("channels"))
    dp.message.register(reg_daily_wrapper, Command("regdailychannels"))
    dp.message.register(daily_wrapper, Command("daily"))
    dp.message.register(exhibitions_wrapper, Command("exhibitions"))
    dp.message.register(pages_wrapper, Command("pages"))
    dp.message.register(stats_wrapper, Command("stats"))
    dp.message.register(dumpdb_wrapper, Command("dumpdb"))
    dp.message.register(restore_wrapper, Command("restore"))
    dp.message.register(
        edit_message_wrapper, lambda m: m.from_user.id in editing_sessions
    )
    dp.message.register(
        daily_time_wrapper, lambda m: m.from_user.id in daily_time_sessions
    )
    dp.message.register(
        vk_group_msg_wrapper, lambda m: m.from_user.id in vk_group_sessions
    )
    dp.message.register(
        vk_time_msg_wrapper, lambda m: m.from_user.id in vk_time_sessions
    )
    dp.message.register(
        forward_wrapper,
        lambda m: bool(m.forward_date)
        or "forward_origin" in getattr(m, "model_extra", {}),
    )
    dp.my_chat_member.register(partial(handle_my_chat_member, db=db))

    app = web.Application()
    SimpleRequestHandler(dp, bot).register(app, path="/webhook")
    setup_application(app, dp, bot=bot)

    async def on_startup(app: web.Application):
        logging.info("Initializing database")
        await db.init()
        await get_tz_offset(db)
        global CATBOX_ENABLED
        CATBOX_ENABLED = await get_catbox_enabled(db)
        hook = webhook.rstrip("/") + "/webhook"
        logging.info("Setting webhook to %s", hook)
        try:
            await bot.set_webhook(
                hook,
                allowed_updates=["message", "callback_query", "my_chat_member"],
            )
        except Exception as e:
            logging.error("Failed to set webhook: %s", e)
        app["daily_task"] = asyncio.create_task(daily_scheduler(db, bot))
        app["vk_task"] = asyncio.create_task(vk_scheduler(db))
        app["cleanup_task"] = asyncio.create_task(cleanup_scheduler(db, bot))

    async def on_shutdown(app: web.Application):
        await bot.session.close()
        if "daily_task" in app:
            app["daily_task"].cancel()
            with contextlib.suppress(Exception):
                await app["daily_task"]
        if "vk_task" in app:
            app["vk_task"].cancel()
            with contextlib.suppress(Exception):
                await app["vk_task"]
        if "cleanup_task" in app:
            app["cleanup_task"].cancel()
            with contextlib.suppress(Exception):
                await app["cleanup_task"]

    app.on_startup.append(on_startup)
    app.on_shutdown.append(on_shutdown)
    return app


if __name__ == "__main__":
    import sys

    if len(sys.argv) > 1 and sys.argv[1] == "test_telegraph":
        asyncio.run(telegraph_test())
    else:
        web.run_app(create_app(), port=int(os.getenv("PORT", 8080)))<|MERGE_RESOLUTION|>--- conflicted
+++ resolved
@@ -65,17 +65,11 @@
 # separator inserted between versions on Telegraph source pages
 CONTENT_SEPARATOR = "🟧" * 10
 # separator line between events in VK posts
-<<<<<<< HEAD
+
 VK_EVENT_SEPARATOR = "\u2800\n\u2800"
 # single blank line for VK posts
 VK_BLANK_LINE = "\u2800"
-=======
-
-VK_EVENT_SEPARATOR = "\u2800\n\u2800"
-# single blank line for VK posts
-VK_BLANK_LINE = "\u2800"
-
->>>>>>> 7775a024
+
 
 # user_id -> (event_id, field?) for editing session
 editing_sessions: dict[int, tuple[int, str | None]] = {}
@@ -2722,17 +2716,11 @@
     return "\n".join(lines)
 
 
-<<<<<<< HEAD
+
 def format_event_vk(
     e: Event, highlight: bool = False, weekend_url: str | None = None
 ) -> str:
-=======
-
-def format_event_vk(
-    e: Event, highlight: bool = False, weekend_url: str | None = None
-) -> str:
-
->>>>>>> 7775a024
+
     prefix = ""
     if highlight:
         prefix += "\U0001f449 "
@@ -2742,10 +2730,7 @@
     if e.emoji and not e.title.strip().startswith(e.emoji):
         emoji_part = f"{e.emoji} "
 
-<<<<<<< HEAD
-=======
-
->>>>>>> 7775a024
+
     title = f"{prefix}{emoji_part}{e.title.upper()}".strip()
     desc = re.sub(
         r",?\s*подробнее\s*\([^\n]*\)$",
@@ -2755,10 +2740,6 @@
     )
     if e.telegraph_url:
         desc = f"{desc}, подробнее: {e.telegraph_url}"
-<<<<<<< HEAD
-=======
-
->>>>>>> 7775a024
     lines = [title, desc]
 
     if e.pushkin_card:
@@ -2769,10 +2750,6 @@
         if e.ticket_link:
             lines.append("по регистрации")
             lines.append(f"\U0001f39f {e.ticket_link}")
-<<<<<<< HEAD
-=======
-
->>>>>>> 7775a024
     elif e.ticket_link and (
         e.ticket_price_min is not None or e.ticket_price_max is not None
     ):
@@ -2803,10 +2780,6 @@
 
     # details link already appended to description above
 
-<<<<<<< HEAD
-=======
-
->>>>>>> 7775a024
     loc = e.location_name
     addr = e.location_address
     if addr and e.city:
@@ -2826,15 +2799,9 @@
         day_fmt = f"{day}"
     else:
         day_fmt = day
-<<<<<<< HEAD
     lines.append(f"\U0001f4c5 {day_fmt} {e.time}")
     lines.append(f"\U0001f4cd {loc}")
-=======
-
-    lines.append(f"\U0001f4c5 {day_fmt} {e.time}")
-    lines.append(f"\U0001f4cd {loc}")
-
->>>>>>> 7775a024
+
     return "\n".join(lines)
 
 
@@ -3738,10 +3705,6 @@
             elif m == next_month(cur_month):
                 next_count += 1
 
-<<<<<<< HEAD
-=======
-
->>>>>>> 7775a024
     lines1 = [
         f"\U0001f4c5 АНОНС на {format_day_pretty(today)} {today.year}",
         DAYS_OF_WEEK[today.weekday()],
@@ -3755,10 +3718,6 @@
             w = weekend_map.get(d.isoformat())
             if w:
                 w_url = w.url
-<<<<<<< HEAD
-=======
-
->>>>>>> 7775a024
         lines1.append(format_event_vk(e, highlight=True, weekend_url=w_url))
         lines1.append(VK_EVENT_SEPARATOR)
     if events_today:
@@ -3768,29 +3727,19 @@
         sunday = w_start + timedelta(days=1)
         prefix = f"(+{weekend_count}) " if weekend_count else ""
         link_lines.append(
-<<<<<<< HEAD
             f"{prefix}выходные {w_start.day} {sunday.day} {MONTHS[w_start.month - 1]}: {wpage.url}"
-=======
-            f"{prefix}Мероприятия на выходные {w_start.day} {sunday.day} {MONTHS[w_start.month - 1]}: {wpage.url}"
->>>>>>> 7775a024
+
         )
     if mp_cur:
         prefix = f"(+{cur_count}) " if cur_count else ""
         link_lines.append(
-<<<<<<< HEAD
             f"{prefix}{month_name_nominative(cur_month)}: {mp_cur.url}"
-=======
-            f"{prefix}Мероприятия на {month_name_nominative(cur_month)}: {mp_cur.url}"
->>>>>>> 7775a024
+
         )
     if mp_next:
         prefix = f"(+{next_count}) " if next_count else ""
         link_lines.append(
-<<<<<<< HEAD
             f"{prefix}{month_name_nominative(next_month(cur_month))}: {mp_next.url}"
-=======
-            f"{prefix}Мероприятия на {month_name_nominative(next_month(cur_month))}: {mp_next.url}"
->>>>>>> 7775a024
         )
     if link_lines:
         lines1.append(VK_EVENT_SEPARATOR)
@@ -3802,10 +3751,6 @@
     section1 = "\n".join(lines1)
 
     lines2 = ["ДОБАВИЛИ В АНОНС", VK_BLANK_LINE]
-<<<<<<< HEAD
-=======
-
->>>>>>> 7775a024
     for e in events_new:
         w_url = None
         d = parse_iso_date(e.date)
