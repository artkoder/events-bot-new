import logging
import os
from datetime import date, datetime, timedelta, timezone
from typing import Optional, Tuple

from aiogram import Bot, Dispatcher, types
from aiogram.filters import Command
from aiogram.webhook.aiohttp_server import SimpleRequestHandler, setup_application
from aiohttp import web, ClientSession
from difflib import SequenceMatcher
import json
import re
from telegraph import Telegraph
from functools import partial
import asyncio
import html
from io import BytesIO
from sqlalchemy.ext.asyncio import AsyncSession, create_async_engine
from sqlmodel import Field, SQLModel, select

logging.basicConfig(level=logging.INFO)

DB_PATH = os.getenv("DB_PATH", "/data/db.sqlite")
TELEGRAPH_TOKEN_FILE = os.getenv("TELEGRAPH_TOKEN_FILE", "/data/telegraph_token.txt")

# user_id -> (event_id, field?) for editing session
editing_sessions: dict[int, tuple[int, str | None]] = {}


class User(SQLModel, table=True):
    user_id: int = Field(primary_key=True)
    username: Optional[str] = None
    is_superadmin: bool = False


class PendingUser(SQLModel, table=True):
    user_id: int = Field(primary_key=True)
    username: Optional[str] = None
    requested_at: datetime = Field(default_factory=datetime.utcnow)


class RejectedUser(SQLModel, table=True):
    user_id: int = Field(primary_key=True)
    username: Optional[str] = None
    rejected_at: datetime = Field(default_factory=datetime.utcnow)


class Channel(SQLModel, table=True):
    channel_id: int = Field(primary_key=True)
    title: Optional[str] = None
    username: Optional[str] = None
    is_admin: bool = False
    is_registered: bool = False


class Setting(SQLModel, table=True):
    key: str = Field(primary_key=True)
    value: str


class Event(SQLModel, table=True):
    id: Optional[int] = Field(default=None, primary_key=True)
    title: str
    description: str
    festival: Optional[str] = None
    date: str
    time: str
    location_name: str
    location_address: Optional[str] = None
    city: Optional[str] = None
    ticket_price_min: Optional[int] = None
    ticket_price_max: Optional[int] = None
    ticket_link: Optional[str] = None
    event_type: Optional[str] = None
    emoji: Optional[str] = None
    end_date: Optional[str] = None
    is_free: bool = False
    telegraph_path: Optional[str] = None
    source_text: str
    telegraph_url: Optional[str] = None
    source_post_url: Optional[str] = None


class Database:
    def __init__(self, path: str):
        self.engine = create_async_engine(f"sqlite+aiosqlite:///{path}")

    async def init(self):
        async with self.engine.begin() as conn:
            await conn.run_sync(SQLModel.metadata.create_all)
            result = await conn.exec_driver_sql("PRAGMA table_info(event)")
            cols = [r[1] for r in result.fetchall()]
            if "telegraph_url" not in cols:
                await conn.exec_driver_sql(
                    "ALTER TABLE event ADD COLUMN telegraph_url VARCHAR"
                )
            if "ticket_price_min" not in cols:
                await conn.exec_driver_sql(
                    "ALTER TABLE event ADD COLUMN ticket_price_min INTEGER"
                )
            if "ticket_price_max" not in cols:
                await conn.exec_driver_sql(
                    "ALTER TABLE event ADD COLUMN ticket_price_max INTEGER"
                )
            if "ticket_link" not in cols:
                await conn.exec_driver_sql(
                    "ALTER TABLE event ADD COLUMN ticket_link VARCHAR"
                )
            if "source_post_url" not in cols:
                await conn.exec_driver_sql(
                    "ALTER TABLE event ADD COLUMN source_post_url VARCHAR"
                )
            if "is_free" not in cols:
                await conn.exec_driver_sql(
                    "ALTER TABLE event ADD COLUMN is_free BOOLEAN DEFAULT 0"
                )
            if "telegraph_path" not in cols:
                await conn.exec_driver_sql(
                    "ALTER TABLE event ADD COLUMN telegraph_path VARCHAR"
                )
            if "event_type" not in cols:
                await conn.exec_driver_sql(
                    "ALTER TABLE event ADD COLUMN event_type VARCHAR"
                )
            if "emoji" not in cols:
                await conn.exec_driver_sql(
                    "ALTER TABLE event ADD COLUMN emoji VARCHAR"
                )
            if "end_date" not in cols:
                await conn.exec_driver_sql(
                    "ALTER TABLE event ADD COLUMN end_date VARCHAR"
                )

    def get_session(self) -> AsyncSession:
        """Create a new session with attributes kept after commit."""
        return AsyncSession(self.engine, expire_on_commit=False)


async def get_tz_offset(db: Database) -> str:
    async with db.get_session() as session:
        result = await session.get(Setting, "tz_offset")
        return result.value if result else "+00:00"


async def set_tz_offset(db: Database, value: str):
    async with db.get_session() as session:
        setting = await session.get(Setting, "tz_offset")
        if setting:
            setting.value = value
        else:
            setting = Setting(key="tz_offset", value=value)
            session.add(setting)
        await session.commit()


def validate_offset(value: str) -> bool:
    if len(value) != 6 or value[0] not in "+-" or value[3] != ":":
        return False
    try:
        h = int(value[1:3])
        m = int(value[4:6])
        return 0 <= h <= 14 and 0 <= m < 60
    except ValueError:
        return False


def offset_to_timezone(value: str) -> timezone:
    sign = 1 if value[0] == "+" else -1
    hours = int(value[1:3])
    minutes = int(value[4:6])
    return timezone(sign * timedelta(hours=hours, minutes=minutes))


<<<<<<< HEAD
async def parse_event_via_4o(text: str) -> dict:
=======
async def parse_event_via_4o(text: str) -> list[dict]:
>>>>>>> 220f5300
    token = os.getenv("FOUR_O_TOKEN")
    if not token:
        raise RuntimeError("FOUR_O_TOKEN is missing")
    url = os.getenv("FOUR_O_URL", "https://api.openai.com/v1/chat/completions")
    prompt_path = os.path.join("docs", "PROMPTS.md")
    with open(prompt_path, "r", encoding="utf-8") as f:
        prompt = f.read()
    loc_path = os.path.join("docs", "LOCATIONS.md")
    if os.path.exists(loc_path):
        with open(loc_path, "r", encoding="utf-8") as f:
            locations = [line.strip() for line in f if line.strip() and not line.startswith("#")]
        if locations:
            prompt += "\nKnown venues:\n" + "\n".join(locations)
    headers = {
        "Authorization": f"Bearer {token}",
        "Content-Type": "application/json",
    }
    today = date.today().isoformat()
    payload = {
        "model": "gpt-4o",
        "messages": [
            {"role": "system", "content": prompt},
            {"role": "user", "content": f"Today is {today}. {text}"},
        ],
        "temperature": 0,
    }
    logging.info("Sending 4o parse request to %s", url)
    async with ClientSession() as session:
        resp = await session.post(url, json=payload, headers=headers)
        resp.raise_for_status()
        data = await resp.json()
    logging.debug("4o response: %s", data)
    content = (
        data.get("choices", [{}])[0]
        .get("message", {})
        .get("content", "{}")
        .strip()
    )
    if content.startswith("```"):
        content = content.strip("`\n")
        if content.lower().startswith("json"):
            content = content[4:].strip()
    try:
<<<<<<< HEAD
        return json.loads(content)
    except json.JSONDecodeError:
        logging.error("Invalid JSON from 4o: %s", content)
        raise


async def ask_4o(text: str) -> str:
    token = os.getenv("FOUR_O_TOKEN")
    if not token:
        raise RuntimeError("FOUR_O_TOKEN is missing")
    url = os.getenv("FOUR_O_URL", "https://api.openai.com/v1/chat/completions")
    headers = {
        "Authorization": f"Bearer {token}",
        "Content-Type": "application/json",
    }
    payload = {
        "model": "gpt-4o",
        "messages": [{"role": "user", "content": text}],
        "temperature": 0,
    }
    logging.info("Sending 4o ask request to %s", url)
    async with ClientSession() as session:
        resp = await session.post(url, json=payload, headers=headers)
        resp.raise_for_status()
        data = await resp.json()
    logging.debug("4o response: %s", data)
    return (
        data.get("choices", [{}])[0]
        .get("message", {})
        .get("content", "")
        .strip()
    )


async def check_duplicate_via_4o(ev: Event, new: Event) -> Tuple[bool, str, str]:
    """Ask the LLM whether two events are duplicates."""
    prompt = (
        "Existing event:\n"
        f"Title: {ev.title}\nDescription: {ev.description}\nLocation: {ev.location_name} {ev.location_address}\n"
        "New event:\n"
        f"Title: {new.title}\nDescription: {new.description}\nLocation: {new.location_name} {new.location_address}\n"
        "Are these the same event? Respond with JSON {\"duplicate\": true|false, \"title\": \"\", \"short_description\": \"\"}."
    )
    try:
        ans = await ask_4o(prompt)
        data = json.loads(ans)
        return (
            bool(data.get("duplicate")),
            data.get("title", ""),
            data.get("short_description", ""),
        )
    except Exception as e:
        logging.error("Duplicate check failed: %s", e)
        return False, "", ""


def get_telegraph_token() -> str | None:
    token = os.getenv("TELEGRAPH_TOKEN")
    if token:
        return token
    if os.path.exists(TELEGRAPH_TOKEN_FILE):
        with open(TELEGRAPH_TOKEN_FILE, "r", encoding="utf-8") as f:
            saved = f.read().strip()
            if saved:
                return saved
    try:
        tg = Telegraph()
        data = tg.create_account(short_name="eventsbot")
        token = data["access_token"]
        os.makedirs(os.path.dirname(TELEGRAPH_TOKEN_FILE), exist_ok=True)
        with open(TELEGRAPH_TOKEN_FILE, "w", encoding="utf-8") as f:
            f.write(token)
        logging.info("Created Telegraph account; token stored at %s", TELEGRAPH_TOKEN_FILE)
        return token
    except Exception as e:
        logging.error("Failed to create Telegraph token: %s", e)
        return None


async def handle_start(message: types.Message, db: Database, bot: Bot):
    async with db.get_session() as session:
        result = await session.execute(select(User))
        user_count = len(result.scalars().all())
        user = await session.get(User, message.from_user.id)
        if user:
            await bot.send_message(message.chat.id, "Bot is running")
            return
        if user_count == 0:
            session.add(
                User(
                    user_id=message.from_user.id,
                    username=message.from_user.username,
                    is_superadmin=True,
                )
            )
            await session.commit()
            await bot.send_message(message.chat.id, "You are superadmin")
        else:
            await bot.send_message(message.chat.id, "Use /register to apply")

=======
        data = json.loads(content)
    except json.JSONDecodeError:
        logging.error("Invalid JSON from 4o: %s", content)
        raise
    if isinstance(data, dict):
        if "events" in data and isinstance(data["events"], list):
            return data["events"]
        return [data]
    if isinstance(data, list):
        return data
    logging.error("Unexpected 4o format: %s", data)
    raise RuntimeError("bad 4o response")


async def ask_4o(text: str) -> str:
    token = os.getenv("FOUR_O_TOKEN")
    if not token:
        raise RuntimeError("FOUR_O_TOKEN is missing")
    url = os.getenv("FOUR_O_URL", "https://api.openai.com/v1/chat/completions")
    headers = {
        "Authorization": f"Bearer {token}",
        "Content-Type": "application/json",
    }
    payload = {
        "model": "gpt-4o",
        "messages": [{"role": "user", "content": text}],
        "temperature": 0,
    }
    logging.info("Sending 4o ask request to %s", url)
    async with ClientSession() as session:
        resp = await session.post(url, json=payload, headers=headers)
        resp.raise_for_status()
        data = await resp.json()
    logging.debug("4o response: %s", data)
    return (
        data.get("choices", [{}])[0]
        .get("message", {})
        .get("content", "")
        .strip()
    )


async def check_duplicate_via_4o(ev: Event, new: Event) -> Tuple[bool, str, str]:
    """Ask the LLM whether two events are duplicates."""
    prompt = (
        "Existing event:\n"
        f"Title: {ev.title}\nDescription: {ev.description}\nLocation: {ev.location_name} {ev.location_address}\n"
        "New event:\n"
        f"Title: {new.title}\nDescription: {new.description}\nLocation: {new.location_name} {new.location_address}\n"
        "Are these the same event? Respond with JSON {\"duplicate\": true|false, \"title\": \"\", \"short_description\": \"\"}."
    )
    try:
        ans = await ask_4o(prompt)
        data = json.loads(ans)
        return (
            bool(data.get("duplicate")),
            data.get("title", ""),
            data.get("short_description", ""),
        )
    except Exception as e:
        logging.error("Duplicate check failed: %s", e)
        return False, "", ""


def get_telegraph_token() -> str | None:
    token = os.getenv("TELEGRAPH_TOKEN")
    if token:
        return token
    if os.path.exists(TELEGRAPH_TOKEN_FILE):
        with open(TELEGRAPH_TOKEN_FILE, "r", encoding="utf-8") as f:
            saved = f.read().strip()
            if saved:
                return saved
    try:
        tg = Telegraph()
        data = tg.create_account(short_name="eventsbot")
        token = data["access_token"]
        os.makedirs(os.path.dirname(TELEGRAPH_TOKEN_FILE), exist_ok=True)
        with open(TELEGRAPH_TOKEN_FILE, "w", encoding="utf-8") as f:
            f.write(token)
        logging.info("Created Telegraph account; token stored at %s", TELEGRAPH_TOKEN_FILE)
        return token
    except Exception as e:
        logging.error("Failed to create Telegraph token: %s", e)
        return None


async def handle_start(message: types.Message, db: Database, bot: Bot):
    async with db.get_session() as session:
        result = await session.execute(select(User))
        user_count = len(result.scalars().all())
        user = await session.get(User, message.from_user.id)
        if user:
            await bot.send_message(message.chat.id, "Bot is running")
            return
        if user_count == 0:
            session.add(
                User(
                    user_id=message.from_user.id,
                    username=message.from_user.username,
                    is_superadmin=True,
                )
            )
            await session.commit()
            await bot.send_message(message.chat.id, "You are superadmin")
        else:
            await bot.send_message(message.chat.id, "Use /register to apply")

>>>>>>> 220f5300

async def handle_register(message: types.Message, db: Database, bot: Bot):
    async with db.get_session() as session:
        if await session.get(User, message.from_user.id):
            await bot.send_message(message.chat.id, "Already registered")
            return
        if await session.get(RejectedUser, message.from_user.id):
            await bot.send_message(message.chat.id, "Access denied by administrator")
<<<<<<< HEAD
            return
        if await session.get(PendingUser, message.from_user.id):
            await bot.send_message(message.chat.id, "Awaiting approval")
            return
=======
            return
        if await session.get(PendingUser, message.from_user.id):
            await bot.send_message(message.chat.id, "Awaiting approval")
            return
>>>>>>> 220f5300
        result = await session.execute(select(PendingUser))
        if len(result.scalars().all()) >= 10:
            await bot.send_message(
                message.chat.id, "Registration queue full, try later"
            )
            return
        session.add(
            PendingUser(
                user_id=message.from_user.id, username=message.from_user.username
            )
        )
        await session.commit()
        await bot.send_message(message.chat.id, "Registration pending approval")


async def handle_requests(message: types.Message, db: Database, bot: Bot):
    async with db.get_session() as session:
        user = await session.get(User, message.from_user.id)
        if not user or not user.is_superadmin:
            return
        result = await session.execute(select(PendingUser))
        pending = result.scalars().all()
        if not pending:
            await bot.send_message(message.chat.id, "No pending users")
            return
        buttons = [
            [
                types.InlineKeyboardButton(
                    text="Approve", callback_data=f"approve:{p.user_id}"
                ),
                types.InlineKeyboardButton(
                    text="Reject", callback_data=f"reject:{p.user_id}"
                ),
            ]
            for p in pending
        ]
        keyboard = types.InlineKeyboardMarkup(inline_keyboard=buttons)
        lines = [f"{p.user_id} {p.username or ''}" for p in pending]
        await bot.send_message(message.chat.id, "\n".join(lines), reply_markup=keyboard)


async def process_request(callback: types.CallbackQuery, db: Database, bot: Bot):
    data = callback.data
    if data.startswith("approve") or data.startswith("reject"):
        uid = int(data.split(":", 1)[1])
        async with db.get_session() as session:
            p = await session.get(PendingUser, uid)
            if not p:
                await callback.answer("Not found", show_alert=True)
                return
            if data.startswith("approve"):
                session.add(User(user_id=uid, username=p.username, is_superadmin=False))
                await bot.send_message(uid, "You are approved")
            else:
                session.add(RejectedUser(user_id=uid, username=p.username))
                await bot.send_message(uid, "Your registration was rejected")
            await session.delete(p)
            await session.commit()
            await callback.answer("Done")
    elif data.startswith("del:"):
        _, eid, day = data.split(":")
        async with db.get_session() as session:
            event = await session.get(Event, int(eid))
            if event:
                await session.delete(event)
                await session.commit()
        offset = await get_tz_offset(db)
        tz = offset_to_timezone(offset)
        target = datetime.strptime(day, "%Y-%m-%d").date()
        text, markup = await build_events_message(db, target, tz)
        await callback.message.edit_text(text, reply_markup=markup)
        await callback.answer("Deleted")
    elif data.startswith("edit:"):
        eid = int(data.split(":")[1])
        async with db.get_session() as session:
            event = await session.get(Event, eid)
        if event:
            editing_sessions[callback.from_user.id] = (eid, None)
            await show_edit_menu(callback.from_user.id, event, bot)
        await callback.answer()
    elif data.startswith("editfield:"):
        _, eid, field = data.split(":")
        editing_sessions[callback.from_user.id] = (int(eid), field)
        await callback.message.answer(f"Send new value for {field}")
        await callback.answer()
    elif data.startswith("editdone:"):
        if callback.from_user.id in editing_sessions:
            del editing_sessions[callback.from_user.id]
        await callback.message.answer("Editing finished")
        await callback.answer()
    elif data.startswith("togglefree:"):
        eid = int(data.split(":")[1])
        async with db.get_session() as session:
            event = await session.get(Event, eid)
            if event:
                event.is_free = not event.is_free
                await session.commit()
                logging.info("togglefree: event %s set to %s", eid, event.is_free)
        async with db.get_session() as session:
            event = await session.get(Event, eid)
        if event:
            await show_edit_menu(callback.from_user.id, event, bot)
        await callback.answer()
    elif data.startswith("markfree:"):
        eid = int(data.split(":")[1])
        async with db.get_session() as session:
            event = await session.get(Event, eid)
            if event:
                event.is_free = True
                await session.commit()
                logging.info("markfree: event %s marked free", eid)
        markup = types.InlineKeyboardMarkup(
            inline_keyboard=[
                [
                    types.InlineKeyboardButton(
                        text="\u2705 Бесплатное мероприятие",
                        callback_data=f"togglefree:{eid}",
                    )
                ]
            ]
        )
        try:
            await bot.edit_message_reply_markup(
                chat_id=callback.message.chat.id,
                message_id=callback.message.message_id,
                reply_markup=markup,
            )
        except Exception as e:
            logging.error("failed to update free button: %s", e)
        await callback.answer("Marked")
    elif data.startswith("nav:"):
        _, day = data.split(":")
        offset = await get_tz_offset(db)
        tz = offset_to_timezone(offset)
        target = datetime.strptime(day, "%Y-%m-%d").date()
        text, markup = await build_events_message(db, target, tz)
        await callback.message.edit_text(text, reply_markup=markup)
        await callback.answer()
    elif data.startswith("unset:"):
        cid = int(data.split(":")[1])
        async with db.get_session() as session:
            ch = await session.get(Channel, cid)
            if ch:
                ch.is_registered = False
                logging.info("channel %s unset", cid)
                await session.commit()
        await send_channels_list(callback.message, db, bot, edit=True)
        await callback.answer("Removed")
    elif data.startswith("set:"):
        cid = int(data.split(":")[1])
        async with db.get_session() as session:
            ch = await session.get(Channel, cid)
            if ch and ch.is_admin:
                ch.is_registered = True
                logging.info("channel %s registered", cid)
                await session.commit()
        await send_setchannel_list(callback.message, db, bot, edit=True)
        await callback.answer("Registered")


async def handle_tz(message: types.Message, db: Database, bot: Bot):
    parts = message.text.split(maxsplit=1)
    if len(parts) != 2 or not validate_offset(parts[1]):
        await bot.send_message(message.chat.id, "Usage: /tz +02:00")
        return
    async with db.get_session() as session:
        user = await session.get(User, message.from_user.id)
        if not user or not user.is_superadmin:
            await bot.send_message(message.chat.id, "Not authorized")
            return
    await set_tz_offset(db, parts[1])
    await bot.send_message(message.chat.id, f"Timezone set to {parts[1]}")


async def handle_my_chat_member(update: types.ChatMemberUpdated, db: Database):
    if update.chat.type != "channel":
        return
    status = update.new_chat_member.status
    is_admin = status in {"administrator", "creator"}
    logging.info(
        "my_chat_member: %s -> %s (admin=%s)",
        update.chat.id,
        status,
        is_admin,
    )
    async with db.get_session() as session:
        channel = await session.get(Channel, update.chat.id)
        if not channel:
            channel = Channel(
                channel_id=update.chat.id,
                title=update.chat.title,
                username=getattr(update.chat, "username", None),
                is_admin=is_admin,
            )
            session.add(channel)
        else:
            channel.title = update.chat.title
            channel.username = getattr(update.chat, "username", None)
            channel.is_admin = is_admin
        await session.commit()


async def send_channels_list(message: types.Message, db: Database, bot: Bot, edit: bool = False):
    async with db.get_session() as session:
        user = await session.get(User, message.from_user.id)
        if not user or not user.is_superadmin:
            if not edit:
                await bot.send_message(message.chat.id, "Not authorized")
            return
        result = await session.execute(
            select(Channel).where(Channel.is_admin.is_(True))
        )
        channels = result.scalars().all()
    logging.info("channels list: %s", [c.channel_id for c in channels])
    lines = []
    keyboard = []
    for ch in channels:
        name = ch.title or ch.username or str(ch.channel_id)
        if ch.is_registered:
            lines.append(f"{name} ✅")
            keyboard.append([
                types.InlineKeyboardButton(text="Cancel", callback_data=f"unset:{ch.channel_id}")
            ])
        else:
            lines.append(name)
    if not lines:
        lines.append("No channels")
    markup = types.InlineKeyboardMarkup(inline_keyboard=keyboard) if keyboard else None
    if edit:
        await message.edit_text("\n".join(lines), reply_markup=markup)
    else:
        await bot.send_message(message.chat.id, "\n".join(lines), reply_markup=markup)


async def send_setchannel_list(message: types.Message, db: Database, bot: Bot, edit: bool = False):
    async with db.get_session() as session:
        user = await session.get(User, message.from_user.id)
        if not user or not user.is_superadmin:
            if not edit:
                await bot.send_message(message.chat.id, "Not authorized")
            return
        result = await session.execute(
            select(Channel).where(
                Channel.is_admin.is_(True), Channel.is_registered.is_(False)
            )
        )
        channels = result.scalars().all()
    logging.info("setchannel list: %s", [c.channel_id for c in channels])
    lines = []
    keyboard = []
    for ch in channels:
        name = ch.title or ch.username or str(ch.channel_id)
        lines.append(name)
        keyboard.append([
            types.InlineKeyboardButton(text=name, callback_data=f"set:{ch.channel_id}")
        ])
    if not lines:
        lines.append("No channels")
    markup = types.InlineKeyboardMarkup(inline_keyboard=keyboard) if keyboard else None
    if edit:
        await message.edit_text("\n".join(lines), reply_markup=markup)
    else:
        await bot.send_message(message.chat.id, "\n".join(lines), reply_markup=markup)

async def handle_set_channel(message: types.Message, db: Database, bot: Bot):
    await send_setchannel_list(message, db, bot, edit=False)


async def handle_channels(message: types.Message, db: Database, bot: Bot):
    await send_channels_list(message, db, bot, edit=False)


async def upsert_event(session: AsyncSession, new: Event) -> Tuple[Event, bool]:
    """Insert or update an event if a similar one exists.

    Returns (event, added_flag)."""
    stmt = select(Event).where(
        Event.date == new.date,
        Event.time == new.time,
        Event.city == new.city,
    )
    candidates = (await session.execute(stmt)).scalars().all()
    for ev in candidates:
        title_ratio = SequenceMatcher(None, ev.title.lower(), new.title.lower()).ratio()
        loc_ratio = SequenceMatcher(None, ev.location_name.lower(), new.location_name.lower()).ratio()
        if title_ratio >= 0.6 and loc_ratio >= 0.6:
            ev.title = new.title
            ev.description = new.description
            ev.festival = new.festival
            ev.source_text = new.source_text
            ev.location_name = new.location_name
            ev.location_address = new.location_address
            ev.ticket_price_min = new.ticket_price_min
            ev.ticket_price_max = new.ticket_price_max
            ev.ticket_link = new.ticket_link
<<<<<<< HEAD
=======
            ev.event_type = new.event_type
            ev.emoji = new.emoji
            ev.end_date = new.end_date
            ev.is_free = new.is_free
>>>>>>> 220f5300
            await session.commit()
            return ev, False
        if loc_ratio >= 0.4 or ev.location_address == new.location_address:
            # uncertain, ask LLM
            try:
                dup, title, desc = await check_duplicate_via_4o(ev, new)
            except Exception:
                logging.exception("duplicate check failed")
                dup = False
            if dup:
                ev.title = title or new.title
                ev.description = desc or new.description
                ev.festival = new.festival
                ev.source_text = new.source_text
                ev.location_name = new.location_name
                ev.location_address = new.location_address
                ev.ticket_price_min = new.ticket_price_min
                ev.ticket_price_max = new.ticket_price_max
                ev.ticket_link = new.ticket_link
<<<<<<< HEAD
=======
                ev.event_type = new.event_type
                ev.emoji = new.emoji
                ev.end_date = new.end_date
                ev.is_free = new.is_free
>>>>>>> 220f5300
                await session.commit()
                return ev, False
    session.add(new)
    await session.commit()
    return new, True


<<<<<<< HEAD
async def add_event_from_text(
=======
async def add_events_from_text(
>>>>>>> 220f5300
    db: Database,
    text: str,
    source_link: str | None,
    html_text: str | None = None,
    media: tuple[bytes, str] | None = None,
<<<<<<< HEAD
) -> tuple[Event, bool, list[str], str] | None:
    try:
        data = await parse_event_via_4o(text)
    except Exception as e:
        logging.error("LLM error: %s", e)
        return None
    date_str = data.get("date", "") or ""
    end_date = data.get("end_date")
    if ".." in date_str and not end_date:
        start, end_date = [p.strip() for p in date_str.split("..", 1)]
        date_str = start
    event = Event(
        title=data.get("title", ""),
        description=data.get("short_description", ""),
        festival=data.get("festival") or None,
        date=date_str,
        time=data.get("time", ""),
        location_name=data.get("location_name", ""),
        location_address=data.get("location_address"),
        city=data.get("city"),
        ticket_price_min=data.get("ticket_price_min"),
        ticket_price_max=data.get("ticket_price_max"),
        ticket_link=data.get("ticket_link"),
        event_type=data.get("event_type"),
        emoji=data.get("emoji"),
        end_date=end_date,
        is_free=bool(data.get("is_free")),
        source_text=text,
        source_post_url=source_link,
    )
    async with db.get_session() as session:
        saved, added = await upsert_event(session, event)

    if saved.telegraph_url and saved.telegraph_path:
        await update_source_page(saved.telegraph_path, saved.title or "Event", html_text or text)
    else:
        res = await create_source_page(
            saved.title or "Event",
            saved.source_text,
            source_link,
            html_text,
            media,
        )
        if res:
            url, path = res
            async with db.get_session() as session:
                saved.telegraph_url = url
                saved.telegraph_path = path
                session.add(saved)
                await session.commit()

    lines = [
        f"title: {saved.title}",
        f"date: {saved.date}",
        f"time: {saved.time}",
        f"location_name: {saved.location_name}",
    ]
    if saved.location_address:
        lines.append(f"location_address: {saved.location_address}")
    if saved.city:
        lines.append(f"city: {saved.city}")
    if saved.festival:
        lines.append(f"festival: {saved.festival}")
    if saved.description:
        lines.append(f"description: {saved.description}")
    if saved.event_type:
        lines.append(f"type: {saved.event_type}")
    if saved.ticket_price_min is not None:
        lines.append(f"price_min: {saved.ticket_price_min}")
    if saved.ticket_price_max is not None:
        lines.append(f"price_max: {saved.ticket_price_max}")
    if saved.ticket_link:
        lines.append(f"ticket_link: {saved.ticket_link}")
    if saved.telegraph_url:
        lines.append(f"telegraph: {saved.telegraph_url}")
    status = "added" if added else "updated"
    return saved, added, lines, status


async def handle_add_event(message: types.Message, db: Database, bot: Bot):
    text = message.text.split(maxsplit=1)
    if len(text) != 2:
        await bot.send_message(message.chat.id, "Usage: /addevent <text>")
        return
    media = None
    if message.photo:
        bio = BytesIO()
        await bot.download(message.photo[-1].file_id, destination=bio)
        media = (bio.getvalue(), "photo.jpg")
    elif message.document and message.document.mime_type.startswith("image/"):
        bio = BytesIO()
        await bot.download(message.document.file_id, destination=bio)
        media = (bio.getvalue(), "image.jpg")
    elif message.video:
        bio = BytesIO()
        await bot.download(message.video.file_id, destination=bio)
        media = (bio.getvalue(), "video.mp4")

    result = await add_event_from_text(db, text[1], None, message.html_text, media)
    if not result:
        await bot.send_message(message.chat.id, "LLM error")
        return
    saved, added, lines, status = result
    markup = None
    if (
        not saved.is_free
        and saved.ticket_price_min is None
        and saved.ticket_price_max is None
    ):
        markup = types.InlineKeyboardMarkup(
            inline_keyboard=[[
                types.InlineKeyboardButton(
                    text="\u2753 Это бесплатное мероприятие", callback_data=f"markfree:{saved.id}"
                )
            ]]
        )
    await bot.send_message(
        message.chat.id,
        f"Event {status}\n" + "\n".join(lines),
        reply_markup=markup,
    )


async def handle_add_event_raw(message: types.Message, db: Database, bot: Bot):
    parts = message.text.split(maxsplit=1)
    if len(parts) != 2 or '|' not in parts[1]:
        await bot.send_message(message.chat.id, "Usage: /addevent_raw title|date|time|location")
        return
    title, date, time, location = (p.strip() for p in parts[1].split('|', 3))
    media = None
    if message.photo:
        bio = BytesIO()
        await bot.download(message.photo[-1].file_id, destination=bio)
        media = (bio.getvalue(), "photo.jpg")
    elif message.document and message.document.mime_type.startswith("image/"):
        bio = BytesIO()
        await bot.download(message.document.file_id, destination=bio)
        media = (bio.getvalue(), "image.jpg")
    elif message.video:
        bio = BytesIO()
        await bot.download(message.video.file_id, destination=bio)
        media = (bio.getvalue(), "video.mp4")

    event = Event(
        title=title,
        description="",
        festival=None,
        date=date,
        time=time,
        location_name=location,
        source_text=parts[1],
    )
    async with db.get_session() as session:
        event, added = await upsert_event(session, event)

    res = await create_source_page(
        event.title or "Event",
        event.source_text,
        None,
        event.source_text,
        media,
    )
    if res:
        url, path = res
        async with db.get_session() as session:
            event.telegraph_url = url
            event.telegraph_path = path
            session.add(event)
            await session.commit()
    lines = [
        f"title: {event.title}",
        f"date: {event.date}",
        f"time: {event.time}",
        f"location_name: {event.location_name}",
    ]
    if event.telegraph_url:
        lines.append(f"telegraph: {event.telegraph_url}")
    status = "added" if added else "updated"
    markup = None
    if not event.is_free and event.ticket_price_min is None and event.ticket_price_max is None:
        markup = types.InlineKeyboardMarkup(
            inline_keyboard=[[
                types.InlineKeyboardButton(text="\u2753 Это бесплатное мероприятие", callback_data=f"markfree:{event.id}")
            ]]
        )
    await bot.send_message(
        message.chat.id,
        f"Event {status}\n" + "\n".join(lines),
        reply_markup=markup,
    )


def format_day(day: date, tz: timezone) -> str:
    if day == datetime.now(tz).date():
        return "Сегодня"
    return day.strftime("%d.%m.%Y")


MONTHS = [
    "января",
    "февраля",
    "марта",
    "апреля",
    "мая",
    "июня",
    "июля",
    "августа",
    "сентября",
    "октября",
    "ноября",
    "декабря",
]


def format_day_pretty(day: date) -> str:
    return f"{day.day} {MONTHS[day.month - 1]}"


async def build_events_message(db: Database, target_date: date, tz: timezone):
    async with db.get_session() as session:
        result = await session.execute(
            select(Event).where(
                (Event.date == target_date.isoformat())
                | (Event.end_date == target_date.isoformat())
            ).order_by(Event.time)
        )
        events = result.scalars().all()

    lines = []
    for e in events:
        prefix = ""
        if e.end_date and e.date == target_date.isoformat():
            prefix = "(Открытие) "
        elif e.end_date and e.end_date == target_date.isoformat() and e.end_date != e.date:
            prefix = "(Закрытие) "
        title = f"{e.emoji} {e.title}" if e.emoji else e.title
        lines.append(f"{e.id}. {prefix}{title}")
        loc = f"{e.time} {e.location_name}"
        if e.city:
            loc += f", #{e.city}"
        lines.append(loc)
        if e.is_free:
            lines.append("Бесплатно")
        else:
            price_parts = []
            if e.ticket_price_min is not None:
                price_parts.append(str(e.ticket_price_min))
            if e.ticket_price_max is not None and e.ticket_price_max != e.ticket_price_min:
                price_parts.append(str(e.ticket_price_max))
            if price_parts:
                lines.append("-".join(price_parts))
        if e.telegraph_url:
            lines.append(f"исходное: {e.telegraph_url}")
        lines.append("")
    if not lines:
        lines.append("No events")

    keyboard = [
        [
            types.InlineKeyboardButton(
                text="\u274C", callback_data=f"del:{e.id}:{target_date.isoformat()}"
            ),
            types.InlineKeyboardButton(
                text="\u270E", callback_data=f"edit:{e.id}"
            ),
        ]
        for e in events
    ]

    prev_day = target_date - timedelta(days=1)
    next_day = target_date + timedelta(days=1)
    keyboard.append(
        [
            types.InlineKeyboardButton(text="\u25C0", callback_data=f"nav:{prev_day.isoformat()}"),
            types.InlineKeyboardButton(text="\u25B6", callback_data=f"nav:{next_day.isoformat()}"),
        ]
    )

    text = f"Events on {format_day(target_date, tz)}\n" + "\n".join(lines)
    markup = types.InlineKeyboardMarkup(inline_keyboard=keyboard)
    return text, markup


async def build_exhibitions_message(db: Database, tz: timezone):
    today = datetime.now(tz).date()
    async with db.get_session() as session:
        result = await session.execute(
            select(Event)
            .where(
                Event.event_type == "выставка",
                Event.end_date.is_not(None),
                Event.end_date >= today.isoformat(),
            )
            .order_by(Event.date)
        )
        events = result.scalars().all()

    lines = []
    for e in events:
        try:
            start = datetime.fromisoformat(e.date).date()
        except ValueError:
            if ".." in e.date:
                start = datetime.fromisoformat(e.date.split("..", 1)[0]).date()
            else:
                logging.error("Bad start date %s for event %s", e.date, e.id)
                continue
        end = None
        if e.end_date:
            try:
                end = datetime.fromisoformat(e.end_date).date()
            except ValueError:
                end = None

        period = ""
        if end:
            if start <= today:
                period = f"по {format_day_pretty(end)}"
            else:
                period = f"c {format_day_pretty(start)} по {format_day_pretty(end)}"
        title = f"{e.emoji} {e.title}" if e.emoji else e.title
        if period:
            lines.append(f"{e.id}. {title} ({period})")
        else:
            lines.append(f"{e.id}. {title}")
=======
) -> list[tuple[Event, bool, list[str], str]]:
    try:
        parsed = await parse_event_via_4o(text)
    except Exception as e:
        logging.error("LLM error: %s", e)
        return []

    results: list[tuple[Event, bool, list[str], str]] = []
    first = True
    for data in parsed:
        date_str = data.get("date", "") or ""
        end_date = data.get("end_date")
        if ".." in date_str and not end_date:
            start, end_date = [p.strip() for p in date_str.split("..", 1)]
            date_str = start

        event = Event(
            title=data.get("title", ""),
            description=data.get("short_description", ""),
            festival=data.get("festival") or None,
            date=date_str,
            time=data.get("time", ""),
            location_name=data.get("location_name", ""),
            location_address=data.get("location_address"),
            city=data.get("city"),
            ticket_price_min=data.get("ticket_price_min"),
            ticket_price_max=data.get("ticket_price_max"),
            ticket_link=data.get("ticket_link"),
            event_type=data.get("event_type"),
            emoji=data.get("emoji"),
            end_date=end_date,
            is_free=bool(data.get("is_free")),
            source_text=text,
            source_post_url=source_link,
        )

        async with db.get_session() as session:
            saved, added = await upsert_event(session, event)

        media_arg = media if first else None
        if saved.telegraph_url and saved.telegraph_path:
            await update_source_page(saved.telegraph_path, saved.title or "Event", html_text or text)
        else:
            res = await create_source_page(
                saved.title or "Event",
                saved.source_text,
                source_link,
                html_text,
                media_arg,
            )
            if res:
                url, path = res
                async with db.get_session() as session:
                    saved.telegraph_url = url
                    saved.telegraph_path = path
                    session.add(saved)
                    await session.commit()

        lines = [
            f"title: {saved.title}",
            f"date: {saved.date}",
            f"time: {saved.time}",
            f"location_name: {saved.location_name}",
        ]
        if saved.location_address:
            lines.append(f"location_address: {saved.location_address}")
        if saved.city:
            lines.append(f"city: {saved.city}")
        if saved.festival:
            lines.append(f"festival: {saved.festival}")
        if saved.description:
            lines.append(f"description: {saved.description}")
        if saved.event_type:
            lines.append(f"type: {saved.event_type}")
        if saved.ticket_price_min is not None:
            lines.append(f"price_min: {saved.ticket_price_min}")
        if saved.ticket_price_max is not None:
            lines.append(f"price_max: {saved.ticket_price_max}")
        if saved.ticket_link:
            lines.append(f"ticket_link: {saved.ticket_link}")
        if saved.telegraph_url:
            lines.append(f"telegraph: {saved.telegraph_url}")
        status = "added" if added else "updated"
        results.append((saved, added, lines, status))
        first = False
    return results


async def handle_add_event(message: types.Message, db: Database, bot: Bot):
    text = message.text.split(maxsplit=1)
    if len(text) != 2:
        await bot.send_message(message.chat.id, "Usage: /addevent <text>")
        return
    media = None
    if message.photo:
        bio = BytesIO()
        await bot.download(message.photo[-1].file_id, destination=bio)
        media = (bio.getvalue(), "photo.jpg")
    elif message.document and message.document.mime_type.startswith("image/"):
        bio = BytesIO()
        await bot.download(message.document.file_id, destination=bio)
        media = (bio.getvalue(), "image.jpg")
    elif message.video:
        bio = BytesIO()
        await bot.download(message.video.file_id, destination=bio)
        media = (bio.getvalue(), "video.mp4")

    results = await add_events_from_text(db, text[1], None, message.html_text, media)
    if not results:
        await bot.send_message(message.chat.id, "LLM error")
        return
    for saved, added, lines, status in results:
        markup = None
        if (
            not saved.is_free
            and saved.ticket_price_min is None
            and saved.ticket_price_max is None
        ):
            markup = types.InlineKeyboardMarkup(
                inline_keyboard=[[
                    types.InlineKeyboardButton(
                        text="\u2753 Это бесплатное мероприятие", callback_data=f"markfree:{saved.id}"
                    )
                ]]
            )
        await bot.send_message(
            message.chat.id,
            f"Event {status}\n" + "\n".join(lines),
            reply_markup=markup,
        )


async def handle_add_event_raw(message: types.Message, db: Database, bot: Bot):
    parts = message.text.split(maxsplit=1)
    if len(parts) != 2 or '|' not in parts[1]:
        await bot.send_message(message.chat.id, "Usage: /addevent_raw title|date|time|location")
        return
    title, date, time, location = (p.strip() for p in parts[1].split('|', 3))
    media = None
    if message.photo:
        bio = BytesIO()
        await bot.download(message.photo[-1].file_id, destination=bio)
        media = (bio.getvalue(), "photo.jpg")
    elif message.document and message.document.mime_type.startswith("image/"):
        bio = BytesIO()
        await bot.download(message.document.file_id, destination=bio)
        media = (bio.getvalue(), "image.jpg")
    elif message.video:
        bio = BytesIO()
        await bot.download(message.video.file_id, destination=bio)
        media = (bio.getvalue(), "video.mp4")

    event = Event(
        title=title,
        description="",
        festival=None,
        date=date,
        time=time,
        location_name=location,
        source_text=parts[1],
    )
    async with db.get_session() as session:
        event, added = await upsert_event(session, event)

    res = await create_source_page(
        event.title or "Event",
        event.source_text,
        None,
        event.source_text,
        media,
    )
    if res:
        url, path = res
        async with db.get_session() as session:
            event.telegraph_url = url
            event.telegraph_path = path
            session.add(event)
            await session.commit()
    lines = [
        f"title: {event.title}",
        f"date: {event.date}",
        f"time: {event.time}",
        f"location_name: {event.location_name}",
    ]
    if event.telegraph_url:
        lines.append(f"telegraph: {event.telegraph_url}")
    status = "added" if added else "updated"
    markup = None
    if not event.is_free and event.ticket_price_min is None and event.ticket_price_max is None:
        markup = types.InlineKeyboardMarkup(
            inline_keyboard=[[
                types.InlineKeyboardButton(text="\u2753 Это бесплатное мероприятие", callback_data=f"markfree:{event.id}")
            ]]
        )
    await bot.send_message(
        message.chat.id,
        f"Event {status}\n" + "\n".join(lines),
        reply_markup=markup,
    )


def format_day(day: date, tz: timezone) -> str:
    if day == datetime.now(tz).date():
        return "Сегодня"
    return day.strftime("%d.%m.%Y")


MONTHS = [
    "января",
    "февраля",
    "марта",
    "апреля",
    "мая",
    "июня",
    "июля",
    "августа",
    "сентября",
    "октября",
    "ноября",
    "декабря",
]


def format_day_pretty(day: date) -> str:
    return f"{day.day} {MONTHS[day.month - 1]}"


async def build_events_message(db: Database, target_date: date, tz: timezone):
    async with db.get_session() as session:
        result = await session.execute(
            select(Event).where(
                (Event.date == target_date.isoformat())
                | (Event.end_date == target_date.isoformat())
            ).order_by(Event.time)
        )
        events = result.scalars().all()

    lines = []
    for e in events:
        prefix = ""
        if e.end_date and e.date == target_date.isoformat():
            prefix = "(Открытие) "
        elif e.end_date and e.end_date == target_date.isoformat() and e.end_date != e.date:
            prefix = "(Закрытие) "
        title = f"{e.emoji} {e.title}" if e.emoji else e.title
        lines.append(f"{e.id}. {prefix}{title}")
>>>>>>> 220f5300
        loc = f"{e.time} {e.location_name}"
        if e.city:
            loc += f", #{e.city}"
        lines.append(loc)
        if e.is_free:
            lines.append("Бесплатно")
        else:
            price_parts = []
            if e.ticket_price_min is not None:
                price_parts.append(str(e.ticket_price_min))
            if e.ticket_price_max is not None and e.ticket_price_max != e.ticket_price_min:
                price_parts.append(str(e.ticket_price_max))
            if price_parts:
                lines.append("-".join(price_parts))
        if e.telegraph_url:
            lines.append(f"исходное: {e.telegraph_url}")
        lines.append("")
<<<<<<< HEAD

    if not lines:
        lines.append("No exhibitions")

    keyboard = [
        [
            types.InlineKeyboardButton(text="\u274C", callback_data=f"del:{e.id}:exh"),
            types.InlineKeyboardButton(text="\u270E", callback_data=f"edit:{e.id}"),
        ]
        for e in events
    ]
    markup = types.InlineKeyboardMarkup(inline_keyboard=keyboard) if events else None
    text = "Exhibitions\n" + "\n".join(lines)
    return text, markup


async def show_edit_menu(user_id: int, event: Event, bot: Bot):
    lines = [
        f"title: {event.title}",
        f"description: {event.description}",
        f"festival: {event.festival or ''}",
        f"date: {event.date}",
        f"end_date: {event.end_date or ''}",
        f"time: {event.time}",
        f"location_name: {event.location_name}",
        f"location_address: {event.location_address or ''}",
        f"city: {event.city or ''}",
        f"event_type: {event.event_type or ''}",
        f"emoji: {event.emoji or ''}",
        f"ticket_price_min: {event.ticket_price_min}",
        f"ticket_price_max: {event.ticket_price_max}",
        f"ticket_link: {event.ticket_link or ''}",
        f"is_free: {event.is_free}",
    ]
    fields = [
        "title",
        "description",
        "festival",
        "date",
        "end_date",
        "time",
        "location_name",
        "location_address",
        "city",
        "event_type",
        "emoji",
        "ticket_price_min",
        "ticket_price_max",
        "ticket_link",
        "is_free",
    ]
    keyboard = []
    row = []
    for idx, field in enumerate(fields, 1):
        row.append(
            types.InlineKeyboardButton(
                text=field, callback_data=f"editfield:{event.id}:{field}"
            )
        )
        if idx % 3 == 0:
            keyboard.append(row)
            row = []
    if row:
        keyboard.append(row)
    keyboard.append([
        types.InlineKeyboardButton(
            text=("\u2705 Бесплатно" if event.is_free else "\u274C Бесплатно"),
            callback_data=f"togglefree:{event.id}",
        )
    ])
    keyboard.append(
        [types.InlineKeyboardButton(text="Done", callback_data=f"editdone:{event.id}")]
    )
    markup = types.InlineKeyboardMarkup(inline_keyboard=keyboard)
    await bot.send_message(user_id, "\n".join(lines), reply_markup=markup)


async def handle_events(message: types.Message, db: Database, bot: Bot):
    parts = message.text.split(maxsplit=1)
    offset = await get_tz_offset(db)
    tz = offset_to_timezone(offset)

    if len(parts) == 2:
        text = parts[1]
        for fmt in ("%Y-%m-%d", "%d.%m.%Y"):
            try:
                day = datetime.strptime(text, fmt).date()
                break
            except ValueError:
                day = None
        if day is None:
            await bot.send_message(message.chat.id, "Usage: /events YYYY-MM-DD")
            return
    else:
        day = datetime.now(tz).date()

    async with db.get_session() as session:
        if not await session.get(User, message.from_user.id):
            await bot.send_message(message.chat.id, "Not authorized")
            return

    text, markup = await build_events_message(db, day, tz)
    await bot.send_message(message.chat.id, text, reply_markup=markup)


=======
    if not lines:
        lines.append("No events")

    keyboard = [
        [
            types.InlineKeyboardButton(
                text="\u274C", callback_data=f"del:{e.id}:{target_date.isoformat()}"
            ),
            types.InlineKeyboardButton(
                text="\u270E", callback_data=f"edit:{e.id}"
            ),
        ]
        for e in events
    ]

    prev_day = target_date - timedelta(days=1)
    next_day = target_date + timedelta(days=1)
    keyboard.append(
        [
            types.InlineKeyboardButton(text="\u25C0", callback_data=f"nav:{prev_day.isoformat()}"),
            types.InlineKeyboardButton(text="\u25B6", callback_data=f"nav:{next_day.isoformat()}"),
        ]
    )

    text = f"Events on {format_day(target_date, tz)}\n" + "\n".join(lines)
    markup = types.InlineKeyboardMarkup(inline_keyboard=keyboard)
    return text, markup


async def build_exhibitions_message(db: Database, tz: timezone):
    today = datetime.now(tz).date()
    async with db.get_session() as session:
        result = await session.execute(
            select(Event)
            .where(
                Event.end_date.is_not(None),
                Event.end_date >= today.isoformat(),
            )
            .order_by(Event.date)
        )
        events = result.scalars().all()

    lines = []
    for e in events:
        try:
            start = datetime.fromisoformat(e.date).date()
        except ValueError:
            if ".." in e.date:
                start = datetime.fromisoformat(e.date.split("..", 1)[0]).date()
            else:
                logging.error("Bad start date %s for event %s", e.date, e.id)
                continue
        end = None
        if e.end_date:
            try:
                end = datetime.fromisoformat(e.end_date).date()
            except ValueError:
                end = None

        period = ""
        if end:
            if start <= today:
                period = f"по {format_day_pretty(end)}"
            else:
                period = f"c {format_day_pretty(start)} по {format_day_pretty(end)}"
        title = f"{e.emoji} {e.title}" if e.emoji else e.title
        if period:
            lines.append(f"{e.id}. {title} ({period})")
        else:
            lines.append(f"{e.id}. {title}")
        loc = f"{e.time} {e.location_name}"
        if e.city:
            loc += f", #{e.city}"
        lines.append(loc)
        if e.is_free:
            lines.append("Бесплатно")
        else:
            price_parts = []
            if e.ticket_price_min is not None:
                price_parts.append(str(e.ticket_price_min))
            if e.ticket_price_max is not None and e.ticket_price_max != e.ticket_price_min:
                price_parts.append(str(e.ticket_price_max))
            if price_parts:
                lines.append("-".join(price_parts))
        if e.telegraph_url:
            lines.append(f"исходное: {e.telegraph_url}")
        lines.append("")

    if not lines:
        lines.append("No exhibitions")

    keyboard = [
        [
            types.InlineKeyboardButton(text="\u274C", callback_data=f"del:{e.id}:exh"),
            types.InlineKeyboardButton(text="\u270E", callback_data=f"edit:{e.id}"),
        ]
        for e in events
    ]
    markup = types.InlineKeyboardMarkup(inline_keyboard=keyboard) if events else None
    text = "Exhibitions\n" + "\n".join(lines)
    return text, markup


async def show_edit_menu(user_id: int, event: Event, bot: Bot):
    lines = [
        f"title: {event.title}",
        f"description: {event.description}",
        f"festival: {event.festival or ''}",
        f"date: {event.date}",
        f"end_date: {event.end_date or ''}",
        f"time: {event.time}",
        f"location_name: {event.location_name}",
        f"location_address: {event.location_address or ''}",
        f"city: {event.city or ''}",
        f"event_type: {event.event_type or ''}",
        f"emoji: {event.emoji or ''}",
        f"ticket_price_min: {event.ticket_price_min}",
        f"ticket_price_max: {event.ticket_price_max}",
        f"ticket_link: {event.ticket_link or ''}",
        f"is_free: {event.is_free}",
    ]
    fields = [
        "title",
        "description",
        "festival",
        "date",
        "end_date",
        "time",
        "location_name",
        "location_address",
        "city",
        "event_type",
        "emoji",
        "ticket_price_min",
        "ticket_price_max",
        "ticket_link",
        "is_free",
    ]
    keyboard = []
    row = []
    for idx, field in enumerate(fields, 1):
        row.append(
            types.InlineKeyboardButton(
                text=field, callback_data=f"editfield:{event.id}:{field}"
            )
        )
        if idx % 3 == 0:
            keyboard.append(row)
            row = []
    if row:
        keyboard.append(row)
    keyboard.append([
        types.InlineKeyboardButton(
            text=("\u2705 Бесплатно" if event.is_free else "\u274C Бесплатно"),
            callback_data=f"togglefree:{event.id}",
        )
    ])
    keyboard.append(
        [types.InlineKeyboardButton(text="Done", callback_data=f"editdone:{event.id}")]
    )
    markup = types.InlineKeyboardMarkup(inline_keyboard=keyboard)
    await bot.send_message(user_id, "\n".join(lines), reply_markup=markup)


async def handle_events(message: types.Message, db: Database, bot: Bot):
    parts = message.text.split(maxsplit=1)
    offset = await get_tz_offset(db)
    tz = offset_to_timezone(offset)

    if len(parts) == 2:
        text = parts[1]
        for fmt in ("%Y-%m-%d", "%d.%m.%Y"):
            try:
                day = datetime.strptime(text, fmt).date()
                break
            except ValueError:
                day = None
        if day is None:
            await bot.send_message(message.chat.id, "Usage: /events YYYY-MM-DD")
            return
    else:
        day = datetime.now(tz).date()

    async with db.get_session() as session:
        if not await session.get(User, message.from_user.id):
            await bot.send_message(message.chat.id, "Not authorized")
            return

    text, markup = await build_events_message(db, day, tz)
    await bot.send_message(message.chat.id, text, reply_markup=markup)


>>>>>>> 220f5300
async def handle_ask_4o(message: types.Message, db: Database, bot: Bot):
    parts = message.text.split(maxsplit=1)
    if len(parts) != 2:
        await bot.send_message(message.chat.id, "Usage: /ask4o <text>")
        return
    async with db.get_session() as session:
        user = await session.get(User, message.from_user.id)
        if not user or not user.is_superadmin:
            await bot.send_message(message.chat.id, "Not authorized")
            return
    try:
        answer = await ask_4o(parts[1])
    except Exception as e:
        await bot.send_message(message.chat.id, f"LLM error: {e}")
        return
    await bot.send_message(message.chat.id, answer)


async def handle_exhibitions(message: types.Message, db: Database, bot: Bot):
    offset = await get_tz_offset(db)
    tz = offset_to_timezone(offset)

    async with db.get_session() as session:
        if not await session.get(User, message.from_user.id):
            await bot.send_message(message.chat.id, "Not authorized")
            return

    text, markup = await build_exhibitions_message(db, tz)
    await bot.send_message(message.chat.id, text, reply_markup=markup)


async def handle_edit_message(message: types.Message, db: Database, bot: Bot):
    state = editing_sessions.get(message.from_user.id)
    if not state:
        return
    eid, field = state
    if field is None:
        return
    value = message.text.strip()
    async with db.get_session() as session:
        event = await session.get(Event, eid)
        if not event:
            await bot.send_message(message.chat.id, "Event not found")
            del editing_sessions[message.from_user.id]
            return
        if field in {"ticket_price_min", "ticket_price_max"}:
            try:
                setattr(event, field, int(value))
            except ValueError:
                await bot.send_message(message.chat.id, "Invalid number")
                return
        else:
            setattr(event, field, value)
        await session.commit()
    editing_sessions[message.from_user.id] = (eid, None)
    await show_edit_menu(message.from_user.id, event, bot)


processed_media_groups: set[str] = set()


async def handle_forwarded(message: types.Message, db: Database, bot: Bot):
    text = message.text or message.caption
    if message.media_group_id:
        if message.media_group_id in processed_media_groups:
            return
        if not text:
            # wait for the part of the album that contains the caption
            return
        processed_media_groups.add(message.media_group_id)
    if not text:
        return
    async with db.get_session() as session:
        if not await session.get(User, message.from_user.id):
            return
    link = None
    if message.forward_from_chat and message.forward_from_message_id:
        chat = message.forward_from_chat
        msg_id = message.forward_from_message_id
        async with db.get_session() as session:
            ch = await session.get(Channel, chat.id)
            allowed = ch.is_registered if ch else False
        if allowed:
            if chat.username:
                link = f"https://t.me/{chat.username}/{msg_id}"
            else:
                cid = str(chat.id)
                if cid.startswith("-100"):
                    cid = cid[4:]
                else:
                    cid = cid.lstrip("-")
                link = f"https://t.me/c/{cid}/{msg_id}"
    media = None
    if message.photo:
        bio = BytesIO()
        await bot.download(message.photo[-1].file_id, destination=bio)
        media = (bio.getvalue(), "photo.jpg")
    elif message.document and message.document.mime_type.startswith("image/"):
        bio = BytesIO()
        await bot.download(message.document.file_id, destination=bio)
        name = message.document.file_name or "image.jpg"
        media = (bio.getvalue(), name)
    elif message.video:
        bio = BytesIO()
        await bot.download(message.video.file_id, destination=bio)
        media = (bio.getvalue(), "video.mp4")

<<<<<<< HEAD
    result = await add_event_from_text(
=======
    results = await add_events_from_text(
>>>>>>> 220f5300
        db,
        text,
        link,
        message.html_text or message.caption_html,
        media,
    )
<<<<<<< HEAD
    if result:
        saved, added, lines, status = result
=======
    for saved, added, lines, status in results:
>>>>>>> 220f5300
        markup = None
        if (
            not saved.is_free
            and saved.ticket_price_min is None
            and saved.ticket_price_max is None
        ):
            markup = types.InlineKeyboardMarkup(
                inline_keyboard=[[
                    types.InlineKeyboardButton(
                        text="\u2753 Это бесплатное мероприятие", callback_data=f"markfree:{saved.id}"
                    )
                ]]
            )
        await bot.send_message(
            message.chat.id,
            f"Event {status}\n" + "\n".join(lines),
            reply_markup=markup,
        )


async def telegraph_test():
    token = get_telegraph_token()
    if not token:
        print("Unable to obtain Telegraph token")
        return
    tg = Telegraph(access_token=token)
    page = await asyncio.to_thread(
        tg.create_page, "Test Page", html_content="<p>test</p>"
    )
    logging.info("Created %s", page["url"])
    print("Created", page["url"])
    await asyncio.to_thread(
        tg.edit_page, page["path"], title="Test Page", html_content="<p>updated</p>"
    )
    logging.info("Edited %s", page["url"])
    print("Edited", page["url"])


async def update_source_page(path: str, title: str, new_html: str):
    """Append text to an existing Telegraph page."""
    token = get_telegraph_token()
    if not token:
        logging.error("Telegraph token unavailable")
        return
    tg = Telegraph(access_token=token)
    try:
        page = await asyncio.to_thread(
            tg.get_page, path, return_content=True, return_html=True
        )
        html_content = page.get("content") or page.get("content_html") or ""
        html_content += "<hr><p>" + new_html.replace("\n", "<br/>") + "</p>"
        await asyncio.to_thread(
            tg.edit_page, path, title=title, html_content=html_content
        )
        logging.info("Updated telegraph page %s", path)
    except Exception as e:
        logging.error("Failed to update telegraph page: %s", e)


async def create_source_page(
    title: str,
    text: str,
    source_url: str | None,
    html_text: str | None = None,
    media: tuple[bytes, str] | None = None,
) -> tuple[str, str] | None:
    """Create a Telegraph page with the original event text."""
    token = get_telegraph_token()
    if not token:
        logging.error("Telegraph token unavailable")
        return None
    tg = Telegraph(access_token=token)
    html_content = ""
    # Media uploads to Telegraph are flaky and consume bandwidth.
    # Skip uploading files for now to keep requests lightweight.
    if media:
        logging.info("Media upload skipped for telegraph page")

    if source_url:
        html_content += (
            f'<p><a href="{html.escape(source_url)}"><strong>'
            f"{html.escape(title)}</strong></a></p>"
        )
    else:
        html_content += f"<p><strong>{html.escape(title)}</strong></p>"

    if html_text:
        cleaned = re.sub(r"</?tg-emoji[^>]*>", "", html_text)
        cleaned = cleaned.replace("\U0001F193\U0001F193\U0001F193\U0001F193", "Бесплатно")
        html_content += f"<p>{cleaned.replace('\n', '<br/>')}</p>"
    else:
        clean_text = text.replace("\U0001F193\U0001F193\U0001F193\U0001F193", "Бесплатно")
        paragraphs = [f"<p>{html.escape(line)}</p>" for line in clean_text.splitlines()]
        html_content += "".join(paragraphs)
    try:
        page = await asyncio.to_thread(
            tg.create_page, title, html_content=html_content
        )
    except Exception as e:
        logging.error("Failed to create telegraph page: %s", e)
        return None
    logging.info("Created telegraph page %s", page.get("url"))
    return page.get("url"), page.get("path")


def create_app() -> web.Application:
    token = os.getenv("TELEGRAM_BOT_TOKEN")
    if not token:
        raise RuntimeError("TELEGRAM_BOT_TOKEN is missing")

    webhook = os.getenv("WEBHOOK_URL")
    if not webhook:
        raise RuntimeError("WEBHOOK_URL is missing")

    bot = Bot(token)
    logging.info("DB_PATH=%s", DB_PATH)
    logging.info("FOUR_O_TOKEN found: %s", bool(os.getenv("FOUR_O_TOKEN")))
    dp = Dispatcher()
    db = Database(DB_PATH)

    async def start_wrapper(message: types.Message):
        await handle_start(message, db, bot)

    async def register_wrapper(message: types.Message):
        await handle_register(message, db, bot)

    async def requests_wrapper(message: types.Message):
        await handle_requests(message, db, bot)

    async def tz_wrapper(message: types.Message):
        await handle_tz(message, db, bot)

    async def callback_wrapper(callback: types.CallbackQuery):
        await process_request(callback, db, bot)

    async def add_event_wrapper(message: types.Message):
        await handle_add_event(message, db, bot)

    async def add_event_raw_wrapper(message: types.Message):
        await handle_add_event_raw(message, db, bot)

    async def ask_4o_wrapper(message: types.Message):
        await handle_ask_4o(message, db, bot)

    async def list_events_wrapper(message: types.Message):
        await handle_events(message, db, bot)

    async def set_channel_wrapper(message: types.Message):
        await handle_set_channel(message, db, bot)

    async def channels_wrapper(message: types.Message):
        await handle_channels(message, db, bot)

    async def exhibitions_wrapper(message: types.Message):
        await handle_exhibitions(message, db, bot)

    async def edit_message_wrapper(message: types.Message):
        await handle_edit_message(message, db, bot)

    async def forward_wrapper(message: types.Message):
        await handle_forwarded(message, db, bot)

    dp.message.register(start_wrapper, Command("start"))
    dp.message.register(register_wrapper, Command("register"))
    dp.message.register(requests_wrapper, Command("requests"))
    dp.callback_query.register(
        callback_wrapper,
        lambda c: c.data.startswith("approve")
        or c.data.startswith("reject")
        or c.data.startswith("del:")
        or c.data.startswith("nav:")
        or c.data.startswith("edit:")
        or c.data.startswith("editfield:")
        or c.data.startswith("editdone:")
        or c.data.startswith("unset:")
        or c.data.startswith("set:")
        or c.data.startswith("togglefree:")
        or c.data.startswith("markfree:"),
    )
    dp.message.register(tz_wrapper, Command("tz"))
    dp.message.register(add_event_wrapper, Command("addevent"))
    dp.message.register(add_event_raw_wrapper, Command("addevent_raw"))
    dp.message.register(ask_4o_wrapper, Command("ask4o"))
    dp.message.register(list_events_wrapper, Command("events"))
    dp.message.register(set_channel_wrapper, Command("setchannel"))
    dp.message.register(channels_wrapper, Command("channels"))
    dp.message.register(exhibitions_wrapper, Command("exhibitions"))
    dp.message.register(edit_message_wrapper, lambda m: m.from_user.id in editing_sessions)
    dp.message.register(forward_wrapper, lambda m: bool(m.forward_date))
    dp.my_chat_member.register(partial(handle_my_chat_member, db=db))

    app = web.Application()
    SimpleRequestHandler(dp, bot).register(app, path="/webhook")
    setup_application(app, dp, bot=bot)

    async def on_startup(app: web.Application):
        logging.info("Initializing database")
        await db.init()
        hook = webhook.rstrip("/") + "/webhook"
        logging.info("Setting webhook to %s", hook)
        await bot.set_webhook(
            hook,
            allowed_updates=["message", "callback_query", "my_chat_member"],
        )

    async def on_shutdown(app: web.Application):
        await bot.session.close()

    app.on_startup.append(on_startup)
    app.on_shutdown.append(on_shutdown)
    return app

    async def on_shutdown(app: web.Application):
        await bot.session.close()

if __name__ == "__main__":
    import sys

    if len(sys.argv) > 1 and sys.argv[1] == "test_telegraph":
        asyncio.run(telegraph_test())
    else:
        web.run_app(create_app(), port=int(os.getenv("PORT", 8080)))<|MERGE_RESOLUTION|>--- conflicted
+++ resolved
@@ -171,11 +171,7 @@
     return timezone(sign * timedelta(hours=hours, minutes=minutes))
 
 
-<<<<<<< HEAD
-async def parse_event_via_4o(text: str) -> dict:
-=======
 async def parse_event_via_4o(text: str) -> list[dict]:
->>>>>>> 220f5300
     token = os.getenv("FOUR_O_TOKEN")
     if not token:
         raise RuntimeError("FOUR_O_TOKEN is missing")
@@ -219,11 +215,18 @@
         if content.lower().startswith("json"):
             content = content[4:].strip()
     try:
-<<<<<<< HEAD
-        return json.loads(content)
+        data = json.loads(content)
     except json.JSONDecodeError:
         logging.error("Invalid JSON from 4o: %s", content)
         raise
+    if isinstance(data, dict):
+        if "events" in data and isinstance(data["events"], list):
+            return data["events"]
+        return [data]
+    if isinstance(data, list):
+        return data
+    logging.error("Unexpected 4o format: %s", data)
+    raise RuntimeError("bad 4o response")
 
 
 async def ask_4o(text: str) -> str:
@@ -320,116 +323,6 @@
         else:
             await bot.send_message(message.chat.id, "Use /register to apply")
 
-=======
-        data = json.loads(content)
-    except json.JSONDecodeError:
-        logging.error("Invalid JSON from 4o: %s", content)
-        raise
-    if isinstance(data, dict):
-        if "events" in data and isinstance(data["events"], list):
-            return data["events"]
-        return [data]
-    if isinstance(data, list):
-        return data
-    logging.error("Unexpected 4o format: %s", data)
-    raise RuntimeError("bad 4o response")
-
-
-async def ask_4o(text: str) -> str:
-    token = os.getenv("FOUR_O_TOKEN")
-    if not token:
-        raise RuntimeError("FOUR_O_TOKEN is missing")
-    url = os.getenv("FOUR_O_URL", "https://api.openai.com/v1/chat/completions")
-    headers = {
-        "Authorization": f"Bearer {token}",
-        "Content-Type": "application/json",
-    }
-    payload = {
-        "model": "gpt-4o",
-        "messages": [{"role": "user", "content": text}],
-        "temperature": 0,
-    }
-    logging.info("Sending 4o ask request to %s", url)
-    async with ClientSession() as session:
-        resp = await session.post(url, json=payload, headers=headers)
-        resp.raise_for_status()
-        data = await resp.json()
-    logging.debug("4o response: %s", data)
-    return (
-        data.get("choices", [{}])[0]
-        .get("message", {})
-        .get("content", "")
-        .strip()
-    )
-
-
-async def check_duplicate_via_4o(ev: Event, new: Event) -> Tuple[bool, str, str]:
-    """Ask the LLM whether two events are duplicates."""
-    prompt = (
-        "Existing event:\n"
-        f"Title: {ev.title}\nDescription: {ev.description}\nLocation: {ev.location_name} {ev.location_address}\n"
-        "New event:\n"
-        f"Title: {new.title}\nDescription: {new.description}\nLocation: {new.location_name} {new.location_address}\n"
-        "Are these the same event? Respond with JSON {\"duplicate\": true|false, \"title\": \"\", \"short_description\": \"\"}."
-    )
-    try:
-        ans = await ask_4o(prompt)
-        data = json.loads(ans)
-        return (
-            bool(data.get("duplicate")),
-            data.get("title", ""),
-            data.get("short_description", ""),
-        )
-    except Exception as e:
-        logging.error("Duplicate check failed: %s", e)
-        return False, "", ""
-
-
-def get_telegraph_token() -> str | None:
-    token = os.getenv("TELEGRAPH_TOKEN")
-    if token:
-        return token
-    if os.path.exists(TELEGRAPH_TOKEN_FILE):
-        with open(TELEGRAPH_TOKEN_FILE, "r", encoding="utf-8") as f:
-            saved = f.read().strip()
-            if saved:
-                return saved
-    try:
-        tg = Telegraph()
-        data = tg.create_account(short_name="eventsbot")
-        token = data["access_token"]
-        os.makedirs(os.path.dirname(TELEGRAPH_TOKEN_FILE), exist_ok=True)
-        with open(TELEGRAPH_TOKEN_FILE, "w", encoding="utf-8") as f:
-            f.write(token)
-        logging.info("Created Telegraph account; token stored at %s", TELEGRAPH_TOKEN_FILE)
-        return token
-    except Exception as e:
-        logging.error("Failed to create Telegraph token: %s", e)
-        return None
-
-
-async def handle_start(message: types.Message, db: Database, bot: Bot):
-    async with db.get_session() as session:
-        result = await session.execute(select(User))
-        user_count = len(result.scalars().all())
-        user = await session.get(User, message.from_user.id)
-        if user:
-            await bot.send_message(message.chat.id, "Bot is running")
-            return
-        if user_count == 0:
-            session.add(
-                User(
-                    user_id=message.from_user.id,
-                    username=message.from_user.username,
-                    is_superadmin=True,
-                )
-            )
-            await session.commit()
-            await bot.send_message(message.chat.id, "You are superadmin")
-        else:
-            await bot.send_message(message.chat.id, "Use /register to apply")
-
->>>>>>> 220f5300
 
 async def handle_register(message: types.Message, db: Database, bot: Bot):
     async with db.get_session() as session:
@@ -438,17 +331,10 @@
             return
         if await session.get(RejectedUser, message.from_user.id):
             await bot.send_message(message.chat.id, "Access denied by administrator")
-<<<<<<< HEAD
             return
         if await session.get(PendingUser, message.from_user.id):
             await bot.send_message(message.chat.id, "Awaiting approval")
             return
-=======
-            return
-        if await session.get(PendingUser, message.from_user.id):
-            await bot.send_message(message.chat.id, "Awaiting approval")
-            return
->>>>>>> 220f5300
         result = await session.execute(select(PendingUser))
         if len(result.scalars().all()) >= 10:
             await bot.send_message(
@@ -744,13 +630,10 @@
             ev.ticket_price_min = new.ticket_price_min
             ev.ticket_price_max = new.ticket_price_max
             ev.ticket_link = new.ticket_link
-<<<<<<< HEAD
-=======
             ev.event_type = new.event_type
             ev.emoji = new.emoji
             ev.end_date = new.end_date
             ev.is_free = new.is_free
->>>>>>> 220f5300
             await session.commit()
             return ev, False
         if loc_ratio >= 0.4 or ev.location_address == new.location_address:
@@ -770,13 +653,10 @@
                 ev.ticket_price_min = new.ticket_price_min
                 ev.ticket_price_max = new.ticket_price_max
                 ev.ticket_link = new.ticket_link
-<<<<<<< HEAD
-=======
                 ev.event_type = new.event_type
                 ev.emoji = new.emoji
                 ev.end_date = new.end_date
                 ev.is_free = new.is_free
->>>>>>> 220f5300
                 await session.commit()
                 return ev, False
     session.add(new)
@@ -784,94 +664,98 @@
     return new, True
 
 
-<<<<<<< HEAD
-async def add_event_from_text(
-=======
 async def add_events_from_text(
->>>>>>> 220f5300
     db: Database,
     text: str,
     source_link: str | None,
     html_text: str | None = None,
     media: tuple[bytes, str] | None = None,
-<<<<<<< HEAD
-) -> tuple[Event, bool, list[str], str] | None:
+) -> list[tuple[Event, bool, list[str], str]]:
     try:
-        data = await parse_event_via_4o(text)
+        parsed = await parse_event_via_4o(text)
     except Exception as e:
         logging.error("LLM error: %s", e)
-        return None
-    date_str = data.get("date", "") or ""
-    end_date = data.get("end_date")
-    if ".." in date_str and not end_date:
-        start, end_date = [p.strip() for p in date_str.split("..", 1)]
-        date_str = start
-    event = Event(
-        title=data.get("title", ""),
-        description=data.get("short_description", ""),
-        festival=data.get("festival") or None,
-        date=date_str,
-        time=data.get("time", ""),
-        location_name=data.get("location_name", ""),
-        location_address=data.get("location_address"),
-        city=data.get("city"),
-        ticket_price_min=data.get("ticket_price_min"),
-        ticket_price_max=data.get("ticket_price_max"),
-        ticket_link=data.get("ticket_link"),
-        event_type=data.get("event_type"),
-        emoji=data.get("emoji"),
-        end_date=end_date,
-        is_free=bool(data.get("is_free")),
-        source_text=text,
-        source_post_url=source_link,
-    )
-    async with db.get_session() as session:
-        saved, added = await upsert_event(session, event)
-
-    if saved.telegraph_url and saved.telegraph_path:
-        await update_source_page(saved.telegraph_path, saved.title or "Event", html_text or text)
-    else:
-        res = await create_source_page(
-            saved.title or "Event",
-            saved.source_text,
-            source_link,
-            html_text,
-            media,
-        )
-        if res:
-            url, path = res
-            async with db.get_session() as session:
-                saved.telegraph_url = url
-                saved.telegraph_path = path
-                session.add(saved)
-                await session.commit()
-
-    lines = [
-        f"title: {saved.title}",
-        f"date: {saved.date}",
-        f"time: {saved.time}",
-        f"location_name: {saved.location_name}",
-    ]
-    if saved.location_address:
-        lines.append(f"location_address: {saved.location_address}")
-    if saved.city:
-        lines.append(f"city: {saved.city}")
-    if saved.festival:
-        lines.append(f"festival: {saved.festival}")
-    if saved.description:
-        lines.append(f"description: {saved.description}")
-    if saved.event_type:
-        lines.append(f"type: {saved.event_type}")
-    if saved.ticket_price_min is not None:
-        lines.append(f"price_min: {saved.ticket_price_min}")
-    if saved.ticket_price_max is not None:
-        lines.append(f"price_max: {saved.ticket_price_max}")
-    if saved.ticket_link:
-        lines.append(f"ticket_link: {saved.ticket_link}")
-    if saved.telegraph_url:
-        lines.append(f"telegraph: {saved.telegraph_url}")
-    status = "added" if added else "updated"
-    return saved, added, lines, status
+        return []
+
+    results: list[tuple[Event, bool, list[str], str]] = []
+    first = True
+    for data in parsed:
+        date_str = data.get("date", "") or ""
+        end_date = data.get("end_date")
+        if ".." in date_str and not end_date:
+            start, end_date = [p.strip() for p in date_str.split("..", 1)]
+            date_str = start
+
+        event = Event(
+            title=data.get("title", ""),
+            description=data.get("short_description", ""),
+            festival=data.get("festival") or None,
+            date=date_str,
+            time=data.get("time", ""),
+            location_name=data.get("location_name", ""),
+            location_address=data.get("location_address"),
+            city=data.get("city"),
+            ticket_price_min=data.get("ticket_price_min"),
+            ticket_price_max=data.get("ticket_price_max"),
+            ticket_link=data.get("ticket_link"),
+            event_type=data.get("event_type"),
+            emoji=data.get("emoji"),
+            end_date=end_date,
+            is_free=bool(data.get("is_free")),
+            source_text=text,
+            source_post_url=source_link,
+        )
+
+        async with db.get_session() as session:
+            saved, added = await upsert_event(session, event)
+
+        media_arg = media if first else None
+        if saved.telegraph_url and saved.telegraph_path:
+            await update_source_page(saved.telegraph_path, saved.title or "Event", html_text or text)
+        else:
+            res = await create_source_page(
+                saved.title or "Event",
+                saved.source_text,
+                source_link,
+                html_text,
+                media_arg,
+            )
+            if res:
+                url, path = res
+                async with db.get_session() as session:
+                    saved.telegraph_url = url
+                    saved.telegraph_path = path
+                    session.add(saved)
+                    await session.commit()
+
+        lines = [
+            f"title: {saved.title}",
+            f"date: {saved.date}",
+            f"time: {saved.time}",
+            f"location_name: {saved.location_name}",
+        ]
+        if saved.location_address:
+            lines.append(f"location_address: {saved.location_address}")
+        if saved.city:
+            lines.append(f"city: {saved.city}")
+        if saved.festival:
+            lines.append(f"festival: {saved.festival}")
+        if saved.description:
+            lines.append(f"description: {saved.description}")
+        if saved.event_type:
+            lines.append(f"type: {saved.event_type}")
+        if saved.ticket_price_min is not None:
+            lines.append(f"price_min: {saved.ticket_price_min}")
+        if saved.ticket_price_max is not None:
+            lines.append(f"price_max: {saved.ticket_price_max}")
+        if saved.ticket_link:
+            lines.append(f"ticket_link: {saved.ticket_link}")
+        if saved.telegraph_url:
+            lines.append(f"telegraph: {saved.telegraph_url}")
+        status = "added" if added else "updated"
+        results.append((saved, added, lines, status))
+        first = False
+    return results
 
 
 async def handle_add_event(message: types.Message, db: Database, bot: Bot):
@@ -893,29 +777,29 @@
         await bot.download(message.video.file_id, destination=bio)
         media = (bio.getvalue(), "video.mp4")
 
-    result = await add_event_from_text(db, text[1], None, message.html_text, media)
-    if not result:
+    results = await add_events_from_text(db, text[1], None, message.html_text, media)
+    if not results:
         await bot.send_message(message.chat.id, "LLM error")
         return
-    saved, added, lines, status = result
-    markup = None
-    if (
-        not saved.is_free
-        and saved.ticket_price_min is None
-        and saved.ticket_price_max is None
-    ):
-        markup = types.InlineKeyboardMarkup(
-            inline_keyboard=[[
-                types.InlineKeyboardButton(
-                    text="\u2753 Это бесплатное мероприятие", callback_data=f"markfree:{saved.id}"
-                )
-            ]]
-        )
-    await bot.send_message(
-        message.chat.id,
-        f"Event {status}\n" + "\n".join(lines),
-        reply_markup=markup,
-    )
+    for saved, added, lines, status in results:
+        markup = None
+        if (
+            not saved.is_free
+            and saved.ticket_price_min is None
+            and saved.ticket_price_max is None
+        ):
+            markup = types.InlineKeyboardMarkup(
+                inline_keyboard=[[
+                    types.InlineKeyboardButton(
+                        text="\u2753 Это бесплатное мероприятие", callback_data=f"markfree:{saved.id}"
+                    )
+                ]]
+            )
+        await bot.send_message(
+            message.chat.id,
+            f"Event {status}\n" + "\n".join(lines),
+            reply_markup=markup,
+        )
 
 
 async def handle_add_event_raw(message: types.Message, db: Database, bot: Bot):
@@ -1084,7 +968,6 @@
         result = await session.execute(
             select(Event)
             .where(
-                Event.event_type == "выставка",
                 Event.end_date.is_not(None),
                 Event.end_date >= today.isoformat(),
             )
@@ -1120,254 +1003,6 @@
             lines.append(f"{e.id}. {title} ({period})")
         else:
             lines.append(f"{e.id}. {title}")
-=======
-) -> list[tuple[Event, bool, list[str], str]]:
-    try:
-        parsed = await parse_event_via_4o(text)
-    except Exception as e:
-        logging.error("LLM error: %s", e)
-        return []
-
-    results: list[tuple[Event, bool, list[str], str]] = []
-    first = True
-    for data in parsed:
-        date_str = data.get("date", "") or ""
-        end_date = data.get("end_date")
-        if ".." in date_str and not end_date:
-            start, end_date = [p.strip() for p in date_str.split("..", 1)]
-            date_str = start
-
-        event = Event(
-            title=data.get("title", ""),
-            description=data.get("short_description", ""),
-            festival=data.get("festival") or None,
-            date=date_str,
-            time=data.get("time", ""),
-            location_name=data.get("location_name", ""),
-            location_address=data.get("location_address"),
-            city=data.get("city"),
-            ticket_price_min=data.get("ticket_price_min"),
-            ticket_price_max=data.get("ticket_price_max"),
-            ticket_link=data.get("ticket_link"),
-            event_type=data.get("event_type"),
-            emoji=data.get("emoji"),
-            end_date=end_date,
-            is_free=bool(data.get("is_free")),
-            source_text=text,
-            source_post_url=source_link,
-        )
-
-        async with db.get_session() as session:
-            saved, added = await upsert_event(session, event)
-
-        media_arg = media if first else None
-        if saved.telegraph_url and saved.telegraph_path:
-            await update_source_page(saved.telegraph_path, saved.title or "Event", html_text or text)
-        else:
-            res = await create_source_page(
-                saved.title or "Event",
-                saved.source_text,
-                source_link,
-                html_text,
-                media_arg,
-            )
-            if res:
-                url, path = res
-                async with db.get_session() as session:
-                    saved.telegraph_url = url
-                    saved.telegraph_path = path
-                    session.add(saved)
-                    await session.commit()
-
-        lines = [
-            f"title: {saved.title}",
-            f"date: {saved.date}",
-            f"time: {saved.time}",
-            f"location_name: {saved.location_name}",
-        ]
-        if saved.location_address:
-            lines.append(f"location_address: {saved.location_address}")
-        if saved.city:
-            lines.append(f"city: {saved.city}")
-        if saved.festival:
-            lines.append(f"festival: {saved.festival}")
-        if saved.description:
-            lines.append(f"description: {saved.description}")
-        if saved.event_type:
-            lines.append(f"type: {saved.event_type}")
-        if saved.ticket_price_min is not None:
-            lines.append(f"price_min: {saved.ticket_price_min}")
-        if saved.ticket_price_max is not None:
-            lines.append(f"price_max: {saved.ticket_price_max}")
-        if saved.ticket_link:
-            lines.append(f"ticket_link: {saved.ticket_link}")
-        if saved.telegraph_url:
-            lines.append(f"telegraph: {saved.telegraph_url}")
-        status = "added" if added else "updated"
-        results.append((saved, added, lines, status))
-        first = False
-    return results
-
-
-async def handle_add_event(message: types.Message, db: Database, bot: Bot):
-    text = message.text.split(maxsplit=1)
-    if len(text) != 2:
-        await bot.send_message(message.chat.id, "Usage: /addevent <text>")
-        return
-    media = None
-    if message.photo:
-        bio = BytesIO()
-        await bot.download(message.photo[-1].file_id, destination=bio)
-        media = (bio.getvalue(), "photo.jpg")
-    elif message.document and message.document.mime_type.startswith("image/"):
-        bio = BytesIO()
-        await bot.download(message.document.file_id, destination=bio)
-        media = (bio.getvalue(), "image.jpg")
-    elif message.video:
-        bio = BytesIO()
-        await bot.download(message.video.file_id, destination=bio)
-        media = (bio.getvalue(), "video.mp4")
-
-    results = await add_events_from_text(db, text[1], None, message.html_text, media)
-    if not results:
-        await bot.send_message(message.chat.id, "LLM error")
-        return
-    for saved, added, lines, status in results:
-        markup = None
-        if (
-            not saved.is_free
-            and saved.ticket_price_min is None
-            and saved.ticket_price_max is None
-        ):
-            markup = types.InlineKeyboardMarkup(
-                inline_keyboard=[[
-                    types.InlineKeyboardButton(
-                        text="\u2753 Это бесплатное мероприятие", callback_data=f"markfree:{saved.id}"
-                    )
-                ]]
-            )
-        await bot.send_message(
-            message.chat.id,
-            f"Event {status}\n" + "\n".join(lines),
-            reply_markup=markup,
-        )
-
-
-async def handle_add_event_raw(message: types.Message, db: Database, bot: Bot):
-    parts = message.text.split(maxsplit=1)
-    if len(parts) != 2 or '|' not in parts[1]:
-        await bot.send_message(message.chat.id, "Usage: /addevent_raw title|date|time|location")
-        return
-    title, date, time, location = (p.strip() for p in parts[1].split('|', 3))
-    media = None
-    if message.photo:
-        bio = BytesIO()
-        await bot.download(message.photo[-1].file_id, destination=bio)
-        media = (bio.getvalue(), "photo.jpg")
-    elif message.document and message.document.mime_type.startswith("image/"):
-        bio = BytesIO()
-        await bot.download(message.document.file_id, destination=bio)
-        media = (bio.getvalue(), "image.jpg")
-    elif message.video:
-        bio = BytesIO()
-        await bot.download(message.video.file_id, destination=bio)
-        media = (bio.getvalue(), "video.mp4")
-
-    event = Event(
-        title=title,
-        description="",
-        festival=None,
-        date=date,
-        time=time,
-        location_name=location,
-        source_text=parts[1],
-    )
-    async with db.get_session() as session:
-        event, added = await upsert_event(session, event)
-
-    res = await create_source_page(
-        event.title or "Event",
-        event.source_text,
-        None,
-        event.source_text,
-        media,
-    )
-    if res:
-        url, path = res
-        async with db.get_session() as session:
-            event.telegraph_url = url
-            event.telegraph_path = path
-            session.add(event)
-            await session.commit()
-    lines = [
-        f"title: {event.title}",
-        f"date: {event.date}",
-        f"time: {event.time}",
-        f"location_name: {event.location_name}",
-    ]
-    if event.telegraph_url:
-        lines.append(f"telegraph: {event.telegraph_url}")
-    status = "added" if added else "updated"
-    markup = None
-    if not event.is_free and event.ticket_price_min is None and event.ticket_price_max is None:
-        markup = types.InlineKeyboardMarkup(
-            inline_keyboard=[[
-                types.InlineKeyboardButton(text="\u2753 Это бесплатное мероприятие", callback_data=f"markfree:{event.id}")
-            ]]
-        )
-    await bot.send_message(
-        message.chat.id,
-        f"Event {status}\n" + "\n".join(lines),
-        reply_markup=markup,
-    )
-
-
-def format_day(day: date, tz: timezone) -> str:
-    if day == datetime.now(tz).date():
-        return "Сегодня"
-    return day.strftime("%d.%m.%Y")
-
-
-MONTHS = [
-    "января",
-    "февраля",
-    "марта",
-    "апреля",
-    "мая",
-    "июня",
-    "июля",
-    "августа",
-    "сентября",
-    "октября",
-    "ноября",
-    "декабря",
-]
-
-
-def format_day_pretty(day: date) -> str:
-    return f"{day.day} {MONTHS[day.month - 1]}"
-
-
-async def build_events_message(db: Database, target_date: date, tz: timezone):
-    async with db.get_session() as session:
-        result = await session.execute(
-            select(Event).where(
-                (Event.date == target_date.isoformat())
-                | (Event.end_date == target_date.isoformat())
-            ).order_by(Event.time)
-        )
-        events = result.scalars().all()
-
-    lines = []
-    for e in events:
-        prefix = ""
-        if e.end_date and e.date == target_date.isoformat():
-            prefix = "(Открытие) "
-        elif e.end_date and e.end_date == target_date.isoformat() and e.end_date != e.date:
-            prefix = "(Закрытие) "
-        title = f"{e.emoji} {e.title}" if e.emoji else e.title
-        lines.append(f"{e.id}. {prefix}{title}")
->>>>>>> 220f5300
         loc = f"{e.time} {e.location_name}"
         if e.city:
             loc += f", #{e.city}"
@@ -1385,7 +1020,6 @@
         if e.telegraph_url:
             lines.append(f"исходное: {e.telegraph_url}")
         lines.append("")
-<<<<<<< HEAD
 
     if not lines:
         lines.append("No exhibitions")
@@ -1491,200 +1125,6 @@
     await bot.send_message(message.chat.id, text, reply_markup=markup)
 
 
-=======
-    if not lines:
-        lines.append("No events")
-
-    keyboard = [
-        [
-            types.InlineKeyboardButton(
-                text="\u274C", callback_data=f"del:{e.id}:{target_date.isoformat()}"
-            ),
-            types.InlineKeyboardButton(
-                text="\u270E", callback_data=f"edit:{e.id}"
-            ),
-        ]
-        for e in events
-    ]
-
-    prev_day = target_date - timedelta(days=1)
-    next_day = target_date + timedelta(days=1)
-    keyboard.append(
-        [
-            types.InlineKeyboardButton(text="\u25C0", callback_data=f"nav:{prev_day.isoformat()}"),
-            types.InlineKeyboardButton(text="\u25B6", callback_data=f"nav:{next_day.isoformat()}"),
-        ]
-    )
-
-    text = f"Events on {format_day(target_date, tz)}\n" + "\n".join(lines)
-    markup = types.InlineKeyboardMarkup(inline_keyboard=keyboard)
-    return text, markup
-
-
-async def build_exhibitions_message(db: Database, tz: timezone):
-    today = datetime.now(tz).date()
-    async with db.get_session() as session:
-        result = await session.execute(
-            select(Event)
-            .where(
-                Event.end_date.is_not(None),
-                Event.end_date >= today.isoformat(),
-            )
-            .order_by(Event.date)
-        )
-        events = result.scalars().all()
-
-    lines = []
-    for e in events:
-        try:
-            start = datetime.fromisoformat(e.date).date()
-        except ValueError:
-            if ".." in e.date:
-                start = datetime.fromisoformat(e.date.split("..", 1)[0]).date()
-            else:
-                logging.error("Bad start date %s for event %s", e.date, e.id)
-                continue
-        end = None
-        if e.end_date:
-            try:
-                end = datetime.fromisoformat(e.end_date).date()
-            except ValueError:
-                end = None
-
-        period = ""
-        if end:
-            if start <= today:
-                period = f"по {format_day_pretty(end)}"
-            else:
-                period = f"c {format_day_pretty(start)} по {format_day_pretty(end)}"
-        title = f"{e.emoji} {e.title}" if e.emoji else e.title
-        if period:
-            lines.append(f"{e.id}. {title} ({period})")
-        else:
-            lines.append(f"{e.id}. {title}")
-        loc = f"{e.time} {e.location_name}"
-        if e.city:
-            loc += f", #{e.city}"
-        lines.append(loc)
-        if e.is_free:
-            lines.append("Бесплатно")
-        else:
-            price_parts = []
-            if e.ticket_price_min is not None:
-                price_parts.append(str(e.ticket_price_min))
-            if e.ticket_price_max is not None and e.ticket_price_max != e.ticket_price_min:
-                price_parts.append(str(e.ticket_price_max))
-            if price_parts:
-                lines.append("-".join(price_parts))
-        if e.telegraph_url:
-            lines.append(f"исходное: {e.telegraph_url}")
-        lines.append("")
-
-    if not lines:
-        lines.append("No exhibitions")
-
-    keyboard = [
-        [
-            types.InlineKeyboardButton(text="\u274C", callback_data=f"del:{e.id}:exh"),
-            types.InlineKeyboardButton(text="\u270E", callback_data=f"edit:{e.id}"),
-        ]
-        for e in events
-    ]
-    markup = types.InlineKeyboardMarkup(inline_keyboard=keyboard) if events else None
-    text = "Exhibitions\n" + "\n".join(lines)
-    return text, markup
-
-
-async def show_edit_menu(user_id: int, event: Event, bot: Bot):
-    lines = [
-        f"title: {event.title}",
-        f"description: {event.description}",
-        f"festival: {event.festival or ''}",
-        f"date: {event.date}",
-        f"end_date: {event.end_date or ''}",
-        f"time: {event.time}",
-        f"location_name: {event.location_name}",
-        f"location_address: {event.location_address or ''}",
-        f"city: {event.city or ''}",
-        f"event_type: {event.event_type or ''}",
-        f"emoji: {event.emoji or ''}",
-        f"ticket_price_min: {event.ticket_price_min}",
-        f"ticket_price_max: {event.ticket_price_max}",
-        f"ticket_link: {event.ticket_link or ''}",
-        f"is_free: {event.is_free}",
-    ]
-    fields = [
-        "title",
-        "description",
-        "festival",
-        "date",
-        "end_date",
-        "time",
-        "location_name",
-        "location_address",
-        "city",
-        "event_type",
-        "emoji",
-        "ticket_price_min",
-        "ticket_price_max",
-        "ticket_link",
-        "is_free",
-    ]
-    keyboard = []
-    row = []
-    for idx, field in enumerate(fields, 1):
-        row.append(
-            types.InlineKeyboardButton(
-                text=field, callback_data=f"editfield:{event.id}:{field}"
-            )
-        )
-        if idx % 3 == 0:
-            keyboard.append(row)
-            row = []
-    if row:
-        keyboard.append(row)
-    keyboard.append([
-        types.InlineKeyboardButton(
-            text=("\u2705 Бесплатно" if event.is_free else "\u274C Бесплатно"),
-            callback_data=f"togglefree:{event.id}",
-        )
-    ])
-    keyboard.append(
-        [types.InlineKeyboardButton(text="Done", callback_data=f"editdone:{event.id}")]
-    )
-    markup = types.InlineKeyboardMarkup(inline_keyboard=keyboard)
-    await bot.send_message(user_id, "\n".join(lines), reply_markup=markup)
-
-
-async def handle_events(message: types.Message, db: Database, bot: Bot):
-    parts = message.text.split(maxsplit=1)
-    offset = await get_tz_offset(db)
-    tz = offset_to_timezone(offset)
-
-    if len(parts) == 2:
-        text = parts[1]
-        for fmt in ("%Y-%m-%d", "%d.%m.%Y"):
-            try:
-                day = datetime.strptime(text, fmt).date()
-                break
-            except ValueError:
-                day = None
-        if day is None:
-            await bot.send_message(message.chat.id, "Usage: /events YYYY-MM-DD")
-            return
-    else:
-        day = datetime.now(tz).date()
-
-    async with db.get_session() as session:
-        if not await session.get(User, message.from_user.id):
-            await bot.send_message(message.chat.id, "Not authorized")
-            return
-
-    text, markup = await build_events_message(db, day, tz)
-    await bot.send_message(message.chat.id, text, reply_markup=markup)
-
-
->>>>>>> 220f5300
 async def handle_ask_4o(message: types.Message, db: Database, bot: Bot):
     parts = message.text.split(maxsplit=1)
     if len(parts) != 2:
@@ -1792,23 +1232,14 @@
         await bot.download(message.video.file_id, destination=bio)
         media = (bio.getvalue(), "video.mp4")
 
-<<<<<<< HEAD
-    result = await add_event_from_text(
-=======
     results = await add_events_from_text(
->>>>>>> 220f5300
         db,
         text,
         link,
         message.html_text or message.caption_html,
         media,
     )
-<<<<<<< HEAD
-    if result:
-        saved, added, lines, status = result
-=======
     for saved, added, lines, status in results:
->>>>>>> 220f5300
         markup = None
         if (
             not saved.is_free
