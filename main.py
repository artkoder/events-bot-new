--- conflicted
+++ resolved
@@ -676,10 +676,7 @@
 async def post_ics_asset(event: Event, db: Database, bot: Bot) -> tuple[str, int] | None:
     channel = await get_asset_channel(db)
     if not channel:
-<<<<<<< HEAD
-=======
         logging.info("no asset channel configured")
->>>>>>> 9d9bce6f
         return None
     try:
         content = await build_ics_content(db, event)
@@ -702,10 +699,7 @@
             parse_mode="HTML",
         )
         url = build_channel_post_url(channel, msg.message_id)
-<<<<<<< HEAD
-=======
         logging.info("posted ics to asset channel: %s", url)
->>>>>>> 9d9bce6f
         return url, msg.message_id
     except Exception as e:
         logging.error("failed to post ics to asset channel: %s", e)
@@ -731,10 +725,7 @@
             message_id=event.source_message_id,
             reply_markup=markup,
         )
-<<<<<<< HEAD
-=======
         logging.info("calendar button set for post %s", event.source_post_url)
->>>>>>> 9d9bce6f
     except Exception as e:
         logging.error("failed to set calendar button: %s", e)
 
@@ -1890,12 +1881,9 @@
                         posted = await post_ics_asset(saved, db, bot)
                         if posted:
                             url_p, msg_id = posted
-<<<<<<< HEAD
-=======
                             logging.info(
                                 "asset post %s for event %s", url_p, saved.id
                             )
->>>>>>> 9d9bce6f
                             async with db.get_session() as session:
                                 obj = await session.get(Event, saved.id)
                                 if obj:
@@ -1905,10 +1893,7 @@
                                     saved.ics_post_url = url_p
                                     saved.ics_post_id = msg_id
                             await add_calendar_button(saved, bot)
-<<<<<<< HEAD
-=======
                             logging.info("calendar button added for event %s", saved.id)
->>>>>>> 9d9bce6f
                 res = await create_source_page(
                     saved.title or "Event",
                     saved.source_text,
@@ -2614,7 +2599,6 @@
 
     today = date.today()
     today_str = today.isoformat()
-<<<<<<< HEAD
     events = [
         e
         for e in events
@@ -2624,17 +2608,6 @@
         )
     ]
     events = [
-=======
-    events = [
-        e
-        for e in events
-        if (
-            (e.end_date and e.end_date >= today_str)
-            or (not e.end_date and e.date >= today_str)
-        )
-    ]
-    events = [
->>>>>>> 9d9bce6f
         e for e in events if not (e.event_type == "выставка" and e.date < today_str)
     ]
     exhibitions = [
