import logging
import os
from datetime import date, datetime, timedelta, timezone, time
from typing import Optional, Tuple, Iterable
from urllib.parse import urlparse
import uuid
import textwrap
from supabase import create_client, Client
from icalendar import Calendar, Event as IcsEvent

from aiogram import Bot, Dispatcher, types
from aiogram.filters import Command
from aiogram.webhook.aiohttp_server import SimpleRequestHandler, setup_application
from aiohttp import web, FormData, ClientSession, TCPConnector
from aiogram.client.session.aiohttp import AiohttpSession
import socket
import imghdr
from difflib import SequenceMatcher
import json
import re

from telegraph import Telegraph, TelegraphException

from telegraph.api import json_dumps
from functools import partial
import asyncio
import contextlib
import html
from io import BytesIO
import markdown
from sqlalchemy.ext.asyncio import AsyncSession, create_async_engine
from sqlalchemy import update
from sqlmodel import Field, SQLModel, select
import aiosqlite

logging.basicConfig(level=logging.INFO)

DB_PATH = os.getenv("DB_PATH", "/data/db.sqlite")
TELEGRAPH_TOKEN_FILE = os.getenv("TELEGRAPH_TOKEN_FILE", "/data/telegraph_token.txt")
SUPABASE_URL = os.getenv("SUPABASE_URL")
SUPABASE_KEY = os.getenv("SUPABASE_KEY")
SUPABASE_BUCKET = os.getenv("SUPABASE_BUCKET", "events-ics")
VK_TOKEN = os.getenv("VK_TOKEN")
VK_USER_TOKEN = os.getenv("VK_USER_TOKEN")
ICS_CONTENT_TYPE = "text/calendar; charset=utf-8"
ICS_CONTENT_DISP_TEMPLATE = 'inline; filename="{name}"'
ICS_CALNAME = "kenigevents"




def fold_unicode_line(line: str, limit: int = 74) -> str:
    """Return a folded iCalendar line without splitting UTF-8 code points."""
    encoded = line.encode("utf-8")
    parts: list[str] = []
    while len(encoded) > limit:
        cut = limit
        while cut > 0 and (encoded[cut] & 0xC0) == 0x80:
            cut -= 1
        parts.append(encoded[:cut].decode("utf-8"))
        encoded = encoded[cut:]
    parts.append(encoded.decode("utf-8"))
    return "\r\n ".join(parts)

# currently active timezone offset for date calculations
LOCAL_TZ = timezone.utc

# separator inserted between versions on Telegraph source pages
CONTENT_SEPARATOR = "🟧" * 10
# separator line between events in VK posts

VK_EVENT_SEPARATOR = "\u2800\n\u2800"
# single blank line for VK posts
VK_BLANK_LINE = "\u2800"


# user_id -> (event_id, field?) for editing session
editing_sessions: dict[int, tuple[int, str | None]] = {}
# user_id -> channel_id for daily time editing
daily_time_sessions: dict[int, int] = {}
# waiting for VK group ID input
vk_group_sessions: set[int] = set()
# user_id -> section (today/added) for VK time update
vk_time_sessions: dict[int, str] = {}

# superadmin user_id -> pending partner user_id
partner_info_sessions: dict[int, int] = {}
# user_id -> (festival_id, field?) for festival editing
festival_edit_sessions: dict[int, tuple[int, str | None]] = {}

# toggle for uploading images to catbox
CATBOX_ENABLED: bool = False
# toggle for sending photos to VK
VK_PHOTOS_ENABLED: bool = False
_supabase_client: Client | None = None
_vk_user_token_bad: str | None = None

# Telegraph API rejects pages over ~64&nbsp;kB. Use a slightly lower limit
# to decide when month pages should be split into two parts.
TELEGRAPH_PAGE_LIMIT = 60000


class IPv4AiohttpSession(AiohttpSession):
    """Aiohttp session that forces IPv4 connections."""

    def __init__(self, *args, **kwargs) -> None:
        super().__init__(*args, **kwargs)
        self._connector_init["family"] = socket.AF_INET


def create_ipv4_session(session_cls: type[ClientSession] = ClientSession) -> ClientSession:
    """Return ClientSession that forces IPv4 connections."""
    connector = TCPConnector(family=socket.AF_INET)
    try:
        return session_cls(connector=connector)
    except TypeError:
        return session_cls()



class User(SQLModel, table=True):
    user_id: int = Field(primary_key=True)
    username: Optional[str] = None
    is_superadmin: bool = False
    is_partner: bool = False
    organization: Optional[str] = None
    location: Optional[str] = None
    blocked: bool = False


class PendingUser(SQLModel, table=True):
    user_id: int = Field(primary_key=True)
    username: Optional[str] = None
    requested_at: datetime = Field(default_factory=datetime.utcnow)


class RejectedUser(SQLModel, table=True):
    user_id: int = Field(primary_key=True)
    username: Optional[str] = None
    rejected_at: datetime = Field(default_factory=datetime.utcnow)


class Channel(SQLModel, table=True):
    channel_id: int = Field(primary_key=True)
    title: Optional[str] = None
    username: Optional[str] = None
    is_admin: bool = False
    is_registered: bool = False
    is_asset: bool = False
    daily_time: Optional[str] = None
    last_daily: Optional[str] = None


def build_channel_post_url(ch: Channel, message_id: int) -> str:
    """Return https://t.me/... link for a channel message."""
    if ch.username:
        return f"https://t.me/{ch.username}/{message_id}"
    cid = str(ch.channel_id)
    if cid.startswith("-100"):
        cid = cid[4:]
    else:
        cid = cid.lstrip("-")
    return f"https://t.me/c/{cid}/{message_id}"


class Setting(SQLModel, table=True):
    key: str = Field(primary_key=True)
    value: str


class Event(SQLModel, table=True):
    id: Optional[int] = Field(default=None, primary_key=True)
    title: str
    description: str
    festival: Optional[str] = None
    date: str
    time: str
    location_name: str
    location_address: Optional[str] = None
    city: Optional[str] = None
    ticket_price_min: Optional[int] = None
    ticket_price_max: Optional[int] = None
    ticket_link: Optional[str] = None
    event_type: Optional[str] = None
    emoji: Optional[str] = None
    end_date: Optional[str] = None
    is_free: bool = False
    pushkin_card: bool = False
    silent: bool = False
    telegraph_path: Optional[str] = None
    source_text: str
    telegraph_url: Optional[str] = None
    ics_url: Optional[str] = None
    source_post_url: Optional[str] = None
    ics_post_url: Optional[str] = None
    ics_post_id: Optional[int] = None
    source_chat_id: Optional[int] = None
    source_message_id: Optional[int] = None
    creator_id: Optional[int] = None
    photo_count: int = 0
    added_at: datetime = Field(default_factory=datetime.utcnow)


class MonthPage(SQLModel, table=True):
    __table_args__ = {"extend_existing": True}
    month: str = Field(primary_key=True)
    url: str
    path: str
    url2: Optional[str] = None
    path2: Optional[str] = None


class WeekendPage(SQLModel, table=True):
    __table_args__ = {"extend_existing": True}
    start: str = Field(primary_key=True)
    url: str
    path: str


class Festival(SQLModel, table=True):
    __table_args__ = {"extend_existing": True}
    id: Optional[int] = Field(default=None, primary_key=True)
    name: str
    description: Optional[str] = None
    telegraph_url: Optional[str] = None
    telegraph_path: Optional[str] = None
    vk_post_url: Optional[str] = None
    photo_url: Optional[str] = None
    website_url: Optional[str] = None
    vk_url: Optional[str] = None
    tg_url: Optional[str] = None


class Database:
    def __init__(self, path: str):
        self.engine = create_async_engine(f"sqlite+aiosqlite:///{path}")

    async def init(self):
        async with self.engine.begin() as conn:
            await conn.run_sync(SQLModel.metadata.create_all)
            result = await conn.exec_driver_sql("PRAGMA table_info(event)")
            cols = [r[1] for r in result.fetchall()]
            if "telegraph_url" not in cols:
                await conn.exec_driver_sql(
                    "ALTER TABLE event ADD COLUMN telegraph_url VARCHAR"
                )
            if "ticket_price_min" not in cols:
                await conn.exec_driver_sql(
                    "ALTER TABLE event ADD COLUMN ticket_price_min INTEGER"
                )
            if "ticket_price_max" not in cols:
                await conn.exec_driver_sql(
                    "ALTER TABLE event ADD COLUMN ticket_price_max INTEGER"
                )
            if "ticket_link" not in cols:
                await conn.exec_driver_sql(
                    "ALTER TABLE event ADD COLUMN ticket_link VARCHAR"
                )
            if "source_post_url" not in cols:
                await conn.exec_driver_sql(
                    "ALTER TABLE event ADD COLUMN source_post_url VARCHAR"
                )
            if "is_free" not in cols:
                await conn.exec_driver_sql(
                    "ALTER TABLE event ADD COLUMN is_free BOOLEAN DEFAULT 0"
                )
            if "silent" not in cols:
                await conn.exec_driver_sql(
                    "ALTER TABLE event ADD COLUMN silent BOOLEAN DEFAULT 0"
                )
            if "telegraph_path" not in cols:
                await conn.exec_driver_sql(
                    "ALTER TABLE event ADD COLUMN telegraph_path VARCHAR"
                )
            if "event_type" not in cols:
                await conn.exec_driver_sql(
                    "ALTER TABLE event ADD COLUMN event_type VARCHAR"
                )
            if "emoji" not in cols:
                await conn.exec_driver_sql("ALTER TABLE event ADD COLUMN emoji VARCHAR")
            if "end_date" not in cols:
                await conn.exec_driver_sql(
                    "ALTER TABLE event ADD COLUMN end_date VARCHAR"
                )
            if "added_at" not in cols:
                await conn.exec_driver_sql(
                    "ALTER TABLE event ADD COLUMN added_at VARCHAR"
                )
            if "photo_count" not in cols:
                await conn.exec_driver_sql(
                    "ALTER TABLE event ADD COLUMN photo_count INTEGER DEFAULT 0"
                )
            if "pushkin_card" not in cols:
                await conn.exec_driver_sql(
                    "ALTER TABLE event ADD COLUMN pushkin_card BOOLEAN DEFAULT 0"
                )
            if "ics_url" not in cols:
                await conn.exec_driver_sql(
                    "ALTER TABLE event ADD COLUMN ics_url VARCHAR"
                )
            if "ics_post_url" not in cols:
                await conn.exec_driver_sql(
                    "ALTER TABLE event ADD COLUMN ics_post_url VARCHAR"
                )
            if "ics_post_id" not in cols:
                await conn.exec_driver_sql(
                    "ALTER TABLE event ADD COLUMN ics_post_id INTEGER"
                )
            if "source_chat_id" not in cols:
                await conn.exec_driver_sql(
                    "ALTER TABLE event ADD COLUMN source_chat_id INTEGER"
                )
            if "source_message_id" not in cols:
                await conn.exec_driver_sql(
                    "ALTER TABLE event ADD COLUMN source_message_id INTEGER"
                )
            if "creator_id" not in cols:
                await conn.exec_driver_sql(
                    "ALTER TABLE event ADD COLUMN creator_id INTEGER"
                )

            result = await conn.exec_driver_sql("PRAGMA table_info(user)")
            cols = [r[1] for r in result.fetchall()]
            if "is_partner" not in cols:
                await conn.exec_driver_sql(
                    "ALTER TABLE user ADD COLUMN is_partner BOOLEAN DEFAULT 0"
                )
            if "organization" not in cols:
                await conn.exec_driver_sql(
                    "ALTER TABLE user ADD COLUMN organization VARCHAR"
                )
            if "location" not in cols:
                await conn.exec_driver_sql(
                    "ALTER TABLE user ADD COLUMN location VARCHAR"
                )
            if "blocked" not in cols:
                await conn.exec_driver_sql(
                    "ALTER TABLE user ADD COLUMN blocked BOOLEAN DEFAULT 0"
                )

            result = await conn.exec_driver_sql("PRAGMA table_info(channel)")
            cols = [r[1] for r in result.fetchall()]
            if "daily_time" not in cols:
                await conn.exec_driver_sql(
                    "ALTER TABLE channel ADD COLUMN daily_time VARCHAR"
                )
            if "last_daily" not in cols:
                await conn.exec_driver_sql(
                    "ALTER TABLE channel ADD COLUMN last_daily VARCHAR"
                )
            if "is_asset" not in cols:
                await conn.exec_driver_sql(
                    "ALTER TABLE channel ADD COLUMN is_asset BOOLEAN DEFAULT 0"
                )

            result = await conn.exec_driver_sql("PRAGMA table_info(monthpage)")
            cols = [r[1] for r in result.fetchall()]
            if "url2" not in cols:
                await conn.exec_driver_sql(
                    "ALTER TABLE monthpage ADD COLUMN url2 VARCHAR"
                )
            if "path2" not in cols:
                await conn.exec_driver_sql(
                    "ALTER TABLE monthpage ADD COLUMN path2 VARCHAR"
                )

            result = await conn.exec_driver_sql("PRAGMA table_info(festival)")
            cols = [r[1] for r in result.fetchall()]
            if "photo_url" not in cols:
                await conn.exec_driver_sql(
                    "ALTER TABLE festival ADD COLUMN photo_url VARCHAR"
                )
            if "website_url" not in cols:
                await conn.exec_driver_sql(
                    "ALTER TABLE festival ADD COLUMN website_url VARCHAR"
                )
            if "vk_url" not in cols:
                await conn.exec_driver_sql(
                    "ALTER TABLE festival ADD COLUMN vk_url VARCHAR"
                )
            if "tg_url" not in cols:
                await conn.exec_driver_sql(
                    "ALTER TABLE festival ADD COLUMN tg_url VARCHAR"
                )

    def get_session(self) -> AsyncSession:
        """Create a new session with attributes kept after commit."""
        return AsyncSession(self.engine, expire_on_commit=False)


async def get_tz_offset(db: Database) -> str:
    async with db.get_session() as session:
        result = await session.get(Setting, "tz_offset")
        offset = result.value if result else "+00:00"
    global LOCAL_TZ
    LOCAL_TZ = offset_to_timezone(offset)
    return offset


async def set_tz_offset(db: Database, value: str):
    async with db.get_session() as session:
        setting = await session.get(Setting, "tz_offset")
        if setting:
            setting.value = value
        else:
            setting = Setting(key="tz_offset", value=value)
            session.add(setting)
        await session.commit()
    global LOCAL_TZ
    LOCAL_TZ = offset_to_timezone(value)


async def get_catbox_enabled(db: Database) -> bool:
    async with db.get_session() as session:
        setting = await session.get(Setting, "catbox_enabled")
        return setting.value == "1" if setting else False


async def set_catbox_enabled(db: Database, value: bool):
    async with db.get_session() as session:
        setting = await session.get(Setting, "catbox_enabled")
        if setting:
            setting.value = "1" if value else "0"
        else:
            setting = Setting(key="catbox_enabled", value="1" if value else "0")
            session.add(setting)
        await session.commit()
    global CATBOX_ENABLED
    CATBOX_ENABLED = value


async def get_vk_photos_enabled(db: Database) -> bool:
    async with db.get_session() as session:
        setting = await session.get(Setting, "vk_photos_enabled")
        return setting.value == "1" if setting else False


async def set_vk_photos_enabled(db: Database, value: bool):
    async with db.get_session() as session:
        setting = await session.get(Setting, "vk_photos_enabled")
        if setting:
            setting.value = "1" if value else "0"
        else:
            setting = Setting(key="vk_photos_enabled", value="1" if value else "0")
            session.add(setting)
        await session.commit()
    global VK_PHOTOS_ENABLED
    VK_PHOTOS_ENABLED = value


async def get_setting_value(db: Database, key: str) -> str | None:
    async with db.get_session() as session:
        setting = await session.get(Setting, key)
        return setting.value if setting else None


async def set_setting_value(db: Database, key: str, value: str | None):
    async with db.get_session() as session:
        setting = await session.get(Setting, key)
        if value is None:
            if setting:
                await session.delete(setting)
        elif setting:
            setting.value = value
        else:
            setting = Setting(key=key, value=value)
            session.add(setting)
        await session.commit()


async def get_vk_group_id(db: Database) -> str | None:
    return await get_setting_value(db, "vk_group_id")


async def set_vk_group_id(db: Database, group_id: str | None):
    await set_setting_value(db, "vk_group_id", group_id)


async def get_vk_time_today(db: Database) -> str:
    return await get_setting_value(db, "vk_time_today") or "08:00"


async def set_vk_time_today(db: Database, value: str):
    await set_setting_value(db, "vk_time_today", value)


async def get_vk_time_added(db: Database) -> str:
    return await get_setting_value(db, "vk_time_added") or "20:00"


async def set_vk_time_added(db: Database, value: str):
    await set_setting_value(db, "vk_time_added", value)


async def get_vk_last_today(db: Database) -> str | None:
    return await get_setting_value(db, "vk_last_today")


async def set_vk_last_today(db: Database, value: str):
    await set_setting_value(db, "vk_last_today", value)


async def get_vk_last_added(db: Database) -> str | None:
    return await get_setting_value(db, "vk_last_added")


async def set_vk_last_added(db: Database, value: str):
    await set_setting_value(db, "vk_last_added", value)


def _vk_user_token() -> str | None:
    """Return user token unless it was previously marked invalid."""
    token = os.getenv("VK_USER_TOKEN")
    global _vk_user_token_bad
    if token and _vk_user_token_bad and token != _vk_user_token_bad:
        _vk_user_token_bad = None
    if token and token != _vk_user_token_bad:
        return token
    return None


async def _vk_api(
    method: str, params: dict, db: Database | None = None, bot: Bot | None = None
) -> dict:
    """Call VK API with token fallback."""
    tokens: list[tuple[str, str]] = []
    user_token = _vk_user_token()
    if user_token:
        tokens.append(("user", user_token))
    if VK_TOKEN:
        tokens.append(("group", VK_TOKEN))
    last_err: dict | None = None
    for kind, token in tokens:
        params["access_token"] = token
        params["v"] = "5.131"
        logging.info("calling VK API %s using %s token %s", method, kind, token)
        async with create_ipv4_session(ClientSession) as session:
            async with session.post(
                f"https://api.vk.com/method/{method}", data=params
            ) as resp:
                data = await resp.json()
        if "error" not in data:
            return data
        last_err = data["error"]
        if kind == "user" and last_err.get("error_code") in {5, 27}:
            global _vk_user_token_bad
            if _vk_user_token_bad != token:
                _vk_user_token_bad = token
                if db and bot:
                    await notify_superadmin(db, bot, "VK_USER_TOKEN expired")
            continue
        raise RuntimeError(f"VK error: {last_err}")
    if last_err:
        raise RuntimeError(f"VK error: {last_err}")
    raise RuntimeError("VK token missing")


async def upload_vk_photo(
    group_id: str,
    url: str,
    db: Database | None = None,
    bot: Bot | None = None,
) -> str | None:
    """Upload an image to VK and return attachment id."""
    if not url:
        return None
    try:
        data = await _vk_api(
            "photos.getWallUploadServer",
            {"group_id": group_id.lstrip("-")},
            db,
            bot,
        )
        upload_url = data["response"]["upload_url"]
        async with create_ipv4_session(ClientSession) as session:

            async with session.get(url) as resp:
                img_bytes = await resp.read()
            form = FormData()
            ctype = "image/jpeg"
            kind = imghdr.what(None, img_bytes)
            if kind:
                ctype = f"image/{kind}"
            form.add_field(
                "photo",
                img_bytes,
                filename="image.jpg",
                content_type=ctype,
            )
            async with session.post(upload_url, data=form) as up:
                upload_result = await up.json()
        save = await _vk_api(
            "photos.saveWallPhoto",
            {
                "group_id": group_id.lstrip("-"),
                "photo": upload_result.get("photo"),
                "server": upload_result.get("server"),
                "hash": upload_result.get("hash"),
            },
            db,
            bot,
        )
        info = save["response"][0]
        return f"photo{info['owner_id']}_{info['id']}"
    except Exception as e:
        logging.error("VK photo upload failed: %s", e)
        return None


def get_supabase_client() -> Client | None:
    global _supabase_client
    if _supabase_client is None and SUPABASE_URL and SUPABASE_KEY:
        _supabase_client = create_client(SUPABASE_URL, SUPABASE_KEY)
    return _supabase_client


async def get_festival(db: Database, name: str) -> Festival | None:
    async with db.get_session() as session:
        result = await session.execute(
            select(Festival).where(Festival.name == name)
        )
        return result.scalar_one_or_none()


async def ensure_festival(
    db: Database, name: str, description: str | None = None
) -> Festival:
    async with db.get_session() as session:
        result = await session.execute(
            select(Festival).where(Festival.name == name)
        )
        fest = result.scalar_one_or_none()
        if fest:
            return fest
        fest = Festival(name=name, description=description)
        session.add(fest)
        await session.commit()
        logging.info("festival %s created", name)
        return fest


async def get_asset_channel(db: Database) -> Channel | None:
    async with db.get_session() as session:
        result = await session.execute(
            select(Channel).where(Channel.is_asset.is_(True))
        )
        return result.scalars().first()


async def ensure_festival(db: Database, name: str, photo_url: str | None = None) -> Festival:
    """Return existing festival by name or create a new record."""
    async with db.get_session() as session:
        res = await session.execute(select(Festival).where(Festival.name == name))
        fest = res.scalar_one_or_none()
        if fest:
            if photo_url and not fest.photo_url:
                fest.photo_url = photo_url
                session.add(fest)
                await session.commit()
            return fest
        fest = Festival(name=name, photo_url=photo_url)
        session.add(fest)
        await session.commit()
        logging.info("created festival %s", name)
        return fest


async def get_superadmin_id(db: Database) -> int | None:
    """Return the Telegram ID of the superadmin if present."""
    async with db.get_session() as session:
        result = await session.execute(
            select(User.user_id).where(User.is_superadmin.is_(True))
        )
        return result.scalars().first()


async def notify_superadmin(db: Database, bot: Bot, text: str):
    """Send a message to the superadmin, ignoring failures."""
    admin_id = await get_superadmin_id(db)
    if not admin_id:
        return
    try:
        await bot.send_message(admin_id, text)
    except Exception as e:
        logging.error("failed to notify superadmin: %s", e)


async def notify_event_added(
    db: Database, bot: Bot, user: User | None, event: Event, added: bool
) -> None:
    """Notify superadmin when a user or partner adds an event."""
    if not added or not user or user.is_superadmin:
        return
    role = "partner" if user.is_partner else "user"
    name = f"@{user.username}" if user.username else str(user.user_id)
    text = f"{name} ({role}) added event {event.title} {event.date}"
    await notify_superadmin(db, bot, text)


async def dump_database(path: str = DB_PATH) -> bytes:
    """Return a SQL dump of the specified database."""
    async with aiosqlite.connect(path) as conn:
        lines: list[str] = []
        async for line in conn.iterdump():
            lines.append(line)
    return "\n".join(lines).encode("utf-8")


async def restore_database(data: bytes, db: Database, path: str = DB_PATH):
    """Replace current database with the provided dump."""
    if os.path.exists(path):
        os.remove(path)
    async with aiosqlite.connect(path) as conn:
        await conn.executescript(data.decode("utf-8"))
        await conn.commit()
    await db.init()


def build_asset_caption(event: Event, day: date) -> str:
    """Return HTML caption for a calendar asset post."""
    loc = html.escape(event.location_name or "")
    addr = event.location_address
    if addr and event.city:
        addr = strip_city_from_address(addr, event.city)
    if addr:
        loc += f", {html.escape(addr)}"
    if event.city:
        loc += f", #{html.escape(event.city)}"
    return (
        f"<b>{html.escape(event.title)}</b>\n"
        f"<i>{format_day_pretty(day)} {event.time} {loc}</i>"
    )


def validate_offset(value: str) -> bool:
    if len(value) != 6 or value[0] not in "+-" or value[3] != ":":
        return False
    try:
        h = int(value[1:3])
        m = int(value[4:6])
        return 0 <= h <= 14 and 0 <= m < 60
    except ValueError:
        return False


def offset_to_timezone(value: str) -> timezone:
    sign = 1 if value[0] == "+" else -1
    hours = int(value[1:3])
    minutes = int(value[4:6])
    return timezone(sign * timedelta(hours=hours, minutes=minutes))


async def extract_images(message: types.Message, bot: Bot) -> list[tuple[bytes, str]]:
    """Download up to three images from the message."""
    images: list[tuple[bytes, str]] = []
    if message.photo:
        bio = BytesIO()
        await bot.download(message.photo[-1].file_id, destination=bio)
        images.append((bio.getvalue(), "photo.jpg"))
    if (
        message.document
        and message.document.mime_type
        and message.document.mime_type.startswith("image/")
    ):
        bio = BytesIO()
        await bot.download(message.document.file_id, destination=bio)
        name = message.document.file_name or "image.jpg"
        images.append((bio.getvalue(), name))
    return images[:3]


async def upload_to_catbox(images: list[tuple[bytes, str]]) -> tuple[list[str], str]:
    """Upload images to Catbox and return URLs with status message."""
    catbox_urls: list[str] = []
    catbox_msg = ""
    if CATBOX_ENABLED and images:
        async with ClientSession() as session:
            for data, name in images[:3]:
                if len(data) > 5 * 1024 * 1024:
                    logging.warning("catbox skip %s: too large", name)
                    catbox_msg += f"{name}: too large; "
                    continue
                if not imghdr.what(None, data):
                    logging.warning("catbox skip %s: not image", name)
                    catbox_msg += f"{name}: not image; "
                    continue
                try:
                    form = FormData()
                    form.add_field("reqtype", "fileupload")
                    form.add_field("fileToUpload", data, filename=name)
                    async with session.post(
                        "https://catbox.moe/user/api.php", data=form
                    ) as resp:
                        text_r = await resp.text()
                        if resp.status == 200 and text_r.startswith("http"):
                            url = text_r.strip()
                            catbox_urls.append(url)
                            catbox_msg += "ok; "
                            logging.info("catbox uploaded %s", url)
                        else:
                            catbox_msg += f"{name}: err {resp.status}; "
                            logging.error(
                                "catbox upload failed %s: %s %s",
                                name,
                                resp.status,
                                text_r,
                            )
                except Exception as e:
                    catbox_msg += f"{name}: {e}; "
                    logging.error("catbox error %s: %s", name, e)
        catbox_msg = catbox_msg.strip("; ")
    elif images:
        catbox_msg = "disabled"
    return catbox_urls, catbox_msg


def normalize_hashtag_dates(text: str) -> str:
    """Replace hashtags like '#1_августа' with '1 августа'."""
    pattern = re.compile(
        r"#(\d{1,2})_(%s)" % "|".join(MONTHS)
    )
    return re.sub(pattern, lambda m: f"{m.group(1)} {m.group(2)}", text)


def strip_city_from_address(address: str | None, city: str | None) -> str | None:
    """Remove the city name from the end of the address if duplicated."""
    if not address or not city:
        return address
    city_clean = city.lstrip("#").strip().lower()
    addr = address.strip()
    if addr.lower().endswith(city_clean):
        addr = re.sub(r",?\s*#?%s$" % re.escape(city_clean), "", addr, flags=re.IGNORECASE)
    addr = addr.rstrip(", ")
    return addr


def canonicalize_date(value: str) -> str | None:
    """Return ISO date string if value parses as date or ``None``."""
    value = value.split("..", 1)[0].strip()
    if not value:
        return None
    try:
        return date.fromisoformat(value).isoformat()
    except ValueError:
        parsed = parse_events_date(value, timezone.utc)
        return parsed.isoformat() if parsed else None


def parse_iso_date(value: str) -> date | None:
    """Return ``date`` parsed from ISO string or ``None``."""
    try:
        return date.fromisoformat(value.split("..", 1)[0])
    except Exception:
        return None


def festival_date_range(events: Iterable[Event]) -> tuple[date | None, date | None]:
    """Return start and end dates for a festival based on its events."""
    starts: list[date] = []
    ends: list[date] = []
    for e in events:
        s = parse_iso_date(e.date)
        if not s:
            continue
        starts.append(s)
        if e.end_date:
            end = parse_iso_date(e.end_date)
        elif ".." in e.date:
            _, end_part = e.date.split("..", 1)
            end = parse_iso_date(end_part)
        else:
            end = s
        if end:
            ends.append(end)
    if not starts:
        return None, None
    return min(starts), max(ends) if ends else min(starts)


def festival_dates_from_text(text: str) -> tuple[date | None, date | None]:
    """Extract start and end dates for a festival from free-form text."""
    text = text.lower()
    m = RE_FEST_RANGE.search(text)
    if m:
        start_str, end_str = m.group(1), m.group(2)
        year = None
        m_year = re.search(r"\d{4}", end_str)
        if m_year:
            year = m_year.group(0)
        if year and not re.search(r"\d{4}", start_str):
            start_str = f"{start_str} {year}"
        if year and not re.search(r"\d{4}", end_str):
            end_str = f"{end_str} {year}"
        start = parse_events_date(start_str.replace("года", "").replace("г.", "").strip(), timezone.utc)
        end = parse_events_date(end_str.replace("года", "").replace("г.", "").strip(), timezone.utc)
        return start, end
    m = RE_FEST_SINGLE.search(text)
    if m:
        d = parse_events_date(m.group(1).replace("года", "").replace("г.", "").strip(), timezone.utc)
        return d, d
    return None, None


def festival_dates(fest: Festival, events: Iterable[Event]) -> tuple[date | None, date | None]:
    """Return start and end dates for a festival."""
    start, end = festival_date_range(events)
    if start or end:
        return start, end
    if fest.description:
        s, e = festival_dates_from_text(fest.description)
        if s or e:
            return s, e or s
    return None, None


def festival_location(events: Iterable[Event]) -> str | None:
    """Return display string for festival venue(s)."""
    pairs = {(e.location_name, e.city) for e in events if e.location_name}
    if not pairs:
        return None
    names = sorted({name for name, _ in pairs})
    cities = {c for _, c in pairs if c}
    city_text = ""
    if len(cities) == 1:
        city_text = f", #{next(iter(cities))}"
    return ", ".join(names) + city_text


async def upcoming_festivals(
    db: Database,
    *,
    today: date | None = None,
    exclude: str | None = None,
) -> list[tuple[date | None, date | None, Festival]]:
    """Return festivals that are current or upcoming."""
    if today is None:
        today = date.today()
    async with db.get_session() as session:
        res_f = await session.execute(select(Festival))
        fests = res_f.scalars().all()
        res_e = await session.execute(select(Event))
        events = res_e.scalars().all()

    ev_map: dict[str, list[Event]] = {}
    for e in events:
        if e.festival:
            ev_map.setdefault(e.festival, []).append(e)

    data: list[tuple[date | None, date | None, Festival]] = []
    for fest in fests:
        if exclude and fest.name == exclude:
            continue
        evs = ev_map.get(fest.name, [])
        start, end = festival_dates(fest, evs)
        if end and end < today:
            continue
        if not start and not end:
            continue
        data.append((start, end, fest))

    data.sort(key=lambda t: t[0] or date.max)
    return data


async def build_festivals_list_nodes(
    db: Database, *, exclude: str | None = None, today: date | None = None
) -> list[dict]:
    """Return Telegraph nodes listing upcoming festivals."""
    items = await upcoming_festivals(db, today=today, exclude=exclude)
    if not items:
        return []
    if today is None:
        today = date.today()
    groups: dict[str, list[Festival]] = {}
    for start, end, fest in items:
        if start and start <= today <= (end or start):
            month = today.strftime("%Y-%m")
        else:
            month = (start or today).strftime("%Y-%m")
        groups.setdefault(month, []).append(fest)

    nodes: list[dict] = []
    nodes.append({"tag": "h3", "children": ["Ближайшие фестивали"]})
    for month in sorted(groups.keys()):
        nodes.append({"tag": "h4", "children": [month_name_nominative(month)]})
        for fest in groups[month]:
            if fest.telegraph_url:
                nodes.append(
                    {
                        "tag": "p",
                        "children": [
                            {
                                "tag": "a",
                                "attrs": {"href": fest.telegraph_url},
                                "children": [fest.name],
                            }
                        ],
                    }
                )
            else:
                nodes.append({"tag": "p", "children": [fest.name]})
    return nodes


async def build_festivals_list_lines_vk(
    db: Database, *, exclude: str | None = None, today: date | None = None
) -> list[str]:
    """Return lines listing upcoming festivals for VK posts."""
    items = await upcoming_festivals(db, today=today, exclude=exclude)
    if not items:
        return []
    if today is None:
        today = date.today()
    groups: dict[str, list[Festival]] = {}
    for start, end, fest in items:
        if start and start <= today <= (end or start):
            month = today.strftime("%Y-%m")
        else:
            month = (start or today).strftime("%Y-%m")
        groups.setdefault(month, []).append(fest)

    lines: list[str] = ["Ближайшие фестивали"]
    for month in sorted(groups.keys()):
        lines.append(month_name_nominative(month))
        for fest in groups[month]:
            if fest.vk_post_url:
<<<<<<< HEAD
                lines.append(f"[{fest.vk_post_url}|{fest.name}]")
=======
                lines.append(f"[{fest.name}|{fest.vk_post_url}]")
>>>>>>> 9f8cd943
            else:
                lines.append(fest.name)
    return lines


ICS_LABEL = "Добавить в календарь на телефоне (ICS)"
MONTH_NAV_START = "<!--month-nav-start-->"
MONTH_NAV_END = "<!--month-nav-end-->"

FOOTER_LINK_HTML = (
    '<p>&nbsp;</p>'
    '<p><a href="https://t.me/kenigevents">Полюбить Калининград Анонсы</a></p>'
    '<p>&nbsp;</p>'
)


def parse_time_range(value: str) -> tuple[time, time | None] | None:
    """Return start and optional end time from text like ``10:00`` or ``10:00-12:00``.

    Accepts ``-`` as well as ``..`` or ``—``/``–`` between times.
    """
    value = value.strip()
    parts = re.split(r"\s*(?:-|–|—|\.\.\.?|…)+\s*", value, maxsplit=1)
    try:
        start = datetime.strptime(parts[0], "%H:%M").time()
    except ValueError:
        return None
    end: time | None = None
    if len(parts) == 2:
        try:
            end = datetime.strptime(parts[1], "%H:%M").time()
        except ValueError:
            end = None
    return start, end


def apply_ics_link(html_content: str, url: str | None) -> str:
    """Insert or remove the ICS link block in Telegraph HTML."""
    idx = html_content.find(ICS_LABEL)
    if idx != -1:
        start = html_content.rfind("<p", 0, idx)
        end = html_content.find("</p>", idx)
        if start != -1 and end != -1:
            html_content = html_content[:start] + html_content[end + 4 :]
    if not url:
        return html_content
    link_html = (
        f'<p>\U0001f4c5 <a href="{html.escape(url)}">{ICS_LABEL}</a></p>'
    )
    idx = html_content.find("</p>")
    if idx == -1:
        return link_html + html_content
    pos = idx + 4
    img_pattern = re.compile(r"<img[^>]+><p></p>")
    for m in img_pattern.finditer(html_content, pos):
        pos = m.end()
    return html_content[:pos] + link_html + html_content[pos:]


def apply_month_nav(html_content: str, html_block: str | None) -> str:
    """Insert or replace the month navigation block."""
    start = html_content.find(MONTH_NAV_START)
    if start != -1:
        end = html_content.find(MONTH_NAV_END, start)
        if end != -1:
            html_content = html_content[:start] + html_content[end + len(MONTH_NAV_END) :]
    if html_block:
        html_content += f"{MONTH_NAV_START}{html_block}{MONTH_NAV_END}"
    return html_content


def apply_footer_link(html_content: str) -> str:
    """Ensure the Telegram channel link footer is present once."""
    pattern = re.compile(
        r'<p><a href="https://t\.me/kenigevents">[^<]+</a></p><p>&nbsp;</p>'
    )
    html_content = pattern.sub("", html_content).rstrip()
    return html_content + FOOTER_LINK_HTML


async def build_month_nav_html(db: Database) -> str:
    async with db.get_session() as session:
        result = await session.execute(select(MonthPage).order_by(MonthPage.month))
        months = result.scalars().all()
    today_month = datetime.now(LOCAL_TZ).strftime("%Y-%m")
    future_months = [m for m in months if m.month >= today_month]
    if not future_months:
        return ""
    links: list[str] = []
    for idx, p in enumerate(future_months):
        name = month_name_nominative(p.month)
        links.append(f'<a href="{html.escape(p.url)}">{name}</a>')
        if idx < len(future_months) - 1:
            links.append(" ")
    return "<br/><h4>" + "".join(links) + "</h4>"

async def build_month_buttons(db: Database, limit: int = 3) -> list[types.InlineKeyboardButton]:
    """Return buttons linking to upcoming month pages."""
    async with db.get_session() as session:
        result = await session.execute(
            select(MonthPage)
            .where(MonthPage.month >= datetime.now(LOCAL_TZ).strftime("%Y-%m"))
            .order_by(MonthPage.month)
        )
        months = result.scalars().all()
    buttons: list[types.InlineKeyboardButton] = []
    for p in months[:limit]:
        if p.url:
            label = f"\U0001f4c5 {month_name_nominative(p.month)}"
            buttons.append(types.InlineKeyboardButton(text=label, url=p.url))
    return buttons


def parse_bool_text(value: str) -> bool | None:
    """Convert text to boolean if possible."""
    normalized = value.strip().lower()
    if normalized in {"1", "true", "yes", "y", "да", "д", "ok", "on"}:
        return True
    if normalized in {"0", "false", "no", "n", "нет", "off"}:
        return False
    return None


def parse_events_date(text: str, tz: timezone) -> date | None:
    """Parse a date argument for /events allowing '2 августа [2025]'."""
    text = text.strip().lower()
    for fmt in ("%Y-%m-%d", "%d.%m.%Y"):
        try:
            return datetime.strptime(text, fmt).date()
        except ValueError:
            pass

    m = re.match(r"(\d{1,2})\s+([а-яё]+)(?:\s+(\d{4}))?", text)
    if not m:
        return None
    day = int(m.group(1))
    month_name = m.group(2)
    year_part = m.group(3)
    month = {name: i + 1 for i, name in enumerate(MONTHS)}.get(month_name)
    if not month:
        return None
    if year_part:
        year = int(year_part)
    else:
        today = datetime.now(tz).date()
        year = today.year
        if month < today.month or (month == today.month and day < today.day):
            year += 1
    try:
        return date(year, month, day)
    except ValueError:
        return None


async def build_ics_content(db: Database, event: Event) -> str:
    """Build an RFC 5545 compliant ICS string for an event."""
    time_range = parse_time_range(event.time)
    if not time_range:
        raise ValueError("bad time")
    start_t, end_t = time_range
    date_obj = parse_iso_date(event.date)
    if not date_obj:
        raise ValueError("bad date")
    start_dt = datetime.combine(date_obj, start_t)
    if end_t:
        end_dt = datetime.combine(date_obj, end_t)
    else:
        end_dt = start_dt + timedelta(hours=1)

    title = event.title
    if event.location_name:
        title = f"{title} в {event.location_name}"

    desc = event.description or ""
    link = event.source_post_url or event.telegraph_url
    if link:
        desc = f"{desc}\n\n{link}" if desc else link

    loc_parts = []
    if event.location_address:
        loc_parts.append(event.location_address)
    if event.city:
        loc_parts.append(event.city)
    # Join without a space after comma to avoid iOS parsing issues
    location = ",".join(loc_parts)

    cal = Calendar()
    cal.add("VERSION", "2.0")
    cal.add("PRODID", "-//events-bot//RU")
    cal.add("CALSCALE", "GREGORIAN")
    cal.add("METHOD", "PUBLISH")
    cal.add("X-WR-CALNAME", ICS_CALNAME)

    vevent = IcsEvent()
    vevent.add("UID", f"{uuid.uuid4()}@{event.id}")
    vevent.add("DTSTAMP", datetime.now(timezone.utc))
    vevent.add("DTSTART", start_dt)
    vevent.add("DTEND", end_dt)
    vevent.add("SUMMARY", title)
    vevent.add("DESCRIPTION", desc)
    if location:
        vevent.add("LOCATION", location)
    if link:
        vevent.add("URL", link)
    cal.add_component(vevent)

    raw = cal.to_ical().decode("utf-8")
    lines = raw.split("\r\n")
    if lines and lines[-1] == "":
        lines.pop()

    # unfold lines first
    unfolded: list[str] = []
    for line in lines:
        if line.startswith(" ") and unfolded:
            unfolded[-1] += line[1:]
        else:
            unfolded.append(line)

    for i, line in enumerate(unfolded):
        if line.startswith("LOCATION:") or line.startswith("LOCATION;"):
            unfolded[i] = line.replace("\\, ", "\\,\\ ")

    idx = unfolded.index("BEGIN:VEVENT")
    vbody = unfolded[idx + 1 : -2]  # between BEGIN:VEVENT and END:VEVENT
    order = ["UID", "DTSTAMP", "DTSTART", "DTEND"]
    props: list[str] = []
    for key in order:
        for l in list(vbody):
            if l.startswith(key + ":") or l.startswith(key + ";"):
                props.append(l)
                vbody.remove(l)
    props.extend(vbody)

    body = ["BEGIN:VEVENT"] + props + ["END:VEVENT"]
    headers = [
        "BEGIN:VCALENDAR",
        "VERSION:2.0",
        "PRODID:-//events-bot//RU",
        "CALSCALE:GREGORIAN",
        "METHOD:PUBLISH",
        f"X-WR-CALNAME:{ICS_CALNAME}",
    ]
    final_lines = headers + body + ["END:VCALENDAR"]
    folded = [fold_unicode_line(l) for l in final_lines]
    return "\r\n".join(folded) + "\r\n"


async def upload_ics(event: Event, db: Database) -> str | None:
    client = get_supabase_client()
    if not client:
        logging.error("Supabase client not configured")
        return None
    if event.end_date:
        logging.info("skip ics for multi-day event %s", event.id)
        return None
    if not parse_time_range(event.time):
        logging.info("skip ics for unclear time %s", event.id)
        return None
    content = await build_ics_content(db, event)
    d = parse_iso_date(event.date)
    if d:
        path = f"Event-{event.id}-{d.day:02d}-{d.month:02d}-{d.year}.ics"
    else:
        path = f"Event-{event.id}.ics"
    try:
        logging.info("Uploading ICS to %s/%s", SUPABASE_BUCKET, path)
        client.storage.from_(SUPABASE_BUCKET).upload(
            path,
            content.encode("utf-8"),
            {
                "content-type": ICS_CONTENT_TYPE,
                "content-disposition": ICS_CONTENT_DISP_TEMPLATE.format(name=path),
                "upsert": "true",
            },
        )
        url = client.storage.from_(SUPABASE_BUCKET).get_public_url(path)
        logging.info("ICS uploaded: %s", url)
    except Exception as e:
        logging.error("Failed to upload ics: %s", e)
        return None
    return url


async def post_ics_asset(event: Event, db: Database, bot: Bot) -> tuple[str, int] | None:
    channel = await get_asset_channel(db)
    if not channel:
        logging.info("no asset channel configured")
        return None
    try:
        content = await build_ics_content(db, event)
    except Exception as e:
        logging.error("failed to build ics content: %s", e)
        return None

    d = parse_iso_date(event.date)
    if d:
        name = f"Event-{event.id}-{d.day:02d}-{d.month:02d}-{d.year}.ics"
    else:

        d = date.today()
        name = f"Event-{event.id}.ics"
    file = types.BufferedInputFile(content.encode("utf-8"), filename=name)
    caption = build_asset_caption(event, d)

    logging.info("posting ics asset to channel %s with caption %s", channel.channel_id, caption.replace('\n', ' | '))

    try:
        msg = await bot.send_document(
            channel.channel_id,
            file,
            caption=caption,
            parse_mode="HTML",
        )
        url = build_channel_post_url(channel, msg.message_id)
        logging.info("posted ics to asset channel: %s", url)
        return url, msg.message_id
    except Exception as e:
        logging.error("failed to post ics to asset channel: %s", e)
        return None

async def add_calendar_button(event: Event, db: Database, bot: Bot):
    """Attach calendar link button to the original channel post."""
    if not (
        event.source_chat_id
        and event.source_message_id
        and event.ics_post_url
    ):
        return
    month_buttons = await build_month_buttons(db)
    rows = [[types.InlineKeyboardButton(text="Добавить в календарь", url=event.ics_post_url)]]
    if month_buttons:
        rows.append(month_buttons)
    markup = types.InlineKeyboardMarkup(inline_keyboard=rows)
    try:
        await bot.edit_message_reply_markup(
            chat_id=event.source_chat_id,
            message_id=event.source_message_id,
            reply_markup=markup,
        )

        logging.info(
            "calendar button set for event %s post %s", event.id, event.source_post_url
        )

    except Exception as e:
        logging.error("failed to set calendar button: %s", e)


async def delete_ics(event: Event):
    client = get_supabase_client()
    if not client or not event.ics_url:
        return
    path = event.ics_url.split("/")[-1]
    try:
        logging.info("Deleting ICS %s from %s", path, SUPABASE_BUCKET)
        client.storage.from_(SUPABASE_BUCKET).remove([path])
    except Exception as e:
        logging.error("Failed to delete ics: %s", e)


async def delete_asset_post(event: Event, db: Database, bot: Bot):
    if not event.ics_post_id:
        return
    channel = await get_asset_channel(db)
    if not channel:
        return
    try:
        await bot.delete_message(channel.channel_id, event.ics_post_id)
    except Exception as e:
        logging.error("failed to delete asset message: %s", e)


async def remove_calendar_button(event: Event, bot: Bot):
    """Remove calendar button from the original channel post."""
    if not (event.source_chat_id and event.source_message_id):
        return
    try:
        await bot.edit_message_reply_markup(
            chat_id=event.source_chat_id,
            message_id=event.source_message_id,
            reply_markup=None,
        )

        logging.info(
            "calendar button removed for event %s post %s",
            event.id,
            event.source_post_url,
        )

    except Exception as e:
        logging.error("failed to remove calendar button: %s", e)


async def parse_event_via_4o(
    text: str,
    source_channel: str | None = None,
    *,
    festival_names: list[str] | None = None,
    **extra: str | None,
) -> list[dict]:
    token = os.getenv("FOUR_O_TOKEN")
    if not token:
        raise RuntimeError("FOUR_O_TOKEN is missing")
    url = os.getenv("FOUR_O_URL", "https://api.openai.com/v1/chat/completions")
    prompt_path = os.path.join("docs", "PROMPTS.md")
    with open(prompt_path, "r", encoding="utf-8") as f:
        prompt = f.read()
    loc_path = os.path.join("docs", "LOCATIONS.md")
    if os.path.exists(loc_path):
        with open(loc_path, "r", encoding="utf-8") as f:
            locations = [
                line.strip() for line in f if line.strip() and not line.startswith("#")
            ]
        if locations:
            prompt += "\nKnown venues:\n" + "\n".join(locations)
    if festival_names:
        prompt += "\nKnown festivals:\n" + "\n".join(festival_names)
    headers = {
        "Authorization": f"Bearer {token}",
        "Content-Type": "application/json",
    }
    if not source_channel:
        source_channel = extra.get("channel_title")
    today = datetime.now(LOCAL_TZ).date().isoformat()
    user_msg = f"Today is {today}. "
    if source_channel:
        user_msg += f"Channel: {source_channel}. "
    user_msg += text
    payload = {
        "model": "gpt-4o",
        "messages": [
            {"role": "system", "content": prompt},
            {"role": "user", "content": user_msg},
        ],
        "temperature": 0,
    }
    logging.info("Sending 4o parse request to %s", url)
    async with create_ipv4_session(ClientSession) as session:
        resp = await session.post(url, json=payload, headers=headers)
        resp.raise_for_status()
        data = await resp.json()
    logging.debug("4o response: %s", data)
    content = (
        data.get("choices", [{}])[0].get("message", {}).get("content", "{}").strip()
    )
    if content.startswith("```"):
        content = content.strip("`\n")
        if content.lower().startswith("json"):
            content = content[4:].strip()
    try:
        data = json.loads(content)
    except json.JSONDecodeError:
        logging.error("Invalid JSON from 4o: %s", content)
        raise
    if isinstance(data, dict):
        if "events" in data and isinstance(data["events"], list):
            return data["events"]
        return [data]
    if isinstance(data, list):
        return data
    logging.error("Unexpected 4o format: %s", data)
    raise RuntimeError("bad 4o response")


async def ask_4o(text: str) -> str:
    token = os.getenv("FOUR_O_TOKEN")
    if not token:
        raise RuntimeError("FOUR_O_TOKEN is missing")
    url = os.getenv("FOUR_O_URL", "https://api.openai.com/v1/chat/completions")
    headers = {
        "Authorization": f"Bearer {token}",
        "Content-Type": "application/json",
    }
    payload = {
        "model": "gpt-4o",
        "messages": [{"role": "user", "content": text}],
        "temperature": 0,
    }
    logging.info("Sending 4o ask request to %s", url)
    async with create_ipv4_session(ClientSession) as session:
        resp = await session.post(url, json=payload, headers=headers)
        resp.raise_for_status()
        data = await resp.json()
    logging.debug("4o response: %s", data)
    return data.get("choices", [{}])[0].get("message", {}).get("content", "").strip()


async def check_duplicate_via_4o(ev: Event, new: Event) -> Tuple[bool, str, str]:
    """Ask the LLM whether two events are duplicates."""
    prompt = (
        "Existing event:\n"
        f"Title: {ev.title}\nDescription: {ev.description}\nLocation: {ev.location_name} {ev.location_address}\n"
        "New event:\n"
        f"Title: {new.title}\nDescription: {new.description}\nLocation: {new.location_name} {new.location_address}\n"
        'Are these the same event? Respond with JSON {"duplicate": true|false, "title": "", "short_description": ""}.'
    )
    try:
        ans = await ask_4o(prompt)
        data = json.loads(ans)
        return (
            bool(data.get("duplicate")),
            data.get("title", ""),
            data.get("short_description", ""),
        )
    except Exception as e:
        logging.error("Duplicate check failed: %s", e)
        return False, "", ""


def get_telegraph_token() -> str | None:
    token = os.getenv("TELEGRAPH_TOKEN")
    if token:
        return token
    if os.path.exists(TELEGRAPH_TOKEN_FILE):
        with open(TELEGRAPH_TOKEN_FILE, "r", encoding="utf-8") as f:
            saved = f.read().strip()
            if saved:
                return saved
    try:
        tg = Telegraph()
        data = tg.create_account(short_name="eventsbot")
        token = data["access_token"]
        os.makedirs(os.path.dirname(TELEGRAPH_TOKEN_FILE), exist_ok=True)
        with open(TELEGRAPH_TOKEN_FILE, "w", encoding="utf-8") as f:
            f.write(token)
        logging.info(
            "Created Telegraph account; token stored at %s", TELEGRAPH_TOKEN_FILE
        )
        return token
    except Exception as e:
        logging.error("Failed to create Telegraph token: %s", e)
        return None


async def handle_start(message: types.Message, db: Database, bot: Bot):
    async with db.get_session() as session:
        result = await session.execute(select(User))
        user_count = len(result.scalars().all())
        user = await session.get(User, message.from_user.id)
        if user:
            if user.blocked:
                await bot.send_message(message.chat.id, "Access denied")
                return
            if user.is_partner:
                org = f" ({user.organization})" if user.organization else ""
                await bot.send_message(message.chat.id, f"You are partner{org}")
            else:
                await bot.send_message(message.chat.id, "Bot is running")
            return
        if user_count == 0:
            session.add(
                User(
                    user_id=message.from_user.id,
                    username=message.from_user.username,
                    is_superadmin=True,
                )
            )
            await session.commit()
            await bot.send_message(message.chat.id, "You are superadmin")
        else:
            await bot.send_message(message.chat.id, "Use /register to apply")


async def handle_register(message: types.Message, db: Database, bot: Bot):
    async with db.get_session() as session:
        existing = await session.get(User, message.from_user.id)
        if existing:
            if existing.blocked:
                await bot.send_message(message.chat.id, "Access denied")
            else:
                await bot.send_message(message.chat.id, "Already registered")
            return
        if await session.get(RejectedUser, message.from_user.id):
            await bot.send_message(message.chat.id, "Access denied by administrator")
            return
        if await session.get(PendingUser, message.from_user.id):
            await bot.send_message(message.chat.id, "Awaiting approval")
            return
        result = await session.execute(select(PendingUser))
        if len(result.scalars().all()) >= 10:
            await bot.send_message(
                message.chat.id, "Registration queue full, try later"
            )
            return
        session.add(
            PendingUser(
                user_id=message.from_user.id, username=message.from_user.username
            )
        )
        await session.commit()
        await bot.send_message(message.chat.id, "Registration pending approval")


async def handle_requests(message: types.Message, db: Database, bot: Bot):
    async with db.get_session() as session:
        user = await session.get(User, message.from_user.id)
        if not user or not user.is_superadmin:
            return
        result = await session.execute(select(PendingUser))
        pending = result.scalars().all()
        if not pending:
            await bot.send_message(message.chat.id, "No pending users")
            return
        buttons = [
            [
                types.InlineKeyboardButton(
                    text="Approve", callback_data=f"approve:{p.user_id}"
                ),
                types.InlineKeyboardButton(
                    text="Partner", callback_data=f"partner:{p.user_id}"
                ),
                types.InlineKeyboardButton(
                    text="Reject", callback_data=f"reject:{p.user_id}"
                ),
            ]
            for p in pending
        ]
        keyboard = types.InlineKeyboardMarkup(inline_keyboard=buttons)
        lines = [f"{p.user_id} {p.username or ''}" for p in pending]
        await bot.send_message(message.chat.id, "\n".join(lines), reply_markup=keyboard)


async def process_request(callback: types.CallbackQuery, db: Database, bot: Bot):
    data = callback.data
    if data.startswith("approve") or data.startswith("reject") or data.startswith("partner"):
        uid = int(data.split(":", 1)[1])
        async with db.get_session() as session:
            p = await session.get(PendingUser, uid)
            if not p:
                await callback.answer("Not found", show_alert=True)
                return
            if data.startswith("approve"):
                session.add(User(user_id=uid, username=p.username, is_superadmin=False))
                await bot.send_message(uid, "You are approved")
            elif data.startswith("partner"):
                partner_info_sessions[callback.from_user.id] = uid
                await callback.message.answer(
                    "Send organization and location, e.g. 'Дом Китобоя, Мира 9, Калининград'"
                )
                await callback.answer()
                return
            else:
                session.add(RejectedUser(user_id=uid, username=p.username))
                await bot.send_message(uid, "Your registration was rejected")
            await session.delete(p)
            await session.commit()
            await callback.answer("Done")
    elif data.startswith("block:") or data.startswith("unblock:"):
        uid = int(data.split(":", 1)[1])
        async with db.get_session() as session:
            user = await session.get(User, uid)
            if not user or user.is_superadmin:
                await callback.answer("Not allowed", show_alert=True)
                return
            user.blocked = data.startswith("block:")
            await session.commit()
        await send_users_list(callback.message, db, bot, edit=True)
        await callback.answer("Updated")
    elif data.startswith("del:"):
        _, eid, marker = data.split(":")
        month = None
        async with db.get_session() as session:
            user = await session.get(User, callback.from_user.id)
            event = await session.get(Event, int(eid))
            if (user and user.blocked) or (
                user and user.is_partner and event and event.creator_id != user.user_id
            ):
                await callback.answer("Not authorized", show_alert=True)
                return
            if event:
                month = event.date.split("..", 1)[0][:7]
                await session.delete(event)
                await session.commit()
        if month:
            await sync_month_page(db, month)
            d = parse_iso_date(event.date) if event else None
            w_start = weekend_start_for_date(d) if d else None
            if w_start:
                await sync_weekend_page(db, w_start.isoformat())
        offset = await get_tz_offset(db)
        tz = offset_to_timezone(offset)
        if marker == "exh":
            text, markup = await build_exhibitions_message(db, tz)
        else:
            target = datetime.strptime(marker, "%Y-%m-%d").date()
            filter_id = user.user_id if user and user.is_partner else None
            text, markup = await build_events_message(db, target, tz, filter_id)
        await callback.message.edit_text(text, reply_markup=markup)
        await callback.answer("Deleted")
    elif data.startswith("edit:"):
        eid = int(data.split(":")[1])
        async with db.get_session() as session:
            user = await session.get(User, callback.from_user.id)
            event = await session.get(Event, eid)
        if event and ((user and user.blocked) or (user and user.is_partner and event.creator_id != user.user_id)):
            await callback.answer("Not authorized", show_alert=True)
            return
        if event:
            editing_sessions[callback.from_user.id] = (eid, None)
            await show_edit_menu(callback.from_user.id, event, bot)
        await callback.answer()
    elif data.startswith("editfield:"):
        _, eid, field = data.split(":")
        async with db.get_session() as session:
            user = await session.get(User, callback.from_user.id)
            event = await session.get(Event, int(eid))
            if not event or (user and user.blocked) or (
                user and user.is_partner and event.creator_id != user.user_id
            ):
                await callback.answer("Not authorized", show_alert=True)
                return
        if field == "festival":
            async with db.get_session() as session:
                fests = (await session.execute(select(Festival))).scalars().all()
            keyboard = [
                [
                    types.InlineKeyboardButton(text=f.name, callback_data=f"setfest:{eid}:{f.id}")
                ]
                for f in fests
            ]
            keyboard.append([
                types.InlineKeyboardButton(text="None", callback_data=f"setfest:{eid}:0")
            ])
            markup = types.InlineKeyboardMarkup(inline_keyboard=keyboard)
            await callback.message.answer("Choose festival", reply_markup=markup)
            await callback.answer()
            return
        editing_sessions[callback.from_user.id] = (int(eid), field)
        await callback.message.answer(f"Send new value for {field}")
        await callback.answer()
    elif data.startswith("editdone:"):
        if callback.from_user.id in editing_sessions:
            del editing_sessions[callback.from_user.id]
        await callback.message.answer("Editing finished")
        await callback.answer()
    elif data.startswith("togglefree:"):
        eid = int(data.split(":")[1])
        async with db.get_session() as session:
            user = await session.get(User, callback.from_user.id)
            event = await session.get(Event, eid)
            if not event or (user and user.blocked) or (
                user and user.is_partner and event.creator_id != user.user_id
            ):
                await callback.answer("Not authorized", show_alert=True)
                return
            if event:
                event.is_free = not event.is_free
                await session.commit()
                logging.info("togglefree: event %s set to %s", eid, event.is_free)
                month = event.date.split("..", 1)[0][:7]
        if event:
            await sync_month_page(db, month)
            d = parse_iso_date(event.date)
            w_start = weekend_start_for_date(d) if d else None
            if w_start:
                await sync_weekend_page(db, w_start.isoformat())
        async with db.get_session() as session:
            event = await session.get(Event, eid)
        if event:
            await show_edit_menu(callback.from_user.id, event, bot)
        await callback.answer()
    elif data.startswith("setfest:"):
        _, eid, fid = data.split(":")
        async with db.get_session() as session:
            user = await session.get(User, callback.from_user.id)
            event = await session.get(Event, int(eid))
            if not event or (user and user.blocked) or (
                user and user.is_partner and event.creator_id != user.user_id
            ):
                await callback.answer("Not authorized", show_alert=True)
                return
            if fid == "0":
                event.festival = None
            else:
                fest = await session.get(Festival, int(fid))
                if fest:
                    event.festival = fest.name
            await session.commit()
            fest_name = event.festival
            logging.info(
                "event %s festival set to %s",
                eid,
                fest_name or "None",
            )
        if fest_name:
            await sync_festival_page(db, fest_name)

            await sync_festival_vk_post(db, fest_name, bot)

        await show_edit_menu(callback.from_user.id, event, bot)
        await callback.answer("Updated")
    elif data.startswith("festedit:"):
        fid = int(data.split(":")[1])
        async with db.get_session() as session:
            if not await session.get(User, callback.from_user.id):
                await callback.answer("Not authorized", show_alert=True)
                return
            fest = await session.get(Festival, fid)
            if not fest:
                await callback.answer("Festival not found", show_alert=True)
                return
        festival_edit_sessions[callback.from_user.id] = (fid, None)
        await show_festival_edit_menu(callback.from_user.id, fest, bot)
        await callback.answer()
    elif data.startswith("festeditfield:"):
        _, fid, field = data.split(":")
        async with db.get_session() as session:
            if not await session.get(User, callback.from_user.id):
                await callback.answer("Not authorized", show_alert=True)
                return
            fest = await session.get(Festival, int(fid))
            if not fest:
                await callback.answer("Festival not found", show_alert=True)
                return
        festival_edit_sessions[callback.from_user.id] = (int(fid), field)
        prompt = (
            "Send new description"
            if field == "description"
            else "Send URL or '-' to delete"
        )
        await callback.message.answer(prompt)
        await callback.answer()
    elif data == "festeditdone":
        if callback.from_user.id in festival_edit_sessions:
            del festival_edit_sessions[callback.from_user.id]
        await callback.message.answer("Festival editing finished")
        await callback.answer()
    elif data.startswith("festdel:"):
        fid = int(data.split(":")[1])
        async with db.get_session() as session:
            if not await session.get(User, callback.from_user.id):
                await callback.answer("Not authorized", show_alert=True)
                return
            fest = await session.get(Festival, fid)
            if not fest:
                await callback.answer("Festival not found", show_alert=True)
                return
            await session.execute(
                update(Event).where(Event.festival == fest.name).values(festival=None)
            )
            await session.delete(fest)
            await session.commit()
            logging.info("festival %s deleted", fest.name)
        await send_festivals_list(callback.message, db, bot, edit=True)
        await callback.answer("Deleted")

    elif data.startswith("togglesilent:"):
        eid = int(data.split(":")[1])
        async with db.get_session() as session:
            user = await session.get(User, callback.from_user.id)
            event = await session.get(Event, eid)
            if not event or (user and user.blocked) or (
                user and user.is_partner and event.creator_id != user.user_id
            ):
                await callback.answer("Not authorized", show_alert=True)
                return
            if event:
                event.silent = not event.silent
                await session.commit()
                logging.info("togglesilent: event %s set to %s", eid, event.silent)
                month = event.date.split("..", 1)[0][:7]
        if event:
            await sync_month_page(db, month)
            d = parse_iso_date(event.date)
            w_start = weekend_start_for_date(d) if d else None
            if w_start:
                await sync_weekend_page(db, w_start.isoformat())
        markup = types.InlineKeyboardMarkup(
            inline_keyboard=[
                [
                    types.InlineKeyboardButton(
                        text=(
                            "\U0001f910 Тихий режим"
                            if event and event.silent
                            else "\U0001f6a9 Переключить на тихий режим"
                        ),
                        callback_data=f"togglesilent:{eid}",
                    )
                ]
            ]
        )
        try:
            await bot.edit_message_reply_markup(
                chat_id=callback.message.chat.id,
                message_id=callback.message.message_id,
                reply_markup=markup,
            )
        except Exception as e:
            logging.error("failed to update silent button: %s", e)
        await callback.answer("Toggled")
    elif data.startswith("createics:"):
        eid = int(data.split(":")[1])
        async with db.get_session() as session:
            user = await session.get(User, callback.from_user.id)
            event = await session.get(Event, eid)
            if not event or (user and user.blocked) or (
                user and user.is_partner and event.creator_id != user.user_id
            ):
                await callback.answer("Not authorized", show_alert=True)
                return
            if event:
                url = await upload_ics(event, db)
                if url:
                    event.ics_url = url
                    await session.commit()
                    logging.info("ICS saved for event %s: %s", eid, url)
                    posted = await post_ics_asset(event, db, bot)
                    if posted:
                        url_p, msg_id = posted
                        event.ics_post_url = url_p
                        event.ics_post_id = msg_id
                        await add_calendar_button(event, db, bot)
                    if event.telegraph_path:
                        await update_source_page_ics(
                            event.telegraph_path, event.title or "Event", url
                        )
                    month = event.date.split("..", 1)[0][:7]
                    await sync_month_page(db, month)

                    d = parse_iso_date(event.date)
                    w_start = weekend_start_for_date(d) if d else None

                    if w_start:
                        await sync_weekend_page(db, w_start.isoformat())
                else:
                    logging.warning("ICS creation failed for event %s", eid)
        if event:
            await show_edit_menu(callback.from_user.id, event, bot)
        await callback.answer("Created")
    elif data.startswith("delics:"):
        eid = int(data.split(":")[1])
        async with db.get_session() as session:
            user = await session.get(User, callback.from_user.id)
            event = await session.get(Event, eid)
            if not event or (user and user.blocked) or (
                user and user.is_partner and event.creator_id != user.user_id
            ):
                await callback.answer("Not authorized", show_alert=True)
                return
            if event and event.ics_url:
                await delete_ics(event)
                event.ics_url = None
                await session.commit()
                logging.info("ICS removed for event %s", eid)
                await delete_asset_post(event, db, bot)
                event.ics_post_url = None
                event.ics_post_id = None
                await session.commit()
                await remove_calendar_button(event, bot)
                if event.telegraph_path:
                    await update_source_page_ics(
                        event.telegraph_path, event.title or "Event", None
                    )
                month = event.date.split("..", 1)[0][:7]
                await sync_month_page(db, month)

                d = parse_iso_date(event.date)
                w_start = weekend_start_for_date(d) if d else None

                if w_start:
                    await sync_weekend_page(db, w_start.isoformat())
            elif event:
                logging.debug("deleteics: no file for event %s", eid)
        if event:
            await show_edit_menu(callback.from_user.id, event, bot)
        await callback.answer("Deleted")
    elif data.startswith("markfree:"):
        eid = int(data.split(":")[1])
        async with db.get_session() as session:
            user = await session.get(User, callback.from_user.id)
            event = await session.get(Event, eid)
            if not event or (user and user.blocked) or (
                user and user.is_partner and event.creator_id != user.user_id
            ):
                await callback.answer("Not authorized", show_alert=True)
                return
            if event:
                event.is_free = True
                await session.commit()
                logging.info("markfree: event %s marked free", eid)
                month = event.date.split("..", 1)[0][:7]
        if event:
            await sync_month_page(db, month)
            d = parse_iso_date(event.date)
            w_start = weekend_start_for_date(d) if d else None
            if w_start:
                await sync_weekend_page(db, w_start.isoformat())
        markup = types.InlineKeyboardMarkup(
            inline_keyboard=[
                [
                    types.InlineKeyboardButton(
                        text="\u2705 Бесплатное мероприятие",
                        callback_data=f"togglefree:{eid}",
                    ),
                    types.InlineKeyboardButton(
                        text="\U0001f6a9 Переключить на тихий режим",
                        callback_data=f"togglesilent:{eid}",
                    ),
                ]
            ]
        )
        try:
            await bot.edit_message_reply_markup(
                chat_id=callback.message.chat.id,
                message_id=callback.message.message_id,
                reply_markup=markup,
            )
        except Exception as e:
            logging.error("failed to update free button: %s", e)
        await callback.answer("Marked")
    elif data.startswith("festedit:"):
        fid = int(data.split(":")[1])
        async with db.get_session() as session:
            fest = await session.get(Festival, fid)
        if not fest:
            await callback.answer("Festival not found", show_alert=True)
            return
        festival_edit_sessions[callback.from_user.id] = (fid, None)
        await show_festival_edit_menu(callback.from_user.id, fest, bot)
        await callback.answer()
    elif data.startswith("festeditfield:"):
        _, fid, field = data.split(":")
        async with db.get_session() as session:
            fest = await session.get(Festival, int(fid))
        if not fest:
            await callback.answer("Festival not found", show_alert=True)
            return
        festival_edit_sessions[callback.from_user.id] = (int(fid), field)
        prompt = (
            "Send new description"
            if field == "description"
            else "Send URL or '-' to delete"
        )
        await callback.message.answer(prompt)
        await callback.answer()
    elif data == "festeditdone":
        if callback.from_user.id in festival_edit_sessions:
            del festival_edit_sessions[callback.from_user.id]
        await callback.message.answer("Festival editing finished")
        await callback.answer()
    elif data.startswith("festdel:"):
        fid = int(data.split(":")[1])
        async with db.get_session() as session:
            fest = await session.get(Festival, fid)
            if fest:
                await session.delete(fest)
                await session.commit()
                logging.info("festival %s deleted", fest.name)
        await send_festivals_list(callback.message, db, bot, edit=True)
        await callback.answer("Deleted")
    elif data.startswith("nav:"):
        _, day = data.split(":")
        offset = await get_tz_offset(db)
        tz = offset_to_timezone(offset)
        target = datetime.strptime(day, "%Y-%m-%d").date()
        async with db.get_session() as session:
            user = await session.get(User, callback.from_user.id)
        filter_id = user.user_id if user and user.is_partner else None
        text, markup = await build_events_message(db, target, tz, filter_id)
        await callback.message.edit_text(text, reply_markup=markup)
        await callback.answer()
    elif data.startswith("unset:"):
        cid = int(data.split(":")[1])
        async with db.get_session() as session:
            ch = await session.get(Channel, cid)
            if ch:
                ch.is_registered = False
                logging.info("channel %s unset", cid)
                await session.commit()
        await send_channels_list(callback.message, db, bot, edit=True)
        await callback.answer("Removed")
    elif data.startswith("assetunset:"):
        cid = int(data.split(":")[1])
        async with db.get_session() as session:
            ch = await session.get(Channel, cid)
            if ch and ch.is_asset:
                ch.is_asset = False
                logging.info("asset channel unset %s", cid)
                await session.commit()
        await send_channels_list(callback.message, db, bot, edit=True)
        await callback.answer("Removed")
    elif data.startswith("set:"):
        cid = int(data.split(":")[1])
        async with db.get_session() as session:
            ch = await session.get(Channel, cid)
            if ch and ch.is_admin:
                ch.is_registered = True
                logging.info("channel %s registered", cid)
                await session.commit()
        await send_setchannel_list(callback.message, db, bot, edit=True)
        await callback.answer("Registered")
    elif data.startswith("assetset:"):
        cid = int(data.split(":")[1])
        async with db.get_session() as session:
            current = await session.execute(
                select(Channel).where(Channel.is_asset.is_(True))
            )
            cur = current.scalars().first()
            if cur and cur.channel_id != cid:
                cur.is_asset = False
            ch = await session.get(Channel, cid)
            if ch and ch.is_admin:
                ch.is_asset = True
            await session.commit()
        await send_setchannel_list(callback.message, db, bot, edit=True)
        await callback.answer("Registered")
    elif data.startswith("dailyset:"):
        cid = int(data.split(":")[1])
        async with db.get_session() as session:
            ch = await session.get(Channel, cid)
            if ch and ch.is_admin:
                ch.daily_time = "08:00"
                await session.commit()
        await send_regdaily_list(callback.message, db, bot, edit=True)
        await callback.answer("Registered")
    elif data.startswith("dailyunset:"):
        cid = int(data.split(":")[1])
        async with db.get_session() as session:
            ch = await session.get(Channel, cid)
            if ch:
                ch.daily_time = None
                await session.commit()
        await send_daily_list(callback.message, db, bot, edit=True)
        await callback.answer("Removed")
    elif data.startswith("dailytime:"):
        cid = int(data.split(":")[1])
        daily_time_sessions[callback.from_user.id] = cid
        await callback.message.answer("Send new time HH:MM")
        await callback.answer()
    elif data.startswith("dailysend:"):
        cid = int(data.split(":")[1])
        offset = await get_tz_offset(db)
        tz = offset_to_timezone(offset)
        await send_daily_announcement(db, bot, cid, tz, record=False)
        await callback.answer("Sent")
    elif data.startswith("dailysendtom:"):
        cid = int(data.split(":")[1])
        offset = await get_tz_offset(db)
        tz = offset_to_timezone(offset)
        now = datetime.now(tz) + timedelta(days=1)
        await send_daily_announcement(db, bot, cid, tz, record=False, now=now)
        await callback.answer("Sent")
    elif data == "vkset":
        vk_group_sessions.add(callback.from_user.id)
        await callback.message.answer("Send VK group id or 'off'")
        await callback.answer()
    elif data == "vkunset":
        await set_vk_group_id(db, None)
        await send_daily_list(callback.message, db, bot, edit=True)
        await callback.answer("Disabled")
    elif data.startswith("vktime:"):
        typ = data.split(":", 1)[1]
        vk_time_sessions[callback.from_user.id] = typ
        await callback.message.answer("Send new time HH:MM")
        await callback.answer()
    elif data.startswith("vkdailysend:"):
        section = data.split(":", 1)[1]
        group_id = await get_vk_group_id(db)
        if group_id:
            offset = await get_tz_offset(db)
            tz = offset_to_timezone(offset)
            await send_daily_announcement_vk(
                db, group_id, tz, section=section, bot=bot
            )
        await callback.answer("Sent")


async def handle_tz(message: types.Message, db: Database, bot: Bot):
    parts = message.text.split(maxsplit=1)
    if len(parts) != 2 or not validate_offset(parts[1]):
        await bot.send_message(message.chat.id, "Usage: /tz +02:00")
        return
    async with db.get_session() as session:
        user = await session.get(User, message.from_user.id)
        if not user or not user.is_superadmin:
            await bot.send_message(message.chat.id, "Not authorized")
            return
    await set_tz_offset(db, parts[1])
    await bot.send_message(message.chat.id, f"Timezone set to {parts[1]}")


async def handle_images(message: types.Message, db: Database, bot: Bot):
    async with db.get_session() as session:
        user = await session.get(User, message.from_user.id)
        if not user or not user.is_superadmin:
            await bot.send_message(message.chat.id, "Not authorized")
            return
    new_value = not CATBOX_ENABLED
    await set_catbox_enabled(db, new_value)
    status = "enabled" if new_value else "disabled"
    await bot.send_message(message.chat.id, f"Image uploads {status}")


async def handle_vkgroup(message: types.Message, db: Database, bot: Bot):
    parts = message.text.split(maxsplit=1)
    if len(parts) != 2:
        await bot.send_message(message.chat.id, "Usage: /vkgroup <id|off>")
        return
    async with db.get_session() as session:
        user = await session.get(User, message.from_user.id)
        if not user or not user.is_superadmin:
            await bot.send_message(message.chat.id, "Not authorized")
            return
    if parts[1].lower() == "off":
        await set_vk_group_id(db, None)
        await bot.send_message(message.chat.id, "VK posting disabled")
    else:
        await set_vk_group_id(db, parts[1])
        await bot.send_message(message.chat.id, f"VK group set to {parts[1]}")


async def handle_vktime(message: types.Message, db: Database, bot: Bot):
    parts = message.text.split()
    if len(parts) != 3 or parts[1] not in {"today", "added"}:
        await bot.send_message(message.chat.id, "Usage: /vktime today|added HH:MM")
        return
    async with db.get_session() as session:
        user = await session.get(User, message.from_user.id)
        if not user or not user.is_superadmin:
            await bot.send_message(message.chat.id, "Not authorized")
            return
    if not re.match(r"^\d{2}:\d{2}$", parts[2]):
        await bot.send_message(message.chat.id, "Invalid time format")
        return
    if parts[1] == "today":
        await set_vk_time_today(db, parts[2])
    else:
        await set_vk_time_added(db, parts[2])
    await bot.send_message(message.chat.id, "VK time updated")


async def handle_vkphotos(message: types.Message, db: Database, bot: Bot):
    async with db.get_session() as session:
        user = await session.get(User, message.from_user.id)
        if not user or not user.is_superadmin:
            await bot.send_message(message.chat.id, "Not authorized")
            return
    new_value = not VK_PHOTOS_ENABLED
    await set_vk_photos_enabled(db, new_value)
    status = "enabled" if new_value else "disabled"
    await bot.send_message(message.chat.id, f"VK photo posting {status}")


async def handle_my_chat_member(update: types.ChatMemberUpdated, db: Database):
    if update.chat.type != "channel":
        return
    status = update.new_chat_member.status
    is_admin = status in {"administrator", "creator"}
    logging.info(
        "my_chat_member: %s -> %s (admin=%s)",
        update.chat.id,
        status,
        is_admin,
    )
    async with db.get_session() as session:
        channel = await session.get(Channel, update.chat.id)
        if not channel:
            channel = Channel(
                channel_id=update.chat.id,
                title=update.chat.title,
                username=getattr(update.chat, "username", None),
                is_admin=is_admin,
            )
            session.add(channel)
        else:
            channel.title = update.chat.title
            channel.username = getattr(update.chat, "username", None)
            channel.is_admin = is_admin
        await session.commit()


async def send_channels_list(
    message: types.Message, db: Database, bot: Bot, edit: bool = False
):
    async with db.get_session() as session:
        user = await session.get(User, message.from_user.id)
        if not user or not user.is_superadmin:
            if not edit:
                await bot.send_message(message.chat.id, "Not authorized")
            return
        result = await session.execute(
            select(Channel).where(Channel.is_admin.is_(True))
        )
        channels = result.scalars().all()
    logging.info("channels list: %s", [c.channel_id for c in channels])
    lines = []
    keyboard = []
    for ch in channels:
        name = ch.title or ch.username or str(ch.channel_id)
        status = []
        row: list[types.InlineKeyboardButton] = []
        if ch.is_registered:
            status.append("✅")
            row.append(
                types.InlineKeyboardButton(
                    text="Cancel", callback_data=f"unset:{ch.channel_id}"
                )
            )
        if ch.is_asset:
            status.append("📅")
            row.append(
                types.InlineKeyboardButton(
                    text="Asset off", callback_data=f"assetunset:{ch.channel_id}"
                )
            )
        lines.append(f"{name} {' '.join(status)}".strip())
        if row:
            keyboard.append(row)
    if not lines:
        lines.append("No channels")
    markup = types.InlineKeyboardMarkup(inline_keyboard=keyboard) if keyboard else None
    if edit:
        await message.edit_text("\n".join(lines), reply_markup=markup)
    else:
        await bot.send_message(message.chat.id, "\n".join(lines), reply_markup=markup)


async def send_users_list(message: types.Message, db: Database, bot: Bot, edit: bool = False):
    async with db.get_session() as session:
        user = await session.get(User, message.from_user.id)
        if not user or not user.is_superadmin:
            if not edit:
                await bot.send_message(message.chat.id, "Not authorized")
            return
        result = await session.execute(select(User))
        users = result.scalars().all()
    lines = []
    keyboard = []
    for u in users:
        role = "superadmin" if u.is_superadmin else ("partner" if u.is_partner else "user")
        org = f" ({u.organization})" if u.is_partner and u.organization else ""
        status = " 🚫" if u.blocked else ""
        lines.append(f"{u.user_id} {u.username or ''} {role}{org}{status}".strip())
        if not u.is_superadmin:
            if u.blocked:
                keyboard.append([types.InlineKeyboardButton(text="Unblock", callback_data=f"unblock:{u.user_id}")])
            else:
                keyboard.append([types.InlineKeyboardButton(text="Block", callback_data=f"block:{u.user_id}")])
    markup = types.InlineKeyboardMarkup(inline_keyboard=keyboard) if keyboard else None
    if edit:
        await message.edit_text("\n".join(lines), reply_markup=markup)
    else:
        await bot.send_message(message.chat.id, "\n".join(lines), reply_markup=markup)


async def send_festivals_list(message: types.Message, db: Database, bot: Bot, edit: bool = False):
    async with db.get_session() as session:
        if not await session.get(User, message.from_user.id):
            if not edit:
                await bot.send_message(message.chat.id, "Not authorized")
            return
        result = await session.execute(select(Festival))
        fests = result.scalars().all()
    lines = []
    for f in fests:
        parts = [f"{f.id} {f.name}"]
        if f.telegraph_url:
            parts.append(f.telegraph_url)
        if f.website_url:
            parts.append(f"site: {f.website_url}")
        if f.vk_url:
            parts.append(f"vk: {f.vk_url}")
        if f.tg_url:
            parts.append(f"tg: {f.tg_url}")
        lines.append(" ".join(parts))
    keyboard = [
        [
            types.InlineKeyboardButton(text="Edit", callback_data=f"festedit:{f.id}"),
            types.InlineKeyboardButton(text="Delete", callback_data=f"festdel:{f.id}"),
        ]
        for f in fests
    ]
    if not lines:
        lines.append("No festivals")
    markup = types.InlineKeyboardMarkup(inline_keyboard=keyboard) if keyboard else None
    if edit:
        await message.edit_text("\n".join(lines), reply_markup=markup)
    else:
        await bot.send_message(message.chat.id, "\n".join(lines), reply_markup=markup)


async def send_setchannel_list(
    message: types.Message, db: Database, bot: Bot, edit: bool = False
):
    async with db.get_session() as session:
        user = await session.get(User, message.from_user.id)
        if not user or not user.is_superadmin:
            if not edit:
                await bot.send_message(message.chat.id, "Not authorized")
            return
        result = await session.execute(
            select(Channel).where(Channel.is_admin.is_(True))
        )
        channels = result.scalars().all()
    logging.info("setchannel list: %s", [c.channel_id for c in channels])
    lines = []
    keyboard = []
    for ch in channels:
        name = ch.title or ch.username or str(ch.channel_id)
        lines.append(name)
        row = []
        if ch.daily_time is None:
            row.append(
                types.InlineKeyboardButton(
                    text="Announce", callback_data=f"set:{ch.channel_id}"
                )
            )
        if not ch.is_asset:
            row.append(
                types.InlineKeyboardButton(
                    text="Asset", callback_data=f"assetset:{ch.channel_id}"
                )
            )
        if row:
            keyboard.append(row)
    if not lines:
        lines.append("No channels")
    markup = types.InlineKeyboardMarkup(inline_keyboard=keyboard) if keyboard else None
    if edit:
        await message.edit_text("\n".join(lines), reply_markup=markup)
    else:
        await bot.send_message(message.chat.id, "\n".join(lines), reply_markup=markup)


async def send_regdaily_list(
    message: types.Message, db: Database, bot: Bot, edit: bool = False
):
    async with db.get_session() as session:
        user = await session.get(User, message.from_user.id)
        if not user or not user.is_superadmin:
            if not edit:
                await bot.send_message(message.chat.id, "Not authorized")
            return
        result = await session.execute(
            select(Channel).where(
                Channel.is_admin.is_(True), Channel.daily_time.is_(None)
            )
        )
        channels = result.scalars().all()
    lines = []
    keyboard = []
    group_id = await get_vk_group_id(db)
    if group_id:
        lines.append(f"VK group {group_id}")
        keyboard.append([
            types.InlineKeyboardButton(text="Change", callback_data="vkset"),
            types.InlineKeyboardButton(text="Disable", callback_data="vkunset"),
        ])
    else:
        lines.append("VK group disabled")
        keyboard.append([
            types.InlineKeyboardButton(text="Set VK group", callback_data="vkset")
        ])
    for ch in channels:
        name = ch.title or ch.username or str(ch.channel_id)
        lines.append(name)
        keyboard.append(
            [
                types.InlineKeyboardButton(
                    text=name, callback_data=f"dailyset:{ch.channel_id}"
                )
            ]
        )
    if not lines:
        lines.append("No channels")
    markup = types.InlineKeyboardMarkup(inline_keyboard=keyboard) if keyboard else None
    if edit:
        await message.edit_text("\n".join(lines), reply_markup=markup)
    else:
        await bot.send_message(message.chat.id, "\n".join(lines), reply_markup=markup)


async def send_daily_list(
    message: types.Message, db: Database, bot: Bot, edit: bool = False
):
    async with db.get_session() as session:
        user = await session.get(User, message.from_user.id)
        if not user or not user.is_superadmin:
            if not edit:
                await bot.send_message(message.chat.id, "Not authorized")
            return
        result = await session.execute(
            select(Channel).where(Channel.daily_time.is_not(None))
        )
        channels = result.scalars().all()
    lines = []
    keyboard = []
    group_id = await get_vk_group_id(db)
    if group_id:
        t_today = await get_vk_time_today(db)
        t_added = await get_vk_time_added(db)
        lines.append(f"VK group {group_id} {t_today}/{t_added}")
        keyboard.append([
            types.InlineKeyboardButton(text="Disable", callback_data="vkunset"),
            types.InlineKeyboardButton(text="Today", callback_data="vktime:today"),
            types.InlineKeyboardButton(text="Added", callback_data="vktime:added"),
            types.InlineKeyboardButton(text="Test today", callback_data="vkdailysend:today"),
            types.InlineKeyboardButton(text="Test added", callback_data="vkdailysend:added"),
        ])
    else:
        lines.append("VK group disabled")
        keyboard.append([
            types.InlineKeyboardButton(text="Set VK group", callback_data="vkset")
        ])
    for ch in channels:
        name = ch.title or ch.username or str(ch.channel_id)
        t = ch.daily_time or "?"
        lines.append(f"{name} {t}")
        keyboard.append(
            [
                types.InlineKeyboardButton(
                    text="Cancel", callback_data=f"dailyunset:{ch.channel_id}"
                ),
                types.InlineKeyboardButton(
                    text="Time", callback_data=f"dailytime:{ch.channel_id}"
                ),
                types.InlineKeyboardButton(
                    text="Test", callback_data=f"dailysend:{ch.channel_id}"
                ),
                types.InlineKeyboardButton(
                    text="Test tomorrow",
                    callback_data=f"dailysendtom:{ch.channel_id}",
                ),
            ]
        )
    if not lines:
        lines.append("No channels")
    markup = types.InlineKeyboardMarkup(inline_keyboard=keyboard) if keyboard else None
    if edit:
        await message.edit_text("\n".join(lines), reply_markup=markup)
    else:
        await bot.send_message(message.chat.id, "\n".join(lines), reply_markup=markup)


async def handle_set_channel(message: types.Message, db: Database, bot: Bot):
    await send_setchannel_list(message, db, bot, edit=False)


async def handle_channels(message: types.Message, db: Database, bot: Bot):
    await send_channels_list(message, db, bot, edit=False)


async def handle_users(message: types.Message, db: Database, bot: Bot):
    await send_users_list(message, db, bot, edit=False)


async def handle_regdailychannels(message: types.Message, db: Database, bot: Bot):
    await send_regdaily_list(message, db, bot, edit=False)


async def handle_daily(message: types.Message, db: Database, bot: Bot):
    await send_daily_list(message, db, bot, edit=False)


async def upsert_event(session: AsyncSession, new: Event) -> Tuple[Event, bool]:
    """Insert or update an event if a similar one exists.

    Returns (event, added_flag)."""

    stmt = select(Event).where(
        Event.date == new.date,
        Event.time == new.time,
    )
    candidates = (await session.execute(stmt)).scalars().all()
    for ev in candidates:
        if (
            ev.location_name.strip().lower() == new.location_name.strip().lower()
            and (ev.location_address or "").strip().lower()
            == (new.location_address or "").strip().lower()
        ):
            ev.title = new.title
            ev.description = new.description
            ev.festival = new.festival
            ev.source_text = new.source_text
            ev.location_name = new.location_name
            ev.location_address = new.location_address
            ev.ticket_price_min = new.ticket_price_min
            ev.ticket_price_max = new.ticket_price_max
            ev.ticket_link = new.ticket_link
            ev.event_type = new.event_type
            ev.emoji = new.emoji
            ev.end_date = new.end_date
            ev.is_free = new.is_free
            ev.pushkin_card = new.pushkin_card
            await session.commit()
            return ev, False

        title_ratio = SequenceMatcher(None, ev.title.lower(), new.title.lower()).ratio()
        if title_ratio >= 0.9:
            ev.title = new.title
            ev.description = new.description
            ev.festival = new.festival
            ev.source_text = new.source_text
            ev.location_name = new.location_name
            ev.location_address = new.location_address
            ev.ticket_price_min = new.ticket_price_min
            ev.ticket_price_max = new.ticket_price_max
            ev.ticket_link = new.ticket_link
            ev.event_type = new.event_type
            ev.emoji = new.emoji
            ev.end_date = new.end_date
            ev.is_free = new.is_free
            ev.pushkin_card = new.pushkin_card
            await session.commit()
            return ev, False

        if (
            ev.location_name.strip().lower() == new.location_name.strip().lower()
            and (ev.location_address or "").strip().lower()
            == (new.location_address or "").strip().lower()
        ):
            ev.title = new.title
            ev.description = new.description
            ev.festival = new.festival
            ev.source_text = new.source_text
            ev.location_name = new.location_name
            ev.location_address = new.location_address
            ev.ticket_price_min = new.ticket_price_min
            ev.ticket_price_max = new.ticket_price_max
            ev.ticket_link = new.ticket_link
            ev.event_type = new.event_type
            ev.emoji = new.emoji
            ev.end_date = new.end_date
            ev.is_free = new.is_free
            ev.pushkin_card = new.pushkin_card
            await session.commit()
            return ev, False

        title_ratio = SequenceMatcher(None, ev.title.lower(), new.title.lower()).ratio()
        if title_ratio >= 0.9:
            ev.title = new.title
            ev.description = new.description
            ev.festival = new.festival
            ev.source_text = new.source_text
            ev.location_name = new.location_name
            ev.location_address = new.location_address
            ev.ticket_price_min = new.ticket_price_min
            ev.ticket_price_max = new.ticket_price_max
            ev.ticket_link = new.ticket_link
            ev.event_type = new.event_type
            ev.emoji = new.emoji
            ev.end_date = new.end_date
            ev.is_free = new.is_free
            ev.pushkin_card = new.pushkin_card
            await session.commit()
            return ev, False

        if (
            ev.location_name.strip().lower() == new.location_name.strip().lower()
            and (ev.location_address or "").strip().lower()
            == (new.location_address or "").strip().lower()
        ):
            ev.title = new.title
            ev.description = new.description
            ev.festival = new.festival
            ev.source_text = new.source_text
            ev.location_name = new.location_name
            ev.location_address = new.location_address
            ev.ticket_price_min = new.ticket_price_min
            ev.ticket_price_max = new.ticket_price_max
            ev.ticket_link = new.ticket_link
            ev.event_type = new.event_type
            ev.emoji = new.emoji
            ev.end_date = new.end_date
            ev.is_free = new.is_free
            ev.pushkin_card = new.pushkin_card
            await session.commit()
            return ev, False

        title_ratio = SequenceMatcher(None, ev.title.lower(), new.title.lower()).ratio()
        if title_ratio >= 0.9:
            ev.title = new.title
            ev.description = new.description
            ev.festival = new.festival
            ev.source_text = new.source_text
            ev.location_name = new.location_name
            ev.location_address = new.location_address
            ev.ticket_price_min = new.ticket_price_min
            ev.ticket_price_max = new.ticket_price_max
            ev.ticket_link = new.ticket_link
            ev.event_type = new.event_type
            ev.emoji = new.emoji
            ev.end_date = new.end_date
            ev.is_free = new.is_free
            ev.pushkin_card = new.pushkin_card
            await session.commit()
            return ev, False

        if (
            ev.location_name.strip().lower() == new.location_name.strip().lower()
            and (ev.location_address or "").strip().lower()
            == (new.location_address or "").strip().lower()
        ):
            ev.title = new.title
            ev.description = new.description
            ev.festival = new.festival
            ev.source_text = new.source_text
            ev.location_name = new.location_name
            ev.location_address = new.location_address
            ev.ticket_price_min = new.ticket_price_min
            ev.ticket_price_max = new.ticket_price_max
            ev.ticket_link = new.ticket_link
            ev.event_type = new.event_type
            ev.emoji = new.emoji
            ev.end_date = new.end_date
            ev.is_free = new.is_free
            ev.pushkin_card = new.pushkin_card
            await session.commit()
            return ev, False

        title_ratio = SequenceMatcher(None, ev.title.lower(), new.title.lower()).ratio()
        loc_ratio = SequenceMatcher(
            None, ev.location_name.lower(), new.location_name.lower()
        ).ratio()
        if title_ratio >= 0.6 and loc_ratio >= 0.6:
            ev.title = new.title
            ev.description = new.description
            ev.festival = new.festival
            ev.source_text = new.source_text
            ev.location_name = new.location_name
            ev.location_address = new.location_address
            ev.ticket_price_min = new.ticket_price_min
            ev.ticket_price_max = new.ticket_price_max
            ev.ticket_link = new.ticket_link
            ev.event_type = new.event_type
            ev.emoji = new.emoji
            ev.end_date = new.end_date
            ev.is_free = new.is_free
            ev.pushkin_card = new.pushkin_card
            await session.commit()
            return ev, False
        should_check = False
        if loc_ratio >= 0.4 or (ev.location_address or "") == (
            new.location_address or ""
        ):
            should_check = True
        elif title_ratio >= 0.5:
            should_check = True
        if should_check:
            # uncertain, ask LLM
            try:
                dup, title, desc = await check_duplicate_via_4o(ev, new)
            except Exception:
                logging.exception("duplicate check failed")
                dup = False
            if dup:
                ev.title = title or new.title
                ev.description = desc or new.description
                ev.festival = new.festival
                ev.source_text = new.source_text
                ev.location_name = new.location_name
                ev.location_address = new.location_address
                ev.ticket_price_min = new.ticket_price_min
                ev.ticket_price_max = new.ticket_price_max
                ev.ticket_link = new.ticket_link
                ev.event_type = new.event_type
                ev.emoji = new.emoji
                ev.end_date = new.end_date
                ev.is_free = new.is_free
                ev.pushkin_card = new.pushkin_card
                await session.commit()
                return ev, False
    new.added_at = datetime.utcnow()
    session.add(new)
    await session.commit()
    return new, True


async def add_events_from_text(
    db: Database,
    text: str,
    source_link: str | None,
    html_text: str | None = None,
    media: list[tuple[bytes, str]] | tuple[bytes, str] | None = None,
    *,
    raise_exc: bool = False,
    source_chat_id: int | None = None,
    source_message_id: int | None = None,
    creator_id: int | None = None,
    display_source: bool = True,
    source_channel: str | None = None,
    channel_title: str | None = None,


    bot: Bot | None = None,

) -> list[tuple[Event, bool, list[str], str]]:
    logging.info(
        "add_events_from_text start: len=%d source=%s", len(text), source_link
    )
    try:
        logging.info("LLM parse start (%d chars)", len(text))
        llm_text = text
        if channel_title:
            llm_text = f"{channel_title}\n{llm_text}"
        async with db.get_session() as session:
            res_f = await session.execute(select(Festival.name))
            fest_names = [r[0] for r in res_f.fetchall()]
        try:
            if source_channel:
                parsed = await parse_event_via_4o(
                    llm_text, source_channel, festival_names=fest_names
                )
            else:
                parsed = await parse_event_via_4o(llm_text, festival_names=fest_names)
        except TypeError:
            if source_channel:
                parsed = await parse_event_via_4o(llm_text, source_channel)
            else:
                parsed = await parse_event_via_4o(llm_text)

        logging.info("LLM returned %d events", len(parsed))
    except Exception as e:
        logging.error("LLM error: %s", e)
        if raise_exc:
            raise
        return []

    results: list[tuple[Event, bool, list[str], str]] = []
    first = True
    images: list[tuple[bytes, str]] = []
    if media:
        images = [media] if isinstance(media, tuple) else list(media)
    catbox_urls, catbox_msg_global = await upload_to_catbox(images)
    links_iter = iter(extract_links_from_html(html_text) if html_text else [])
    for data in parsed:
        logging.info(
            "processing event candidate: %s on %s %s",
            data.get("title"),
            data.get("date"),
            data.get("time"),
        )
        if data.get("festival"):
            logging.info(
                "4o recognized festival %s for event %s",
                data.get("festival"),
                data.get("title"),
            )

        date_raw = data.get("date", "") or ""
        end_date_raw = data.get("end_date") or None
        if end_date_raw and ".." in end_date_raw:
            end_date_raw = end_date_raw.split("..", 1)[-1].strip()
        if ".." in date_raw:
            start, maybe_end = [p.strip() for p in date_raw.split("..", 1)]
            date_raw = start
            if not end_date_raw:
                end_date_raw = maybe_end
        date_str = canonicalize_date(date_raw)
        end_date = canonicalize_date(end_date_raw) if end_date_raw else None


        addr = data.get("location_address")
        city = data.get("city")
        addr = strip_city_from_address(addr, city)

        base_event = Event(
            title=data.get("title", ""),
            description=data.get("short_description", ""),
            festival=data.get("festival") or None,
            date=date_str,
            time=data.get("time", ""),
            location_name=data.get("location_name", ""),
            location_address=addr,
            city=city,
            ticket_price_min=data.get("ticket_price_min"),
            ticket_price_max=data.get("ticket_price_max"),
            ticket_link=data.get("ticket_link"),
            event_type=data.get("event_type"),
            emoji=data.get("emoji"),
            end_date=end_date,
            is_free=bool(data.get("is_free")),
            pushkin_card=bool(data.get("pushkin_card")),
            source_text=text,
            source_post_url=source_link,
            source_chat_id=source_chat_id,
            source_message_id=source_message_id,
            creator_id=creator_id,
        )

        if base_event.festival:
            photo_u = catbox_urls[0] if catbox_urls else None
            await ensure_festival(db, base_event.festival, photo_url=photo_u)

        if base_event.event_type == "выставка" and not base_event.end_date:
            start_dt = parse_iso_date(base_event.date) or datetime.now(LOCAL_TZ).date()
            base_event.date = start_dt.isoformat()
            base_event.end_date = date(start_dt.year, 12, 31).isoformat()

        events_to_add = [base_event]
        if (
            base_event.event_type != "выставка"
            and base_event.end_date
            and base_event.end_date != base_event.date
        ):
            start_dt = parse_iso_date(base_event.date)
            end_dt = parse_iso_date(base_event.end_date) if base_event.end_date else None
            if start_dt and end_dt and end_dt > start_dt:
                events_to_add = []
                for i in range((end_dt - start_dt).days + 1):
                    day = start_dt + timedelta(days=i)
                    copy_e = Event(
                        **base_event.model_dump(
                            exclude={
                                "id",
                                "added_at",
                                "ics_post_url",
                                "ics_post_id",
                            }
                        )
                    )
                    copy_e.date = day.isoformat()
                    copy_e.end_date = None
                    events_to_add.append(copy_e)

        for event in events_to_add:
            if not is_valid_url(event.ticket_link):
                try:
                    extracted = next(links_iter)
                except StopIteration:
                    extracted = None
                if extracted:
                    event.ticket_link = extracted

            # skip events that have already finished - disabled for consistency in tests

            async with db.get_session() as session:
                saved, added = await upsert_event(session, event)
            logging.info(
                "event %s with id %s", "added" if added else "updated", saved.id
            )

            media_arg = None
            upload_info = catbox_msg_global if first else ""
            photo_count = saved.photo_count
            if saved.telegraph_url and saved.telegraph_path:
                upload_info, added_count = await update_source_page(
                    saved.telegraph_path,
                    saved.title or "Event",
                    html_text or text,
                    media_arg,
                    db,
                    catbox_urls=catbox_urls,
                )
                if added_count:
                    photo_count += added_count
                    async with db.get_session() as session:
                        saved.photo_count = photo_count
                        session.add(saved)
                        await session.commit()
                await update_event_description(saved, db)
            else:
                if not saved.ics_url:
                    ics = await upload_ics(saved, db)
                    if ics:
                        logging.info("ICS saved for event %s: %s", saved.id, ics)
                        async with db.get_session() as session:
                            obj = await session.get(Event, saved.id)
                            if obj:
                                obj.ics_url = ics
                                await session.commit()
                                saved.ics_url = ics

                if bot and saved.ics_url and not saved.ics_post_url:
                    posted = await post_ics_asset(saved, db, bot)
                    if posted:
                        url_p, msg_id = posted
                        logging.info(
                            "asset post %s for event %s", url_p, saved.id
                        )
                        async with db.get_session() as session:
                            obj = await session.get(Event, saved.id)
                            if obj:
                                obj.ics_post_url = url_p
                                obj.ics_post_id = msg_id
                                await session.commit()
                                saved.ics_post_url = url_p
                                saved.ics_post_id = msg_id
                        await add_calendar_button(saved, db, bot)
                        logging.info(
                            "calendar button added for event %s", saved.id
                        )
                        if saved.telegraph_path:
                            await update_source_page_ics(
                                saved.telegraph_path,
                                saved.title or "Event",
                                saved.ics_url,
                            )
                extra_kwargs = {"display_link": False} if not display_source else {}
                res = await create_source_page(
                    saved.title or "Event",
                    saved.source_text,
                    source_link,
                    html_text,
                    None,
                    saved.ics_url,
                    db,
                    catbox_urls=catbox_urls,
                    **extra_kwargs,
                )
                if res:
                    if len(res) == 4:
                        url, path, _, photo_count = res
                    elif len(res) == 3:
                        url, path, _ = res
                        photo_count = 0
                    else:
                        url, path = res
                        photo_count = 0
                    upload_info = catbox_msg_global if first else ""
                    logging.info("telegraph page %s", url)
                    async with db.get_session() as session:
                        saved.telegraph_url = url
                        saved.telegraph_path = path
                        saved.photo_count = photo_count
                        session.add(saved)
                        await session.commit()
            if saved.telegraph_path:
                await update_event_description(saved, db)
            logging.info("syncing month page %s", saved.date[:7])
            await sync_month_page(db, saved.date[:7])
            d_saved = parse_iso_date(saved.date)
            w_start = weekend_start_for_date(d_saved) if d_saved else None
            if w_start:
                logging.info("syncing weekend page %s", w_start.isoformat())
                await sync_weekend_page(db, w_start.isoformat())
            fest_obj = None
            if saved.festival:
                logging.info("syncing festival %s", saved.festival)
                await sync_festival_page(db, saved.festival)

                await sync_festival_vk_post(db, saved.festival, bot)

                async with db.get_session() as session:
                    res = await session.execute(
                        select(Festival).where(Festival.name == saved.festival)
                    )
                    fest_obj = res.scalar_one_or_none()


            lines = [
                f"title: {saved.title}",
                f"date: {saved.date}",
                f"time: {saved.time}",
                f"location_name: {saved.location_name}",
            ]
            if saved.location_address:
                lines.append(f"location_address: {saved.location_address}")
            if saved.city:
                lines.append(f"city: {saved.city}")
            if saved.festival:
                lines.append(f"festival: {saved.festival}")
                if fest_obj and fest_obj.telegraph_url:
                    lines.append(f"festival_page: {fest_obj.telegraph_url}")

            if saved.description:
                lines.append(f"description: {saved.description}")
            if saved.event_type:
                lines.append(f"type: {saved.event_type}")
            if saved.ticket_price_min is not None:
                lines.append(f"price_min: {saved.ticket_price_min}")
            if saved.ticket_price_max is not None:
                lines.append(f"price_max: {saved.ticket_price_max}")
            if saved.ticket_link:
                lines.append(f"ticket_link: {saved.ticket_link}")
            if saved.telegraph_url:
                lines.append(f"telegraph: {saved.telegraph_url}")
            if is_vk_wall_url(saved.source_post_url):
                lines.append(f"Vk: {saved.source_post_url}")
            if upload_info:
                lines.append(f"catbox: {upload_info}")
            status = "added" if added else "updated"
            results.append((saved, added, lines, status))
            first = False
    logging.info("add_events_from_text finished with %d results", len(results))
    return results


async def handle_add_event(message: types.Message, db: Database, bot: Bot):
    parts = (message.text or message.caption or "").split(maxsplit=1)
    if len(parts) != 2:
        await bot.send_message(message.chat.id, "Usage: /addevent <text>")
        return
    async with db.get_session() as session:
        user = await session.get(User, message.from_user.id)
        if user and user.blocked:
            await bot.send_message(message.chat.id, "Not authorized")
            return
    creator_id = user.user_id if user else message.from_user.id
    images = await extract_images(message, bot)
    media = images if images else None
    html_text = message.html_text or message.caption_html
    if html_text and html_text.startswith("/addevent"):
        html_text = html_text[len("/addevent") :].lstrip()
    text_content = parts[1]
    source_link = None
    lines = text_content.splitlines()
    if lines:
        m = re.match(r"https?://vk\.com/wall[\w\d_-]+", lines[0].strip(), re.I)
        if m:
            source_link = lines[0].strip()
            text_content = "\n".join(lines[1:]).lstrip()
            if html_text:
                html_lines = html_text.splitlines()
                if html_lines and re.match(r"https?://vk\.com/wall[\w\d_-]+", html_lines[0].strip(), re.I):
                    html_text = "\n".join(html_lines[1:]).lstrip()
    try:
        results = await add_events_from_text(
            db,
            text_content,
            source_link,
            html_text,
            media,
            raise_exc=True,
            creator_id=creator_id,
            display_source=False if source_link else True,
            source_channel=None,

            bot=bot,
        )
    except Exception as e:
        await bot.send_message(message.chat.id, f"LLM error: {e}")
        return
    if not results:
        await bot.send_message(message.chat.id, "LLM error")
        return
    for saved, added, lines, status in results:
        btns = []
        if (
            not saved.is_free
            and saved.ticket_price_min is None
            and saved.ticket_price_max is None
        ):
            btns.append(
                types.InlineKeyboardButton(
                    text="\u2753 Это бесплатное мероприятие",
                    callback_data=f"markfree:{saved.id}",
                )
            )
        btns.append(
            types.InlineKeyboardButton(
                text="\U0001f6a9 Переключить на тихий режим",
                callback_data=f"togglesilent:{saved.id}",
            )
        )
        markup = types.InlineKeyboardMarkup(inline_keyboard=[btns])
        await bot.send_message(
            message.chat.id,
            f"Event {status}\n" + "\n".join(lines),
            reply_markup=markup,
        )
        await notify_event_added(db, bot, user, saved, added)


async def handle_add_event_raw(message: types.Message, db: Database, bot: Bot):
    parts = (message.text or message.caption or "").split(maxsplit=1)
    if len(parts) != 2 or "|" not in parts[1]:
        await bot.send_message(
            message.chat.id, "Usage: /addevent_raw title|date|time|location"
        )
        return
    async with db.get_session() as session:
        user = await session.get(User, message.from_user.id)
        if user and user.blocked:
            await bot.send_message(message.chat.id, "Not authorized")
            return
    creator_id = user.user_id if user else message.from_user.id
    title, date_raw, time, location = (p.strip() for p in parts[1].split("|", 3))
    date_iso = canonicalize_date(date_raw)
    if not date_iso:
        await bot.send_message(message.chat.id, "Invalid date")
        return
    images = await extract_images(message, bot)
    media = images if images else None

    event = Event(
        title=title,
        description="",
        festival=None,
        date=date_iso,
        time=time,
        location_name=location,
        source_text=parts[1],
        creator_id=creator_id,
    )
    async with db.get_session() as session:
        event, added = await upsert_event(session, event)

    if not event.ics_url:
        ics = await upload_ics(event, db)
        if ics:
            async with db.get_session() as session:
                obj = await session.get(Event, event.id)
                if obj:
                    obj.ics_url = ics
                    await session.commit()
                    event.ics_url = ics

    html_text = message.html_text or message.caption_html
    if html_text and html_text.startswith("/addevent_raw"):
        html_text = html_text[len("/addevent_raw") :].lstrip()
    res = await create_source_page(
        event.title or "Event",
        event.source_text,
        None,
        html_text or event.source_text,
        media,
        event.ics_url,
        db,
    )
    upload_info = ""
    photo_count = 0
    if res:
        if len(res) == 4:
            url, path, upload_info, photo_count = res
        elif len(res) == 3:
            url, path, upload_info = res
            photo_count = 0
        else:
            url, path = res
            upload_info = ""
            photo_count = 0
        async with db.get_session() as session:
            event.telegraph_url = url
            event.telegraph_path = path
            event.photo_count = photo_count
            session.add(event)
            await session.commit()
    await sync_month_page(db, event.date[:7])
    d = parse_iso_date(event.date)
    w_start = weekend_start_for_date(d) if d else None
    if w_start:
        await sync_weekend_page(db, w_start.isoformat())
    lines = [
        f"title: {event.title}",
        f"date: {event.date}",
        f"time: {event.time}",
        f"location_name: {event.location_name}",
    ]
    if event.telegraph_url:
        lines.append(f"telegraph: {event.telegraph_url}")
    if is_vk_wall_url(event.source_post_url):
        lines.append(f"Vk: {event.source_post_url}")
    if upload_info:
        lines.append(f"catbox: {upload_info}")
    status = "added" if added else "updated"
    btns = []
    if (
        not event.is_free
        and event.ticket_price_min is None
        and event.ticket_price_max is None
    ):
        btns.append(
            types.InlineKeyboardButton(
                text="\u2753 Это бесплатное мероприятие",
                callback_data=f"markfree:{event.id}",
            )
        )
    btns.append(
        types.InlineKeyboardButton(
            text="\U0001f6a9 Переключить на тихий режим",
            callback_data=f"togglesilent:{event.id}",
        )
    )
    markup = types.InlineKeyboardMarkup(inline_keyboard=[btns])
    await bot.send_message(
        message.chat.id,
        f"Event {status}\n" + "\n".join(lines),
        reply_markup=markup,
    )
    await notify_event_added(db, bot, user, event, added)


def format_day(day: date, tz: timezone) -> str:
    if day == datetime.now(tz).date():
        return "Сегодня"
    return day.strftime("%d.%m.%Y")


MONTHS = [
    "января",
    "февраля",
    "марта",
    "апреля",
    "мая",
    "июня",
    "июля",
    "августа",
    "сентября",
    "октября",
    "ноября",
    "декабря",
]

DAYS_OF_WEEK = [
    "понедельник",
    "вторник",
    "среда",
    "четверг",
    "пятница",
    "суббота",
    "воскресенье",
]


DATE_WORDS = "|".join(MONTHS)
RE_FEST_RANGE = re.compile(
    rf"(?:\bс\s*)?(\d{{1,2}}\s+(?:{DATE_WORDS})(?:\s+\d{{4}})?)"
    rf"\s*(?:по|\-|–|—)\s*"
    rf"(\d{{1,2}}\s+(?:{DATE_WORDS})(?:\s+\d{{4}})?)",
    re.IGNORECASE,
)
RE_FEST_SINGLE = re.compile(
    rf"(\d{{1,2}}\s+(?:{DATE_WORDS})(?:\s+\d{{4}})?)",
    re.IGNORECASE,
)


def format_day_pretty(day: date) -> str:
    return f"{day.day} {MONTHS[day.month - 1]}"


def format_weekend_range(saturday: date) -> str:
    """Return human-friendly weekend range like '12–13 июля'."""
    sunday = saturday + timedelta(days=1)
    if saturday.month == sunday.month:
        return f"{saturday.day}\u2013{sunday.day} {MONTHS[saturday.month - 1]}"
    return (
        f"{saturday.day} {MONTHS[saturday.month - 1]} \u2013 "
        f"{sunday.day} {MONTHS[sunday.month - 1]}"
    )


def month_name(month: str) -> str:
    y, m = month.split("-")
    return f"{MONTHS[int(m) - 1]} {y}"


MONTHS_PREP = [
    "январе",
    "феврале",
    "марте",
    "апреле",
    "мае",
    "июне",
    "июле",
    "августе",
    "сентябре",
    "октябре",
    "ноябре",
    "декабре",
]

# month names in nominative case for navigation links
MONTHS_NOM = [
    "январь",
    "февраль",
    "март",
    "апрель",
    "май",
    "июнь",
    "июль",
    "август",
    "сентябрь",
    "октябрь",
    "ноябрь",
    "декабрь",
]


def month_name_prepositional(month: str) -> str:
    y, m = month.split("-")
    return f"{MONTHS_PREP[int(m) - 1]} {y}"


def month_name_nominative(month: str) -> str:
    """Return month name in nominative case, add year if different from current."""
    y, m = month.split("-")
    name = MONTHS_NOM[int(m) - 1]
    if int(y) != datetime.now(LOCAL_TZ).year:
        return f"{name} {y}"
    return name


def next_month(month: str) -> str:
    d = datetime.fromisoformat(month + "-01")
    n = (d.replace(day=28) + timedelta(days=4)).replace(day=1)
    return n.strftime("%Y-%m")


def md_to_html(text: str) -> str:
    html_text = markdown.markdown(
        text,
        extensions=["markdown.extensions.fenced_code", "markdown.extensions.nl2br"],
    )
    # Telegraph API does not allow h1/h2 or Telegram-specific emoji tags
    html_text = re.sub(r"<(\/?)h[12]>", r"<\1h3>", html_text)
    html_text = re.sub(r"</?tg-emoji[^>]*>", "", html_text)
    return html_text


def extract_link_from_html(html_text: str) -> str | None:
    """Return a registration or ticket link from HTML if present."""
    pattern = re.compile(
        r"<a[^>]+href=['\"]([^'\"]+)['\"][^>]*>(.*?)</a>",
        re.IGNORECASE | re.DOTALL,
    )
    matches = list(pattern.finditer(html_text))

    # prefer anchors whose text mentions registration or tickets
    for m in matches:
        href, label = m.group(1), m.group(2)
        text = label.lower()
        if any(word in text for word in ["регистра", "ticket", "билет"]):
            return href

    # otherwise look for anchors located near the word "регистрация"
    lower_html = html_text.lower()
    for m in matches:
        href = m.group(1)
        start, end = m.span()
        context_before = lower_html[max(0, start - 60) : start]
        context_after = lower_html[end : end + 60]
        if "регистра" in context_before or "регистра" in context_after:
            return href

    if matches:
        return matches[0].group(1)
    return None


def extract_links_from_html(html_text: str) -> list[str]:
    """Return all registration or ticket links in order of appearance."""
    pattern = re.compile(
        r"<a[^>]+href=['\"]([^'\"]+)['\"][^>]*>(.*?)</a>",
        re.IGNORECASE | re.DOTALL,
    )
    matches = list(pattern.finditer(html_text))
    lower_html = html_text.lower()

    def qualifies(label: str, start: int, end: int) -> bool:
        text = label.lower()
        if any(word in text for word in ["регистра", "ticket", "билет"]):
            return True
        context_before = lower_html[max(0, start - 60) : start]
        context_after = lower_html[end : end + 60]
        return "регистра" in context_before or "регистра" in context_after or "билет" in context_before or "билет" in context_after

    prioritized: list[tuple[int, str]] = []
    others: list[tuple[int, str]] = []
    for m in matches:
        href, label = m.group(1), m.group(2)
        if qualifies(label, *m.span()):
            prioritized.append((m.start(), href))
        else:
            others.append((m.start(), href))

    prioritized.sort(key=lambda x: x[0])
    others.sort(key=lambda x: x[0])
    links = [h for _, h in prioritized]
    links.extend(h for _, h in others)
    return links


def is_valid_url(text: str | None) -> bool:
    if not text:
        return False
    return bool(re.match(r"https?://", text))


def is_vk_wall_url(url: str | None) -> bool:
    """Return True if the URL points to a VK wall post."""
    if not url:
        return False
    try:
        parsed = urlparse(url)
    except Exception:
        return False
    host = parsed.netloc.lower()
    if host in {"vk.cc", "vk.link", "go.vk.com", "l.vk.com"}:
        return False
    if host.endswith("vk.com") and "/wall" in parsed.path:
        return True
    return False


def recent_cutoff(tz: timezone, now: datetime | None = None) -> datetime:
    """Return UTC datetime for the start of the previous day in the given tz."""
    if now is None:
        now = datetime.now(tz)
    start_local = datetime.combine(
        now.date() - timedelta(days=1),
        time(0, 0),
        tz,
    )
    return start_local.astimezone(timezone.utc).replace(tzinfo=None)


def split_text(text: str, limit: int = 4096) -> list[str]:
    """Split text into chunks without breaking lines."""
    parts: list[str] = []
    while len(text) > limit:
        cut = text.rfind("\n", 0, limit)
        if cut == -1:
            cut = limit
        parts.append(text[:cut])
        text = text[cut:].lstrip("\n")
    if text:
        parts.append(text)
    return parts


def is_recent(e: Event, tz: timezone | None = None, now: datetime | None = None) -> bool:
    if e.added_at is None or e.silent:
        return False
    if tz is None:
        tz = LOCAL_TZ
    start = recent_cutoff(tz, now)
    return e.added_at >= start


def format_event_md(e: Event, festival: Festival | None = None) -> str:
    prefix = ""
    if is_recent(e):
        prefix += "\U0001f6a9 "
    emoji_part = ""
    if e.emoji and not e.title.strip().startswith(e.emoji):
        emoji_part = f"{e.emoji} "
    lines = [f"{prefix}{emoji_part}{e.title}".strip()]
    if festival:
        link = festival.telegraph_url
        if link:
            lines.append(f"[{festival.name}]({link})")
        else:
            lines.append(festival.name)
    lines.append(e.description.strip())
    if e.pushkin_card:
        lines.append("\u2705 Пушкинская карта")
    if e.is_free:
        txt = "🟡 Бесплатно"
        if e.ticket_link:
            txt += f" [по регистрации]({e.ticket_link})"
        lines.append(txt)
    elif e.ticket_link and (
        e.ticket_price_min is not None or e.ticket_price_max is not None
    ):
        if e.ticket_price_max is not None and e.ticket_price_max != e.ticket_price_min:
            price = f"от {e.ticket_price_min} до {e.ticket_price_max}"
        else:
            price = str(e.ticket_price_min or e.ticket_price_max or "")
        lines.append(f"[Билеты в источнике]({e.ticket_link}) {price}".strip())
    elif e.ticket_link:
        lines.append(f"[по регистрации]({e.ticket_link})")
    else:
        if (
            e.ticket_price_min is not None
            and e.ticket_price_max is not None
            and e.ticket_price_min != e.ticket_price_max
        ):
            price = f"от {e.ticket_price_min} до {e.ticket_price_max}"
        elif e.ticket_price_min is not None:
            price = str(e.ticket_price_min)
        elif e.ticket_price_max is not None:
            price = str(e.ticket_price_max)
        else:
            price = ""
        if price:
            lines.append(f"Билеты {price}")
    if e.telegraph_url:
        cam = "\U0001f4f8" * max(0, e.photo_count)
        prefix = f"{cam} " if cam else ""
        more_line = f"{prefix}[подробнее]({e.telegraph_url})"
        if e.ics_post_url:
            more_line += f" \U0001f4c5 [добавить в календарь]({e.ics_post_url})"
        lines.append(more_line)
    loc = e.location_name
    addr = e.location_address
    if addr and e.city:
        addr = strip_city_from_address(addr, e.city)
    if addr:
        loc += f", {addr}"
    if e.city:
        loc += f", #{e.city}"
    date_part = e.date.split("..", 1)[0]
    d = parse_iso_date(date_part)
    if d:
        day = format_day_pretty(d)
    else:
        logging.error("Invalid event date: %s", e.date)
        day = e.date
    lines.append(f"_{day} {e.time} {loc}_")
    return "\n".join(lines)



def format_event_vk(
    e: Event,
    highlight: bool = False,
    weekend_url: str | None = None,
    festival: Festival | None = None,
) -> str:

    prefix = ""
    if highlight:
        prefix += "\U0001f449 "
    if is_recent(e):
        prefix += "\U0001f6a9 "
    emoji_part = ""
    if e.emoji and not e.title.strip().startswith(e.emoji):
        emoji_part = f"{e.emoji} "


    title = f"{prefix}{emoji_part}{e.title.upper()}".strip()
    desc = re.sub(
        r",?\s*подробнее\s*\([^\n]*\)$",
        "",
        e.description.strip(),
        flags=re.I,
    )
    details_link = None
    if is_vk_wall_url(e.source_post_url):
        details_link = e.source_post_url
    elif e.telegraph_url:
        details_link = e.telegraph_url
    if details_link:

        desc = f"{desc}, [подробнее|{details_link}]"

    lines = [title]
    if festival:
        link = festival.vk_post_url
        if link:
            lines.append(f"[{festival.name}|{link}]")
        else:
            lines.append(festival.name)
    lines.append(desc)

    if e.pushkin_card:
        lines.append("\u2705 Пушкинская карта")

    if e.is_free:
        lines.append("🟡 Бесплатно")
        if e.ticket_link:
            lines.append("по регистрации")
            lines.append(f"\U0001f39f {e.ticket_link}")
    elif e.ticket_link and (
        e.ticket_price_min is not None or e.ticket_price_max is not None
    ):
        if e.ticket_price_max is not None and e.ticket_price_max != e.ticket_price_min:
            price = f"от {e.ticket_price_min} до {e.ticket_price_max} руб."
        else:
            val = e.ticket_price_min if e.ticket_price_min is not None else e.ticket_price_max
            price = f"{val} руб." if val is not None else ""
        lines.append(f"Билеты в источнике {price}".strip())
        lines.append(f"\U0001f39f {e.ticket_link}")
    elif e.ticket_link:
        lines.append("по регистрации")
        lines.append(f"\U0001f39f {e.ticket_link}")
    else:
        price = ""
        if (
            e.ticket_price_min is not None
            and e.ticket_price_max is not None
            and e.ticket_price_min != e.ticket_price_max
        ):
            price = f"от {e.ticket_price_min} до {e.ticket_price_max} руб."
        elif e.ticket_price_min is not None:
            price = f"{e.ticket_price_min} руб."
        elif e.ticket_price_max is not None:
            price = f"{e.ticket_price_max} руб."
        if price:
            lines.append(f"Билеты {price}")

    # details link already appended to description above

    loc = e.location_name
    addr = e.location_address
    if addr and e.city:
        addr = strip_city_from_address(addr, e.city)
    if addr:
        loc += f", {addr}"
    if e.city:
        loc += f", #{e.city}"
    date_part = e.date.split("..", 1)[0]
    d = parse_iso_date(date_part)
    if d:
        day = format_day_pretty(d)
    else:
        logging.error("Invalid event date: %s", e.date)
        day = e.date
    if weekend_url and d and d.weekday() == 5:
        day_fmt = f"{day}"
    else:
        day_fmt = day
    lines.append(f"\U0001f4c5 {day_fmt} {e.time}")
    lines.append(f"\U0001f4cd {loc}")

    return "\n".join(lines)


def format_event_daily(
    e: Event,
    highlight: bool = False,
    weekend_url: str | None = None,
    festival: Festival | None = None,
) -> str:
    """Return HTML-formatted text for a daily announcement item."""
    prefix = ""
    if highlight:
        prefix += "\U0001f449 "
    if is_recent(e):
        prefix += "\U0001f6a9 "
    emoji_part = ""
    if e.emoji and not e.title.strip().startswith(e.emoji):
        emoji_part = f"{e.emoji} "

    title = html.escape(e.title)
    if e.source_post_url:
        title = f'<a href="{html.escape(e.source_post_url)}">{title}</a>'
    title = f"<b>{prefix}{emoji_part}{title}</b>".strip()

    desc = e.description.strip()
    desc = re.sub(r",?\s*подробнее\s*\([^\n]*\)$", "", desc, flags=re.I)
    lines = [title]
    if festival:
        link = festival.telegraph_url
        if link:
            lines.append(f'<a href="{html.escape(link)}">{html.escape(festival.name)}</a>')
        else:
            lines.append(html.escape(festival.name))
    lines.append(html.escape(desc))

    if e.pushkin_card:
        lines.append("\u2705 Пушкинская карта")

    if e.is_free:
        txt = "🟡 Бесплатно"
        if e.ticket_link:
            txt += f' <a href="{html.escape(e.ticket_link)}">по регистрации</a>'
        lines.append(txt)
    elif e.ticket_link and (
        e.ticket_price_min is not None or e.ticket_price_max is not None
    ):
        if e.ticket_price_max is not None and e.ticket_price_max != e.ticket_price_min:
            price = f"от {e.ticket_price_min} до {e.ticket_price_max}"
        else:
            price = str(e.ticket_price_min or e.ticket_price_max or "")
        lines.append(
            f'<a href="{html.escape(e.ticket_link)}">Билеты в источнике</a> {price}'.strip()
        )
    elif e.ticket_link:
        lines.append(f'<a href="{html.escape(e.ticket_link)}">по регистрации</a>')
    else:
        price = ""
        if (
            e.ticket_price_min is not None
            and e.ticket_price_max is not None
            and e.ticket_price_min != e.ticket_price_max
        ):
            price = f"от {e.ticket_price_min} до {e.ticket_price_max}"
        elif e.ticket_price_min is not None:
            price = str(e.ticket_price_min)
        elif e.ticket_price_max is not None:
            price = str(e.ticket_price_max)
        if price:
            lines.append(f"Билеты {price}")

    loc = html.escape(e.location_name)
    addr = e.location_address
    if addr and e.city:
        addr = strip_city_from_address(addr, e.city)
    if addr:
        loc += f", {html.escape(addr)}"
    if e.city:
        loc += f", #{html.escape(e.city)}"
    date_part = e.date.split("..", 1)[0]
    d = parse_iso_date(date_part)
    if d:
        day = format_day_pretty(d)
    else:
        logging.error("Invalid event date: %s", e.date)
        day = e.date
    if weekend_url and d and d.weekday() == 5:
        day_fmt = f'<a href="{html.escape(weekend_url)}">{day}</a>'
    else:
        day_fmt = day
    lines.append(f"<i>{day_fmt} {e.time} {loc}</i>")

    return "\n".join(lines)


def format_exhibition_md(e: Event) -> str:
    prefix = ""
    if is_recent(e):
        prefix += "\U0001f6a9 "
    emoji_part = ""
    if e.emoji and not e.title.strip().startswith(e.emoji):
        emoji_part = f"{e.emoji} "
    lines = [f"{prefix}{emoji_part}{e.title}".strip(), e.description.strip()]
    if e.pushkin_card:
        lines.append("\u2705 Пушкинская карта")
    if e.is_free:
        txt = "🟡 Бесплатно"
        if e.ticket_link:
            txt += f" [по регистрации]({e.ticket_link})"
        lines.append(txt)
    elif e.ticket_link:
        lines.append(f"[Билеты в источнике]({e.ticket_link})")
    elif (
        e.ticket_price_min is not None
        and e.ticket_price_max is not None
        and e.ticket_price_min != e.ticket_price_max
    ):
        lines.append(f"Билеты от {e.ticket_price_min} до {e.ticket_price_max}")
    elif e.ticket_price_min is not None:
        lines.append(f"Билеты {e.ticket_price_min}")
    elif e.ticket_price_max is not None:
        lines.append(f"Билеты {e.ticket_price_max}")
    if e.telegraph_url:
        cam = "\U0001f4f8" * max(0, e.photo_count)
        prefix = f"{cam} " if cam else ""
        lines.append(f"{prefix}[подробнее]({e.telegraph_url})")
    loc = e.location_name
    addr = e.location_address
    if addr and e.city:
        addr = strip_city_from_address(addr, e.city)
    if addr:
        loc += f", {addr}"
    if e.city:
        loc += f", #{e.city}"
    if e.end_date:
        end_part = e.end_date.split("..", 1)[0]
        d_end = parse_iso_date(end_part)
        if d_end:
            end = format_day_pretty(d_end)
        else:
            logging.error("Invalid end date: %s", e.end_date)
            end = e.end_date
        lines.append(f"_по {end}, {loc}_")
    return "\n".join(lines)


def event_title_nodes(e: Event) -> list:
    nodes: list = []
    if is_recent(e):
        nodes.append("\U0001f6a9 ")
    if e.emoji and not e.title.strip().startswith(e.emoji):
        nodes.append(f"{e.emoji} ")
    title_text = e.title
    if e.source_post_url:
        nodes.append(
            {"tag": "a", "attrs": {"href": e.source_post_url}, "children": [title_text]}
        )
    else:
        nodes.append(title_text)
    return nodes


def event_to_nodes(
    e: Event, festival: Festival | None = None, fest_icon: bool = False
) -> list[dict]:
    md = format_event_md(e, festival)

    lines = md.split("\n")
    body_lines = lines[1:]
    if festival and body_lines:
        body_lines = body_lines[1:]
    body_md = "\n".join(body_lines) if body_lines else ""
    from telegraph.utils import html_to_nodes

    nodes = [{"tag": "h4", "children": event_title_nodes(e)}]
    if festival or e.festival:
        fest = festival
        if fest is None and e.festival:
            # caller typically provides the object
            pass
        if fest:
            prefix = "✨ " if fest_icon else ""
            if fest.telegraph_url:
                children = []
                if prefix:
                    children.append(prefix)
                children.append(
                    {
                        "tag": "a",
                        "attrs": {"href": fest.telegraph_url},
                        "children": [fest.name],
                    }
                )
                nodes.append({"tag": "p", "children": children})
            else:
                text = f"{prefix}{fest.name}" if prefix else fest.name
                nodes.append({"tag": "p", "children": [text]})
    if body_md:
        html_text = md_to_html(body_md)
        nodes.extend(html_to_nodes(html_text))
    nodes.append({"tag": "p", "children": ["\u00a0"]})
    return nodes


def exhibition_title_nodes(e: Event) -> list:
    nodes: list = []
    if is_recent(e):
        nodes.append("\U0001f6a9 ")
    if e.emoji and not e.title.strip().startswith(e.emoji):
        nodes.append(f"{e.emoji} ")
    title_text = e.title
    if e.source_post_url:
        nodes.append(
            {"tag": "a", "attrs": {"href": e.source_post_url}, "children": [title_text]}
        )
    else:
        nodes.append(title_text)
    return nodes


def exhibition_to_nodes(e: Event) -> list[dict]:
    md = format_exhibition_md(e)
    lines = md.split("\n")
    body_md = "\n".join(lines[1:]) if len(lines) > 1 else ""
    from telegraph.utils import html_to_nodes

    nodes = [{"tag": "h4", "children": exhibition_title_nodes(e)}]
    if body_md:
        html_text = md_to_html(body_md)
        nodes.extend(html_to_nodes(html_text))
    nodes.append({"tag": "p", "children": ["\u00a0"]})
    return nodes

async def get_month_data(db: Database, month: str, *, fallback: bool = True):
    """Return events, exhibitions and nav pages for the given month."""
    start = date.fromisoformat(month + "-01")
    next_start = (start.replace(day=28) + timedelta(days=4)).replace(day=1)
    async with db.get_session() as session:
        result = await session.execute(
            select(Event)
            .where(Event.date >= start.isoformat(), Event.date < next_start.isoformat())
            .order_by(Event.date, Event.time)
        )
        events = result.scalars().all()

        ex_result = await session.execute(
            select(Event)
            .where(
                Event.end_date.is_not(None),
                Event.end_date >= start.isoformat(),
                Event.date <= next_start.isoformat(),
                Event.event_type == "выставка",
            )
            .order_by(Event.date)
        )
        exhibitions = ex_result.scalars().all()

        result_nav = await session.execute(select(MonthPage).order_by(MonthPage.month))
        nav_pages = result_nav.scalars().all()


    today = datetime.now(LOCAL_TZ).date()

    if month == today.strftime("%Y-%m"):
        today_str = today.isoformat()
        cutoff = (today - timedelta(days=30)).isoformat()
        events = [e for e in events if e.date.split("..", 1)[0] >= today_str]
        exhibitions = [
            e for e in exhibitions if e.end_date and e.end_date >= cutoff
        ]

    if not exhibitions and fallback:
        prev_month = (start - timedelta(days=1)).strftime("%Y-%m")
        if prev_month != month:
            prev_events, prev_exh, _ = await get_month_data(db, prev_month, fallback=False)
            if not events:
                events.extend(prev_events)
            exhibitions.extend(prev_exh)

    return events, exhibitions, nav_pages


async def build_month_page_content(
    db: Database,
    month: str,
    events: list[Event] | None = None,
    exhibitions: list[Event] | None = None,
    nav_pages: list[MonthPage] | None = None,
    continuation_url: str | None = None,
) -> tuple[str, list]:
    if events is None or exhibitions is None or nav_pages is None:
        events, exhibitions, nav_pages = await get_month_data(db, month)

    async with db.get_session() as session:
        res_f = await session.execute(select(Festival))
        fest_map = {f.name: f for f in res_f.scalars().all()}


    today = datetime.now(LOCAL_TZ).date()
    cutoff = (today - timedelta(days=30)).isoformat()

    if month == today.strftime("%Y-%m"):
        events = [e for e in events if e.date.split("..", 1)[0] >= cutoff]
        exhibitions = [e for e in exhibitions if e.end_date and e.end_date >= cutoff]

    today_str = today.isoformat()
    events = [
        e
        for e in events
        if not (e.event_type == "выставка" and e.date < today_str)
    ]
    exhibitions = [
        e for e in exhibitions if e.end_date and e.date <= today_str
    ]

    async with db.get_session() as session:
        res_f = await session.execute(select(Festival))
        fest_map = {f.name: f for f in res_f.scalars().all()}

    by_day: dict[date, list[Event]] = {}
    for e in events:
        date_part = e.date.split("..", 1)[0]
        d = parse_iso_date(date_part)
        if not d:
            logging.error("Invalid date for event %s: %s", e.id, e.date)
            continue
        by_day.setdefault(d, []).append(e)

    content: list[dict] = []
    intro = f"Планируйте свой месяц заранее: интересные мероприятия Калининграда и 39 региона в {month_name_prepositional(month)} — от лекций и концертов до культурных шоу. "
    intro_nodes = [
        intro,
        {
            "tag": "a",
            "attrs": {"href": "https://t.me/kenigevents"},
            "children": ["Полюбить Калининград Анонсы"],
        },
    ]
    content.append({"tag": "p", "children": intro_nodes})

    for day in sorted(by_day):
        if day.weekday() == 5:
            content.append({"tag": "h3", "children": ["🟥🟥🟥 суббота 🟥🟥🟥"]})
        elif day.weekday() == 6:
            content.append({"tag": "h3", "children": ["🟥🟥 воскресенье 🟥🟥"]})
        content.append(
            {"tag": "h3", "children": [f"🟥🟥🟥 {format_day_pretty(day)} 🟥🟥🟥"]}
        )
        content.append({"tag": "br"})
        content.append({"tag": "p", "children": ["\u00a0"]})
        for ev in by_day[day]:
            fest = fest_map.get(ev.festival or "")
            content.extend(event_to_nodes(ev, fest, fest_icon=True))


    today_month = datetime.now(LOCAL_TZ).strftime("%Y-%m")
    future_pages = [p for p in nav_pages if p.month >= today_month]
    month_nav: list[dict] = []
    nav_children = []
    if future_pages:
        for idx, p in enumerate(future_pages):
            name = month_name_nominative(p.month)
            if p.month == month:
                nav_children.append(name)
            else:
                nav_children.append(
                    {"tag": "a", "attrs": {"href": p.url}, "children": [name]}
                )
            if idx < len(future_pages) - 1:
                nav_children.append(" ")
    else:
        nav_children = [month_name_nominative(month)]

    if nav_children:
        month_nav = [{"tag": "br"}, {"tag": "h4", "children": nav_children}]
        content.extend(month_nav)

    if exhibitions:
        if month_nav:
            content.append({"tag": "br"})
            content.append({"tag": "p", "children": ["\u00a0"]})
        content.append({"tag": "h3", "children": ["Постоянные выставки"]})
        content.append({"tag": "br"})
        content.append({"tag": "p", "children": ["\u00a0"]})
        for ev in exhibitions:
            content.extend(exhibition_to_nodes(ev))

    if month_nav:
        content.extend(month_nav)

    if continuation_url:
        content.append({"tag": "br"})
        content.append({"tag": "p", "children": ["\u00a0"]})
        content.append(
            {
                "tag": "h3",
                "children": [
                    {
                        "tag": "a",
                        "attrs": {"href": continuation_url},
                        "children": [f"{month_name_nominative(month)} продолжение"],
                    }
                ],
            }
        )

    title = f"События Калининграда в {month_name_prepositional(month)}: полный анонс от Полюбить Калининград Анонсы"
    return title, content


async def sync_month_page(db: Database, month: str, update_links: bool = False):
    token = get_telegraph_token()
    if not token:
        logging.error("Telegraph token unavailable")
        return
    tg = Telegraph(access_token=token)
    async with db.get_session() as session:
        page = await session.get(MonthPage, month)
        try:
            created = False
            if not page:
                page = MonthPage(month=month, url="", path="")
                session.add(page)
                await session.commit()
                created = True

            events, exhibitions, nav_pages = await get_month_data(db, month)


            async def split_and_update():
                """Split the month into two pages keeping the first path."""
                # Find maximum number of events that fit on the first page
                low, high, best = 1, len(events) - 1, 1
                while low <= high:
                    mid = (low + high) // 2
                    _, c = await build_month_page_content(
                        db, month, events[:mid], exhibitions, nav_pages
                    )
                    if len(json_dumps(c).encode("utf-8")) <= TELEGRAPH_PAGE_LIMIT:
                        best = mid
                        low = mid + 1
                    else:
                        high = mid - 1

                first = events[:best]
                second = events[best:]

                title2, content2 = await build_month_page_content(
                    db, month, second, exhibitions, nav_pages
                )
                if not page.path2:
                    data2 = await asyncio.to_thread(tg.create_page, title2, content=content2)
                    page.url2 = data2.get("url")
                    page.path2 = data2.get("path")
                else:
                    await asyncio.to_thread(
                        tg.edit_page, page.path2, title=title2, content=content2
                    )

                title1, content1 = await build_month_page_content(
                    db, month, first, [], nav_pages, continuation_url=page.url2
                )
                if not page.path:
                    data1 = await asyncio.to_thread(tg.create_page, title1, content=content1)
                    page.url = data1.get("url")
                    page.path = data1.get("path")
                else:
                    await asyncio.to_thread(
                        tg.edit_page, page.path, title=title1, content=content1
                    )
                logging.info(
                    "%s month page %s split into two", "Created" if created else "Edited", month
                )
                await session.commit()


            title, content = await build_month_page_content(
                db, month, events, exhibitions, nav_pages
            )
            size = len(json_dumps(content).encode("utf-8"))


            try:
                if size <= TELEGRAPH_PAGE_LIMIT:
                    if not page.path:
                        data = await asyncio.to_thread(tg.create_page, title, content=content)
                        page.url = data.get("url")
                        page.path = data.get("path")
                    else:
                        await asyncio.to_thread(
                            tg.edit_page, page.path, title=title, content=content
                        )
                    page.url2 = None
                    page.path2 = None
                    logging.info(
                        "%s month page %s", "Created" if created else "Edited", month
                    )
                    await session.commit()
                else:
                    await split_and_update()
            except TelegraphException as e:
                if "CONTENT_TOO_BIG" in str(e):
                    logging.warning("Month page %s too big, splitting", month)
                    await split_and_update()
                else:
                    raise

        except Exception as e:
            logging.error("Failed to sync month page %s: %s", month, e)

    if update_links or created:
        async with db.get_session() as session:
            result = await session.execute(select(MonthPage).order_by(MonthPage.month))
            months = result.scalars().all()
        for p in months:
            if p.month != month:
                await sync_month_page(db, p.month, update_links=False)


def weekend_start_for_date(d: date) -> date | None:
    if d.weekday() == 5:
        return d
    if d.weekday() == 6:
        return d - timedelta(days=1)
    return None


def next_weekend_start(d: date) -> date:
    w = weekend_start_for_date(d)
    if w and d <= w:
        return w
    days_ahead = (5 - d.weekday()) % 7
    if days_ahead == 0:
        days_ahead = 7
    return d + timedelta(days=days_ahead)


async def build_weekend_page_content(db: Database, start: str) -> tuple[str, list]:
    saturday = date.fromisoformat(start)
    sunday = saturday + timedelta(days=1)
    days = [saturday, sunday]
    async with db.get_session() as session:
        result = await session.execute(
            select(Event)
            .where(Event.date.in_([d.isoformat() for d in days]))
            .order_by(Event.date, Event.time)
        )
        events = result.scalars().all()

        ex_res = await session.execute(
            select(Event)
            .where(
                Event.event_type == "выставка",
                Event.end_date.is_not(None),
                Event.date <= sunday.isoformat(),
                Event.end_date >= saturday.isoformat(),
            )
            .order_by(Event.date)
        )
        exhibitions = ex_res.scalars().all()

        res_w = await session.execute(select(WeekendPage).order_by(WeekendPage.start))
        weekend_pages = res_w.scalars().all()
        res_m = await session.execute(select(MonthPage).order_by(MonthPage.month))
        month_pages = res_m.scalars().all()
        res_f = await session.execute(select(Festival))
        fest_map = {f.name: f for f in res_f.scalars().all()}

    today = datetime.now(LOCAL_TZ).date()
    events = [
        e
        for e in events
        if (
            (e.end_date and e.end_date >= today.isoformat())
            or (not e.end_date and e.date >= today.isoformat())
        )
    ]

    async with db.get_session() as session:
        res_f = await session.execute(select(Festival))
        fest_map = {f.name: f for f in res_f.scalars().all()}

    by_day: dict[date, list[Event]] = {}
    for e in events:
        d = parse_iso_date(e.date)
        if not d:
            continue
        by_day.setdefault(d, []).append(e)

    content: list[dict] = []
    content.append(
        {
            "tag": "p",
            "children": [
                "Вот что рекомендуют ",
                {
                    "tag": "a",
                    "attrs": {"href": "https://t.me/kenigevents"},
                    "children": ["Полюбить Калининград Анонсы"],
                },
                " чтобы провести выходные ярко: события Калининградской области и 39 региона — концерты, спектакли, фестивали.",
            ],
        }
    )

    for d in days:
        if d not in by_day:
            continue
        if d.weekday() == 5:
            content.append({"tag": "h3", "children": ["🟥🟥🟥 суббота 🟥🟥🟥"]})
        elif d.weekday() == 6:
            content.append({"tag": "h3", "children": ["🟥🟥 воскресенье 🟥🟥"]})
        content.append(
            {"tag": "h3", "children": [f"🟥🟥🟥 {format_day_pretty(d)} 🟥🟥🟥"]}
        )
        content.append({"tag": "br"})
        content.append({"tag": "p", "children": ["\u00a0"]})
        for ev in by_day[d]:
            fest = fest_map.get(ev.festival or "")
            content.extend(event_to_nodes(ev, fest, fest_icon=True))


    weekend_nav: list[dict] = []
    future_weekends = [w for w in weekend_pages if w.start >= start]
    if future_weekends:
        nav_children = []
        for idx, w in enumerate(future_weekends):
            s = date.fromisoformat(w.start)
            label = format_weekend_range(s)
            if w.start == start:
                nav_children.append(label)
            else:
                nav_children.append(
                    {"tag": "a", "attrs": {"href": w.url}, "children": [label]}
                )
            if idx < len(future_weekends) - 1:
                nav_children.append(" ")
        weekend_nav = [{"tag": "br"}, {"tag": "h4", "children": nav_children}]
        content.extend(weekend_nav)

    month_nav: list[dict] = []
    cur_month = start[:7]
    today_month = datetime.now(LOCAL_TZ).strftime("%Y-%m")
    future_months = [m for m in month_pages if m.month >= today_month]
    if future_months:
        nav_children = []
        for idx, p in enumerate(future_months):
            name = month_name_nominative(p.month)
            nav_children.append({"tag": "a", "attrs": {"href": p.url}, "children": [name]})
            if idx < len(future_months) - 1:
                nav_children.append(" ")
        month_nav = [{"tag": "br"}, {"tag": "h4", "children": nav_children}]
        content.extend(month_nav)

    if exhibitions:
        if weekend_nav or month_nav:
            content.append({"tag": "br"})
            content.append({"tag": "p", "children": ["\u00a0"]})
        content.append({"tag": "h3", "children": ["Постоянные выставки"]})
        content.append({"tag": "br"})
        content.append({"tag": "p", "children": ["\u00a0"]})
        for ev in exhibitions:
            content.extend(exhibition_to_nodes(ev))

    if weekend_nav:
        content.extend(weekend_nav)
    if month_nav:
        content.extend(month_nav)

    title = (
        "Чем заняться на выходных в Калининградской области "
        f"{format_weekend_range(saturday)}"
    )
    return title, content


async def sync_weekend_page(db: Database, start: str, update_links: bool = False):
    token = get_telegraph_token()
    if not token:
        logging.error("Telegraph token unavailable")
        return
    tg = Telegraph(access_token=token)
    async with db.get_session() as session:
        page = await session.get(WeekendPage, start)
        try:
            created = False
            if not page:
                # Create a placeholder page to obtain path and URL
                title, content = await build_weekend_page_content(db, start)
                data = await asyncio.to_thread(tg.create_page, title, content=content)
                page = WeekendPage(
                    start=start, url=data.get("url"), path=data.get("path")
                )
                session.add(page)
                await session.commit()
                created = True

            # Rebuild content including this page in navigation
            title, content = await build_weekend_page_content(db, start)
            await asyncio.to_thread(
                tg.edit_page, page.path, title=title, content=content
            )
            logging.info(
                "%s weekend page %s", "Created" if created else "Edited", start
            )
            await session.commit()
        except Exception as e:
            logging.error("Failed to sync weekend page %s: %s", start, e)

    if update_links or created:
        async with db.get_session() as session:
            result = await session.execute(
                select(WeekendPage).order_by(WeekendPage.start)
            )
            weekends = result.scalars().all()
        for w in weekends:
            if w.start != start:
                await sync_weekend_page(db, w.start, update_links=False)


async def generate_festival_description(fest: Festival, events: list[Event]) -> str:
    """Use LLM to craft a short festival blurb."""
    texts = [e.source_text for e in events[:5]]
    if fest.description:
        texts.insert(0, fest.description)
    prompt = (
        f"Напиши краткое описание фестиваля {fest.name}. "
        "Стиль профессионального журналиста в сфере мероприятий и культуры. "
        "Не используй типовые штампы и не придумывай факты. "
        "Описание должно состоять из трёх предложений, если сведений мало — из одного. "
        "Используй только информацию из этих текстов:\n\n" + "\n\n".join(texts)
    )
    try:
        text = await ask_4o(prompt)
        logging.info("generated description for festival %s", fest.name)
        return text.strip()
    except Exception as e:
        logging.error("failed to generate festival description %s: %s", fest.name, e)
        return ""



async def build_festival_page_content(db: Database, fest: Festival) -> tuple[str, list]:
    logging.info("building festival page content for %s", fest.name)

    async with db.get_session() as session:
        res = await session.execute(
            select(Event).where(Event.festival == fest.name).order_by(Event.date, Event.time)
        )
        events = res.scalars().all()

        logging.info("festival %s has %d events", fest.name, len(events))

        desc = await generate_festival_description(fest, events)
        if desc:
            fest.description = desc
            await session.commit()

    nodes: list[dict] = []
    if fest.photo_url:
        nodes.append({"tag": "img", "attrs": {"src": fest.photo_url}})
        nodes.append({"tag": "p", "children": ["\u00a0"]})
    if events:
        start, end = festival_dates(fest, events)
        if start:
            date_text = format_day_pretty(start)
            if end and end != start:
                date_text += f" - {format_day_pretty(end)}"
            nodes.append({"tag": "p", "children": [f"\U0001f4c5 {date_text}"]})
        loc_text = festival_location(events)
        if loc_text:
            nodes.append({"tag": "p", "children": [f"\U0001f4cd {loc_text}"]})
    if fest.description:
        nodes.append({"tag": "p", "children": [fest.description]})

    if fest.website_url or fest.vk_url or fest.tg_url:
        nodes.append({"tag": "br"})
        nodes.append({"tag": "p", "children": ["\u00a0"]})

        nodes.append({"tag": "h3", "children": ["Контакты фестиваля"]})
        if fest.website_url:
            nodes.append(
                {
                    "tag": "p",
                    "children": [
                        "сайт: ",
                        {
                            "tag": "a",
                            "attrs": {"href": fest.website_url},
                            "children": [fest.website_url],
                        },
                    ],
                }
            )
        if fest.vk_url:
            nodes.append(
                {
                    "tag": "p",
                    "children": [
                        "вк: ",
                        {
                            "tag": "a",
                            "attrs": {"href": fest.vk_url},
                            "children": [fest.vk_url],
                        },
                    ],
                }
            )
        if fest.tg_url:
            nodes.append(
                {
                    "tag": "p",
                    "children": [
                        "телеграм: ",
                        {
                            "tag": "a",
                            "attrs": {"href": fest.tg_url},
                            "children": [fest.tg_url],
                        },
                    ],
                }
            )

    if events:
        nodes.append({"tag": "br"})
        nodes.append({"tag": "p", "children": ["\u00a0"]})
        nodes.append({"tag": "h3", "children": ["Мероприятия фестиваля"]})
        for e in events:
            nodes.extend(event_to_nodes(e))
    fest_list = await build_festivals_list_nodes(db, exclude=fest.name)
    if fest_list:
        nodes.append({"tag": "br"})
        nodes.append({"tag": "p", "children": ["\u00a0"]})
        nodes.extend(fest_list)
    return fest.name, nodes



async def sync_festival_page(db: Database, name: str):
    token = get_telegraph_token()
    if not token:
        logging.error("Telegraph token unavailable")
        return
    tg = Telegraph(access_token=token)
    async with db.get_session() as session:
        result = await session.execute(
            select(Festival).where(Festival.name == name)
        )
        fest = result.scalar_one_or_none()

        if not fest:
            return
        try:
            title, content = await build_festival_page_content(db, fest)

            created = False
            if fest.telegraph_path:
                await asyncio.to_thread(
                    tg.edit_page, fest.telegraph_path, title=title, content=content
                )
                logging.info("updated festival page %s in Telegraph", name)
            else:
                data = await asyncio.to_thread(tg.create_page, title, content=content)
                fest.telegraph_url = data.get("url")
                fest.telegraph_path = data.get("path")
                created = True
                logging.info("created festival page %s: %s", name, fest.telegraph_url)
            await session.commit()
            logging.info("synced festival page %s", name)

        except Exception as e:
            logging.error("Failed to sync festival %s: %s", name, e)



async def build_festival_vk_message(db: Database, fest: Festival) -> str:
    async with db.get_session() as session:
        res = await session.execute(
            select(Event).where(Event.festival == fest.name).order_by(Event.date, Event.time)
        )
        events = res.scalars().all()
    lines = [fest.name]
    if events:
        start, end = festival_date_range(events)

        if start:
            date_text = format_day_pretty(start)
            if end and end != start:
                date_text += f" - {format_day_pretty(end)}"
            lines.append(f"\U0001f4c5 {date_text}")
        loc_text = festival_location(events)
        if loc_text:
            lines.append(f"\U0001f4cd {loc_text}")
    if fest.description:
        lines.append(fest.description)
    if fest.website_url or fest.vk_url or fest.tg_url:
        lines.append(VK_BLANK_LINE)
        lines.append("Контакты фестиваля")
        if fest.website_url:
            lines.append(f"сайт: {fest.website_url}")
        if fest.vk_url:
            lines.append(f"вк: {fest.vk_url}")
        if fest.tg_url:
            lines.append(f"телеграм: {fest.tg_url}")
    for ev in events:
        lines.append(VK_BLANK_LINE)
        lines.append(format_event_vk(ev))
    fest_lines = await build_festivals_list_lines_vk(db, exclude=fest.name)
    if fest_lines:
        lines.append(VK_BLANK_LINE)
        lines.extend(fest_lines)
    return "\n".join(lines)


async def sync_festival_vk_post(db: Database, name: str, bot: Bot | None = None):
    group_id = await get_vk_group_id(db)
    if not group_id:
        return
    async with db.get_session() as session:
        res = await session.execute(select(Festival).where(Festival.name == name))
        fest = res.scalar_one_or_none()
        if not fest:
            return
    message = await build_festival_vk_message(db, fest)
    attachments: list[str] | None = None
    if fest.photo_url:
        if VK_PHOTOS_ENABLED:
            photo_id = await upload_vk_photo(group_id, fest.photo_url, db, bot)
            if photo_id:
                attachments = [photo_id]
        else:
            logging.info("VK photo posting disabled")
    try:
        if fest.vk_post_url:
            await edit_vk_post(fest.vk_post_url, message, db, bot, attachments)
            logging.info("updated festival post %s on VK", name)
        else:
            url = await post_to_vk(group_id, message, db, bot, attachments)
            if url:
                async with db.get_session() as session:
                    fest = (await session.execute(select(Festival).where(Festival.name == name))).scalar_one()
                    fest.vk_post_url = url
                    await session.commit()
            logging.info("created festival post %s: %s", name, url)
    except Exception as e:
        logging.error("VK post error for festival %s: %s", name, e)



async def build_daily_posts(
    db: Database,
    tz: timezone,
    now: datetime | None = None,
) -> list[tuple[str, types.InlineKeyboardMarkup | None]]:
    if now is None:
        now = datetime.now(tz)
    today = now.date()
    yesterday_utc = recent_cutoff(tz, now)
    fest_map: dict[str, Festival] = {}
    async with db.get_session() as session:
        res_today = await session.execute(
            select(Event)
            .where(Event.date == today.isoformat())
            .order_by(Event.time)
        )
        events_today = res_today.scalars().all()
        res_new = await session.execute(
            select(Event)
            .where(
                Event.date > today.isoformat(),
                Event.added_at.is_not(None),
                Event.added_at >= yesterday_utc,
                Event.silent.is_(False),
            )
            .order_by(Event.date, Event.time)
        )
        events_new = res_new.scalars().all()

        w_start = next_weekend_start(today)
        wpage = await session.get(WeekendPage, w_start.isoformat())
        res_w_all = await session.execute(select(WeekendPage))
        weekend_map = {w.start: w for w in res_w_all.scalars().all()}
        cur_month = today.strftime("%Y-%m")
        mp_cur = await session.get(MonthPage, cur_month)
        mp_next = await session.get(MonthPage, next_month(cur_month))

        new_events = (
            await session.execute(
                select(Event).where(
                    Event.added_at.is_not(None),
                    Event.added_at >= yesterday_utc,
                )
            )
        ).scalars().all()

        res_fests = await session.execute(select(Festival))
        fest_map = {f.name: f for f in res_fests.scalars().all()}

        weekend_count = 0
        if wpage:
            sat = w_start
            sun = w_start + timedelta(days=1)
            weekend_new = [
                e
                for e in new_events
                if e.date in {sat.isoformat(), sun.isoformat()}
                or (
                    e.event_type == "выставка"
                    and e.end_date
                    and e.end_date >= sat.isoformat()
                    and e.date <= sun.isoformat()
                )
            ]
            weekend_today = [
                e
                for e in events_today
                if e.date in {sat.isoformat(), sun.isoformat()}
                or (
                    e.event_type == "выставка"
                    and e.end_date
                    and e.end_date >= sat.isoformat()
                    and e.date <= sun.isoformat()
                )
            ]
            weekend_count = max(0, len(weekend_new) - len(weekend_today))

        cur_count = 0
        next_count = 0
        for e in new_events:
            m = e.date[:7]
            if m == cur_month:
                cur_count += 1
            elif m == next_month(cur_month):
                next_count += 1

    tag = f"{today.day}{MONTHS[today.month - 1]}"
    lines1 = [
        f"<b>АНОНС на {format_day_pretty(today)} {today.year} #ежедневныйанонс</b>",
        DAYS_OF_WEEK[today.weekday()],
        "",
        "<b><i>НЕ ПРОПУСТИТЕ СЕГОДНЯ</i></b>",
    ]
    for e in events_today:
        w_url = None
        d = parse_iso_date(e.date)
        if d and d.weekday() == 5:
            w = weekend_map.get(d.isoformat())
            if w:
                w_url = w.url
        lines1.append("")
        lines1.append(
            format_event_daily(
                e,
                highlight=True,
                weekend_url=w_url,
                festival=fest_map.get(e.festival or ""),
            )
        )
    lines1.append("")
    lines1.append(
        f"#Афиша_Калининград #Калининград #концерт #{tag} #{today.day}_{MONTHS[today.month - 1]}"
    )
    section1 = "\n".join(lines1)

    lines2 = [f"<b><i>+{len(events_new)} ДОБАВИЛИ В АНОНС</i></b>"]
    for e in events_new:
        w_url = None
        d = parse_iso_date(e.date)
        if d and d.weekday() == 5:
            w = weekend_map.get(d.isoformat())
            if w:
                w_url = w.url
        lines2.append("")
        lines2.append(
            format_event_daily(
                e,
                weekend_url=w_url,
                festival=fest_map.get(e.festival or ""),
            )
        )
    section2 = "\n".join(lines2)

    buttons = []
    if wpage:
        sunday = w_start + timedelta(days=1)
        prefix = f"(+{weekend_count}) " if weekend_count else ""
        text = (
            f"{prefix}Мероприятия на выходные {w_start.day} {sunday.day} {MONTHS[w_start.month - 1]}"
        )
        buttons.append(types.InlineKeyboardButton(text=text, url=wpage.url))
    if mp_cur:
        prefix = f"(+{cur_count}) " if cur_count else ""
        buttons.append(
            types.InlineKeyboardButton(
                text=f"{prefix}Мероприятия на {month_name_nominative(cur_month)}",
                url=mp_cur.url,
            )
        )
    if mp_next:
        prefix = f"(+{next_count}) " if next_count else ""
        buttons.append(
            types.InlineKeyboardButton(
                text=f"{prefix}Мероприятия на {month_name_nominative(next_month(cur_month))}",
                url=mp_next.url,
            )
        )
    markup = None
    if buttons:
        markup = types.InlineKeyboardMarkup(inline_keyboard=[[b] for b in buttons])

    combined = section1 + "\n\n\n" + section2
    if len(combined) <= 4096:
        return [(combined, markup)]

    posts: list[tuple[str, types.InlineKeyboardMarkup | None]] = []
    for part in split_text(section1):
        posts.append((part, None))
    section2_parts = split_text(section2)
    for part in section2_parts[:-1]:
        posts.append((part, None))
    posts.append((section2_parts[-1], markup))
    return posts


async def build_daily_sections_vk(
    db: Database,
    tz: timezone,
    now: datetime | None = None,
) -> tuple[str, str]:
    if now is None:
        now = datetime.now(tz)
    today = now.date()
    yesterday_utc = recent_cutoff(tz, now)
    fest_map: dict[str, Festival] = {}
    async with db.get_session() as session:
        res_today = await session.execute(
            select(Event)
            .where(Event.date == today.isoformat())
            .order_by(Event.time)
        )
        events_today = res_today.scalars().all()
        res_new = await session.execute(
            select(Event)
            .where(
                Event.date > today.isoformat(),
                Event.added_at.is_not(None),
                Event.added_at >= yesterday_utc,
                Event.silent.is_(False),
            )
            .order_by(Event.date, Event.time)
        )
        events_new = res_new.scalars().all()

        w_start = next_weekend_start(today)
        wpage = await session.get(WeekendPage, w_start.isoformat())
        res_w_all = await session.execute(select(WeekendPage))
        weekend_map = {w.start: w for w in res_w_all.scalars().all()}
        cur_month = today.strftime("%Y-%m")
        mp_cur = await session.get(MonthPage, cur_month)
        mp_next = await session.get(MonthPage, next_month(cur_month))

        new_events = (
            await session.execute(
                select(Event).where(
                    Event.added_at.is_not(None),
                    Event.added_at >= yesterday_utc,
                )
            )
        ).scalars().all()

        weekend_count = 0
        if wpage:
            sat = w_start
            sun = w_start + timedelta(days=1)
            weekend_new = [
                e
                for e in new_events
                if e.date in {sat.isoformat(), sun.isoformat()}
                or (
                    e.event_type == "выставка"
                    and e.end_date
                    and e.end_date >= sat.isoformat()
                    and e.date <= sun.isoformat()
                )
            ]
            weekend_today = [
                e
                for e in events_today
                if e.date in {sat.isoformat(), sun.isoformat()}
                or (
                    e.event_type == "выставка"
                    and e.end_date
                    and e.end_date >= sat.isoformat()
                    and e.date <= sun.isoformat()
                )
            ]
            weekend_count = max(0, len(weekend_new) - len(weekend_today))

        cur_count = 0
        next_count = 0
        for e in new_events:
            m = e.date[:7]
            if m == cur_month:
                cur_count += 1
            elif m == next_month(cur_month):
                next_count += 1

    lines1 = [
        f"\U0001f4c5 АНОНС на {format_day_pretty(today)} {today.year}",
        DAYS_OF_WEEK[today.weekday()],
        "",
        "НЕ ПРОПУСТИТЕ СЕГОДНЯ",
    ]
    for e in events_today:
        w_url = None
        d = parse_iso_date(e.date)
        if d and d.weekday() == 5:
            w = weekend_map.get(d.isoformat())
            if w:
                w_url = w.url
        lines1.append(
            format_event_vk(
                e,
                highlight=True,
                weekend_url=w_url,
                festival=fest_map.get(e.festival or ""),
            )
        )
        lines1.append(VK_EVENT_SEPARATOR)
    if events_today:
        lines1.pop()
    link_lines: list[str] = []
    if wpage:
        sunday = w_start + timedelta(days=1)
        prefix = f"(+{weekend_count}) " if weekend_count else ""
        link_lines.append(
            f"{prefix}выходные {w_start.day} {sunday.day} {MONTHS[w_start.month - 1]}: {wpage.url}"

        )
    if mp_cur:
        prefix = f"(+{cur_count}) " if cur_count else ""
        link_lines.append(
            f"{prefix}{month_name_nominative(cur_month)}: {mp_cur.url}"

        )
    if mp_next:
        prefix = f"(+{next_count}) " if next_count else ""
        link_lines.append(
            f"{prefix}{month_name_nominative(next_month(cur_month))}: {mp_next.url}"
        )
    if link_lines:
        lines1.append(VK_EVENT_SEPARATOR)
        lines1.extend(link_lines)
    lines1.append(VK_EVENT_SEPARATOR)
    lines1.append(
        f"#Афиша_Калининград #кудапойти_Калининград #Калининград #39region #концерт #{today.day}{MONTHS[today.month - 1]}"
    )
    section1 = "\n".join(lines1)

    lines2 = [f"+{len(events_new)} ДОБАВИЛИ В АНОНС", VK_BLANK_LINE]
    for e in events_new:
        w_url = None
        d = parse_iso_date(e.date)
        if d and d.weekday() == 5:
            w = weekend_map.get(d.isoformat())
            if w:
                w_url = w.url
        lines2.append(
            format_event_vk(
                e,
                weekend_url=w_url,
                festival=fest_map.get(e.festival or ""),
            )
        )
        lines2.append(VK_EVENT_SEPARATOR)
    if events_new:
        lines2.pop()
    if link_lines:
        lines2.append(VK_EVENT_SEPARATOR)
        lines2.extend(link_lines)
    lines2.append(VK_EVENT_SEPARATOR)
    lines2.append(
        f"#события_Калининград #Калининград #39region #новое #фестиваль #{today.day}{MONTHS[today.month - 1]}"
    )
    section2 = "\n".join(lines2)

    return section1, section2


async def post_to_vk(
    group_id: str,
    message: str,
    db: Database | None = None,
    bot: Bot | None = None,
    attachments: list[str] | None = None,
) -> str | None:
    if not group_id:
        return None
    params = {
        "owner_id": f"-{group_id.lstrip('-')}",
        "from_group": 1,
        "message": message,
    }
    if attachments:
        params["attachments"] = ",".join(attachments)
    data = await _vk_api("wall.post", params, db, bot)
    post_id = data.get("response", {}).get("post_id")
    if post_id:
        return f"https://vk.com/wall-{group_id.lstrip('-')}_{post_id}"
    return None


def _vk_owner_and_post_id(url: str) -> tuple[str, str] | None:
    m = re.search(r"wall(-?\d+)_(\d+)", url)
    if not m:
        return None
    return m.group(1), m.group(2)


async def edit_vk_post(
    post_url: str,
    message: str,
    db: Database | None = None,
    bot: Bot | None = None,
    attachments: list[str] | None = None,
) -> None:
    ids = _vk_owner_and_post_id(post_url)
    if not ids:
        logging.error("invalid VK post url %s", post_url)
        return
    owner_id, post_id = ids
    params = {
        "owner_id": owner_id,
        "post_id": post_id,
        "message": message,
        "from_group": 1,
    }
    if attachments:
        params["attachments"] = ",".join(attachments)
    await _vk_api("wall.edit", params, db, bot)


async def send_daily_announcement_vk(
    db: Database,
    group_id: str,
    tz: timezone,
    *,
    section: str,
    now: datetime | None = None,
    bot: Bot | None = None,
):
    section1, section2 = await build_daily_sections_vk(db, tz, now)
    if section == "today":
        await post_to_vk(group_id, section1, db, bot)
    elif section == "added":
        await post_to_vk(group_id, section2, db, bot)
    else:
        await post_to_vk(group_id, section1, db, bot)
        await post_to_vk(group_id, section2, db, bot)


async def send_daily_announcement(
    db: Database,
    bot: Bot,
    channel_id: int,
    tz: timezone,
    *,
    record: bool = True,
    now: datetime | None = None,
):
    posts = await build_daily_posts(db, tz, now)
    for text, markup in posts:
        try:
            await bot.send_message(
                channel_id,
                text,
                reply_markup=markup,
                parse_mode="HTML",
                disable_web_page_preview=True,
            )
        except Exception as e:
            logging.error("daily send failed for %s: %s", channel_id, e)
            if "message is too long" in str(e):
                continue
            raise
    if record and now is None:
        async with db.get_session() as session:
            ch = await session.get(Channel, channel_id)
            if ch:
                ch.last_daily = (now or datetime.now(tz)).date().isoformat()
                await session.commit()


async def daily_scheduler(db: Database, bot: Bot):
    while True:
        offset = await get_tz_offset(db)
        tz = offset_to_timezone(offset)
        now = datetime.now(tz)
        now_time = now.time().replace(second=0, microsecond=0)
        async with db.get_session() as session:
            result = await session.execute(
                select(Channel).where(Channel.daily_time.is_not(None))
            )
            channels = result.scalars().all()
        for ch in channels:
            if not ch.daily_time:
                continue
            try:
                target_time = datetime.strptime(ch.daily_time, "%H:%M").time()
            except ValueError:
                continue
            if (
                ch.last_daily or ""
            ) != now.date().isoformat() and now_time >= target_time:
                try:
                    await send_daily_announcement(db, bot, ch.channel_id, tz)
                except Exception as e:
                    logging.error("daily send failed for %s: %s", ch.channel_id, e)
        await asyncio.sleep(60)


async def vk_scheduler(db: Database, bot: Bot):
    if not (VK_TOKEN or os.getenv("VK_USER_TOKEN")):
        return
    while True:
        group_id = await get_vk_group_id(db)
        if not group_id:
            await asyncio.sleep(60)
            continue
        offset = await get_tz_offset(db)
        tz = offset_to_timezone(offset)
        now = datetime.now(tz)
        now_time = now.time().replace(second=0, microsecond=0)
        today_time = datetime.strptime(await get_vk_time_today(db), "%H:%M").time()
        added_time = datetime.strptime(await get_vk_time_added(db), "%H:%M").time()

        last_today = await get_vk_last_today(db)
        if (last_today or "") != now.date().isoformat() and now_time >= today_time:
            try:
                await send_daily_announcement_vk(db, group_id, tz, section="today", bot=bot)
                await set_vk_last_today(db, now.date().isoformat())
            except Exception as e:
                logging.error("vk daily today failed: %s", e)

        last_added = await get_vk_last_added(db)
        if (last_added or "") != now.date().isoformat() and now_time >= added_time:
            try:
                await send_daily_announcement_vk(db, group_id, tz, section="added", bot=bot)
                await set_vk_last_added(db, now.date().isoformat())
            except Exception as e:
                logging.error("vk daily added failed: %s", e)

        await asyncio.sleep(60)


async def cleanup_old_events(db: Database, bot: Bot | None = None) -> int:
    """Remove events that finished over a week ago.

    Returns the number of deleted events."""
    offset = await get_tz_offset(db)
    tz = offset_to_timezone(offset)
    threshold = (datetime.now(tz) - timedelta(days=7)).date().isoformat()
    async with db.get_session() as session:
        result = await session.execute(
            select(Event).where(
                (
                    Event.end_date.is_not(None)
                    & (Event.end_date < threshold)
                )
                | (
                    Event.end_date.is_(None)
                    & (Event.date < threshold)
                )
            )
        )
        events = result.scalars().all()
        count = len(events)
        for event in events:
            await delete_ics(event)
            if bot:
                await delete_asset_post(event, db, bot)
                await remove_calendar_button(event, bot)
            await session.delete(event)
        if events:
            await session.commit()
    return count


async def cleanup_scheduler(db: Database, bot: Bot):
    last_run: date | None = None
    while True:
        offset = await get_tz_offset(db)
        tz = offset_to_timezone(offset)
        now = datetime.now(tz)
        if now.time() >= time(3, 0) and now.date() != last_run:
            try:
                count = await cleanup_old_events(db, bot)
                await notify_superadmin(
                    db,
                    bot,
                    f"Cleanup completed: removed {count} events",
                )
            except Exception as e:
                logging.error("cleanup failed: %s", e)
                await notify_superadmin(db, bot, f"Cleanup failed: {e}")
            last_run = now.date()
        await asyncio.sleep(60)


async def page_update_scheduler(db: Database):
    """Refresh month and weekend Telegraph pages after midnight."""
    last_run: date | None = None
    while True:
        offset = await get_tz_offset(db)
        tz = offset_to_timezone(offset)
        now = datetime.now(tz)
        if now.time() >= time(1, 0) and now.date() != last_run:
            try:
                await sync_month_page(db, now.strftime("%Y-%m"))
                w_start = weekend_start_for_date(now.date())
                if w_start:
                    await sync_weekend_page(db, w_start.isoformat())
            except Exception as e:
                logging.error("page update failed: %s", e)
            last_run = now.date()
        await asyncio.sleep(60)


async def build_events_message(db: Database, target_date: date, tz: timezone, creator_id: int | None = None):
    async with db.get_session() as session:
        stmt = select(Event).where(
            (Event.date == target_date.isoformat())
            | (Event.end_date == target_date.isoformat())
        )
        if creator_id is not None:
            stmt = stmt.where(Event.creator_id == creator_id)
        result = await session.execute(stmt.order_by(Event.time))
        events = result.scalars().all()

    lines = []
    for e in events:
        prefix = ""
        if e.end_date and e.date == target_date.isoformat():
            prefix = "(Открытие) "
        elif (
            e.end_date
            and e.end_date == target_date.isoformat()
            and e.end_date != e.date
        ):
            prefix = "(Закрытие) "
        title = f"{e.emoji} {e.title}" if e.emoji else e.title
        lines.append(f"{e.id}. {prefix}{title}")
        loc = f"{e.time} {e.location_name}"
        if e.city:
            loc += f", #{e.city}"
        lines.append(loc)
        if e.is_free:
            lines.append("Бесплатно")
        else:
            price_parts = []
            if e.ticket_price_min is not None:
                price_parts.append(str(e.ticket_price_min))
            if (
                e.ticket_price_max is not None
                and e.ticket_price_max != e.ticket_price_min
            ):
                price_parts.append(str(e.ticket_price_max))
            if price_parts:
                lines.append("-".join(price_parts))
        if e.telegraph_url:
            lines.append(f"исходное: {e.telegraph_url}")
        lines.append("")
    if not lines:
        lines.append("No events")

    keyboard = [
        [
            types.InlineKeyboardButton(
                text=f"\u274c {e.id}", callback_data=f"del:{e.id}:{target_date.isoformat()}"
            ),
            types.InlineKeyboardButton(
                text=f"\u270e {e.id}", callback_data=f"edit:{e.id}"
            ),
        ]
        for e in events
    ]

    today = datetime.now(tz).date()
    prev_day = target_date - timedelta(days=1)
    next_day = target_date + timedelta(days=1)
    row = []
    if target_date > today:
        row.append(
            types.InlineKeyboardButton(
                text="\u25c0", callback_data=f"nav:{prev_day.isoformat()}"
            )
        )
    row.append(
        types.InlineKeyboardButton(
            text="\u25b6", callback_data=f"nav:{next_day.isoformat()}"
        )
    )
    keyboard.append(row)

    text = f"Events on {format_day(target_date, tz)}\n" + "\n".join(lines)
    markup = types.InlineKeyboardMarkup(inline_keyboard=keyboard)
    return text, markup


async def build_exhibitions_message(db: Database, tz: timezone):
    today = datetime.now(tz).date()
    cutoff = (today - timedelta(days=30)).isoformat()
    async with db.get_session() as session:
        result = await session.execute(
            select(Event)
            .where(
                Event.end_date.is_not(None),
                Event.end_date >= cutoff,
            )
            .order_by(Event.date)
        )
        events = result.scalars().all()

    lines = []
    for e in events:
        start = parse_iso_date(e.date)
        if not start:
            if ".." in e.date:
                start = parse_iso_date(e.date.split("..", 1)[0])
        if not start:
            logging.error("Bad start date %s for event %s", e.date, e.id)
            continue
        end = None
        if e.end_date:
            end = parse_iso_date(e.end_date)

        period = ""
        if end:
            period = f"c {format_day_pretty(start)} по {format_day_pretty(end)}"
        title = f"{e.emoji} {e.title}" if e.emoji else e.title
        if period:
            lines.append(f"{e.id}. {title} ({period})")
        else:
            lines.append(f"{e.id}. {title}")
        loc = f"{e.time} {e.location_name}"
        if e.city:
            loc += f", #{e.city}"
        lines.append(loc)
        if e.is_free:
            lines.append("Бесплатно")
        else:
            price_parts = []
            if e.ticket_price_min is not None:
                price_parts.append(str(e.ticket_price_min))
            if (
                e.ticket_price_max is not None
                and e.ticket_price_max != e.ticket_price_min
            ):
                price_parts.append(str(e.ticket_price_max))
            if price_parts:
                lines.append("-".join(price_parts))
        if e.telegraph_url:
            lines.append(f"исходное: {e.telegraph_url}")
        lines.append("")

    if not lines:
        lines.append("No exhibitions")

    keyboard = [
        [
            types.InlineKeyboardButton(
                text=f"\u274c {e.id}", callback_data=f"del:{e.id}:exh"
            ),
            types.InlineKeyboardButton(
                text=f"\u270e {e.id}", callback_data=f"edit:{e.id}"
            ),
        ]
        for e in events
    ]
    markup = types.InlineKeyboardMarkup(inline_keyboard=keyboard) if events else None
    text = "Exhibitions\n" + "\n".join(lines)
    return text, markup


async def show_edit_menu(user_id: int, event: Event, bot: Bot):
    lines = [
        f"title: {event.title}",
        f"description: {event.description}",
        f"festival: {event.festival or ''}",
        f"date: {event.date}",
        f"end_date: {event.end_date or ''}",
        f"time: {event.time}",
        f"location_name: {event.location_name}",
        f"location_address: {event.location_address or ''}",
        f"city: {event.city or ''}",
        f"event_type: {event.event_type or ''}",
        f"emoji: {event.emoji or ''}",
        f"ticket_price_min: {event.ticket_price_min}",
        f"ticket_price_max: {event.ticket_price_max}",
        f"ticket_link: {event.ticket_link or ''}",
        f"is_free: {event.is_free}",
        f"pushkin_card: {event.pushkin_card}",
        f"ics_url: {event.ics_url or ''}",
    ]
    fields = [
        "title",
        "description",
        "festival",
        "date",
        "end_date",
        "time",
        "location_name",
        "location_address",
        "city",
        "event_type",
        "emoji",
        "ticket_price_min",
        "ticket_price_max",
        "ticket_link",
        "is_free",
        "pushkin_card",
    ]
    keyboard = []
    row = []
    for idx, field in enumerate(fields, 1):
        row.append(
            types.InlineKeyboardButton(
                text=field, callback_data=f"editfield:{event.id}:{field}"
            )
        )
        if idx % 3 == 0:
            keyboard.append(row)
            row = []
    if row:
        keyboard.append(row)
    keyboard.append(
        [
            types.InlineKeyboardButton(
                text=(
                    "\U0001f6a9 Переключить на тихий режим"
                    if not event.silent
                    else "\U0001f910 Тихий режим"
                ),
                callback_data=f"togglesilent:{event.id}",
            )
        ]
    )
    keyboard.append(
        [
            types.InlineKeyboardButton(
                text=("\u2705 Бесплатно" if event.is_free else "\u274c Бесплатно"),
                callback_data=f"togglefree:{event.id}",
            )
        ]
    )
    if event.ics_url:
        keyboard.append(
            [
                types.InlineKeyboardButton(
                    text="Delete ICS",
                    callback_data=f"delics:{event.id}",
                )
            ]
        )
    else:
        keyboard.append(
            [
                types.InlineKeyboardButton(
                    text="Create ICS",
                    callback_data=f"createics:{event.id}",
                )
            ]
        )
    keyboard.append(
        [types.InlineKeyboardButton(text="Done", callback_data=f"editdone:{event.id}")]
    )
    markup = types.InlineKeyboardMarkup(inline_keyboard=keyboard)
    await bot.send_message(user_id, "\n".join(lines), reply_markup=markup)


async def show_festival_edit_menu(user_id: int, fest: Festival, bot: Bot):
    """Send festival fields with edit options."""
    lines = [
        f"name: {fest.name}",
        f"description: {fest.description or ''}",
        f"site: {fest.website_url or ''}",
        f"vk: {fest.vk_url or ''}",
        f"tg: {fest.tg_url or ''}",
    ]
    keyboard = [
        [
            types.InlineKeyboardButton(
                text="Edit description",
                callback_data=f"festeditfield:{fest.id}:description",
            )
        ],
        [
            types.InlineKeyboardButton(
                text=("Delete site" if fest.website_url else "Add site"),
                callback_data=f"festeditfield:{fest.id}:site",
            )
        ],
        [
            types.InlineKeyboardButton(
                text=("Delete VK" if fest.vk_url else "Add VK"),
                callback_data=f"festeditfield:{fest.id}:vk",
            )
        ],
        [
            types.InlineKeyboardButton(
                text=("Delete TG" if fest.tg_url else "Add TG"),
                callback_data=f"festeditfield:{fest.id}:tg",
            )
        ],
        [types.InlineKeyboardButton(text="Done", callback_data="festeditdone")],
    ]
    markup = types.InlineKeyboardMarkup(inline_keyboard=keyboard)
    await bot.send_message(user_id, "\n".join(lines), reply_markup=markup)


async def handle_events(message: types.Message, db: Database, bot: Bot):
    parts = message.text.split(maxsplit=1)
    offset = await get_tz_offset(db)
    tz = offset_to_timezone(offset)

    if len(parts) == 2:
        day = parse_events_date(parts[1], tz)
        if not day:
            await bot.send_message(message.chat.id, "Usage: /events <date>")
            return
    else:
        day = datetime.now(tz).date()

    async with db.get_session() as session:
        user = await session.get(User, message.from_user.id)
        if not user or user.blocked:
            await bot.send_message(message.chat.id, "Not authorized")
            return
        creator_filter = user.user_id if user.is_partner else None

    text, markup = await build_events_message(db, day, tz, creator_filter)
    await bot.send_message(message.chat.id, text, reply_markup=markup)


async def handle_ask_4o(message: types.Message, db: Database, bot: Bot):
    parts = message.text.split(maxsplit=1)
    if len(parts) != 2:
        await bot.send_message(message.chat.id, "Usage: /ask4o <text>")
        return
    async with db.get_session() as session:
        user = await session.get(User, message.from_user.id)
        if not user or not user.is_superadmin:
            await bot.send_message(message.chat.id, "Not authorized")
            return
    try:
        answer = await ask_4o(parts[1])
    except Exception as e:
        await bot.send_message(message.chat.id, f"LLM error: {e}")
        return
    await bot.send_message(message.chat.id, answer)


async def handle_exhibitions(message: types.Message, db: Database, bot: Bot):
    offset = await get_tz_offset(db)
    tz = offset_to_timezone(offset)

    async with db.get_session() as session:
        if not await session.get(User, message.from_user.id):
            await bot.send_message(message.chat.id, "Not authorized")
            return

    text, markup = await build_exhibitions_message(db, tz)
    await bot.send_message(message.chat.id, text, reply_markup=markup)


async def handle_pages(message: types.Message, db: Database, bot: Bot):
    async with db.get_session() as session:
        if not await session.get(User, message.from_user.id):
            await bot.send_message(message.chat.id, "Not authorized")
            return
        result = await session.execute(select(MonthPage).order_by(MonthPage.month))
        months = result.scalars().all()
        res_w = await session.execute(select(WeekendPage).order_by(WeekendPage.start))
        weekends = res_w.scalars().all()
    lines = ["Months:"]
    for p in months:
        lines.append(f"{p.month}: {p.url}")
    if weekends:
        lines.append("")
        lines.append("Weekends:")
        for w in weekends:
            lines.append(f"{w.start}: {w.url}")
    await bot.send_message(message.chat.id, "\n".join(lines))


async def handle_fest(message: types.Message, db: Database, bot: Bot):
    await send_festivals_list(message, db, bot, edit=False)





async def fetch_views(path: str, url: str | None = None) -> int | None:
    token = get_telegraph_token()
    if not token:
        return None
    domain = "telegra.ph"
    if url:
        try:
            domain = url.split("//", 1)[1].split("/", 1)[0]
        except Exception:
            pass
    tg = Telegraph(access_token=token, domain=domain)

    try:
        data = await asyncio.to_thread(tg.get_views, path)
        return int(data.get("views", 0))
    except Exception as e:
        logging.error("Failed to fetch views for %s: %s", path, e)
        return None


async def collect_page_stats(db: Database) -> list[str]:
    today = datetime.now(LOCAL_TZ).date()
    prev_month_start = (today.replace(day=1) - timedelta(days=1)).replace(day=1)
    prev_month = prev_month_start.strftime("%Y-%m")

    prev_weekend = next_weekend_start(today - timedelta(days=7))
    cur_month = today.strftime("%Y-%m")
    cur_weekend = next_weekend_start(today)

    async with db.get_session() as session:
        mp_prev = await session.get(MonthPage, prev_month)
        wp_prev = await session.get(WeekendPage, prev_weekend.isoformat())

        res_months = await session.execute(
            select(MonthPage)
            .where(MonthPage.month >= cur_month)
            .order_by(MonthPage.month)
        )
        future_months = res_months.scalars().all()

        res_weekends = await session.execute(
            select(WeekendPage)
            .where(WeekendPage.start >= cur_weekend.isoformat())
            .order_by(WeekendPage.start)
        )
        future_weekends = res_weekends.scalars().all()

    lines: list[str] = []

    if mp_prev and mp_prev.path:

        views = await fetch_views(mp_prev.path, mp_prev.url)

        if views is not None:
            month_dt = date.fromisoformat(mp_prev.month + "-01")
            lines.append(f"{MONTHS_NOM[month_dt.month - 1]}: {views} просмотров")

    if wp_prev and wp_prev.path:

        views = await fetch_views(wp_prev.path, wp_prev.url)

        if views is not None:
            label = format_weekend_range(prev_weekend)
            lines.append(f"{label}: {views} просмотров")

    for wp in future_weekends:
        if not wp.path:
            continue

        views = await fetch_views(wp.path, wp.url)

        if views is not None:
            label = format_weekend_range(date.fromisoformat(wp.start))
            lines.append(f"{label}: {views} просмотров")

    for mp in future_months:
        if not mp.path:
            continue

        views = await fetch_views(mp.path, mp.url)

        if views is not None:
            month_dt = date.fromisoformat(mp.month + "-01")
            lines.append(f"{MONTHS_NOM[month_dt.month - 1]}: {views} просмотров")


    return lines


async def collect_event_stats(db: Database) -> list[str]:
    today = datetime.now(LOCAL_TZ).date()
    prev_month_start = (today.replace(day=1) - timedelta(days=1)).replace(day=1)
    async with db.get_session() as session:
        result = await session.execute(
            select(Event).where(
                Event.telegraph_path.is_not(None),
                Event.date >= prev_month_start.isoformat(),
            )
        )
        events = result.scalars().all()
    stats = []
    for e in events:
        if not e.telegraph_path:
            continue

        views = await fetch_views(e.telegraph_path, e.telegraph_url)

        if views is not None:
            stats.append((e.telegraph_url or e.telegraph_path, views))
    stats.sort(key=lambda x: x[1], reverse=True)
    return [f"{url}: {v}" for url, v in stats]


async def handle_stats(message: types.Message, db: Database, bot: Bot):
    parts = message.text.split()
    mode = parts[1] if len(parts) > 1 else ""
    async with db.get_session() as session:
        user = await session.get(User, message.from_user.id)
        if not user or not user.is_superadmin:
            await bot.send_message(message.chat.id, "Not authorized")
            return
    lines = await (collect_event_stats(db) if mode == "events" else collect_page_stats(db))
    await bot.send_message(message.chat.id, "\n".join(lines) if lines else "No data")


async def handle_dumpdb(message: types.Message, db: Database, bot: Bot):
    async with db.get_session() as session:
        user = await session.get(User, message.from_user.id)
        if not user or not user.is_superadmin:
            await bot.send_message(message.chat.id, "Not authorized")
            return
        result = await session.execute(select(Channel))
        channels = result.scalars().all()
        tz_setting = await session.get(Setting, "tz_offset")
        catbox_setting = await session.get(Setting, "catbox_enabled")

    data = await dump_database(db.engine.url.database)
    file = types.BufferedInputFile(data, filename="dump.sql")
    await bot.send_document(message.chat.id, file)

    lines = ["Channels:"]
    for ch in channels:
        roles: list[str] = []
        if ch.is_registered:
            roles.append("announcement")
        if ch.is_asset:
            roles.append("asset")
        if ch.daily_time:
            roles.append(f"daily {ch.daily_time}")
        title = ch.title or ch.username or str(ch.channel_id)
        lines.append(f"- {title}: {', '.join(roles) if roles else 'admin'}")

    lines.append("")
    lines.append("To restore on another server:")
    lines.append("1. Start the bot and send /restore with the dump file.")
    if tz_setting:
        lines.append(f"2. Current timezone: {tz_setting.value}")
    lines.append("3. Add the bot as admin to the channels listed above.")
    if catbox_setting and catbox_setting.value == "1":
        lines.append("4. Run /images to enable photo uploads.")

    await bot.send_message(message.chat.id, "\n".join(lines))


async def handle_restore(message: types.Message, db: Database, bot: Bot):
    async with db.get_session() as session:
        user = await session.get(User, message.from_user.id)
        if not user or not user.is_superadmin:
            await bot.send_message(message.chat.id, "Not authorized")
            return
    document = message.document
    if not document and message.reply_to_message:
        document = message.reply_to_message.document
    if not document:
        await bot.send_message(message.chat.id, "Attach dump file")
        return
    bio = BytesIO()
    await bot.download(document.file_id, destination=bio)
    await restore_database(bio.getvalue(), db, db.engine.url.database)
    await bot.send_message(message.chat.id, "Database restored")
async def handle_edit_message(message: types.Message, db: Database, bot: Bot):
    state = editing_sessions.get(message.from_user.id)
    if not state:
        return
    eid, field = state
    if field is None:
        return
    value = (message.text or message.caption or "").strip()
    if field == "ticket_link" and value in {"", "-"}:
        value = ""
    if not value and field != "ticket_link":
        await bot.send_message(message.chat.id, "No text supplied")
        return
    async with db.get_session() as session:
        user = await session.get(User, message.from_user.id)
        event = await session.get(Event, eid)
        if not event or (user and user.blocked) or (
            user and user.is_partner and event.creator_id != user.user_id
        ):
            await bot.send_message(message.chat.id, "Event not found" if not event else "Not authorized")
            del editing_sessions[message.from_user.id]
            return
        old_date = event.date.split("..", 1)[0]
        old_month = old_date[:7]
        old_fest = event.festival
        if field in {"ticket_price_min", "ticket_price_max"}:
            try:
                setattr(event, field, int(value))
            except ValueError:
                await bot.send_message(message.chat.id, "Invalid number")
                return
        else:
            if field in {"is_free", "pushkin_card", "silent"}:
                bool_val = parse_bool_text(value)
                if bool_val is None:
                    await bot.send_message(message.chat.id, "Invalid boolean")
                    return
                setattr(event, field, bool_val)
            elif field == "ticket_link" and value == "":
                setattr(event, field, None)
            else:
                setattr(event, field, value)
        await session.commit()
        new_date = event.date.split("..", 1)[0]
        new_month = new_date[:7]
        new_fest = event.festival
    await sync_month_page(db, old_month)
    old_dt = parse_iso_date(old_date)
    old_w = weekend_start_for_date(old_dt) if old_dt else None
    if old_w:
        await sync_weekend_page(db, old_w.isoformat())
    if new_month != old_month:
        await sync_month_page(db, new_month)
    new_dt = parse_iso_date(new_date)
    new_w = weekend_start_for_date(new_dt) if new_dt else None
    if new_w and new_w != old_w:
        await sync_weekend_page(db, new_w.isoformat())
    if old_fest:
        await sync_festival_page(db, old_fest)

        await sync_festival_vk_post(db, old_fest, bot)
    if new_fest and new_fest != old_fest:
        await sync_festival_page(db, new_fest)
        await sync_festival_vk_post(db, new_fest, bot)

    editing_sessions[message.from_user.id] = (eid, None)
    await show_edit_menu(message.from_user.id, event, bot)


async def handle_daily_time_message(message: types.Message, db: Database, bot: Bot):
    cid = daily_time_sessions.get(message.from_user.id)
    if not cid:
        return
    value = (message.text or "").strip()
    if not re.match(r"^\d{1,2}:\d{2}$", value):
        await bot.send_message(message.chat.id, "Invalid time")
        return
    if len(value.split(":")[0]) == 1:
        value = f"0{value}"
    async with db.get_session() as session:
        ch = await session.get(Channel, cid)
        if ch:
            ch.daily_time = value
            await session.commit()
    del daily_time_sessions[message.from_user.id]
    await bot.send_message(message.chat.id, f"Time set to {value}")


async def handle_vk_group_message(message: types.Message, db: Database, bot: Bot):
    if message.from_user.id not in vk_group_sessions:
        return
    value = (message.text or "").strip()
    if value.lower() == "off":
        await set_vk_group_id(db, None)
        await bot.send_message(message.chat.id, "VK posting disabled")
    else:
        await set_vk_group_id(db, value)
        await bot.send_message(message.chat.id, f"VK group set to {value}")
    vk_group_sessions.discard(message.from_user.id)


async def handle_vk_time_message(message: types.Message, db: Database, bot: Bot):
    typ = vk_time_sessions.get(message.from_user.id)
    if not typ:
        return
    value = (message.text or "").strip()
    if not re.match(r"^\d{1,2}:\d{2}$", value):
        await bot.send_message(message.chat.id, "Invalid time")
        return
    if len(value.split(":")[0]) == 1:
        value = f"0{value}"
    if typ == "today":
        await set_vk_time_today(db, value)
    else:
        await set_vk_time_added(db, value)
    vk_time_sessions.pop(message.from_user.id, None)
    await bot.send_message(message.chat.id, f"Time set to {value}")


async def handle_partner_info_message(message: types.Message, db: Database, bot: Bot):
    uid = partner_info_sessions.get(message.from_user.id)
    if not uid:
        return
    text = (message.text or "").strip()
    if "," not in text:
        await bot.send_message(message.chat.id, "Please send 'Organization, location'")
        return
    org, loc = [p.strip() for p in text.split(",", 1)]
    async with db.get_session() as session:
        pending = await session.get(PendingUser, uid)
        if not pending:
            await bot.send_message(message.chat.id, "Pending user not found")
            partner_info_sessions.pop(message.from_user.id, None)
            return
        session.add(
            User(
                user_id=uid,
                username=pending.username,
                is_partner=True,
                organization=org,
                location=loc,
            )
        )
        await session.delete(pending)
        await session.commit()
    partner_info_sessions.pop(message.from_user.id, None)
    await bot.send_message(uid, "You are approved as partner")
    await bot.send_message(
        message.chat.id,
        f"User {uid} approved as partner at {org}, {loc}",
    )
    logging.info("approved user %s as partner %s, %s", uid, org, loc)


async def handle_festival_edit_message(message: types.Message, db: Database, bot: Bot):
    state = festival_edit_sessions.get(message.from_user.id)
    if not state:
        return
    fid, field = state
    if field is None:
        return
    text = (message.text or "").strip()
    async with db.get_session() as session:
        fest = await session.get(Festival, fid)
        if not fest:
            await bot.send_message(message.chat.id, "Festival not found")
            festival_edit_sessions.pop(message.from_user.id, None)
            return
        if field == "description":
            fest.description = None if text in {"", "-"} else text
        elif field == "site":
            fest.website_url = None if text in {"", "-"} else text
        elif field == "vk":
            fest.vk_url = None if text in {"", "-"} else text
        elif field == "tg":
            fest.tg_url = None if text in {"", "-"} else text
        await session.commit()
        logging.info("festival %s updated", fest.name)
    festival_edit_sessions[message.from_user.id] = (fid, None)
    await show_festival_edit_menu(message.from_user.id, fest, bot)

    await sync_festival_page(db, fest.name)
    await sync_festival_vk_post(db, fest.name, bot)



processed_media_groups: set[str] = set()

# store up to three images for albums until the caption arrives

pending_media_groups: dict[str, list[tuple[bytes, str]]] = {}


async def handle_forwarded(message: types.Message, db: Database, bot: Bot):
    logging.info(
        "received forwarded message %s from %s",
        message.message_id,
        message.from_user.id,
    )
    text = message.text or message.caption
    images = await extract_images(message, bot)
    logging.info(
        "forward text len=%d photos=%d",
        len(text or ""),
        len(images or []),
    )
    media: list[tuple[bytes, str]] | None = None
    if message.media_group_id:
        gid = message.media_group_id
        if gid in processed_media_groups:
            logging.info("skip already processed album %s", gid)
            return
        if not text:
            if images:

                buf = pending_media_groups.setdefault(gid, [])
                if len(buf) < 3:
                    buf.extend(images[: 3 - len(buf)])
            logging.info("waiting for caption in album %s", gid)
            return
        stored = pending_media_groups.pop(gid, [])
        if len(stored) < 3 and images:
            stored.extend(images[: 3 - len(stored)])
        media = stored

        processed_media_groups.add(gid)
    else:
        if not text:
            logging.info("forwarded message has no text")
            return
        media = images[:3] if images else None
    async with db.get_session() as session:
        user = await session.get(User, message.from_user.id)
        if not user or user.blocked:
            logging.info("user %s not registered or blocked", message.from_user.id)
            return
    link = None
    msg_id = None
    chat_id: int | None = None
    channel_name: str | None = None

    if message.forward_from_chat and message.forward_from_message_id:
        chat = message.forward_from_chat
        msg_id = message.forward_from_message_id
        chat_id = chat.id
        channel_name = chat.title or getattr(chat, "username", None)

        async with db.get_session() as session:
            ch = await session.get(Channel, chat_id)
            allowed = ch.is_registered if ch else False
        logging.info("forward from chat %s allowed=%s", chat_id, allowed)
        if allowed:
            if chat.username:
                link = f"https://t.me/{chat.username}/{msg_id}"
            else:
                cid = str(chat_id)
                if cid.startswith("-100"):
                    cid = cid[4:]
                else:
                    cid = cid.lstrip("-")
                link = f"https://t.me/c/{cid}/{msg_id}"
    else:
        fo = getattr(message, "forward_origin", None)
        if isinstance(fo, dict):
            fo_type = fo.get("type")
        else:
            fo_type = getattr(fo, "type", None)
        if fo_type in {"messageOriginChannel", "channel"}:
            chat_data = fo.get("chat") if isinstance(fo, dict) else getattr(fo, "chat", {})
            chat_id = chat_data.get("id") if isinstance(chat_data, dict) else getattr(chat_data, "id", None)
            msg_id = fo.get("message_id") if isinstance(fo, dict) else getattr(fo, "message_id", None)
            channel_name = (
                chat_data.get("title") if isinstance(chat_data, dict) else getattr(chat_data, "title", None)
            )
            if not channel_name:
                channel_name = (
                    chat_data.get("username") if isinstance(chat_data, dict) else getattr(chat_data, "username", None)
                )

            async with db.get_session() as session:
                ch = await session.get(Channel, chat_id)
                allowed = ch.is_registered if ch else False
            logging.info("forward from origin chat %s allowed=%s", chat_id, allowed)
            if allowed:
                username = chat_data.get("username") if isinstance(chat_data, dict) else getattr(chat_data, "username", None)
                if username:
                    link = f"https://t.me/{username}/{msg_id}"
                else:
                    cid = str(chat_id)
                    if cid.startswith("-100"):
                        cid = cid[4:]
                    else:
                        cid = cid.lstrip("-")
                    link = f"https://t.me/c/{cid}/{msg_id}"
    if link:
        logging.info("source post url %s", link)
    logging.info("parsing forwarded text via LLM")
    results = await add_events_from_text(
        db,
        text,
        link,
        message.html_text or message.caption_html,
        media,
        source_chat_id=chat_id if link else None,
        source_message_id=msg_id if link else None,
        creator_id=user.user_id,
        source_channel=channel_name,

        bot=bot,

    )
    logging.info("forward parsed %d events", len(results))
    if not results:
        logging.info("no events parsed from forwarded text")
        return
    for saved, added, lines, status in results:
        buttons = []
        if (
            not saved.is_free
            and saved.ticket_price_min is None
            and saved.ticket_price_max is None
        ):
            buttons.append(
                types.InlineKeyboardButton(
                    text="\u2753 Это бесплатное мероприятие",
                    callback_data=f"markfree:{saved.id}",
                )
            )
        buttons.append(
            types.InlineKeyboardButton(
                text="\U0001f6a9 Переключить на тихий режим",
                callback_data=f"togglesilent:{saved.id}",
            )
        )
        markup = (
            types.InlineKeyboardMarkup(inline_keyboard=[buttons]) if buttons else None
        )
        text_out = f"Event {status}\n" + "\n".join(lines)
        logging.info("sending response for event %s", saved.id)
        try:
            await bot.send_message(
                message.chat.id,
                text_out,
                reply_markup=markup,
            )
            await notify_event_added(db, bot, user, saved, added)
        except Exception as e:
            logging.error("failed to send event response: %s", e)


async def telegraph_test():
    token = get_telegraph_token()
    if not token:
        print("Unable to obtain Telegraph token")
        return
    tg = Telegraph(access_token=token)
    page = await asyncio.to_thread(
        tg.create_page, "Test Page", html_content="<p>test</p>"
    )
    logging.info("Created %s", page["url"])
    print("Created", page["url"])
    await asyncio.to_thread(
        tg.edit_page, page["path"], title="Test Page", html_content="<p>updated</p>"
    )
    logging.info("Edited %s", page["url"])
    print("Edited", page["url"])


async def update_source_page(
    path: str,
    title: str,
    new_html: str,
    media: list[tuple[bytes, str]] | tuple[bytes, str] | None = None,
    db: Database | None = None,
    *,
    catbox_urls: list[str] | None = None,
) -> tuple[str, int]:
    """Append text to an existing Telegraph page."""
    token = get_telegraph_token()
    if not token:
        logging.error("Telegraph token unavailable")
        return "token missing"
    tg = Telegraph(access_token=token)
    try:
        logging.info("Fetching telegraph page %s", path)
        page = await asyncio.to_thread(tg.get_page, path, return_html=True)
        html_content = page.get("content") or page.get("content_html") or ""
        catbox_msg = ""
        images: list[tuple[bytes, str]] = []
        if media:
            images = [media] if isinstance(media, tuple) else list(media)
        if catbox_urls is not None:
            urls = list(catbox_urls)
        else:
            urls, catbox_msg = await upload_to_catbox(images)
        for url in urls:
            html_content += f'<img src="{html.escape(url)}"/><p></p>'
        new_html = normalize_hashtag_dates(new_html)
        cleaned = re.sub(r"</?tg-emoji[^>]*>", "", new_html)
        cleaned = cleaned.replace(
            "\U0001f193\U0001f193\U0001f193\U0001f193", "Бесплатно"
        )
        html_content += (
            f"<p>{CONTENT_SEPARATOR}</p><p>" + cleaned.replace("\n", "<br/>") + "</p>"
        )
        if db:
            nav_html = await build_month_nav_html(db)
            html_content = apply_month_nav(html_content, nav_html)
        html_content = apply_footer_link(html_content)
        logging.info("Editing telegraph page %s", path)
        await asyncio.to_thread(
            tg.edit_page, path, title=title, html_content=html_content
        )
        logging.info("Updated telegraph page %s", path)
        return catbox_msg, len(urls)
    except Exception as e:
        logging.error("Failed to update telegraph page: %s", e)
        return f"error: {e}", 0


async def update_source_page_ics(path: str, title: str, url: str | None):
    """Insert or remove the ICS link in a Telegraph page."""
    token = get_telegraph_token()
    if not token:
        logging.error("Telegraph token unavailable")
        return
    tg = Telegraph(access_token=token)
    try:
        logging.info("Editing telegraph ICS for %s", path)
        page = await asyncio.to_thread(tg.get_page, path, return_html=True)
        html_content = page.get("content") or page.get("content_html") or ""
        html_content = apply_ics_link(html_content, url)
        html_content = apply_footer_link(html_content)
        await asyncio.to_thread(
            tg.edit_page, path, title=title, html_content=html_content
        )
    except Exception as e:
        logging.error("Failed to update ICS link: %s", e)


async def get_source_page_text(path: str) -> str:
    """Return plain text from a Telegraph page."""
    token = get_telegraph_token()
    if not token:
        logging.error("Telegraph token unavailable")
        return ""
    tg = Telegraph(access_token=token)
    try:
        page = await asyncio.to_thread(tg.get_page, path, return_html=True)
    except Exception as e:
        logging.error("Failed to fetch telegraph page: %s", e)
        return ""
    html_content = page.get("content") or page.get("content_html") or ""
    html_content = apply_ics_link(html_content, None)
    html_content = apply_month_nav(html_content, None)
    html_content = html_content.replace(FOOTER_LINK_HTML, "")
    html_content = html_content.replace(f"<p>{CONTENT_SEPARATOR}</p>", f"\n{CONTENT_SEPARATOR}\n")
    html_content = html_content.replace("<br/>", "\n").replace("<br>", "\n")
    html_content = re.sub(r"</p>\s*<p>", "\n", html_content)
    html_content = re.sub(r"<[^>]+>", "", html_content)
    text = html.unescape(html_content)
    text = text.replace(CONTENT_SEPARATOR, "").replace("\xa0", " ")
    return text.strip()


async def update_event_description(event: Event, db: Database) -> None:
    """Rebuild event.description from the Telegraph source page."""
    if not event.telegraph_path:
        return
    text = await get_source_page_text(event.telegraph_path)
    if not text:
        return
    try:
        parsed = await parse_event_via_4o(text)
    except Exception as e:
        logging.error("Failed to parse source text for description: %s", e)
        return
    if not parsed:
        return
    desc = parsed[0].get("short_description", "").strip()
    if not desc:
        return
    async with db.get_session() as session:
        obj = await session.get(Event, event.id)
        if obj:
            obj.description = desc
            await session.commit()
            event.description = desc


async def create_source_page(
    title: str,
    text: str,
    source_url: str | None,
    html_text: str | None = None,
    media: list[tuple[bytes, str]] | tuple[bytes, str] | None = None,
    ics_url: str | None = None,
    db: Database | None = None,
    *,
    display_link: bool = True,
    catbox_urls: list[str] | None = None,
) -> tuple[str, str, str, int] | None:
    """Create a Telegraph page with the original event text."""
    token = get_telegraph_token()
    if not token:
        logging.error("Telegraph token unavailable")
        return None
    tg = Telegraph(access_token=token)
    html_content = ""

    def strip_title(line_text: str) -> str:
        lines = line_text.splitlines()
        if lines and lines[0].strip() == title.strip():
            return "\n".join(lines[1:]).lstrip()
        return line_text

    images: list[tuple[bytes, str]] = []
    if media:
        images = [media] if isinstance(media, tuple) else list(media)
    if catbox_urls is not None:
        urls = list(catbox_urls)
        catbox_msg = ""
    else:
        urls, catbox_msg = await upload_to_catbox(images)

    if source_url and display_link:
        html_content += (
            f'<p><a href="{html.escape(source_url)}"><strong>'
            f"{html.escape(title)}</strong></a></p>"
        )
    else:
        html_content += f"<p><strong>{html.escape(title)}</strong></p>"

    for url in urls:
        html_content += f'<img src="{html.escape(url)}"/><p></p>'

    html_content = apply_ics_link(html_content, ics_url)

    if html_text:
        html_text = strip_title(html_text)
        html_text = normalize_hashtag_dates(html_text)
        cleaned = re.sub(r"</?tg-emoji[^>]*>", "", html_text)
        cleaned = cleaned.replace(
            "\U0001f193\U0001f193\U0001f193\U0001f193", "Бесплатно"
        )
        html_content += f"<p>{cleaned.replace('\n', '<br/>')}</p>"
    else:
        clean_text = strip_title(text)
        clean_text = normalize_hashtag_dates(clean_text)
        clean_text = clean_text.replace(
            "\U0001f193\U0001f193\U0001f193\U0001f193", "Бесплатно"
        )
        paragraphs = [f"<p>{html.escape(line)}</p>" for line in clean_text.splitlines()]
        html_content += "".join(paragraphs)

    if db:
        nav_html = await build_month_nav_html(db)
        html_content = apply_month_nav(html_content, nav_html)
    html_content = apply_footer_link(html_content)
    try:
        page = await asyncio.to_thread(tg.create_page, title, html_content=html_content)
    except Exception as e:
        logging.error("Failed to create telegraph page: %s", e)
        return None
    logging.info("Created telegraph page %s", page.get("url"))
    return page.get("url"), page.get("path"), catbox_msg, len(urls)


def create_app() -> web.Application:
    token = os.getenv("TELEGRAM_BOT_TOKEN")
    if not token:
        raise RuntimeError("TELEGRAM_BOT_TOKEN is missing")

    webhook = os.getenv("WEBHOOK_URL")
    if not webhook:
        raise RuntimeError("WEBHOOK_URL is missing")

    session = IPv4AiohttpSession()
    bot = Bot(token, session=session)
    logging.info("DB_PATH=%s", DB_PATH)
    logging.info("FOUR_O_TOKEN found: %s", bool(os.getenv("FOUR_O_TOKEN")))
    dp = Dispatcher()
    db = Database(DB_PATH)

    async def start_wrapper(message: types.Message):
        await handle_start(message, db, bot)

    async def register_wrapper(message: types.Message):
        await handle_register(message, db, bot)

    async def requests_wrapper(message: types.Message):
        await handle_requests(message, db, bot)

    async def tz_wrapper(message: types.Message):
        await handle_tz(message, db, bot)

    async def callback_wrapper(callback: types.CallbackQuery):
        await process_request(callback, db, bot)

    async def add_event_wrapper(message: types.Message):
        await handle_add_event(message, db, bot)

    async def add_event_raw_wrapper(message: types.Message):
        await handle_add_event_raw(message, db, bot)

    async def ask_4o_wrapper(message: types.Message):
        await handle_ask_4o(message, db, bot)

    async def list_events_wrapper(message: types.Message):
        await handle_events(message, db, bot)

    async def set_channel_wrapper(message: types.Message):
        await handle_set_channel(message, db, bot)

    async def channels_wrapper(message: types.Message):
        await handle_channels(message, db, bot)

    async def exhibitions_wrapper(message: types.Message):
        await handle_exhibitions(message, db, bot)

    async def pages_wrapper(message: types.Message):
        await handle_pages(message, db, bot)

    async def stats_wrapper(message: types.Message):
        await handle_stats(message, db, bot)

    async def fest_wrapper(message: types.Message):
        await handle_fest(message, db, bot)

    async def festival_edit_wrapper(message: types.Message):
        await handle_festival_edit_message(message, db, bot)

    async def users_wrapper(message: types.Message):
        await handle_users(message, db, bot)

    async def dumpdb_wrapper(message: types.Message):
        await handle_dumpdb(message, db, bot)

    async def restore_wrapper(message: types.Message):
        await handle_restore(message, db, bot)

    async def edit_message_wrapper(message: types.Message):
        await handle_edit_message(message, db, bot)

    async def daily_time_wrapper(message: types.Message):
        await handle_daily_time_message(message, db, bot)

    async def vk_group_msg_wrapper(message: types.Message):
        await handle_vk_group_message(message, db, bot)

    async def vk_time_msg_wrapper(message: types.Message):
        await handle_vk_time_message(message, db, bot)

    async def partner_info_wrapper(message: types.Message):
        await handle_partner_info_message(message, db, bot)

    async def forward_wrapper(message: types.Message):
        await handle_forwarded(message, db, bot)

    async def reg_daily_wrapper(message: types.Message):
        await handle_regdailychannels(message, db, bot)

    async def daily_wrapper(message: types.Message):
        await handle_daily(message, db, bot)

    async def images_wrapper(message: types.Message):
        await handle_images(message, db, bot)

    async def vkgroup_wrapper(message: types.Message):
        await handle_vkgroup(message, db, bot)

    async def vktime_wrapper(message: types.Message):
        await handle_vktime(message, db, bot)

    async def vkphotos_wrapper(message: types.Message):
        await handle_vkphotos(message, db, bot)

    dp.message.register(start_wrapper, Command("start"))
    dp.message.register(register_wrapper, Command("register"))
    dp.message.register(requests_wrapper, Command("requests"))
    dp.callback_query.register(
        callback_wrapper,
        lambda c: c.data.startswith("approve")
        or c.data.startswith("reject")
        or c.data.startswith("del:")
        or c.data.startswith("nav:")
        or c.data.startswith("edit:")
        or c.data.startswith("editfield:")
        or c.data.startswith("editdone:")
        or c.data.startswith("unset:")
        or c.data.startswith("assetunset:")
        or c.data.startswith("set:")
        or c.data.startswith("assetset:")
        or c.data.startswith("dailyset:")
        or c.data.startswith("dailyunset:")
        or c.data.startswith("dailytime:")
        or c.data.startswith("dailysend:")
        or c.data.startswith("dailysendtom:")
        or c.data == "vkset"
        or c.data == "vkunset"
        or c.data.startswith("vktime:")
        or c.data.startswith("vkdailysend:")
        or c.data.startswith("togglefree:")
        or c.data.startswith("markfree:")
        or c.data.startswith("togglesilent:")
        or c.data.startswith("createics:")
        or c.data.startswith("delics:")
        or c.data.startswith("partner:")
        or c.data.startswith("block:")
        or c.data.startswith("unblock:")
        or c.data.startswith("festedit:")
        or c.data.startswith("festeditfield:")
        or c.data == "festeditdone"
        or c.data.startswith("festdel:")
        or c.data.startswith("setfest:")
    ,
    )
    dp.message.register(tz_wrapper, Command("tz"))
    dp.message.register(add_event_wrapper, Command("addevent"))
    dp.message.register(add_event_raw_wrapper, Command("addevent_raw"))
    dp.message.register(ask_4o_wrapper, Command("ask4o"))
    dp.message.register(list_events_wrapper, Command("events"))
    dp.message.register(set_channel_wrapper, Command("setchannel"))
    dp.message.register(images_wrapper, Command("images"))
    dp.message.register(vkgroup_wrapper, Command("vkgroup"))
    dp.message.register(vktime_wrapper, Command("vktime"))
    dp.message.register(vkphotos_wrapper, Command("vkphotos"))
    dp.message.register(partner_info_wrapper, lambda m: m.from_user.id in partner_info_sessions)
    dp.message.register(channels_wrapper, Command("channels"))
    dp.message.register(reg_daily_wrapper, Command("regdailychannels"))
    dp.message.register(daily_wrapper, Command("daily"))
    dp.message.register(exhibitions_wrapper, Command("exhibitions"))
    dp.message.register(fest_wrapper, Command("fest"))

    dp.message.register(pages_wrapper, Command("pages"))
    dp.message.register(stats_wrapper, Command("stats"))
    dp.message.register(users_wrapper, Command("users"))
    dp.message.register(dumpdb_wrapper, Command("dumpdb"))
    dp.message.register(restore_wrapper, Command("restore"))
    dp.message.register(
        edit_message_wrapper, lambda m: m.from_user.id in editing_sessions
    )
    dp.message.register(
        daily_time_wrapper, lambda m: m.from_user.id in daily_time_sessions
    )
    dp.message.register(
        vk_group_msg_wrapper, lambda m: m.from_user.id in vk_group_sessions
    )
    dp.message.register(
        vk_time_msg_wrapper, lambda m: m.from_user.id in vk_time_sessions
    )
    dp.message.register(

        festival_edit_wrapper, lambda m: m.from_user.id in festival_edit_sessions

    )
    dp.message.register(
        forward_wrapper,
        lambda m: bool(m.forward_date)
        or "forward_origin" in getattr(m, "model_extra", {}),
    )
    dp.my_chat_member.register(partial(handle_my_chat_member, db=db))

    app = web.Application()
    SimpleRequestHandler(dp, bot).register(app, path="/webhook")
    setup_application(app, dp, bot=bot)

    async def on_startup(app: web.Application):
        logging.info("Initializing database")
        await db.init()
        await get_tz_offset(db)
        global CATBOX_ENABLED
        CATBOX_ENABLED = await get_catbox_enabled(db)
        global VK_PHOTOS_ENABLED
        VK_PHOTOS_ENABLED = await get_vk_photos_enabled(db)
        hook = webhook.rstrip("/") + "/webhook"
        logging.info("Setting webhook to %s", hook)
        try:
            await bot.set_webhook(
                hook,
                allowed_updates=["message", "callback_query", "my_chat_member"],
            )
        except Exception as e:
            logging.error("Failed to set webhook: %s", e)
        app["daily_task"] = asyncio.create_task(daily_scheduler(db, bot))
        app["vk_task"] = asyncio.create_task(vk_scheduler(db, bot))
        app["cleanup_task"] = asyncio.create_task(cleanup_scheduler(db, bot))
        app["page_task"] = asyncio.create_task(page_update_scheduler(db))

    async def on_shutdown(app: web.Application):
        await bot.session.close()
        if "daily_task" in app:
            app["daily_task"].cancel()
            with contextlib.suppress(Exception):
                await app["daily_task"]
        if "vk_task" in app:
            app["vk_task"].cancel()
            with contextlib.suppress(Exception):
                await app["vk_task"]
        if "cleanup_task" in app:
            app["cleanup_task"].cancel()
            with contextlib.suppress(Exception):
                await app["cleanup_task"]
        if "page_task" in app:
            app["page_task"].cancel()
            with contextlib.suppress(Exception):
                await app["page_task"]

    app.on_startup.append(on_startup)
    app.on_shutdown.append(on_shutdown)
    return app


if __name__ == "__main__":
    import sys

    if len(sys.argv) > 1 and sys.argv[1] == "test_telegraph":
        asyncio.run(telegraph_test())
    else:
        web.run_app(create_app(), port=int(os.getenv("PORT", 8080)))<|MERGE_RESOLUTION|>--- conflicted
+++ resolved
@@ -1024,11 +1024,8 @@
         lines.append(month_name_nominative(month))
         for fest in groups[month]:
             if fest.vk_post_url:
-<<<<<<< HEAD
                 lines.append(f"[{fest.vk_post_url}|{fest.name}]")
-=======
-                lines.append(f"[{fest.name}|{fest.vk_post_url}]")
->>>>>>> 9f8cd943
+
             else:
                 lines.append(fest.name)
     return lines
