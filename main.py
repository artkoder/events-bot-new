import logging
import os
from datetime import date, datetime, timedelta, timezone, time
from typing import Optional, Tuple, Iterable
import uuid
import textwrap
from supabase import create_client, Client
from icalendar import Calendar, Event as IcsEvent

from aiogram import Bot, Dispatcher, types
from aiogram.filters import Command
from aiogram.webhook.aiohttp_server import SimpleRequestHandler, setup_application
from aiohttp import web, FormData, ClientSession, TCPConnector
from aiogram.client.session.aiohttp import AiohttpSession
import socket
import imghdr
from difflib import SequenceMatcher
import json
import re

from telegraph import Telegraph, TelegraphException

from telegraph.api import json_dumps
from functools import partial
import asyncio
import contextlib
import html
from io import BytesIO
import markdown
from sqlalchemy.ext.asyncio import AsyncSession, create_async_engine
from sqlmodel import Field, SQLModel, select
import aiosqlite

logging.basicConfig(level=logging.INFO)

DB_PATH = os.getenv("DB_PATH", "/data/db.sqlite")
TELEGRAPH_TOKEN_FILE = os.getenv("TELEGRAPH_TOKEN_FILE", "/data/telegraph_token.txt")
SUPABASE_URL = os.getenv("SUPABASE_URL")
SUPABASE_KEY = os.getenv("SUPABASE_KEY")
SUPABASE_BUCKET = os.getenv("SUPABASE_BUCKET", "events-ics")
VK_TOKEN = os.getenv("VK_TOKEN")
ICS_CONTENT_TYPE = "text/calendar; charset=utf-8"
ICS_CONTENT_DISP_TEMPLATE = 'inline; filename="{name}"'
ICS_CALNAME = "kenigevents"




def fold_unicode_line(line: str, limit: int = 74) -> str:
    """Return a folded iCalendar line without splitting UTF-8 code points."""
    encoded = line.encode("utf-8")
    parts: list[str] = []
    while len(encoded) > limit:
        cut = limit
        while cut > 0 and (encoded[cut] & 0xC0) == 0x80:
            cut -= 1
        parts.append(encoded[:cut].decode("utf-8"))
        encoded = encoded[cut:]
    parts.append(encoded.decode("utf-8"))
    return "\r\n ".join(parts)

# currently active timezone offset for date calculations
LOCAL_TZ = timezone.utc

# separator inserted between versions on Telegraph source pages
CONTENT_SEPARATOR = "🟧" * 10

# user_id -> (event_id, field?) for editing session
editing_sessions: dict[int, tuple[int, str | None]] = {}
# user_id -> channel_id for daily time editing
daily_time_sessions: dict[int, int] = {}
# waiting for VK group ID input
vk_group_sessions: set[int] = set()
# user_id -> section (today/added) for VK time update
vk_time_sessions: dict[int, str] = {}

# toggle for uploading images to catbox
CATBOX_ENABLED: bool = False
_supabase_client: Client | None = None

# Telegraph API rejects pages over ~64&nbsp;kB. Use a slightly lower limit
# to decide when month pages should be split into two parts.
TELEGRAPH_PAGE_LIMIT = 60000


class IPv4AiohttpSession(AiohttpSession):
    """Aiohttp session that forces IPv4 connections."""

    def __init__(self, *args, **kwargs) -> None:
        super().__init__(*args, **kwargs)
        self._connector_init["family"] = socket.AF_INET


def create_ipv4_session(session_cls: type[ClientSession] = ClientSession) -> ClientSession:
    """Return ClientSession that forces IPv4 connections."""
    connector = TCPConnector(family=socket.AF_INET)
    try:
        return session_cls(connector=connector)
    except TypeError:
        return session_cls()



class User(SQLModel, table=True):
    user_id: int = Field(primary_key=True)
    username: Optional[str] = None
    is_superadmin: bool = False


class PendingUser(SQLModel, table=True):
    user_id: int = Field(primary_key=True)
    username: Optional[str] = None
    requested_at: datetime = Field(default_factory=datetime.utcnow)


class RejectedUser(SQLModel, table=True):
    user_id: int = Field(primary_key=True)
    username: Optional[str] = None
    rejected_at: datetime = Field(default_factory=datetime.utcnow)


class Channel(SQLModel, table=True):
    channel_id: int = Field(primary_key=True)
    title: Optional[str] = None
    username: Optional[str] = None
    is_admin: bool = False
    is_registered: bool = False
    is_asset: bool = False
    daily_time: Optional[str] = None
    last_daily: Optional[str] = None


def build_channel_post_url(ch: Channel, message_id: int) -> str:
    """Return https://t.me/... link for a channel message."""
    if ch.username:
        return f"https://t.me/{ch.username}/{message_id}"
    cid = str(ch.channel_id)
    if cid.startswith("-100"):
        cid = cid[4:]
    else:
        cid = cid.lstrip("-")
    return f"https://t.me/c/{cid}/{message_id}"


class Setting(SQLModel, table=True):
    key: str = Field(primary_key=True)
    value: str


class Event(SQLModel, table=True):
    id: Optional[int] = Field(default=None, primary_key=True)
    title: str
    description: str
    festival: Optional[str] = None
    date: str
    time: str
    location_name: str
    location_address: Optional[str] = None
    city: Optional[str] = None
    ticket_price_min: Optional[int] = None
    ticket_price_max: Optional[int] = None
    ticket_link: Optional[str] = None
    event_type: Optional[str] = None
    emoji: Optional[str] = None
    end_date: Optional[str] = None
    is_free: bool = False
    pushkin_card: bool = False
    silent: bool = False
    telegraph_path: Optional[str] = None
    source_text: str
    telegraph_url: Optional[str] = None
    ics_url: Optional[str] = None
    source_post_url: Optional[str] = None
    ics_post_url: Optional[str] = None
    ics_post_id: Optional[int] = None
    source_chat_id: Optional[int] = None
    source_message_id: Optional[int] = None
    photo_count: int = 0
    added_at: datetime = Field(default_factory=datetime.utcnow)


class MonthPage(SQLModel, table=True):
    __table_args__ = {"extend_existing": True}
    month: str = Field(primary_key=True)
    url: str
    path: str
    url2: Optional[str] = None
    path2: Optional[str] = None


class WeekendPage(SQLModel, table=True):
    __table_args__ = {"extend_existing": True}
    start: str = Field(primary_key=True)
    url: str
    path: str


class Database:
    def __init__(self, path: str):
        self.engine = create_async_engine(f"sqlite+aiosqlite:///{path}")

    async def init(self):
        async with self.engine.begin() as conn:
            await conn.run_sync(SQLModel.metadata.create_all)
            result = await conn.exec_driver_sql("PRAGMA table_info(event)")
            cols = [r[1] for r in result.fetchall()]
            if "telegraph_url" not in cols:
                await conn.exec_driver_sql(
                    "ALTER TABLE event ADD COLUMN telegraph_url VARCHAR"
                )
            if "ticket_price_min" not in cols:
                await conn.exec_driver_sql(
                    "ALTER TABLE event ADD COLUMN ticket_price_min INTEGER"
                )
            if "ticket_price_max" not in cols:
                await conn.exec_driver_sql(
                    "ALTER TABLE event ADD COLUMN ticket_price_max INTEGER"
                )
            if "ticket_link" not in cols:
                await conn.exec_driver_sql(
                    "ALTER TABLE event ADD COLUMN ticket_link VARCHAR"
                )
            if "source_post_url" not in cols:
                await conn.exec_driver_sql(
                    "ALTER TABLE event ADD COLUMN source_post_url VARCHAR"
                )
            if "is_free" not in cols:
                await conn.exec_driver_sql(
                    "ALTER TABLE event ADD COLUMN is_free BOOLEAN DEFAULT 0"
                )
            if "silent" not in cols:
                await conn.exec_driver_sql(
                    "ALTER TABLE event ADD COLUMN silent BOOLEAN DEFAULT 0"
                )
            if "telegraph_path" not in cols:
                await conn.exec_driver_sql(
                    "ALTER TABLE event ADD COLUMN telegraph_path VARCHAR"
                )
            if "event_type" not in cols:
                await conn.exec_driver_sql(
                    "ALTER TABLE event ADD COLUMN event_type VARCHAR"
                )
            if "emoji" not in cols:
                await conn.exec_driver_sql("ALTER TABLE event ADD COLUMN emoji VARCHAR")
            if "end_date" not in cols:
                await conn.exec_driver_sql(
                    "ALTER TABLE event ADD COLUMN end_date VARCHAR"
                )
            if "added_at" not in cols:
                await conn.exec_driver_sql(
                    "ALTER TABLE event ADD COLUMN added_at VARCHAR"
                )
            if "photo_count" not in cols:
                await conn.exec_driver_sql(
                    "ALTER TABLE event ADD COLUMN photo_count INTEGER DEFAULT 0"
                )
            if "pushkin_card" not in cols:
                await conn.exec_driver_sql(
                    "ALTER TABLE event ADD COLUMN pushkin_card BOOLEAN DEFAULT 0"
                )
            if "ics_url" not in cols:
                await conn.exec_driver_sql(
                    "ALTER TABLE event ADD COLUMN ics_url VARCHAR"
                )
            if "ics_post_url" not in cols:
                await conn.exec_driver_sql(
                    "ALTER TABLE event ADD COLUMN ics_post_url VARCHAR"
                )
            if "ics_post_id" not in cols:
                await conn.exec_driver_sql(
                    "ALTER TABLE event ADD COLUMN ics_post_id INTEGER"
                )
            if "source_chat_id" not in cols:
                await conn.exec_driver_sql(
                    "ALTER TABLE event ADD COLUMN source_chat_id INTEGER"
                )
            if "source_message_id" not in cols:
                await conn.exec_driver_sql(
                    "ALTER TABLE event ADD COLUMN source_message_id INTEGER"
                )

            result = await conn.exec_driver_sql("PRAGMA table_info(channel)")
            cols = [r[1] for r in result.fetchall()]
            if "daily_time" not in cols:
                await conn.exec_driver_sql(
                    "ALTER TABLE channel ADD COLUMN daily_time VARCHAR"
                )
            if "last_daily" not in cols:
                await conn.exec_driver_sql(
                    "ALTER TABLE channel ADD COLUMN last_daily VARCHAR"
                )
            if "is_asset" not in cols:
                await conn.exec_driver_sql(
                    "ALTER TABLE channel ADD COLUMN is_asset BOOLEAN DEFAULT 0"
                )

            result = await conn.exec_driver_sql("PRAGMA table_info(monthpage)")
            cols = [r[1] for r in result.fetchall()]
            if "url2" not in cols:
                await conn.exec_driver_sql(
                    "ALTER TABLE monthpage ADD COLUMN url2 VARCHAR"
                )
            if "path2" not in cols:
                await conn.exec_driver_sql(
                    "ALTER TABLE monthpage ADD COLUMN path2 VARCHAR"
                )

    def get_session(self) -> AsyncSession:
        """Create a new session with attributes kept after commit."""
        return AsyncSession(self.engine, expire_on_commit=False)


async def get_tz_offset(db: Database) -> str:
    async with db.get_session() as session:
        result = await session.get(Setting, "tz_offset")
        offset = result.value if result else "+00:00"
    global LOCAL_TZ
    LOCAL_TZ = offset_to_timezone(offset)
    return offset


async def set_tz_offset(db: Database, value: str):
    async with db.get_session() as session:
        setting = await session.get(Setting, "tz_offset")
        if setting:
            setting.value = value
        else:
            setting = Setting(key="tz_offset", value=value)
            session.add(setting)
        await session.commit()
    global LOCAL_TZ
    LOCAL_TZ = offset_to_timezone(value)


async def get_catbox_enabled(db: Database) -> bool:
    async with db.get_session() as session:
        setting = await session.get(Setting, "catbox_enabled")
        return setting.value == "1" if setting else False


async def set_catbox_enabled(db: Database, value: bool):
    async with db.get_session() as session:
        setting = await session.get(Setting, "catbox_enabled")
        if setting:
            setting.value = "1" if value else "0"
        else:
            setting = Setting(key="catbox_enabled", value="1" if value else "0")
            session.add(setting)
        await session.commit()
    global CATBOX_ENABLED
    CATBOX_ENABLED = value


async def get_setting_value(db: Database, key: str) -> str | None:
    async with db.get_session() as session:
        setting = await session.get(Setting, key)
        return setting.value if setting else None


async def set_setting_value(db: Database, key: str, value: str | None):
    async with db.get_session() as session:
        setting = await session.get(Setting, key)
        if value is None:
            if setting:
                await session.delete(setting)
        elif setting:
            setting.value = value
        else:
            setting = Setting(key=key, value=value)
            session.add(setting)
        await session.commit()


async def get_vk_group_id(db: Database) -> str | None:
    return await get_setting_value(db, "vk_group_id")


async def set_vk_group_id(db: Database, group_id: str | None):
    await set_setting_value(db, "vk_group_id", group_id)


async def get_vk_time_today(db: Database) -> str:
    return await get_setting_value(db, "vk_time_today") or "08:00"


async def set_vk_time_today(db: Database, value: str):
    await set_setting_value(db, "vk_time_today", value)


async def get_vk_time_added(db: Database) -> str:
    return await get_setting_value(db, "vk_time_added") or "20:00"


async def set_vk_time_added(db: Database, value: str):
    await set_setting_value(db, "vk_time_added", value)


async def get_vk_last_today(db: Database) -> str | None:
    return await get_setting_value(db, "vk_last_today")


async def set_vk_last_today(db: Database, value: str):
    await set_setting_value(db, "vk_last_today", value)


async def get_vk_last_added(db: Database) -> str | None:
    return await get_setting_value(db, "vk_last_added")


async def set_vk_last_added(db: Database, value: str):
    await set_setting_value(db, "vk_last_added", value)


def get_supabase_client() -> Client | None:
    global _supabase_client
    if _supabase_client is None and SUPABASE_URL and SUPABASE_KEY:
        _supabase_client = create_client(SUPABASE_URL, SUPABASE_KEY)
    return _supabase_client


async def get_asset_channel(db: Database) -> Channel | None:
    async with db.get_session() as session:
        result = await session.execute(
            select(Channel).where(Channel.is_asset.is_(True))
        )
        return result.scalars().first()


async def get_superadmin_id(db: Database) -> int | None:
    """Return the Telegram ID of the superadmin if present."""
    async with db.get_session() as session:
        result = await session.execute(
            select(User.user_id).where(User.is_superadmin.is_(True))
        )
        return result.scalars().first()


async def notify_superadmin(db: Database, bot: Bot, text: str):
    """Send a message to the superadmin, ignoring failures."""
    admin_id = await get_superadmin_id(db)
    if not admin_id:
        return
    try:
        await bot.send_message(admin_id, text)
    except Exception as e:
        logging.error("failed to notify superadmin: %s", e)


async def dump_database(path: str = DB_PATH) -> bytes:
    """Return a SQL dump of the specified database."""
    async with aiosqlite.connect(path) as conn:
        lines: list[str] = []
        async for line in conn.iterdump():
            lines.append(line)
    return "\n".join(lines).encode("utf-8")


async def restore_database(data: bytes, db: Database, path: str = DB_PATH):
    """Replace current database with the provided dump."""
    if os.path.exists(path):
        os.remove(path)
    async with aiosqlite.connect(path) as conn:
        await conn.executescript(data.decode("utf-8"))
        await conn.commit()
    await db.init()


def build_asset_caption(event: Event, day: date) -> str:
    """Return HTML caption for a calendar asset post."""
    loc = html.escape(event.location_name or "")
    addr = event.location_address
    if addr and event.city:
        addr = strip_city_from_address(addr, event.city)
    if addr:
        loc += f", {html.escape(addr)}"
    if event.city:
        loc += f", #{html.escape(event.city)}"
    return (
        f"<b>{html.escape(event.title)}</b>\n"
        f"<i>{format_day_pretty(day)} {event.time} {loc}</i>"
    )


def validate_offset(value: str) -> bool:
    if len(value) != 6 or value[0] not in "+-" or value[3] != ":":
        return False
    try:
        h = int(value[1:3])
        m = int(value[4:6])
        return 0 <= h <= 14 and 0 <= m < 60
    except ValueError:
        return False


def offset_to_timezone(value: str) -> timezone:
    sign = 1 if value[0] == "+" else -1
    hours = int(value[1:3])
    minutes = int(value[4:6])
    return timezone(sign * timedelta(hours=hours, minutes=minutes))


async def extract_images(message: types.Message, bot: Bot) -> list[tuple[bytes, str]]:
    """Download up to three images from the message."""
    images: list[tuple[bytes, str]] = []
    if message.photo:
        bio = BytesIO()
        await bot.download(message.photo[-1].file_id, destination=bio)
        images.append((bio.getvalue(), "photo.jpg"))
    if (
        message.document
        and message.document.mime_type
        and message.document.mime_type.startswith("image/")
    ):
        bio = BytesIO()
        await bot.download(message.document.file_id, destination=bio)
        name = message.document.file_name or "image.jpg"
        images.append((bio.getvalue(), name))
    return images[:3]


def normalize_hashtag_dates(text: str) -> str:
    """Replace hashtags like '#1_августа' with '1 августа'."""
    pattern = re.compile(
        r"#(\d{1,2})_(%s)" % "|".join(MONTHS)
    )
    return re.sub(pattern, lambda m: f"{m.group(1)} {m.group(2)}", text)


def strip_city_from_address(address: str | None, city: str | None) -> str | None:
    """Remove the city name from the end of the address if duplicated."""
    if not address or not city:
        return address
    city_clean = city.lstrip("#").strip().lower()
    addr = address.strip()
    if addr.lower().endswith(city_clean):
        addr = re.sub(r",?\s*#?%s$" % re.escape(city_clean), "", addr, flags=re.IGNORECASE)
    addr = addr.rstrip(", ")
    return addr


def canonicalize_date(value: str) -> str | None:
    """Return ISO date string if value parses as date or ``None``."""
    value = value.split("..", 1)[0].strip()
    if not value:
        return None
    try:
        return date.fromisoformat(value).isoformat()
    except ValueError:
        parsed = parse_events_date(value, timezone.utc)
        return parsed.isoformat() if parsed else None


def parse_iso_date(value: str) -> date | None:
    """Return ``date`` parsed from ISO string or ``None``."""
    try:
        return date.fromisoformat(value.split("..", 1)[0])
    except Exception:
        return None


ICS_LABEL = "Добавить в календарь на телефоне (ICS)"
MONTH_NAV_START = "<!--month-nav-start-->"
MONTH_NAV_END = "<!--month-nav-end-->"

FOOTER_LINK_HTML = (
    '<p>&nbsp;</p>'
    '<p><a href="https://t.me/kenigevents">Полюбить Калининград Анонсы</a></p>'
    '<p>&nbsp;</p>'
)


def parse_time_range(value: str) -> tuple[time, time | None] | None:
    """Return start and optional end time from text like ``10:00`` or ``10:00-12:00``.

    Accepts ``-`` as well as ``..`` or ``—``/``–`` between times.
    """
    value = value.strip()
    parts = re.split(r"\s*(?:-|–|—|\.\.\.?|…)+\s*", value, maxsplit=1)
    try:
        start = datetime.strptime(parts[0], "%H:%M").time()
    except ValueError:
        return None
    end: time | None = None
    if len(parts) == 2:
        try:
            end = datetime.strptime(parts[1], "%H:%M").time()
        except ValueError:
            end = None
    return start, end


def apply_ics_link(html_content: str, url: str | None) -> str:
    """Insert or remove the ICS link block in Telegraph HTML."""
    idx = html_content.find(ICS_LABEL)
    if idx != -1:
        start = html_content.rfind("<p", 0, idx)
        end = html_content.find("</p>", idx)
        if start != -1 and end != -1:
            html_content = html_content[:start] + html_content[end + 4 :]
    if not url:
        return html_content
    link_html = (
        f'<p>\U0001f4c5 <a href="{html.escape(url)}">{ICS_LABEL}</a></p>'
    )
    idx = html_content.find("</p>")
    if idx == -1:
        return link_html + html_content
    pos = idx + 4
    img_pattern = re.compile(r"<img[^>]+><p></p>")
    for m in img_pattern.finditer(html_content, pos):
        pos = m.end()
    return html_content[:pos] + link_html + html_content[pos:]


def apply_month_nav(html_content: str, html_block: str | None) -> str:
    """Insert or replace the month navigation block."""
    start = html_content.find(MONTH_NAV_START)
    if start != -1:
        end = html_content.find(MONTH_NAV_END, start)
        if end != -1:
            html_content = html_content[:start] + html_content[end + len(MONTH_NAV_END) :]
    if html_block:
        html_content += f"{MONTH_NAV_START}{html_block}{MONTH_NAV_END}"
    return html_content


def apply_footer_link(html_content: str) -> str:
    """Ensure the Telegram channel link footer is present once."""
    pattern = re.compile(
        r'<p><a href="https://t\.me/kenigevents">[^<]+</a></p><p>&nbsp;</p>'
    )
    html_content = pattern.sub("", html_content).rstrip()
    return html_content + FOOTER_LINK_HTML


async def build_month_nav_html(db: Database) -> str:
    async with db.get_session() as session:
        result = await session.execute(select(MonthPage).order_by(MonthPage.month))
        months = result.scalars().all()
    today_month = datetime.now(LOCAL_TZ).strftime("%Y-%m")
    future_months = [m for m in months if m.month >= today_month]
    if not future_months:
        return ""
    links: list[str] = []
    for idx, p in enumerate(future_months):
        name = month_name_nominative(p.month)
        links.append(f'<a href="{html.escape(p.url)}">{name}</a>')
        if idx < len(future_months) - 1:
            links.append(" ")
    return "<br/><h4>" + "".join(links) + "</h4>"

async def build_month_buttons(db: Database, limit: int = 3) -> list[types.InlineKeyboardButton]:
    """Return buttons linking to upcoming month pages."""
    async with db.get_session() as session:
        result = await session.execute(
            select(MonthPage)
            .where(MonthPage.month >= datetime.now(LOCAL_TZ).strftime("%Y-%m"))
            .order_by(MonthPage.month)
        )
        months = result.scalars().all()
    buttons: list[types.InlineKeyboardButton] = []
    for p in months[:limit]:
        if p.url:
            label = f"\U0001f4c5 {month_name_nominative(p.month)}"
            buttons.append(types.InlineKeyboardButton(text=label, url=p.url))
    return buttons


def parse_bool_text(value: str) -> bool | None:
    """Convert text to boolean if possible."""
    normalized = value.strip().lower()
    if normalized in {"1", "true", "yes", "y", "да", "д", "ok", "on"}:
        return True
    if normalized in {"0", "false", "no", "n", "нет", "off"}:
        return False
    return None


def parse_events_date(text: str, tz: timezone) -> date | None:
    """Parse a date argument for /events allowing '2 августа [2025]'."""
    text = text.strip().lower()
    for fmt in ("%Y-%m-%d", "%d.%m.%Y"):
        try:
            return datetime.strptime(text, fmt).date()
        except ValueError:
            pass

    m = re.match(r"(\d{1,2})\s+([а-яё]+)(?:\s+(\d{4}))?", text)
    if not m:
        return None
    day = int(m.group(1))
    month_name = m.group(2)
    year_part = m.group(3)
    month = {name: i + 1 for i, name in enumerate(MONTHS)}.get(month_name)
    if not month:
        return None
    if year_part:
        year = int(year_part)
    else:
        today = datetime.now(tz).date()
        year = today.year
        if month < today.month or (month == today.month and day < today.day):
            year += 1
    try:
        return date(year, month, day)
    except ValueError:
        return None


async def build_ics_content(db: Database, event: Event) -> str:
    """Build an RFC 5545 compliant ICS string for an event."""
    time_range = parse_time_range(event.time)
    if not time_range:
        raise ValueError("bad time")
    start_t, end_t = time_range
    date_obj = parse_iso_date(event.date)
    if not date_obj:
        raise ValueError("bad date")
    start_dt = datetime.combine(date_obj, start_t)
    if end_t:
        end_dt = datetime.combine(date_obj, end_t)
    else:
        end_dt = start_dt + timedelta(hours=1)

    title = event.title
    if event.location_name:
        title = f"{title} в {event.location_name}"

    desc = event.description or ""
    link = event.source_post_url or event.telegraph_url
    if link:
        desc = f"{desc}\n\n{link}" if desc else link

    loc_parts = []
    if event.location_address:
        loc_parts.append(event.location_address)
    if event.city:
        loc_parts.append(event.city)
    # Join without a space after comma to avoid iOS parsing issues
    location = ",".join(loc_parts)

    cal = Calendar()
    cal.add("VERSION", "2.0")
    cal.add("PRODID", "-//events-bot//RU")
    cal.add("CALSCALE", "GREGORIAN")
    cal.add("METHOD", "PUBLISH")
    cal.add("X-WR-CALNAME", ICS_CALNAME)

    vevent = IcsEvent()
    vevent.add("UID", f"{uuid.uuid4()}@{event.id}")
    vevent.add("DTSTAMP", datetime.now(timezone.utc))
    vevent.add("DTSTART", start_dt)
    vevent.add("DTEND", end_dt)
    vevent.add("SUMMARY", title)
    vevent.add("DESCRIPTION", desc)
    if location:
        vevent.add("LOCATION", location)
    if link:
        vevent.add("URL", link)
    cal.add_component(vevent)

    raw = cal.to_ical().decode("utf-8")
    lines = raw.split("\r\n")
    if lines and lines[-1] == "":
        lines.pop()

    # unfold lines first
    unfolded: list[str] = []
    for line in lines:
        if line.startswith(" ") and unfolded:
            unfolded[-1] += line[1:]
        else:
            unfolded.append(line)

    for i, line in enumerate(unfolded):
        if line.startswith("LOCATION:") or line.startswith("LOCATION;"):
            unfolded[i] = line.replace("\\, ", "\\,\\ ")

    idx = unfolded.index("BEGIN:VEVENT")
    vbody = unfolded[idx + 1 : -2]  # between BEGIN:VEVENT and END:VEVENT
    order = ["UID", "DTSTAMP", "DTSTART", "DTEND"]
    props: list[str] = []
    for key in order:
        for l in list(vbody):
            if l.startswith(key + ":") or l.startswith(key + ";"):
                props.append(l)
                vbody.remove(l)
    props.extend(vbody)

    body = ["BEGIN:VEVENT"] + props + ["END:VEVENT"]
    headers = [
        "BEGIN:VCALENDAR",
        "VERSION:2.0",
        "PRODID:-//events-bot//RU",
        "CALSCALE:GREGORIAN",
        "METHOD:PUBLISH",
        f"X-WR-CALNAME:{ICS_CALNAME}",
    ]
    final_lines = headers + body + ["END:VCALENDAR"]
    folded = [fold_unicode_line(l) for l in final_lines]
    return "\r\n".join(folded) + "\r\n"


async def upload_ics(event: Event, db: Database) -> str | None:
    client = get_supabase_client()
    if not client:
        logging.error("Supabase client not configured")
        return None
    if event.end_date:
        logging.info("skip ics for multi-day event %s", event.id)
        return None
    if not parse_time_range(event.time):
        logging.info("skip ics for unclear time %s", event.id)
        return None
    content = await build_ics_content(db, event)
    d = parse_iso_date(event.date)
    if d:
        path = f"Event-{event.id}-{d.day:02d}-{d.month:02d}-{d.year}.ics"
    else:
        path = f"Event-{event.id}.ics"
    try:
        logging.info("Uploading ICS to %s/%s", SUPABASE_BUCKET, path)
        client.storage.from_(SUPABASE_BUCKET).upload(
            path,
            content.encode("utf-8"),
            {
                "content-type": ICS_CONTENT_TYPE,
                "content-disposition": ICS_CONTENT_DISP_TEMPLATE.format(name=path),
                "upsert": "true",
            },
        )
        url = client.storage.from_(SUPABASE_BUCKET).get_public_url(path)
        logging.info("ICS uploaded: %s", url)
    except Exception as e:
        logging.error("Failed to upload ics: %s", e)
        return None
    return url


async def post_ics_asset(event: Event, db: Database, bot: Bot) -> tuple[str, int] | None:
    channel = await get_asset_channel(db)
    if not channel:
        logging.info("no asset channel configured")
        return None
    try:
        content = await build_ics_content(db, event)
    except Exception as e:
        logging.error("failed to build ics content: %s", e)
        return None

    d = parse_iso_date(event.date)
    if d:
        name = f"Event-{event.id}-{d.day:02d}-{d.month:02d}-{d.year}.ics"
    else:

        d = date.today()
        name = f"Event-{event.id}.ics"
    file = types.BufferedInputFile(content.encode("utf-8"), filename=name)
    caption = build_asset_caption(event, d)

    logging.info("posting ics asset to channel %s with caption %s", channel.channel_id, caption.replace('\n', ' | '))

    try:
        msg = await bot.send_document(
            channel.channel_id,
            file,
            caption=caption,
            parse_mode="HTML",
        )
        url = build_channel_post_url(channel, msg.message_id)
        logging.info("posted ics to asset channel: %s", url)
        return url, msg.message_id
    except Exception as e:
        logging.error("failed to post ics to asset channel: %s", e)
        return None

async def add_calendar_button(event: Event, db: Database, bot: Bot):
    """Attach calendar link button to the original channel post."""
    if not (
        event.source_chat_id
        and event.source_message_id
        and event.ics_post_url
    ):
        return
    month_buttons = await build_month_buttons(db)
    rows = [[types.InlineKeyboardButton(text="Добавить в календарь", url=event.ics_post_url)]]
    if month_buttons:
        rows.append(month_buttons)
    markup = types.InlineKeyboardMarkup(inline_keyboard=rows)
    try:
        await bot.edit_message_reply_markup(
            chat_id=event.source_chat_id,
            message_id=event.source_message_id,
            reply_markup=markup,
        )

        logging.info(
            "calendar button set for event %s post %s", event.id, event.source_post_url
        )

    except Exception as e:
        logging.error("failed to set calendar button: %s", e)


async def delete_ics(event: Event):
    client = get_supabase_client()
    if not client or not event.ics_url:
        return
    path = event.ics_url.split("/")[-1]
    try:
        logging.info("Deleting ICS %s from %s", path, SUPABASE_BUCKET)
        client.storage.from_(SUPABASE_BUCKET).remove([path])
    except Exception as e:
        logging.error("Failed to delete ics: %s", e)


async def delete_asset_post(event: Event, db: Database, bot: Bot):
    if not event.ics_post_id:
        return
    channel = await get_asset_channel(db)
    if not channel:
        return
    try:
        await bot.delete_message(channel.channel_id, event.ics_post_id)
    except Exception as e:
        logging.error("failed to delete asset message: %s", e)


async def remove_calendar_button(event: Event, bot: Bot):
    """Remove calendar button from the original channel post."""
    if not (event.source_chat_id and event.source_message_id):
        return
    try:
        await bot.edit_message_reply_markup(
            chat_id=event.source_chat_id,
            message_id=event.source_message_id,
            reply_markup=None,
        )

        logging.info(
            "calendar button removed for event %s post %s",
            event.id,
            event.source_post_url,
        )

    except Exception as e:
        logging.error("failed to remove calendar button: %s", e)


async def parse_event_via_4o(text: str) -> list[dict]:
    token = os.getenv("FOUR_O_TOKEN")
    if not token:
        raise RuntimeError("FOUR_O_TOKEN is missing")
    url = os.getenv("FOUR_O_URL", "https://api.openai.com/v1/chat/completions")
    prompt_path = os.path.join("docs", "PROMPTS.md")
    with open(prompt_path, "r", encoding="utf-8") as f:
        prompt = f.read()
    loc_path = os.path.join("docs", "LOCATIONS.md")
    if os.path.exists(loc_path):
        with open(loc_path, "r", encoding="utf-8") as f:
            locations = [
                line.strip() for line in f if line.strip() and not line.startswith("#")
            ]
        if locations:
            prompt += "\nKnown venues:\n" + "\n".join(locations)
    headers = {
        "Authorization": f"Bearer {token}",
        "Content-Type": "application/json",
    }
    today = datetime.now(LOCAL_TZ).date().isoformat()
    payload = {
        "model": "gpt-4o",
        "messages": [
            {"role": "system", "content": prompt},
            {"role": "user", "content": f"Today is {today}. {text}"},
        ],
        "temperature": 0,
    }
    logging.info("Sending 4o parse request to %s", url)
    async with create_ipv4_session(ClientSession) as session:
        resp = await session.post(url, json=payload, headers=headers)
        resp.raise_for_status()
        data = await resp.json()
    logging.debug("4o response: %s", data)
    content = (
        data.get("choices", [{}])[0].get("message", {}).get("content", "{}").strip()
    )
    if content.startswith("```"):
        content = content.strip("`\n")
        if content.lower().startswith("json"):
            content = content[4:].strip()
    try:
        data = json.loads(content)
    except json.JSONDecodeError:
        logging.error("Invalid JSON from 4o: %s", content)
        raise
    if isinstance(data, dict):
        if "events" in data and isinstance(data["events"], list):
            return data["events"]
        return [data]
    if isinstance(data, list):
        return data
    logging.error("Unexpected 4o format: %s", data)
    raise RuntimeError("bad 4o response")


async def ask_4o(text: str) -> str:
    token = os.getenv("FOUR_O_TOKEN")
    if not token:
        raise RuntimeError("FOUR_O_TOKEN is missing")
    url = os.getenv("FOUR_O_URL", "https://api.openai.com/v1/chat/completions")
    headers = {
        "Authorization": f"Bearer {token}",
        "Content-Type": "application/json",
    }
    payload = {
        "model": "gpt-4o",
        "messages": [{"role": "user", "content": text}],
        "temperature": 0,
    }
    logging.info("Sending 4o ask request to %s", url)
    async with create_ipv4_session(ClientSession) as session:
        resp = await session.post(url, json=payload, headers=headers)
        resp.raise_for_status()
        data = await resp.json()
    logging.debug("4o response: %s", data)
    return data.get("choices", [{}])[0].get("message", {}).get("content", "").strip()


async def check_duplicate_via_4o(ev: Event, new: Event) -> Tuple[bool, str, str]:
    """Ask the LLM whether two events are duplicates."""
    prompt = (
        "Existing event:\n"
        f"Title: {ev.title}\nDescription: {ev.description}\nLocation: {ev.location_name} {ev.location_address}\n"
        "New event:\n"
        f"Title: {new.title}\nDescription: {new.description}\nLocation: {new.location_name} {new.location_address}\n"
        'Are these the same event? Respond with JSON {"duplicate": true|false, "title": "", "short_description": ""}.'
    )
    try:
        ans = await ask_4o(prompt)
        data = json.loads(ans)
        return (
            bool(data.get("duplicate")),
            data.get("title", ""),
            data.get("short_description", ""),
        )
    except Exception as e:
        logging.error("Duplicate check failed: %s", e)
        return False, "", ""


def get_telegraph_token() -> str | None:
    token = os.getenv("TELEGRAPH_TOKEN")
    if token:
        return token
    if os.path.exists(TELEGRAPH_TOKEN_FILE):
        with open(TELEGRAPH_TOKEN_FILE, "r", encoding="utf-8") as f:
            saved = f.read().strip()
            if saved:
                return saved
    try:
        tg = Telegraph()
        data = tg.create_account(short_name="eventsbot")
        token = data["access_token"]
        os.makedirs(os.path.dirname(TELEGRAPH_TOKEN_FILE), exist_ok=True)
        with open(TELEGRAPH_TOKEN_FILE, "w", encoding="utf-8") as f:
            f.write(token)
        logging.info(
            "Created Telegraph account; token stored at %s", TELEGRAPH_TOKEN_FILE
        )
        return token
    except Exception as e:
        logging.error("Failed to create Telegraph token: %s", e)
        return None


async def handle_start(message: types.Message, db: Database, bot: Bot):
    async with db.get_session() as session:
        result = await session.execute(select(User))
        user_count = len(result.scalars().all())
        user = await session.get(User, message.from_user.id)
        if user:
            await bot.send_message(message.chat.id, "Bot is running")
            return
        if user_count == 0:
            session.add(
                User(
                    user_id=message.from_user.id,
                    username=message.from_user.username,
                    is_superadmin=True,
                )
            )
            await session.commit()
            await bot.send_message(message.chat.id, "You are superadmin")
        else:
            await bot.send_message(message.chat.id, "Use /register to apply")


async def handle_register(message: types.Message, db: Database, bot: Bot):
    async with db.get_session() as session:
        if await session.get(User, message.from_user.id):
            await bot.send_message(message.chat.id, "Already registered")
            return
        if await session.get(RejectedUser, message.from_user.id):
            await bot.send_message(message.chat.id, "Access denied by administrator")
            return
        if await session.get(PendingUser, message.from_user.id):
            await bot.send_message(message.chat.id, "Awaiting approval")
            return
        result = await session.execute(select(PendingUser))
        if len(result.scalars().all()) >= 10:
            await bot.send_message(
                message.chat.id, "Registration queue full, try later"
            )
            return
        session.add(
            PendingUser(
                user_id=message.from_user.id, username=message.from_user.username
            )
        )
        await session.commit()
        await bot.send_message(message.chat.id, "Registration pending approval")


async def handle_requests(message: types.Message, db: Database, bot: Bot):
    async with db.get_session() as session:
        user = await session.get(User, message.from_user.id)
        if not user or not user.is_superadmin:
            return
        result = await session.execute(select(PendingUser))
        pending = result.scalars().all()
        if not pending:
            await bot.send_message(message.chat.id, "No pending users")
            return
        buttons = [
            [
                types.InlineKeyboardButton(
                    text="Approve", callback_data=f"approve:{p.user_id}"
                ),
                types.InlineKeyboardButton(
                    text="Reject", callback_data=f"reject:{p.user_id}"
                ),
            ]
            for p in pending
        ]
        keyboard = types.InlineKeyboardMarkup(inline_keyboard=buttons)
        lines = [f"{p.user_id} {p.username or ''}" for p in pending]
        await bot.send_message(message.chat.id, "\n".join(lines), reply_markup=keyboard)


async def process_request(callback: types.CallbackQuery, db: Database, bot: Bot):
    data = callback.data
    if data.startswith("approve") or data.startswith("reject"):
        uid = int(data.split(":", 1)[1])
        async with db.get_session() as session:
            p = await session.get(PendingUser, uid)
            if not p:
                await callback.answer("Not found", show_alert=True)
                return
            if data.startswith("approve"):
                session.add(User(user_id=uid, username=p.username, is_superadmin=False))
                await bot.send_message(uid, "You are approved")
            else:
                session.add(RejectedUser(user_id=uid, username=p.username))
                await bot.send_message(uid, "Your registration was rejected")
            await session.delete(p)
            await session.commit()
            await callback.answer("Done")
    elif data.startswith("del:"):
        _, eid, marker = data.split(":")
        month = None
        async with db.get_session() as session:
            event = await session.get(Event, int(eid))
            if event:
                month = event.date.split("..", 1)[0][:7]
                await session.delete(event)
                await session.commit()
        if month:
            await sync_month_page(db, month)
            d = parse_iso_date(event.date) if event else None
            w_start = weekend_start_for_date(d) if d else None
            if w_start:
                await sync_weekend_page(db, w_start.isoformat())
        offset = await get_tz_offset(db)
        tz = offset_to_timezone(offset)
        if marker == "exh":
            text, markup = await build_exhibitions_message(db, tz)
        else:
            target = datetime.strptime(marker, "%Y-%m-%d").date()
            text, markup = await build_events_message(db, target, tz)
        await callback.message.edit_text(text, reply_markup=markup)
        await callback.answer("Deleted")
    elif data.startswith("edit:"):
        eid = int(data.split(":")[1])
        async with db.get_session() as session:
            event = await session.get(Event, eid)
        if event:
            editing_sessions[callback.from_user.id] = (eid, None)
            await show_edit_menu(callback.from_user.id, event, bot)
        await callback.answer()
    elif data.startswith("editfield:"):
        _, eid, field = data.split(":")
        editing_sessions[callback.from_user.id] = (int(eid), field)
        await callback.message.answer(f"Send new value for {field}")
        await callback.answer()
    elif data.startswith("editdone:"):
        if callback.from_user.id in editing_sessions:
            del editing_sessions[callback.from_user.id]
        await callback.message.answer("Editing finished")
        await callback.answer()
    elif data.startswith("togglefree:"):
        eid = int(data.split(":")[1])
        async with db.get_session() as session:
            event = await session.get(Event, eid)
            if event:
                event.is_free = not event.is_free
                await session.commit()
                logging.info("togglefree: event %s set to %s", eid, event.is_free)
                month = event.date.split("..", 1)[0][:7]
        if event:
            await sync_month_page(db, month)
            d = parse_iso_date(event.date)
            w_start = weekend_start_for_date(d) if d else None
            if w_start:
                await sync_weekend_page(db, w_start.isoformat())
        async with db.get_session() as session:
            event = await session.get(Event, eid)
        if event:
            await show_edit_menu(callback.from_user.id, event, bot)
        await callback.answer()
    elif data.startswith("togglesilent:"):
        eid = int(data.split(":")[1])
        async with db.get_session() as session:
            event = await session.get(Event, eid)
            if event:
                event.silent = not event.silent
                await session.commit()
                logging.info("togglesilent: event %s set to %s", eid, event.silent)
                month = event.date.split("..", 1)[0][:7]
        if event:
            await sync_month_page(db, month)
            d = parse_iso_date(event.date)
            w_start = weekend_start_for_date(d) if d else None
            if w_start:
                await sync_weekend_page(db, w_start.isoformat())
        markup = types.InlineKeyboardMarkup(
            inline_keyboard=[
                [
                    types.InlineKeyboardButton(
                        text=(
                            "\U0001f910 Тихий режим"
                            if event and event.silent
                            else "\U0001f6a9 Переключить на тихий режим"
                        ),
                        callback_data=f"togglesilent:{eid}",
                    )
                ]
            ]
        )
        try:
            await bot.edit_message_reply_markup(
                chat_id=callback.message.chat.id,
                message_id=callback.message.message_id,
                reply_markup=markup,
            )
        except Exception as e:
            logging.error("failed to update silent button: %s", e)
        await callback.answer("Toggled")
    elif data.startswith("createics:"):
        eid = int(data.split(":")[1])
        async with db.get_session() as session:
            event = await session.get(Event, eid)
            if event:
                url = await upload_ics(event, db)
                if url:
                    event.ics_url = url
                    await session.commit()
                    logging.info("ICS saved for event %s: %s", eid, url)
                    posted = await post_ics_asset(event, db, bot)
                    if posted:
                        url_p, msg_id = posted
                        event.ics_post_url = url_p
                        event.ics_post_id = msg_id
                        await add_calendar_button(event, db, bot)
                    if event.telegraph_path:
                        await update_source_page_ics(
                            event.telegraph_path, event.title or "Event", url
                        )
                    month = event.date.split("..", 1)[0][:7]
                    await sync_month_page(db, month)

                    d = parse_iso_date(event.date)
                    w_start = weekend_start_for_date(d) if d else None

                    if w_start:
                        await sync_weekend_page(db, w_start.isoformat())
                else:
                    logging.warning("ICS creation failed for event %s", eid)
        if event:
            await show_edit_menu(callback.from_user.id, event, bot)
        await callback.answer("Created")
    elif data.startswith("delics:"):
        eid = int(data.split(":")[1])
        async with db.get_session() as session:
            event = await session.get(Event, eid)
            if event and event.ics_url:
                await delete_ics(event)
                event.ics_url = None
                await session.commit()
                logging.info("ICS removed for event %s", eid)
                await delete_asset_post(event, db, bot)
                event.ics_post_url = None
                event.ics_post_id = None
                await session.commit()
                await remove_calendar_button(event, bot)
                if event.telegraph_path:
                    await update_source_page_ics(
                        event.telegraph_path, event.title or "Event", None
                    )
                month = event.date.split("..", 1)[0][:7]
                await sync_month_page(db, month)

                d = parse_iso_date(event.date)
                w_start = weekend_start_for_date(d) if d else None

                if w_start:
                    await sync_weekend_page(db, w_start.isoformat())
            elif event:
                logging.debug("deleteics: no file for event %s", eid)
        if event:
            await show_edit_menu(callback.from_user.id, event, bot)
        await callback.answer("Deleted")
    elif data.startswith("markfree:"):
        eid = int(data.split(":")[1])
        async with db.get_session() as session:
            event = await session.get(Event, eid)
            if event:
                event.is_free = True
                await session.commit()
                logging.info("markfree: event %s marked free", eid)
                month = event.date.split("..", 1)[0][:7]
        if event:
            await sync_month_page(db, month)
            d = parse_iso_date(event.date)
            w_start = weekend_start_for_date(d) if d else None
            if w_start:
                await sync_weekend_page(db, w_start.isoformat())
        markup = types.InlineKeyboardMarkup(
            inline_keyboard=[
                [
                    types.InlineKeyboardButton(
                        text="\u2705 Бесплатное мероприятие",
                        callback_data=f"togglefree:{eid}",
                    ),
                    types.InlineKeyboardButton(
                        text="\U0001f6a9 Переключить на тихий режим",
                        callback_data=f"togglesilent:{eid}",
                    ),
                ]
            ]
        )
        try:
            await bot.edit_message_reply_markup(
                chat_id=callback.message.chat.id,
                message_id=callback.message.message_id,
                reply_markup=markup,
            )
        except Exception as e:
            logging.error("failed to update free button: %s", e)
        await callback.answer("Marked")
    elif data.startswith("nav:"):
        _, day = data.split(":")
        offset = await get_tz_offset(db)
        tz = offset_to_timezone(offset)
        target = datetime.strptime(day, "%Y-%m-%d").date()
        text, markup = await build_events_message(db, target, tz)
        await callback.message.edit_text(text, reply_markup=markup)
        await callback.answer()
    elif data.startswith("unset:"):
        cid = int(data.split(":")[1])
        async with db.get_session() as session:
            ch = await session.get(Channel, cid)
            if ch:
                ch.is_registered = False
                logging.info("channel %s unset", cid)
                await session.commit()
        await send_channels_list(callback.message, db, bot, edit=True)
        await callback.answer("Removed")
    elif data.startswith("assetunset:"):
        cid = int(data.split(":")[1])
        async with db.get_session() as session:
            ch = await session.get(Channel, cid)
            if ch and ch.is_asset:
                ch.is_asset = False
                logging.info("asset channel unset %s", cid)
                await session.commit()
        await send_channels_list(callback.message, db, bot, edit=True)
        await callback.answer("Removed")
    elif data.startswith("set:"):
        cid = int(data.split(":")[1])
        async with db.get_session() as session:
            ch = await session.get(Channel, cid)
            if ch and ch.is_admin:
                ch.is_registered = True
                logging.info("channel %s registered", cid)
                await session.commit()
        await send_setchannel_list(callback.message, db, bot, edit=True)
        await callback.answer("Registered")
    elif data.startswith("assetset:"):
        cid = int(data.split(":")[1])
        async with db.get_session() as session:
            current = await session.execute(
                select(Channel).where(Channel.is_asset.is_(True))
            )
            cur = current.scalars().first()
            if cur and cur.channel_id != cid:
                cur.is_asset = False
            ch = await session.get(Channel, cid)
            if ch and ch.is_admin:
                ch.is_asset = True
            await session.commit()
        await send_setchannel_list(callback.message, db, bot, edit=True)
        await callback.answer("Registered")
    elif data.startswith("dailyset:"):
        cid = int(data.split(":")[1])
        async with db.get_session() as session:
            ch = await session.get(Channel, cid)
            if ch and ch.is_admin:
                ch.daily_time = "08:00"
                await session.commit()
        await send_regdaily_list(callback.message, db, bot, edit=True)
        await callback.answer("Registered")
    elif data.startswith("dailyunset:"):
        cid = int(data.split(":")[1])
        async with db.get_session() as session:
            ch = await session.get(Channel, cid)
            if ch:
                ch.daily_time = None
                await session.commit()
        await send_daily_list(callback.message, db, bot, edit=True)
        await callback.answer("Removed")
    elif data.startswith("dailytime:"):
        cid = int(data.split(":")[1])
        daily_time_sessions[callback.from_user.id] = cid
        await callback.message.answer("Send new time HH:MM")
        await callback.answer()
    elif data.startswith("dailysend:"):
        cid = int(data.split(":")[1])
        offset = await get_tz_offset(db)
        tz = offset_to_timezone(offset)
        await send_daily_announcement(db, bot, cid, tz, record=False)
        await callback.answer("Sent")
    elif data.startswith("dailysendtom:"):
        cid = int(data.split(":")[1])
        offset = await get_tz_offset(db)
        tz = offset_to_timezone(offset)
        now = datetime.now(tz) + timedelta(days=1)
        await send_daily_announcement(db, bot, cid, tz, record=False, now=now)
        await callback.answer("Sent")
    elif data == "vkset":
        vk_group_sessions.add(callback.from_user.id)
        await callback.message.answer("Send VK group id or 'off'")
        await callback.answer()
    elif data == "vkunset":
        await set_vk_group_id(db, None)
        await send_daily_list(callback.message, db, bot, edit=True)
        await callback.answer("Disabled")
    elif data.startswith("vktime:"):
        typ = data.split(":", 1)[1]
        vk_time_sessions[callback.from_user.id] = typ
        await callback.message.answer("Send new time HH:MM")
        await callback.answer()
    elif data.startswith("vkdailysend:"):
        section = data.split(":", 1)[1]
        group_id = await get_vk_group_id(db)
        if group_id:
            offset = await get_tz_offset(db)
            tz = offset_to_timezone(offset)
            await send_daily_announcement_vk(
                db, VK_TOKEN, group_id, tz, section=section
            )
        await callback.answer("Sent")


async def handle_tz(message: types.Message, db: Database, bot: Bot):
    parts = message.text.split(maxsplit=1)
    if len(parts) != 2 or not validate_offset(parts[1]):
        await bot.send_message(message.chat.id, "Usage: /tz +02:00")
        return
    async with db.get_session() as session:
        user = await session.get(User, message.from_user.id)
        if not user or not user.is_superadmin:
            await bot.send_message(message.chat.id, "Not authorized")
            return
    await set_tz_offset(db, parts[1])
    await bot.send_message(message.chat.id, f"Timezone set to {parts[1]}")


async def handle_images(message: types.Message, db: Database, bot: Bot):
    async with db.get_session() as session:
        user = await session.get(User, message.from_user.id)
        if not user or not user.is_superadmin:
            await bot.send_message(message.chat.id, "Not authorized")
            return
    new_value = not CATBOX_ENABLED
    await set_catbox_enabled(db, new_value)
    status = "enabled" if new_value else "disabled"
    await bot.send_message(message.chat.id, f"Image uploads {status}")


async def handle_vkgroup(message: types.Message, db: Database, bot: Bot):
    parts = message.text.split(maxsplit=1)
    if len(parts) != 2:
        await bot.send_message(message.chat.id, "Usage: /vkgroup <id|off>")
        return
    async with db.get_session() as session:
        user = await session.get(User, message.from_user.id)
        if not user or not user.is_superadmin:
            await bot.send_message(message.chat.id, "Not authorized")
            return
    if parts[1].lower() == "off":
        await set_vk_group_id(db, None)
        await bot.send_message(message.chat.id, "VK posting disabled")
    else:
        await set_vk_group_id(db, parts[1])
        await bot.send_message(message.chat.id, f"VK group set to {parts[1]}")


async def handle_vktime(message: types.Message, db: Database, bot: Bot):
    parts = message.text.split()
    if len(parts) != 3 or parts[1] not in {"today", "added"}:
        await bot.send_message(message.chat.id, "Usage: /vktime today|added HH:MM")
        return
    async with db.get_session() as session:
        user = await session.get(User, message.from_user.id)
        if not user or not user.is_superadmin:
            await bot.send_message(message.chat.id, "Not authorized")
            return
    if not re.match(r"^\d{2}:\d{2}$", parts[2]):
        await bot.send_message(message.chat.id, "Invalid time format")
        return
    if parts[1] == "today":
        await set_vk_time_today(db, parts[2])
    else:
        await set_vk_time_added(db, parts[2])
    await bot.send_message(message.chat.id, "VK time updated")


async def handle_my_chat_member(update: types.ChatMemberUpdated, db: Database):
    if update.chat.type != "channel":
        return
    status = update.new_chat_member.status
    is_admin = status in {"administrator", "creator"}
    logging.info(
        "my_chat_member: %s -> %s (admin=%s)",
        update.chat.id,
        status,
        is_admin,
    )
    async with db.get_session() as session:
        channel = await session.get(Channel, update.chat.id)
        if not channel:
            channel = Channel(
                channel_id=update.chat.id,
                title=update.chat.title,
                username=getattr(update.chat, "username", None),
                is_admin=is_admin,
            )
            session.add(channel)
        else:
            channel.title = update.chat.title
            channel.username = getattr(update.chat, "username", None)
            channel.is_admin = is_admin
        await session.commit()


async def send_channels_list(
    message: types.Message, db: Database, bot: Bot, edit: bool = False
):
    async with db.get_session() as session:
        user = await session.get(User, message.from_user.id)
        if not user or not user.is_superadmin:
            if not edit:
                await bot.send_message(message.chat.id, "Not authorized")
            return
        result = await session.execute(
            select(Channel).where(Channel.is_admin.is_(True))
        )
        channels = result.scalars().all()
    logging.info("channels list: %s", [c.channel_id for c in channels])
    lines = []
    keyboard = []
    for ch in channels:
        name = ch.title or ch.username or str(ch.channel_id)
        status = []
        row: list[types.InlineKeyboardButton] = []
        if ch.is_registered:
            status.append("✅")
            row.append(
                types.InlineKeyboardButton(
                    text="Cancel", callback_data=f"unset:{ch.channel_id}"
                )
            )
        if ch.is_asset:
            status.append("📅")
            row.append(
                types.InlineKeyboardButton(
                    text="Asset off", callback_data=f"assetunset:{ch.channel_id}"
                )
            )
        lines.append(f"{name} {' '.join(status)}".strip())
        if row:
            keyboard.append(row)
    if not lines:
        lines.append("No channels")
    markup = types.InlineKeyboardMarkup(inline_keyboard=keyboard) if keyboard else None
    if edit:
        await message.edit_text("\n".join(lines), reply_markup=markup)
    else:
        await bot.send_message(message.chat.id, "\n".join(lines), reply_markup=markup)


async def send_setchannel_list(
    message: types.Message, db: Database, bot: Bot, edit: bool = False
):
    async with db.get_session() as session:
        user = await session.get(User, message.from_user.id)
        if not user or not user.is_superadmin:
            if not edit:
                await bot.send_message(message.chat.id, "Not authorized")
            return
        result = await session.execute(
            select(Channel).where(Channel.is_admin.is_(True))
        )
        channels = result.scalars().all()
    logging.info("setchannel list: %s", [c.channel_id for c in channels])
    lines = []
    keyboard = []
    for ch in channels:
        name = ch.title or ch.username or str(ch.channel_id)
        lines.append(name)
        row = []
        if ch.daily_time is None:
            row.append(
                types.InlineKeyboardButton(
                    text="Announce", callback_data=f"set:{ch.channel_id}"
                )
            )
        if not ch.is_asset:
            row.append(
                types.InlineKeyboardButton(
                    text="Asset", callback_data=f"assetset:{ch.channel_id}"
                )
            )
        if row:
            keyboard.append(row)
    if not lines:
        lines.append("No channels")
    markup = types.InlineKeyboardMarkup(inline_keyboard=keyboard) if keyboard else None
    if edit:
        await message.edit_text("\n".join(lines), reply_markup=markup)
    else:
        await bot.send_message(message.chat.id, "\n".join(lines), reply_markup=markup)


async def send_regdaily_list(
    message: types.Message, db: Database, bot: Bot, edit: bool = False
):
    async with db.get_session() as session:
        user = await session.get(User, message.from_user.id)
        if not user or not user.is_superadmin:
            if not edit:
                await bot.send_message(message.chat.id, "Not authorized")
            return
        result = await session.execute(
            select(Channel).where(
                Channel.is_admin.is_(True), Channel.daily_time.is_(None)
            )
        )
        channels = result.scalars().all()
    lines = []
    keyboard = []
    group_id = await get_vk_group_id(db)
    if group_id:
        lines.append(f"VK group {group_id}")
        keyboard.append([
            types.InlineKeyboardButton(text="Change", callback_data="vkset"),
            types.InlineKeyboardButton(text="Disable", callback_data="vkunset"),
        ])
    else:
        lines.append("VK group disabled")
        keyboard.append([
            types.InlineKeyboardButton(text="Set VK group", callback_data="vkset")
        ])
    for ch in channels:
        name = ch.title or ch.username or str(ch.channel_id)
        lines.append(name)
        keyboard.append(
            [
                types.InlineKeyboardButton(
                    text=name, callback_data=f"dailyset:{ch.channel_id}"
                )
            ]
        )
    if not lines:
        lines.append("No channels")
    markup = types.InlineKeyboardMarkup(inline_keyboard=keyboard) if keyboard else None
    if edit:
        await message.edit_text("\n".join(lines), reply_markup=markup)
    else:
        await bot.send_message(message.chat.id, "\n".join(lines), reply_markup=markup)


async def send_daily_list(
    message: types.Message, db: Database, bot: Bot, edit: bool = False
):
    async with db.get_session() as session:
        user = await session.get(User, message.from_user.id)
        if not user or not user.is_superadmin:
            if not edit:
                await bot.send_message(message.chat.id, "Not authorized")
            return
        result = await session.execute(
            select(Channel).where(Channel.daily_time.is_not(None))
        )
        channels = result.scalars().all()
    lines = []
    keyboard = []
    group_id = await get_vk_group_id(db)
    if group_id:
        t_today = await get_vk_time_today(db)
        t_added = await get_vk_time_added(db)
        lines.append(f"VK group {group_id} {t_today}/{t_added}")
        keyboard.append([
            types.InlineKeyboardButton(text="Disable", callback_data="vkunset"),
            types.InlineKeyboardButton(text="Today", callback_data="vktime:today"),
            types.InlineKeyboardButton(text="Added", callback_data="vktime:added"),
            types.InlineKeyboardButton(text="Test today", callback_data="vkdailysend:today"),
            types.InlineKeyboardButton(text="Test added", callback_data="vkdailysend:added"),
        ])
    else:
        lines.append("VK group disabled")
        keyboard.append([
            types.InlineKeyboardButton(text="Set VK group", callback_data="vkset")
        ])
    for ch in channels:
        name = ch.title or ch.username or str(ch.channel_id)
        t = ch.daily_time or "?"
        lines.append(f"{name} {t}")
        keyboard.append(
            [
                types.InlineKeyboardButton(
                    text="Cancel", callback_data=f"dailyunset:{ch.channel_id}"
                ),
                types.InlineKeyboardButton(
                    text="Time", callback_data=f"dailytime:{ch.channel_id}"
                ),
                types.InlineKeyboardButton(
                    text="Test", callback_data=f"dailysend:{ch.channel_id}"
                ),
                types.InlineKeyboardButton(
                    text="Test tomorrow",
                    callback_data=f"dailysendtom:{ch.channel_id}",
                ),
            ]
        )
    if not lines:
        lines.append("No channels")
    markup = types.InlineKeyboardMarkup(inline_keyboard=keyboard) if keyboard else None
    if edit:
        await message.edit_text("\n".join(lines), reply_markup=markup)
    else:
        await bot.send_message(message.chat.id, "\n".join(lines), reply_markup=markup)


async def handle_set_channel(message: types.Message, db: Database, bot: Bot):
    await send_setchannel_list(message, db, bot, edit=False)


async def handle_channels(message: types.Message, db: Database, bot: Bot):
    await send_channels_list(message, db, bot, edit=False)


async def handle_regdailychannels(message: types.Message, db: Database, bot: Bot):
    await send_regdaily_list(message, db, bot, edit=False)


async def handle_daily(message: types.Message, db: Database, bot: Bot):
    await send_daily_list(message, db, bot, edit=False)


async def upsert_event(session: AsyncSession, new: Event) -> Tuple[Event, bool]:
    """Insert or update an event if a similar one exists.

    Returns (event, added_flag)."""

    stmt = select(Event).where(
        Event.date == new.date,
        Event.time == new.time,
    )
    candidates = (await session.execute(stmt)).scalars().all()
    for ev in candidates:
        if (
            ev.location_name.strip().lower() == new.location_name.strip().lower()
            and (ev.location_address or "").strip().lower()
            == (new.location_address or "").strip().lower()
        ):
            ev.title = new.title
            ev.description = new.description
            ev.festival = new.festival
            ev.source_text = new.source_text
            ev.location_name = new.location_name
            ev.location_address = new.location_address
            ev.ticket_price_min = new.ticket_price_min
            ev.ticket_price_max = new.ticket_price_max
            ev.ticket_link = new.ticket_link
            ev.event_type = new.event_type
            ev.emoji = new.emoji
            ev.end_date = new.end_date
            ev.is_free = new.is_free
            ev.pushkin_card = new.pushkin_card
            await session.commit()
            return ev, False

        title_ratio = SequenceMatcher(None, ev.title.lower(), new.title.lower()).ratio()
        if title_ratio >= 0.9:
            ev.title = new.title
            ev.description = new.description
            ev.festival = new.festival
            ev.source_text = new.source_text
            ev.location_name = new.location_name
            ev.location_address = new.location_address
            ev.ticket_price_min = new.ticket_price_min
            ev.ticket_price_max = new.ticket_price_max
            ev.ticket_link = new.ticket_link
            ev.event_type = new.event_type
            ev.emoji = new.emoji
            ev.end_date = new.end_date
            ev.is_free = new.is_free
            ev.pushkin_card = new.pushkin_card
            await session.commit()
            return ev, False

        if (
            ev.location_name.strip().lower() == new.location_name.strip().lower()
            and (ev.location_address or "").strip().lower()
            == (new.location_address or "").strip().lower()
        ):
            ev.title = new.title
            ev.description = new.description
            ev.festival = new.festival
            ev.source_text = new.source_text
            ev.location_name = new.location_name
            ev.location_address = new.location_address
            ev.ticket_price_min = new.ticket_price_min
            ev.ticket_price_max = new.ticket_price_max
            ev.ticket_link = new.ticket_link
            ev.event_type = new.event_type
            ev.emoji = new.emoji
            ev.end_date = new.end_date
            ev.is_free = new.is_free
            ev.pushkin_card = new.pushkin_card
            await session.commit()
            return ev, False

        title_ratio = SequenceMatcher(None, ev.title.lower(), new.title.lower()).ratio()
        if title_ratio >= 0.9:
            ev.title = new.title
            ev.description = new.description
            ev.festival = new.festival
            ev.source_text = new.source_text
            ev.location_name = new.location_name
            ev.location_address = new.location_address
            ev.ticket_price_min = new.ticket_price_min
            ev.ticket_price_max = new.ticket_price_max
            ev.ticket_link = new.ticket_link
            ev.event_type = new.event_type
            ev.emoji = new.emoji
            ev.end_date = new.end_date
            ev.is_free = new.is_free
            ev.pushkin_card = new.pushkin_card
            await session.commit()
            return ev, False

        if (
            ev.location_name.strip().lower() == new.location_name.strip().lower()
            and (ev.location_address or "").strip().lower()
            == (new.location_address or "").strip().lower()
        ):
            ev.title = new.title
            ev.description = new.description
            ev.festival = new.festival
            ev.source_text = new.source_text
            ev.location_name = new.location_name
            ev.location_address = new.location_address
            ev.ticket_price_min = new.ticket_price_min
            ev.ticket_price_max = new.ticket_price_max
            ev.ticket_link = new.ticket_link
            ev.event_type = new.event_type
            ev.emoji = new.emoji
            ev.end_date = new.end_date
            ev.is_free = new.is_free
            ev.pushkin_card = new.pushkin_card
            await session.commit()
            return ev, False

        title_ratio = SequenceMatcher(None, ev.title.lower(), new.title.lower()).ratio()
        if title_ratio >= 0.9:
            ev.title = new.title
            ev.description = new.description
            ev.festival = new.festival
            ev.source_text = new.source_text
            ev.location_name = new.location_name
            ev.location_address = new.location_address
            ev.ticket_price_min = new.ticket_price_min
            ev.ticket_price_max = new.ticket_price_max
            ev.ticket_link = new.ticket_link
            ev.event_type = new.event_type
            ev.emoji = new.emoji
            ev.end_date = new.end_date
            ev.is_free = new.is_free
            ev.pushkin_card = new.pushkin_card
            await session.commit()
            return ev, False

        if (
            ev.location_name.strip().lower() == new.location_name.strip().lower()
            and (ev.location_address or "").strip().lower()
            == (new.location_address or "").strip().lower()
        ):
            ev.title = new.title
            ev.description = new.description
            ev.festival = new.festival
            ev.source_text = new.source_text
            ev.location_name = new.location_name
            ev.location_address = new.location_address
            ev.ticket_price_min = new.ticket_price_min
            ev.ticket_price_max = new.ticket_price_max
            ev.ticket_link = new.ticket_link
            ev.event_type = new.event_type
            ev.emoji = new.emoji
            ev.end_date = new.end_date
            ev.is_free = new.is_free
            ev.pushkin_card = new.pushkin_card
            await session.commit()
            return ev, False

        title_ratio = SequenceMatcher(None, ev.title.lower(), new.title.lower()).ratio()
        loc_ratio = SequenceMatcher(
            None, ev.location_name.lower(), new.location_name.lower()
        ).ratio()
        if title_ratio >= 0.6 and loc_ratio >= 0.6:
            ev.title = new.title
            ev.description = new.description
            ev.festival = new.festival
            ev.source_text = new.source_text
            ev.location_name = new.location_name
            ev.location_address = new.location_address
            ev.ticket_price_min = new.ticket_price_min
            ev.ticket_price_max = new.ticket_price_max
            ev.ticket_link = new.ticket_link
            ev.event_type = new.event_type
            ev.emoji = new.emoji
            ev.end_date = new.end_date
            ev.is_free = new.is_free
            ev.pushkin_card = new.pushkin_card
            await session.commit()
            return ev, False
        should_check = False
        if loc_ratio >= 0.4 or (ev.location_address or "") == (
            new.location_address or ""
        ):
            should_check = True
        elif title_ratio >= 0.5:
            should_check = True
        if should_check:
            # uncertain, ask LLM
            try:
                dup, title, desc = await check_duplicate_via_4o(ev, new)
            except Exception:
                logging.exception("duplicate check failed")
                dup = False
            if dup:
                ev.title = title or new.title
                ev.description = desc or new.description
                ev.festival = new.festival
                ev.source_text = new.source_text
                ev.location_name = new.location_name
                ev.location_address = new.location_address
                ev.ticket_price_min = new.ticket_price_min
                ev.ticket_price_max = new.ticket_price_max
                ev.ticket_link = new.ticket_link
                ev.event_type = new.event_type
                ev.emoji = new.emoji
                ev.end_date = new.end_date
                ev.is_free = new.is_free
                ev.pushkin_card = new.pushkin_card
                await session.commit()
                return ev, False
    new.added_at = datetime.utcnow()
    session.add(new)
    await session.commit()
    return new, True


async def add_events_from_text(
    db: Database,
    text: str,
    source_link: str | None,
    html_text: str | None = None,
    media: list[tuple[bytes, str]] | tuple[bytes, str] | None = None,
    *,
    raise_exc: bool = False,
    source_chat_id: int | None = None,
    source_message_id: int | None = None,

    bot: Bot | None = None,

) -> list[tuple[Event, bool, list[str], str]]:
    logging.info(
        "add_events_from_text start: len=%d source=%s", len(text), source_link
    )
    try:
        logging.info("LLM parse start (%d chars)", len(text))
        parsed = await parse_event_via_4o(text)
        logging.info("LLM returned %d events", len(parsed))
    except Exception as e:
        logging.error("LLM error: %s", e)
        if raise_exc:
            raise
        return []

    results: list[tuple[Event, bool, list[str], str]] = []
    first = True
    links_iter = iter(extract_links_from_html(html_text) if html_text else [])
    for data in parsed:
        logging.info(
            "processing event candidate: %s on %s %s",
            data.get("title"),
            data.get("date"),
            data.get("time"),
        )

        date_raw = data.get("date", "") or ""
        end_date_raw = data.get("end_date") or None
        if end_date_raw and ".." in end_date_raw:
            end_date_raw = end_date_raw.split("..", 1)[-1].strip()
        if ".." in date_raw:
            start, maybe_end = [p.strip() for p in date_raw.split("..", 1)]
            date_raw = start
            if not end_date_raw:
                end_date_raw = maybe_end
        date_str = canonicalize_date(date_raw)
        end_date = canonicalize_date(end_date_raw) if end_date_raw else None


        addr = data.get("location_address")
        city = data.get("city")
        addr = strip_city_from_address(addr, city)

        base_event = Event(
            title=data.get("title", ""),
            description=data.get("short_description", ""),
            festival=data.get("festival") or None,
            date=date_str,
            time=data.get("time", ""),
            location_name=data.get("location_name", ""),
            location_address=addr,
            city=city,
            ticket_price_min=data.get("ticket_price_min"),
            ticket_price_max=data.get("ticket_price_max"),
            ticket_link=data.get("ticket_link"),
            event_type=data.get("event_type"),
            emoji=data.get("emoji"),
            end_date=end_date,
            is_free=bool(data.get("is_free")),
            pushkin_card=bool(data.get("pushkin_card")),
            source_text=text,
            source_post_url=source_link,
            source_chat_id=source_chat_id,
            source_message_id=source_message_id,
        )

        if base_event.event_type == "выставка" and not base_event.end_date:
            start_dt = parse_iso_date(base_event.date) or datetime.now(LOCAL_TZ).date()
            base_event.date = start_dt.isoformat()
            base_event.end_date = date(start_dt.year, 12, 31).isoformat()

        events_to_add = [base_event]
        if (
            base_event.event_type != "выставка"
            and base_event.end_date
            and base_event.end_date != base_event.date
        ):
            start_dt = parse_iso_date(base_event.date)
            end_dt = parse_iso_date(base_event.end_date) if base_event.end_date else None
            if start_dt and end_dt and end_dt > start_dt:
                events_to_add = []
                for i in range((end_dt - start_dt).days + 1):
                    day = start_dt + timedelta(days=i)
                    copy_e = Event(
                        **base_event.model_dump(
                            exclude={
                                "id",
                                "added_at",
                                "ics_post_url",
                                "ics_post_id",
                            }
                        )
                    )
                    copy_e.date = day.isoformat()
                    copy_e.end_date = None
                    events_to_add.append(copy_e)

        for event in events_to_add:
            if not is_valid_url(event.ticket_link):
                try:
                    extracted = next(links_iter)
                except StopIteration:
                    extracted = None
                if extracted:
                    event.ticket_link = extracted

            # skip events that have already finished - disabled for consistency in tests

            async with db.get_session() as session:
                saved, added = await upsert_event(session, event)
            logging.info(
                "event %s with id %s", "added" if added else "updated", saved.id
            )

            media_arg = media if first else None
            upload_info = ""
            photo_count = saved.photo_count
            if saved.telegraph_url and saved.telegraph_path:
                upload_info, added_count = await update_source_page(
                    saved.telegraph_path,
                    saved.title or "Event",
                    html_text or text,
                    media_arg,
                    db,
                )
                if added_count:
                    photo_count += added_count
                    async with db.get_session() as session:
                        saved.photo_count = photo_count
                        session.add(saved)
                        await session.commit()
                await update_event_description(saved, db)
            else:
                if not saved.ics_url:
                    ics = await upload_ics(saved, db)
                    if ics:
                        logging.info("ICS saved for event %s: %s", saved.id, ics)
                        async with db.get_session() as session:
                            obj = await session.get(Event, saved.id)
                            if obj:
                                obj.ics_url = ics
                                await session.commit()
                                saved.ics_url = ics

                if bot and saved.ics_url and not saved.ics_post_url:
                    posted = await post_ics_asset(saved, db, bot)
                    if posted:
                        url_p, msg_id = posted
                        logging.info(
                            "asset post %s for event %s", url_p, saved.id
                        )
                        async with db.get_session() as session:
                            obj = await session.get(Event, saved.id)
                            if obj:
                                obj.ics_post_url = url_p
                    posted = await post_ics_asset(saved, db, bot)
                    if posted:
                        url_p, msg_id = posted
                        logging.info(
                            "asset post %s for event %s", url_p, saved.id
                        )
                        async with db.get_session() as session:
                            obj = await session.get(Event, saved.id)
                            if obj:
                                obj.ics_post_url = url_p
                                obj.ics_post_id = msg_id
                                await session.commit()
                                saved.ics_post_url = url_p
                                saved.ics_post_id = msg_id
                        await add_calendar_button(saved, db, bot)
                        logging.info(
                            "calendar button added for event %s", saved.id
                        )
                        if saved.telegraph_path:
                            await update_source_page_ics(
                                saved.telegraph_path,
                                saved.title or "Event",
                                saved.ics_url,
                            )
                res = await create_source_page(
                    saved.title or "Event",
                    saved.source_text,
                    source_link,
                    html_text,
                    media_arg,
                    saved.ics_url,
                    db,
                )
                if res:
                    if len(res) == 4:
                        url, path, upload_info, photo_count = res
                    elif len(res) == 3:
                        url, path, upload_info = res
                        photo_count = 0
                    else:
                        url, path = res
                        upload_info = ""
                        photo_count = 0
                    logging.info("telegraph page %s", url)
                    async with db.get_session() as session:
                        saved.telegraph_url = url
                        saved.telegraph_path = path
                        saved.photo_count = photo_count
                        session.add(saved)
                        await session.commit()
            if saved.telegraph_path:
                await update_event_description(saved, db)
            logging.info("syncing month page %s", saved.date[:7])
            await sync_month_page(db, saved.date[:7])
            d_saved = parse_iso_date(saved.date)
            w_start = weekend_start_for_date(d_saved) if d_saved else None
            if w_start:
                logging.info("syncing weekend page %s", w_start.isoformat())
                await sync_weekend_page(db, w_start.isoformat())

            lines = [
                f"title: {saved.title}",
                f"date: {saved.date}",
                f"time: {saved.time}",
                f"location_name: {saved.location_name}",
            ]
            if saved.location_address:
                lines.append(f"location_address: {saved.location_address}")
            if saved.city:
                lines.append(f"city: {saved.city}")
            if saved.festival:
                lines.append(f"festival: {saved.festival}")
            if saved.description:
                lines.append(f"description: {saved.description}")
            if saved.event_type:
                lines.append(f"type: {saved.event_type}")
            if saved.ticket_price_min is not None:
                lines.append(f"price_min: {saved.ticket_price_min}")
            if saved.ticket_price_max is not None:
                lines.append(f"price_max: {saved.ticket_price_max}")
            if saved.ticket_link:
                lines.append(f"ticket_link: {saved.ticket_link}")
            if saved.telegraph_url:
                lines.append(f"telegraph: {saved.telegraph_url}")
            if upload_info:
                lines.append(f"catbox: {upload_info}")
            status = "added" if added else "updated"
            results.append((saved, added, lines, status))
            first = False
    logging.info("add_events_from_text finished with %d results", len(results))
    return results


async def handle_add_event(message: types.Message, db: Database, bot: Bot):
    parts = (message.text or message.caption or "").split(maxsplit=1)
    if len(parts) != 2:
        await bot.send_message(message.chat.id, "Usage: /addevent <text>")
        return
    images = await extract_images(message, bot)
    media = images if images else None
    html_text = message.html_text or message.caption_html
    if html_text and html_text.startswith("/addevent"):
        html_text = html_text[len("/addevent") :].lstrip()
    try:
        results = await add_events_from_text(
            db,
            parts[1],
            None,
            html_text,
            media,
            raise_exc=True,
            bot=bot,
        )
    except Exception as e:
        await bot.send_message(message.chat.id, f"LLM error: {e}")
        return
    if not results:
        await bot.send_message(message.chat.id, "LLM error")
        return
    for saved, added, lines, status in results:
        btns = []
        if (
            not saved.is_free
            and saved.ticket_price_min is None
            and saved.ticket_price_max is None
        ):
            btns.append(
                types.InlineKeyboardButton(
                    text="\u2753 Это бесплатное мероприятие",
                    callback_data=f"markfree:{saved.id}",
                )
            )
        btns.append(
            types.InlineKeyboardButton(
                text="\U0001f6a9 Переключить на тихий режим",
                callback_data=f"togglesilent:{saved.id}",
            )
        )
        markup = types.InlineKeyboardMarkup(inline_keyboard=[btns])
        await bot.send_message(
            message.chat.id,
            f"Event {status}\n" + "\n".join(lines),
            reply_markup=markup,
        )


async def handle_add_event_raw(message: types.Message, db: Database, bot: Bot):
    parts = (message.text or message.caption or "").split(maxsplit=1)
    if len(parts) != 2 or "|" not in parts[1]:
        await bot.send_message(
            message.chat.id, "Usage: /addevent_raw title|date|time|location"
        )
        return
    title, date_raw, time, location = (p.strip() for p in parts[1].split("|", 3))
    date_iso = canonicalize_date(date_raw)
    if not date_iso:
        await bot.send_message(message.chat.id, "Invalid date")
        return
    images = await extract_images(message, bot)
    media = images if images else None

    event = Event(
        title=title,
        description="",
        festival=None,
        date=date_iso,
        time=time,
        location_name=location,
        source_text=parts[1],
    )
    async with db.get_session() as session:
        event, added = await upsert_event(session, event)

    if not event.ics_url:
        ics = await upload_ics(event, db)
        if ics:
            async with db.get_session() as session:
                obj = await session.get(Event, event.id)
                if obj:
                    obj.ics_url = ics
                    await session.commit()
                    event.ics_url = ics

    html_text = message.html_text or message.caption_html
    if html_text and html_text.startswith("/addevent_raw"):
        html_text = html_text[len("/addevent_raw") :].lstrip()
    res = await create_source_page(
        event.title or "Event",
        event.source_text,
        None,
        html_text or event.source_text,
        media,
        event.ics_url,
        db,
    )
    upload_info = ""
    photo_count = 0
    if res:
        if len(res) == 4:
            url, path, upload_info, photo_count = res
        elif len(res) == 3:
            url, path, upload_info = res
            photo_count = 0
        else:
            url, path = res
            upload_info = ""
            photo_count = 0
        async with db.get_session() as session:
            event.telegraph_url = url
            event.telegraph_path = path
            event.photo_count = photo_count
            session.add(event)
            await session.commit()
    await sync_month_page(db, event.date[:7])
    d = parse_iso_date(event.date)
    w_start = weekend_start_for_date(d) if d else None
    if w_start:
        await sync_weekend_page(db, w_start.isoformat())
    lines = [
        f"title: {event.title}",
        f"date: {event.date}",
        f"time: {event.time}",
        f"location_name: {event.location_name}",
    ]
    if event.telegraph_url:
        lines.append(f"telegraph: {event.telegraph_url}")
    if upload_info:
        lines.append(f"catbox: {upload_info}")
    status = "added" if added else "updated"
    btns = []
    if (
        not event.is_free
        and event.ticket_price_min is None
        and event.ticket_price_max is None
    ):
        btns.append(
            types.InlineKeyboardButton(
                text="\u2753 Это бесплатное мероприятие",
                callback_data=f"markfree:{event.id}",
            )
        )
    btns.append(
        types.InlineKeyboardButton(
            text="\U0001f6a9 Переключить на тихий режим",
            callback_data=f"togglesilent:{event.id}",
        )
    )
    markup = types.InlineKeyboardMarkup(inline_keyboard=[btns])
    await bot.send_message(
        message.chat.id,
        f"Event {status}\n" + "\n".join(lines),
        reply_markup=markup,
    )


def format_day(day: date, tz: timezone) -> str:
    if day == datetime.now(tz).date():
        return "Сегодня"
    return day.strftime("%d.%m.%Y")


MONTHS = [
    "января",
    "февраля",
    "марта",
    "апреля",
    "мая",
    "июня",
    "июля",
    "августа",
    "сентября",
    "октября",
    "ноября",
    "декабря",
]

DAYS_OF_WEEK = [
    "понедельник",
    "вторник",
    "среда",
    "четверг",
    "пятница",
    "суббота",
    "воскресенье",
]


def format_day_pretty(day: date) -> str:
    return f"{day.day} {MONTHS[day.month - 1]}"


def format_weekend_range(saturday: date) -> str:
    """Return human-friendly weekend range like '12–13 июля'."""
    sunday = saturday + timedelta(days=1)
    if saturday.month == sunday.month:
        return f"{saturday.day}\u2013{sunday.day} {MONTHS[saturday.month - 1]}"
    return (
        f"{saturday.day} {MONTHS[saturday.month - 1]} \u2013 "
        f"{sunday.day} {MONTHS[sunday.month - 1]}"
    )


def month_name(month: str) -> str:
    y, m = month.split("-")
    return f"{MONTHS[int(m) - 1]} {y}"


MONTHS_PREP = [
    "январе",
    "феврале",
    "марте",
    "апреле",
    "мае",
    "июне",
    "июле",
    "августе",
    "сентябре",
    "октябре",
    "ноябре",
    "декабре",
]

# month names in nominative case for navigation links
MONTHS_NOM = [
    "январь",
    "февраль",
    "март",
    "апрель",
    "май",
    "июнь",
    "июль",
    "август",
    "сентябрь",
    "октябрь",
    "ноябрь",
    "декабрь",
]


def month_name_prepositional(month: str) -> str:
    y, m = month.split("-")
    return f"{MONTHS_PREP[int(m) - 1]} {y}"


def month_name_nominative(month: str) -> str:
    """Return month name in nominative case, add year if different from current."""
    y, m = month.split("-")
    name = MONTHS_NOM[int(m) - 1]
    if int(y) != datetime.now(LOCAL_TZ).year:
        return f"{name} {y}"
    return name


def next_month(month: str) -> str:
    d = datetime.fromisoformat(month + "-01")
    n = (d.replace(day=28) + timedelta(days=4)).replace(day=1)
    return n.strftime("%Y-%m")


def md_to_html(text: str) -> str:
    html_text = markdown.markdown(
        text,
        extensions=["markdown.extensions.fenced_code", "markdown.extensions.nl2br"],
    )
    # Telegraph API does not allow h1/h2 or Telegram-specific emoji tags
    html_text = re.sub(r"<(\/?)h[12]>", r"<\1h3>", html_text)
    html_text = re.sub(r"</?tg-emoji[^>]*>", "", html_text)
    return html_text


def extract_link_from_html(html_text: str) -> str | None:
    """Return a registration or ticket link from HTML if present."""
    pattern = re.compile(
        r"<a[^>]+href=['\"]([^'\"]+)['\"][^>]*>(.*?)</a>",
        re.IGNORECASE | re.DOTALL,
    )
    matches = list(pattern.finditer(html_text))

    # prefer anchors whose text mentions registration or tickets
    for m in matches:
        href, label = m.group(1), m.group(2)
        text = label.lower()
        if any(word in text for word in ["регистра", "ticket", "билет"]):
            return href

    # otherwise look for anchors located near the word "регистрация"
    lower_html = html_text.lower()
    for m in matches:
        href = m.group(1)
        start, end = m.span()
        context_before = lower_html[max(0, start - 60) : start]
        context_after = lower_html[end : end + 60]
        if "регистра" in context_before or "регистра" in context_after:
            return href

    if matches:
        return matches[0].group(1)
    return None


def extract_links_from_html(html_text: str) -> list[str]:
    """Return all registration or ticket links in order of appearance."""
    pattern = re.compile(
        r"<a[^>]+href=['\"]([^'\"]+)['\"][^>]*>(.*?)</a>",
        re.IGNORECASE | re.DOTALL,
    )
    matches = list(pattern.finditer(html_text))
    lower_html = html_text.lower()

    def qualifies(label: str, start: int, end: int) -> bool:
        text = label.lower()
        if any(word in text for word in ["регистра", "ticket", "билет"]):
            return True
        context_before = lower_html[max(0, start - 60) : start]
        context_after = lower_html[end : end + 60]
        return "регистра" in context_before or "регистра" in context_after or "билет" in context_before or "билет" in context_after

    prioritized: list[tuple[int, str]] = []
    others: list[tuple[int, str]] = []
    for m in matches:
        href, label = m.group(1), m.group(2)
        if qualifies(label, *m.span()):
            prioritized.append((m.start(), href))
        else:
            others.append((m.start(), href))

    prioritized.sort(key=lambda x: x[0])
    others.sort(key=lambda x: x[0])
    links = [h for _, h in prioritized]
    links.extend(h for _, h in others)
    return links


def is_valid_url(text: str | None) -> bool:
    if not text:
        return False
    return bool(re.match(r"https?://", text))


def recent_cutoff(tz: timezone, now: datetime | None = None) -> datetime:
    """Return UTC datetime for the start of the previous day in the given tz."""
    if now is None:
        now = datetime.now(tz)
    start_local = datetime.combine(
        now.date() - timedelta(days=1),
        time(0, 0),
        tz,
    )
    return start_local.astimezone(timezone.utc).replace(tzinfo=None)


def split_text(text: str, limit: int = 4096) -> list[str]:
    """Split text into chunks without breaking lines."""
    parts: list[str] = []
    while len(text) > limit:
        cut = text.rfind("\n", 0, limit)
        if cut == -1:
            cut = limit
        parts.append(text[:cut])
        text = text[cut:].lstrip("\n")
    if text:
        parts.append(text)
    return parts


def is_recent(e: Event, tz: timezone | None = None, now: datetime | None = None) -> bool:
    if e.added_at is None or e.silent:
        return False
    if tz is None:
        tz = LOCAL_TZ
    start = recent_cutoff(tz, now)
    return e.added_at >= start


def format_event_md(e: Event) -> str:
    prefix = ""
    if is_recent(e):
        prefix += "\U0001f6a9 "
    emoji_part = ""
    if e.emoji and not e.title.strip().startswith(e.emoji):
        emoji_part = f"{e.emoji} "
    lines = [f"{prefix}{emoji_part}{e.title}".strip(), e.description.strip()]
    if e.pushkin_card:
        lines.append("\u2705 Пушкинская карта")
    if e.is_free:
        txt = "🟡 Бесплатно"
        if e.ticket_link:
            txt += f" [по регистрации]({e.ticket_link})"
        lines.append(txt)
    elif e.ticket_link and (
        e.ticket_price_min is not None or e.ticket_price_max is not None
    ):
        if e.ticket_price_max is not None and e.ticket_price_max != e.ticket_price_min:
            price = f"от {e.ticket_price_min} до {e.ticket_price_max}"
        else:
            price = str(e.ticket_price_min or e.ticket_price_max or "")
        lines.append(f"[Билеты в источнике]({e.ticket_link}) {price}".strip())
    elif e.ticket_link:
        lines.append(f"[по регистрации]({e.ticket_link})")
    else:
        if (
            e.ticket_price_min is not None
            and e.ticket_price_max is not None
            and e.ticket_price_min != e.ticket_price_max
        ):
            price = f"от {e.ticket_price_min} до {e.ticket_price_max}"
        elif e.ticket_price_min is not None:
            price = str(e.ticket_price_min)
        elif e.ticket_price_max is not None:
            price = str(e.ticket_price_max)
        else:
            price = ""
        if price:
            lines.append(f"Билеты {price}")
    if e.telegraph_url:
        cam = "\U0001f4f8" * max(0, e.photo_count)
        prefix = f"{cam} " if cam else ""
        more_line = f"{prefix}[подробнее]({e.telegraph_url})"
        if e.ics_post_url:
            more_line += f" \U0001f4c5 [добавить в календарь]({e.ics_post_url})"
        lines.append(more_line)
    loc = e.location_name
    addr = e.location_address
    if addr and e.city:
        addr = strip_city_from_address(addr, e.city)
    if addr:
        loc += f", {addr}"
    if e.city:
        loc += f", #{e.city}"
    date_part = e.date.split("..", 1)[0]
    d = parse_iso_date(date_part)
    if d:
        day = format_day_pretty(d)
    else:
        logging.error("Invalid event date: %s", e.date)
        day = e.date
    lines.append(f"_{day} {e.time} {loc}_")
    return "\n".join(lines)


def format_event_vk(e: Event, highlight: bool = False, weekend_url: str | None = None) -> str:
    prefix = ""
    if highlight:
        prefix += "\U0001f449 "
    if is_recent(e):
        prefix += "\U0001f6a9 "
    emoji_part = ""
    if e.emoji and not e.title.strip().startswith(e.emoji):
        emoji_part = f"{e.emoji} "

    title = f"{prefix}{emoji_part}{e.title}".strip()
    desc = re.sub(r",?\s*подробнее\s*\([^\n]*\)$", "", e.description.strip(), flags=re.I)
    lines = [title, desc]

    if e.pushkin_card:
        lines.append("\u2705 Пушкинская карта")

    if e.is_free:
<<<<<<< HEAD
        txt = "🟡 Бесплатно"
        if e.ticket_link:
            txt += f" по регистрации {e.ticket_link}"
        lines.append(txt)
=======
        lines.append("🟡 Бесплатно")
        if e.ticket_link:
            lines.append(f"по регистрации {e.ticket_link}")
>>>>>>> 541f88fc
    elif e.ticket_link and (
        e.ticket_price_min is not None or e.ticket_price_max is not None
    ):
        if e.ticket_price_max is not None and e.ticket_price_max != e.ticket_price_min:
<<<<<<< HEAD
            price = f"от {e.ticket_price_min} до {e.ticket_price_max}"
        else:
            price = str(e.ticket_price_min or e.ticket_price_max or "")
        lines.append(f"Билеты в источнике {price} {e.ticket_link}".strip())
    elif e.ticket_link:
        lines.append(f"по регистрации {e.ticket_link}")
=======
            price = f"от {e.ticket_price_min} до {e.ticket_price_max} руб."
        else:
            val = e.ticket_price_min if e.ticket_price_min is not None else e.ticket_price_max
            price = f"{val} руб." if val is not None else ""
        lines.append(f"Билеты в источнике {price}".strip())
        lines.append(e.ticket_link)
    elif e.ticket_link:
        lines.append("по регистрации")
        lines.append(e.ticket_link)
>>>>>>> 541f88fc
    else:
        price = ""
        if (
            e.ticket_price_min is not None
            and e.ticket_price_max is not None
            and e.ticket_price_min != e.ticket_price_max
        ):
<<<<<<< HEAD
            price = f"от {e.ticket_price_min} до {e.ticket_price_max}"
        elif e.ticket_price_min is not None:
            price = str(e.ticket_price_min)
        elif e.ticket_price_max is not None:
            price = str(e.ticket_price_max)
=======
            price = f"от {e.ticket_price_min} до {e.ticket_price_max} руб."
        elif e.ticket_price_min is not None:
            price = f"{e.ticket_price_min} руб."
        elif e.ticket_price_max is not None:
            price = f"{e.ticket_price_max} руб."
>>>>>>> 541f88fc
        if price:
            lines.append(f"Билеты {price}")

    if e.telegraph_url:
<<<<<<< HEAD
        more_line = f"подробнее {e.telegraph_url}"
        if e.ics_post_url:
            more_line += f" \U0001f4c5 {e.ics_post_url}"
        lines.append(more_line)
=======
        lines.append(f"подробнее: {e.telegraph_url}")
    if e.ics_post_url:
        lines.append(f"\U0001f4c6 Добавить в календарь: {e.ics_post_url}")
>>>>>>> 541f88fc

    loc = e.location_name
    addr = e.location_address
    if addr and e.city:
        addr = strip_city_from_address(addr, e.city)
    if addr:
        loc += f", {addr}"
    if e.city:
        loc += f", #{e.city}"
    date_part = e.date.split("..", 1)[0]
    d = parse_iso_date(date_part)
    if d:
        day = format_day_pretty(d)
    else:
        logging.error("Invalid event date: %s", e.date)
        day = e.date
    if weekend_url and d and d.weekday() == 5:
        day_fmt = f"{day}"
    else:
        day_fmt = day
<<<<<<< HEAD
    lines.append(f"{day_fmt} {e.time} {loc}")
=======
    lines.append(f"[i]{day_fmt} {e.time} {loc}[/i]")
>>>>>>> 541f88fc
    return "\n".join(lines)


def format_event_daily(
    e: Event, highlight: bool = False, weekend_url: str | None = None
) -> str:
    """Return HTML-formatted text for a daily announcement item."""
    prefix = ""
    if highlight:
        prefix += "\U0001f449 "
    if is_recent(e):
        prefix += "\U0001f6a9 "
    emoji_part = ""
    if e.emoji and not e.title.strip().startswith(e.emoji):
        emoji_part = f"{e.emoji} "

    title = html.escape(e.title)
    if e.source_post_url:
        title = f'<a href="{html.escape(e.source_post_url)}">{title}</a>'
    title = f"<b>{prefix}{emoji_part}{title}</b>".strip()

    desc = e.description.strip()
    desc = re.sub(r",?\s*подробнее\s*\([^\n]*\)$", "", desc, flags=re.I)
    lines = [title, html.escape(desc)]

    if e.pushkin_card:
        lines.append("\u2705 Пушкинская карта")

    if e.is_free:
        txt = "🟡 Бесплатно"
        if e.ticket_link:
            txt += f' <a href="{html.escape(e.ticket_link)}">по регистрации</a>'
        lines.append(txt)
    elif e.ticket_link and (
        e.ticket_price_min is not None or e.ticket_price_max is not None
    ):
        if e.ticket_price_max is not None and e.ticket_price_max != e.ticket_price_min:
            price = f"от {e.ticket_price_min} до {e.ticket_price_max}"
        else:
            price = str(e.ticket_price_min or e.ticket_price_max or "")
        lines.append(
            f'<a href="{html.escape(e.ticket_link)}">Билеты в источнике</a> {price}'.strip()
        )
    elif e.ticket_link:
        lines.append(f'<a href="{html.escape(e.ticket_link)}">по регистрации</a>')
    else:
        price = ""
        if (
            e.ticket_price_min is not None
            and e.ticket_price_max is not None
            and e.ticket_price_min != e.ticket_price_max
        ):
            price = f"от {e.ticket_price_min} до {e.ticket_price_max}"
        elif e.ticket_price_min is not None:
            price = str(e.ticket_price_min)
        elif e.ticket_price_max is not None:
            price = str(e.ticket_price_max)
        if price:
            lines.append(f"Билеты {price}")

    loc = html.escape(e.location_name)
    addr = e.location_address
    if addr and e.city:
        addr = strip_city_from_address(addr, e.city)
    if addr:
        loc += f", {html.escape(addr)}"
    if e.city:
        loc += f", #{html.escape(e.city)}"
    date_part = e.date.split("..", 1)[0]
    d = parse_iso_date(date_part)
    if d:
        day = format_day_pretty(d)
    else:
        logging.error("Invalid event date: %s", e.date)
        day = e.date
    if weekend_url and d and d.weekday() == 5:
        day_fmt = f'<a href="{html.escape(weekend_url)}">{day}</a>'
    else:
        day_fmt = day
    lines.append(f"<i>{day_fmt} {e.time} {loc}</i>")

    return "\n".join(lines)


def format_exhibition_md(e: Event) -> str:
    prefix = ""
    if is_recent(e):
        prefix += "\U0001f6a9 "
    emoji_part = ""
    if e.emoji and not e.title.strip().startswith(e.emoji):
        emoji_part = f"{e.emoji} "
    lines = [f"{prefix}{emoji_part}{e.title}".strip(), e.description.strip()]
    if e.pushkin_card:
        lines.append("\u2705 Пушкинская карта")
    if e.is_free:
        txt = "🟡 Бесплатно"
        if e.ticket_link:
            txt += f" [по регистрации]({e.ticket_link})"
        lines.append(txt)
    elif e.ticket_link:
        lines.append(f"[Билеты в источнике]({e.ticket_link})")
    elif (
        e.ticket_price_min is not None
        and e.ticket_price_max is not None
        and e.ticket_price_min != e.ticket_price_max
    ):
        lines.append(f"Билеты от {e.ticket_price_min} до {e.ticket_price_max}")
    elif e.ticket_price_min is not None:
        lines.append(f"Билеты {e.ticket_price_min}")
    elif e.ticket_price_max is not None:
        lines.append(f"Билеты {e.ticket_price_max}")
    if e.telegraph_url:
        cam = "\U0001f4f8" * max(0, e.photo_count)
        prefix = f"{cam} " if cam else ""
        lines.append(f"{prefix}[подробнее]({e.telegraph_url})")
    loc = e.location_name
    addr = e.location_address
    if addr and e.city:
        addr = strip_city_from_address(addr, e.city)
    if addr:
        loc += f", {addr}"
    if e.city:
        loc += f", #{e.city}"
    if e.end_date:
        end_part = e.end_date.split("..", 1)[0]
        d_end = parse_iso_date(end_part)
        if d_end:
            end = format_day_pretty(d_end)
        else:
            logging.error("Invalid end date: %s", e.end_date)
            end = e.end_date
        lines.append(f"_по {end}, {loc}_")
    return "\n".join(lines)


def event_title_nodes(e: Event) -> list:
    nodes: list = []
    if is_recent(e):
        nodes.append("\U0001f6a9 ")
    if e.emoji and not e.title.strip().startswith(e.emoji):
        nodes.append(f"{e.emoji} ")
    title_text = e.title
    if e.source_post_url:
        nodes.append(
            {"tag": "a", "attrs": {"href": e.source_post_url}, "children": [title_text]}
        )
    else:
        nodes.append(title_text)
    return nodes


def event_to_nodes(e: Event) -> list[dict]:
    md = format_event_md(e)
    lines = md.split("\n")
    body_md = "\n".join(lines[1:]) if len(lines) > 1 else ""
    from telegraph.utils import html_to_nodes

    nodes = [{"tag": "h4", "children": event_title_nodes(e)}]
    if body_md:
        html_text = md_to_html(body_md)
        nodes.extend(html_to_nodes(html_text))
    nodes.append({"tag": "p", "children": ["\u00a0"]})
    return nodes


def exhibition_title_nodes(e: Event) -> list:
    nodes: list = []
    if is_recent(e):
        nodes.append("\U0001f6a9 ")
    if e.emoji and not e.title.strip().startswith(e.emoji):
        nodes.append(f"{e.emoji} ")
    title_text = e.title
    if e.source_post_url:
        nodes.append(
            {"tag": "a", "attrs": {"href": e.source_post_url}, "children": [title_text]}
        )
    else:
        nodes.append(title_text)
    return nodes


def exhibition_to_nodes(e: Event) -> list[dict]:
    md = format_exhibition_md(e)
    lines = md.split("\n")
    body_md = "\n".join(lines[1:]) if len(lines) > 1 else ""
    from telegraph.utils import html_to_nodes

    nodes = [{"tag": "h4", "children": exhibition_title_nodes(e)}]
    if body_md:
        html_text = md_to_html(body_md)
        nodes.extend(html_to_nodes(html_text))
    nodes.append({"tag": "p", "children": ["\u00a0"]})
    return nodes

async def get_month_data(db: Database, month: str, *, fallback: bool = True):
    """Return events, exhibitions and nav pages for the given month."""
    start = date.fromisoformat(month + "-01")
    next_start = (start.replace(day=28) + timedelta(days=4)).replace(day=1)
    async with db.get_session() as session:
        result = await session.execute(
            select(Event)
            .where(Event.date >= start.isoformat(), Event.date < next_start.isoformat())
            .order_by(Event.date, Event.time)
        )
        events = result.scalars().all()

        ex_result = await session.execute(
            select(Event)
            .where(
                Event.end_date.is_not(None),
                Event.end_date >= start.isoformat(),
                Event.date <= next_start.isoformat(),
                Event.event_type == "выставка",
            )
            .order_by(Event.date)
        )
        exhibitions = ex_result.scalars().all()

        result_nav = await session.execute(select(MonthPage).order_by(MonthPage.month))
        nav_pages = result_nav.scalars().all()


    today = datetime.now(LOCAL_TZ).date()

    if month == today.strftime("%Y-%m"):
        today_str = today.isoformat()
        cutoff = (today - timedelta(days=30)).isoformat()
        events = [e for e in events if e.date.split("..", 1)[0] >= today_str]
        exhibitions = [
            e for e in exhibitions if e.end_date and e.end_date >= cutoff
        ]

    if not exhibitions and fallback:
        prev_month = (start - timedelta(days=1)).strftime("%Y-%m")
        if prev_month != month:
            prev_events, prev_exh, _ = await get_month_data(db, prev_month, fallback=False)
            if not events:
                events.extend(prev_events)
            exhibitions.extend(prev_exh)

    return events, exhibitions, nav_pages


async def build_month_page_content(
    db: Database,
    month: str,
    events: list[Event] | None = None,
    exhibitions: list[Event] | None = None,
    nav_pages: list[MonthPage] | None = None,
    continuation_url: str | None = None,
) -> tuple[str, list]:
    if events is None or exhibitions is None or nav_pages is None:
        events, exhibitions, nav_pages = await get_month_data(db, month)


    today = datetime.now(LOCAL_TZ).date()
    cutoff = (today - timedelta(days=30)).isoformat()

    if month == today.strftime("%Y-%m"):
        events = [e for e in events if e.date.split("..", 1)[0] >= cutoff]
        exhibitions = [e for e in exhibitions if e.end_date and e.end_date >= cutoff]

    today_str = today.isoformat()
    events = [
        e
        for e in events
        if not (e.event_type == "выставка" and e.date < today_str)
    ]
    exhibitions = [
        e for e in exhibitions if e.end_date and e.date <= today_str
    ]

    by_day: dict[date, list[Event]] = {}
    for e in events:
        date_part = e.date.split("..", 1)[0]
        d = parse_iso_date(date_part)
        if not d:
            logging.error("Invalid date for event %s: %s", e.id, e.date)
            continue
        by_day.setdefault(d, []).append(e)

    content: list[dict] = []
    intro = f"Планируйте свой месяц заранее: интересные мероприятия Калининграда и 39 региона в {month_name_prepositional(month)} — от лекций и концертов до культурных шоу. "
    intro_nodes = [
        intro,
        {
            "tag": "a",
            "attrs": {"href": "https://t.me/kenigevents"},
            "children": ["Полюбить Калининград Анонсы"],
        },
    ]
    content.append({"tag": "p", "children": intro_nodes})

    for day in sorted(by_day):
        if day.weekday() == 5:
            content.append({"tag": "h3", "children": ["🟥🟥🟥 суббота 🟥🟥🟥"]})
        elif day.weekday() == 6:
            content.append({"tag": "h3", "children": ["🟥🟥 воскресенье 🟥🟥"]})
        content.append(
            {"tag": "h3", "children": [f"🟥🟥🟥 {format_day_pretty(day)} 🟥🟥🟥"]}
        )
        content.append({"tag": "br"})
        content.append({"tag": "p", "children": ["\u00a0"]})
        for ev in by_day[day]:
            content.extend(event_to_nodes(ev))

    today_month = datetime.now(LOCAL_TZ).strftime("%Y-%m")
    future_pages = [p for p in nav_pages if p.month >= today_month]
    month_nav: list[dict] = []
    nav_children = []
    if future_pages:
        for idx, p in enumerate(future_pages):
            name = month_name_nominative(p.month)
            if p.month == month:
                nav_children.append(name)
            else:
                nav_children.append(
                    {"tag": "a", "attrs": {"href": p.url}, "children": [name]}
                )
            if idx < len(future_pages) - 1:
                nav_children.append(" ")
    else:
        nav_children = [month_name_nominative(month)]

    if nav_children:
        month_nav = [{"tag": "br"}, {"tag": "h4", "children": nav_children}]
        content.extend(month_nav)

    if exhibitions:
        if month_nav:
            content.append({"tag": "br"})
            content.append({"tag": "p", "children": ["\u00a0"]})
        content.append({"tag": "h3", "children": ["Постоянные выставки"]})
        content.append({"tag": "br"})
        content.append({"tag": "p", "children": ["\u00a0"]})
        for ev in exhibitions:
            content.extend(exhibition_to_nodes(ev))

    if month_nav:
        content.extend(month_nav)

    if continuation_url:
        content.append({"tag": "br"})
        content.append({"tag": "p", "children": ["\u00a0"]})
        content.append(
            {
                "tag": "h3",
                "children": [
                    {
                        "tag": "a",
                        "attrs": {"href": continuation_url},
                        "children": [f"{month_name_nominative(month)} продолжение"],
                    }
                ],
            }
        )

    title = f"События Калининграда в {month_name_prepositional(month)}: полный анонс от Полюбить Калининград Анонсы"
    return title, content


async def sync_month_page(db: Database, month: str, update_links: bool = True):
    token = get_telegraph_token()
    if not token:
        logging.error("Telegraph token unavailable")
        return
    tg = Telegraph(access_token=token)
    async with db.get_session() as session:
        page = await session.get(MonthPage, month)
        try:
            created = False
            if not page:
                page = MonthPage(month=month, url="", path="")
                session.add(page)
                await session.commit()
                created = True

            events, exhibitions, nav_pages = await get_month_data(db, month)


            async def split_and_update():
                """Split the month into two pages keeping the first path."""
                # Find maximum number of events that fit on the first page
                low, high, best = 1, len(events) - 1, 1
                while low <= high:
                    mid = (low + high) // 2
                    _, c = await build_month_page_content(
                        db, month, events[:mid], exhibitions, nav_pages
                    )
                    if len(json_dumps(c).encode("utf-8")) <= TELEGRAPH_PAGE_LIMIT:
                        best = mid
                        low = mid + 1
                    else:
                        high = mid - 1

                first = events[:best]
                second = events[best:]

                title2, content2 = await build_month_page_content(
                    db, month, second, exhibitions, nav_pages
                )
                if not page.path2:
                    data2 = await asyncio.to_thread(tg.create_page, title2, content=content2)
                    page.url2 = data2.get("url")
                    page.path2 = data2.get("path")
                else:
                    await asyncio.to_thread(
                        tg.edit_page, page.path2, title=title2, content=content2
                    )

                title1, content1 = await build_month_page_content(
                    db, month, first, [], nav_pages, continuation_url=page.url2
                )
                if not page.path:
                    data1 = await asyncio.to_thread(tg.create_page, title1, content=content1)
                    page.url = data1.get("url")
                    page.path = data1.get("path")
                else:
                    await asyncio.to_thread(
                        tg.edit_page, page.path, title=title1, content=content1
                    )
                logging.info(
                    "%s month page %s split into two", "Created" if created else "Edited", month
                )
                await session.commit()


            title, content = await build_month_page_content(
                db, month, events, exhibitions, nav_pages
            )
            size = len(json_dumps(content).encode("utf-8"))


            try:
                if size <= TELEGRAPH_PAGE_LIMIT:
                    if not page.path:
                        data = await asyncio.to_thread(tg.create_page, title, content=content)
                        page.url = data.get("url")
                        page.path = data.get("path")
                    else:
                        await asyncio.to_thread(
                            tg.edit_page, page.path, title=title, content=content
                        )
                    page.url2 = None
                    page.path2 = None
                    logging.info(
                        "%s month page %s", "Created" if created else "Edited", month
                    )
                    await session.commit()
                else:
                    await split_and_update()
            except TelegraphException as e:
                if "CONTENT_TOO_BIG" in str(e):
                    logging.warning("Month page %s too big, splitting", month)
                    await split_and_update()
                else:
                    raise

        except Exception as e:
            logging.error("Failed to sync month page %s: %s", month, e)

    if update_links:
        async with db.get_session() as session:
            result = await session.execute(select(MonthPage).order_by(MonthPage.month))
            months = result.scalars().all()
        for p in months:
            if p.month != month:
                await sync_month_page(db, p.month, update_links=False)


def weekend_start_for_date(d: date) -> date | None:
    if d.weekday() == 5:
        return d
    if d.weekday() == 6:
        return d - timedelta(days=1)
    return None


def next_weekend_start(d: date) -> date:
    w = weekend_start_for_date(d)
    if w and d <= w:
        return w
    days_ahead = (5 - d.weekday()) % 7
    if days_ahead == 0:
        days_ahead = 7
    return d + timedelta(days=days_ahead)


async def build_weekend_page_content(db: Database, start: str) -> tuple[str, list]:
    saturday = date.fromisoformat(start)
    sunday = saturday + timedelta(days=1)
    days = [saturday, sunday]
    async with db.get_session() as session:
        result = await session.execute(
            select(Event)
            .where(Event.date.in_([d.isoformat() for d in days]))
            .order_by(Event.date, Event.time)
        )
        events = result.scalars().all()

        ex_res = await session.execute(
            select(Event)
            .where(
                Event.event_type == "выставка",
                Event.end_date.is_not(None),
                Event.date <= sunday.isoformat(),
                Event.end_date >= saturday.isoformat(),
            )
            .order_by(Event.date)
        )
        exhibitions = ex_res.scalars().all()

        res_w = await session.execute(select(WeekendPage).order_by(WeekendPage.start))
        weekend_pages = res_w.scalars().all()
        res_m = await session.execute(select(MonthPage).order_by(MonthPage.month))
        month_pages = res_m.scalars().all()

    today = datetime.now(LOCAL_TZ).date()
    events = [
        e
        for e in events
        if (
            (e.end_date and e.end_date >= today.isoformat())
            or (not e.end_date and e.date >= today.isoformat())
        )
    ]

    by_day: dict[date, list[Event]] = {}
    for e in events:
        d = parse_iso_date(e.date)
        if not d:
            continue
        by_day.setdefault(d, []).append(e)

    content: list[dict] = []
    content.append(
        {
            "tag": "p",
            "children": [
                "Вот что рекомендуют ",
                {
                    "tag": "a",
                    "attrs": {"href": "https://t.me/kenigevents"},
                    "children": ["Полюбить Калининград Анонсы"],
                },
                " чтобы провести выходные ярко: события Калининградской области и 39 региона — концерты, спектакли, фестивали.",
            ],
        }
    )

    for d in days:
        if d not in by_day:
            continue
        if d.weekday() == 5:
            content.append({"tag": "h3", "children": ["🟥🟥🟥 суббота 🟥🟥🟥"]})
        elif d.weekday() == 6:
            content.append({"tag": "h3", "children": ["🟥🟥 воскресенье 🟥🟥"]})
        content.append(
            {"tag": "h3", "children": [f"🟥🟥🟥 {format_day_pretty(d)} 🟥🟥🟥"]}
        )
        content.append({"tag": "br"})
        content.append({"tag": "p", "children": ["\u00a0"]})
        for ev in by_day[d]:
            content.extend(event_to_nodes(ev))

    weekend_nav: list[dict] = []
    future_weekends = [w for w in weekend_pages if w.start >= start]
    if future_weekends:
        nav_children = []
        for idx, w in enumerate(future_weekends):
            s = date.fromisoformat(w.start)
            label = format_weekend_range(s)
            if w.start == start:
                nav_children.append(label)
            else:
                nav_children.append(
                    {"tag": "a", "attrs": {"href": w.url}, "children": [label]}
                )
            if idx < len(future_weekends) - 1:
                nav_children.append(" ")
        weekend_nav = [{"tag": "br"}, {"tag": "h4", "children": nav_children}]
        content.extend(weekend_nav)

    month_nav: list[dict] = []
    cur_month = start[:7]
    today_month = datetime.now(LOCAL_TZ).strftime("%Y-%m")
    future_months = [m for m in month_pages if m.month >= today_month]
    if future_months:
        nav_children = []
        for idx, p in enumerate(future_months):
            name = month_name_nominative(p.month)
            nav_children.append({"tag": "a", "attrs": {"href": p.url}, "children": [name]})
            if idx < len(future_months) - 1:
                nav_children.append(" ")
        month_nav = [{"tag": "br"}, {"tag": "h4", "children": nav_children}]
        content.extend(month_nav)

    if exhibitions:
        if weekend_nav or month_nav:
            content.append({"tag": "br"})
            content.append({"tag": "p", "children": ["\u00a0"]})
        content.append({"tag": "h3", "children": ["Постоянные выставки"]})
        content.append({"tag": "br"})
        content.append({"tag": "p", "children": ["\u00a0"]})
        for ev in exhibitions:
            content.extend(exhibition_to_nodes(ev))

    if weekend_nav:
        content.extend(weekend_nav)
    if month_nav:
        content.extend(month_nav)

    title = (
        "Чем заняться на выходных в Калининградской области "
        f"{format_weekend_range(saturday)}"
    )
    return title, content


async def sync_weekend_page(db: Database, start: str, update_links: bool = True):
    token = get_telegraph_token()
    if not token:
        logging.error("Telegraph token unavailable")
        return
    tg = Telegraph(access_token=token)
    async with db.get_session() as session:
        page = await session.get(WeekendPage, start)
        try:
            created = False
            if not page:
                # Create a placeholder page to obtain path and URL
                title, content = await build_weekend_page_content(db, start)
                data = await asyncio.to_thread(tg.create_page, title, content=content)
                page = WeekendPage(
                    start=start, url=data.get("url"), path=data.get("path")
                )
                session.add(page)
                await session.commit()
                created = True

            # Rebuild content including this page in navigation
            title, content = await build_weekend_page_content(db, start)
            await asyncio.to_thread(
                tg.edit_page, page.path, title=title, content=content
            )
            logging.info(
                "%s weekend page %s", "Created" if created else "Edited", start
            )
            await session.commit()
        except Exception as e:
            logging.error("Failed to sync weekend page %s: %s", start, e)

    if update_links:
        async with db.get_session() as session:
            result = await session.execute(
                select(WeekendPage).order_by(WeekendPage.start)
            )
            weekends = result.scalars().all()
        for w in weekends:
            if w.start != start:
                await sync_weekend_page(db, w.start, update_links=False)


async def build_daily_posts(
    db: Database,
    tz: timezone,
    now: datetime | None = None,
) -> list[tuple[str, types.InlineKeyboardMarkup | None]]:
    if now is None:
        now = datetime.now(tz)
    today = now.date()
    yesterday_utc = recent_cutoff(tz, now)
    async with db.get_session() as session:
        res_today = await session.execute(
            select(Event)
            .where(Event.date == today.isoformat())
            .order_by(Event.time)
        )
        events_today = res_today.scalars().all()
        res_new = await session.execute(
            select(Event)
            .where(
                Event.date > today.isoformat(),
                Event.added_at.is_not(None),
                Event.added_at >= yesterday_utc,
                Event.silent.is_(False),
            )
            .order_by(Event.date, Event.time)
        )
        events_new = res_new.scalars().all()

        w_start = next_weekend_start(today)
        wpage = await session.get(WeekendPage, w_start.isoformat())
        res_w_all = await session.execute(select(WeekendPage))
        weekend_map = {w.start: w for w in res_w_all.scalars().all()}
        cur_month = today.strftime("%Y-%m")
        mp_cur = await session.get(MonthPage, cur_month)
        mp_next = await session.get(MonthPage, next_month(cur_month))

        new_events = (
            await session.execute(
                select(Event).where(
                    Event.added_at.is_not(None),
                    Event.added_at >= yesterday_utc,
                )
            )
        ).scalars().all()

        weekend_count = 0
        if wpage:
            sat = w_start
            sun = w_start + timedelta(days=1)
            weekend_new = [
                e
                for e in new_events
                if e.date in {sat.isoformat(), sun.isoformat()}
                or (
                    e.event_type == "выставка"
                    and e.end_date
                    and e.end_date >= sat.isoformat()
                    and e.date <= sun.isoformat()
                )
            ]
            weekend_today = [
                e
                for e in events_today
                if e.date in {sat.isoformat(), sun.isoformat()}
                or (
                    e.event_type == "выставка"
                    and e.end_date
                    and e.end_date >= sat.isoformat()
                    and e.date <= sun.isoformat()
                )
            ]
            weekend_count = max(0, len(weekend_new) - len(weekend_today))

        cur_count = 0
        next_count = 0
        for e in new_events:
            m = e.date[:7]
            if m == cur_month:
                cur_count += 1
            elif m == next_month(cur_month):
                next_count += 1

    tag = f"{today.day}{MONTHS[today.month - 1]}"
    lines1 = [
        f"<b>АНОНС на {format_day_pretty(today)} {today.year} #ежедневныйанонс</b>",
        DAYS_OF_WEEK[today.weekday()],
        "",
        "<b><i>НЕ ПРОПУСТИТЕ СЕГОДНЯ</i></b>",
    ]
    for e in events_today:
        w_url = None
        d = parse_iso_date(e.date)
        if d and d.weekday() == 5:
            w = weekend_map.get(d.isoformat())
            if w:
                w_url = w.url
        lines1.append("")
        lines1.append(format_event_daily(e, highlight=True, weekend_url=w_url))
    lines1.append("")
    lines1.append(
        f"#Афиша_Калининград #Калининград #концерт #{tag} #{today.day}_{MONTHS[today.month - 1]}"
    )
    section1 = "\n".join(lines1)

    lines2 = ["<b><i>ДОБАВИЛИ В АНОНС</i></b>"]
    for e in events_new:
        w_url = None
        d = parse_iso_date(e.date)
        if d and d.weekday() == 5:
            w = weekend_map.get(d.isoformat())
            if w:
                w_url = w.url
        lines2.append("")
        lines2.append(format_event_daily(e, weekend_url=w_url))
    section2 = "\n".join(lines2)

    buttons = []
    if wpage:
        sunday = w_start + timedelta(days=1)
        prefix = f"(+{weekend_count}) " if weekend_count else ""
        text = (
            f"{prefix}Мероприятия на выходные {w_start.day} {sunday.day} {MONTHS[w_start.month - 1]}"
        )
        buttons.append(types.InlineKeyboardButton(text=text, url=wpage.url))
    if mp_cur:
        prefix = f"(+{cur_count}) " if cur_count else ""
        buttons.append(
            types.InlineKeyboardButton(
                text=f"{prefix}Мероприятия на {month_name_nominative(cur_month)}",
                url=mp_cur.url,
            )
        )
    if mp_next:
        prefix = f"(+{next_count}) " if next_count else ""
        buttons.append(
            types.InlineKeyboardButton(
                text=f"{prefix}Мероприятия на {month_name_nominative(next_month(cur_month))}",
                url=mp_next.url,
            )
        )
    markup = None
    if buttons:
        markup = types.InlineKeyboardMarkup(inline_keyboard=[[b] for b in buttons])

    combined = section1 + "\n\n\n" + section2
    if len(combined) <= 4096:
        return [(combined, markup)]

    posts: list[tuple[str, types.InlineKeyboardMarkup | None]] = []
    for part in split_text(section1):
        posts.append((part, None))
    section2_parts = split_text(section2)
    for part in section2_parts[:-1]:
        posts.append((part, None))
    posts.append((section2_parts[-1], markup))
    return posts


async def build_daily_sections_vk(
    db: Database,
    tz: timezone,
    now: datetime | None = None,
) -> tuple[str, str]:
    if now is None:
        now = datetime.now(tz)
    today = now.date()
    yesterday_utc = recent_cutoff(tz, now)
    async with db.get_session() as session:
        res_today = await session.execute(
            select(Event)
            .where(Event.date == today.isoformat())
            .order_by(Event.time)
        )
        events_today = res_today.scalars().all()
        res_new = await session.execute(
            select(Event)
            .where(
                Event.date > today.isoformat(),
                Event.added_at.is_not(None),
                Event.added_at >= yesterday_utc,
                Event.silent.is_(False),
            )
            .order_by(Event.date, Event.time)
        )
        events_new = res_new.scalars().all()

        w_start = next_weekend_start(today)
        res_w_all = await session.execute(select(WeekendPage))
        weekend_map = {w.start: w for w in res_w_all.scalars().all()}

    lines1 = [
<<<<<<< HEAD
        f"АНОНС на {format_day_pretty(today)} {today.year}",
=======
        f"\U0001f4c5 АНОНС на {format_day_pretty(today)} {today.year}",
>>>>>>> 541f88fc
        DAYS_OF_WEEK[today.weekday()],
        "",
        "НЕ ПРОПУСТИТЕ СЕГОДНЯ",
    ]
    for e in events_today:
        w_url = None
        d = parse_iso_date(e.date)
        if d and d.weekday() == 5:
            w = weekend_map.get(d.isoformat())
            if w:
                w_url = w.url
        lines1.append("")
        lines1.append(format_event_vk(e, highlight=True, weekend_url=w_url))
<<<<<<< HEAD

=======
        lines1.append("")
>>>>>>> 541f88fc
    lines1.append("")
    lines1.append(
        f"#Афиша_Калининград #кудапойти_Калининград #Калининград #39region #концерт #{today.day}{MONTHS[today.month - 1]}"
    )
<<<<<<< HEAD

=======
>>>>>>> 541f88fc
    section1 = "\n".join(lines1)

    lines2 = ["ДОБАВИЛИ В АНОНС"]
    for e in events_new:
        w_url = None
        d = parse_iso_date(e.date)
        if d and d.weekday() == 5:
            w = weekend_map.get(d.isoformat())
            if w:
                w_url = w.url
        lines2.append("")
        lines2.append(format_event_vk(e, weekend_url=w_url))
<<<<<<< HEAD

=======
        lines2.append("")
>>>>>>> 541f88fc
    lines2.append("")
    lines2.append(
        f"#события_Калининград #Калининград #39region #новое #фестиваль #{today.day}{MONTHS[today.month - 1]}"
    )
<<<<<<< HEAD

=======
>>>>>>> 541f88fc
    section2 = "\n".join(lines2)

    return section1, section2


async def post_to_vk(token: str, group_id: str, message: str):
    if not token or not group_id:
        return
    url = "https://api.vk.com/method/wall.post"
    params = {
        "owner_id": f"-{group_id.lstrip('-')}",
        "from_group": 1,
        "message": message,
        "access_token": token,
        "v": "5.131",
    }
    async with create_ipv4_session(ClientSession) as session:
        async with session.post(url, data=params) as resp:
            data = await resp.json()
            if "error" in data:
                raise RuntimeError(f"VK error: {data['error']}")


async def send_daily_announcement_vk(
    db: Database,
    token: str,
    group_id: str,
    tz: timezone,
    *,
    section: str,
    now: datetime | None = None,
):
    section1, section2 = await build_daily_sections_vk(db, tz, now)
    if section == "today":
        await post_to_vk(token, group_id, section1)
    elif section == "added":
        await post_to_vk(token, group_id, section2)
    else:
        await post_to_vk(token, group_id, section1)
        await post_to_vk(token, group_id, section2)


async def send_daily_announcement(
    db: Database,
    bot: Bot,
    channel_id: int,
    tz: timezone,
    *,
    record: bool = True,
    now: datetime | None = None,
):
    posts = await build_daily_posts(db, tz, now)
    for text, markup in posts:
        try:
            await bot.send_message(
                channel_id,
                text,
                reply_markup=markup,
                parse_mode="HTML",
                disable_web_page_preview=True,
            )
        except Exception as e:
            logging.error("daily send failed for %s: %s", channel_id, e)
            if "message is too long" in str(e):
                continue
            raise
    if record and now is None:
        async with db.get_session() as session:
            ch = await session.get(Channel, channel_id)
            if ch:
                ch.last_daily = (now or datetime.now(tz)).date().isoformat()
                await session.commit()


async def daily_scheduler(db: Database, bot: Bot):
    while True:
        offset = await get_tz_offset(db)
        tz = offset_to_timezone(offset)
        now = datetime.now(tz)
        now_time = now.time().replace(second=0, microsecond=0)
        async with db.get_session() as session:
            result = await session.execute(
                select(Channel).where(Channel.daily_time.is_not(None))
            )
            channels = result.scalars().all()
        for ch in channels:
            if not ch.daily_time:
                continue
            try:
                target_time = datetime.strptime(ch.daily_time, "%H:%M").time()
            except ValueError:
                continue
            if (
                ch.last_daily or ""
            ) != now.date().isoformat() and now_time >= target_time:
                try:
                    await send_daily_announcement(db, bot, ch.channel_id, tz)
                except Exception as e:
                    logging.error("daily send failed for %s: %s", ch.channel_id, e)
        await asyncio.sleep(60)


async def vk_scheduler(db: Database):
    if not VK_TOKEN:
        return
    while True:
        group_id = await get_vk_group_id(db)
        if not group_id:
            await asyncio.sleep(60)
            continue
        offset = await get_tz_offset(db)
        tz = offset_to_timezone(offset)
        now = datetime.now(tz)
        now_time = now.time().replace(second=0, microsecond=0)
        today_time = datetime.strptime(await get_vk_time_today(db), "%H:%M").time()
        added_time = datetime.strptime(await get_vk_time_added(db), "%H:%M").time()

        last_today = await get_vk_last_today(db)
        if (last_today or "") != now.date().isoformat() and now_time >= today_time:
            try:
                await send_daily_announcement_vk(db, VK_TOKEN, group_id, tz, section="today")
                await set_vk_last_today(db, now.date().isoformat())
            except Exception as e:
                logging.error("vk daily today failed: %s", e)

        last_added = await get_vk_last_added(db)
        if (last_added or "") != now.date().isoformat() and now_time >= added_time:
            try:
                await send_daily_announcement_vk(db, VK_TOKEN, group_id, tz, section="added")
                await set_vk_last_added(db, now.date().isoformat())
            except Exception as e:
                logging.error("vk daily added failed: %s", e)

        await asyncio.sleep(60)


async def cleanup_old_events(db: Database, bot: Bot | None = None) -> int:
    """Remove events that finished over a week ago.

    Returns the number of deleted events."""
    offset = await get_tz_offset(db)
    tz = offset_to_timezone(offset)
    threshold = (datetime.now(tz) - timedelta(days=7)).date().isoformat()
    async with db.get_session() as session:
        result = await session.execute(
            select(Event).where(
                (
                    Event.end_date.is_not(None)
                    & (Event.end_date < threshold)
                )
                | (
                    Event.end_date.is_(None)
                    & (Event.date < threshold)
                )
            )
        )
        events = result.scalars().all()
        count = len(events)
        for event in events:
            await delete_ics(event)
            if bot:
                await delete_asset_post(event, db, bot)
                await remove_calendar_button(event, bot)
            await session.delete(event)
        if events:
            await session.commit()
    return count


async def cleanup_scheduler(db: Database, bot: Bot):
    last_run: date | None = None
    while True:
        offset = await get_tz_offset(db)
        tz = offset_to_timezone(offset)
        now = datetime.now(tz)
        if now.time() >= time(3, 0) and now.date() != last_run:
            try:
                count = await cleanup_old_events(db, bot)
                await notify_superadmin(
                    db,
                    bot,
                    f"Cleanup completed: removed {count} events",
                )
            except Exception as e:
                logging.error("cleanup failed: %s", e)
                await notify_superadmin(db, bot, f"Cleanup failed: {e}")
            last_run = now.date()
        await asyncio.sleep(60)


async def build_events_message(db: Database, target_date: date, tz: timezone):
    async with db.get_session() as session:
        result = await session.execute(
            select(Event)
            .where(
                (Event.date == target_date.isoformat())
                | (Event.end_date == target_date.isoformat())
            )
            .order_by(Event.time)
        )
        events = result.scalars().all()

    lines = []
    for e in events:
        prefix = ""
        if e.end_date and e.date == target_date.isoformat():
            prefix = "(Открытие) "
        elif (
            e.end_date
            and e.end_date == target_date.isoformat()
            and e.end_date != e.date
        ):
            prefix = "(Закрытие) "
        title = f"{e.emoji} {e.title}" if e.emoji else e.title
        lines.append(f"{e.id}. {prefix}{title}")
        loc = f"{e.time} {e.location_name}"
        if e.city:
            loc += f", #{e.city}"
        lines.append(loc)
        if e.is_free:
            lines.append("Бесплатно")
        else:
            price_parts = []
            if e.ticket_price_min is not None:
                price_parts.append(str(e.ticket_price_min))
            if (
                e.ticket_price_max is not None
                and e.ticket_price_max != e.ticket_price_min
            ):
                price_parts.append(str(e.ticket_price_max))
            if price_parts:
                lines.append("-".join(price_parts))
        if e.telegraph_url:
            lines.append(f"исходное: {e.telegraph_url}")
        lines.append("")
    if not lines:
        lines.append("No events")

    keyboard = [
        [
            types.InlineKeyboardButton(
                text=f"\u274c {e.id}", callback_data=f"del:{e.id}:{target_date.isoformat()}"
            ),
            types.InlineKeyboardButton(
                text=f"\u270e {e.id}", callback_data=f"edit:{e.id}"
            ),
        ]
        for e in events
    ]

    today = datetime.now(tz).date()
    prev_day = target_date - timedelta(days=1)
    next_day = target_date + timedelta(days=1)
    row = []
    if target_date > today:
        row.append(
            types.InlineKeyboardButton(
                text="\u25c0", callback_data=f"nav:{prev_day.isoformat()}"
            )
        )
    row.append(
        types.InlineKeyboardButton(
            text="\u25b6", callback_data=f"nav:{next_day.isoformat()}"
        )
    )
    keyboard.append(row)

    text = f"Events on {format_day(target_date, tz)}\n" + "\n".join(lines)
    markup = types.InlineKeyboardMarkup(inline_keyboard=keyboard)
    return text, markup


async def build_exhibitions_message(db: Database, tz: timezone):
    today = datetime.now(tz).date()
    cutoff = (today - timedelta(days=30)).isoformat()
    async with db.get_session() as session:
        result = await session.execute(
            select(Event)
            .where(
                Event.end_date.is_not(None),
                Event.end_date >= cutoff,
            )
            .order_by(Event.date)
        )
        events = result.scalars().all()

    lines = []
    for e in events:
        start = parse_iso_date(e.date)
        if not start:
            if ".." in e.date:
                start = parse_iso_date(e.date.split("..", 1)[0])
        if not start:
            logging.error("Bad start date %s for event %s", e.date, e.id)
            continue
        end = None
        if e.end_date:
            end = parse_iso_date(e.end_date)

        period = ""
        if end:
            period = f"c {format_day_pretty(start)} по {format_day_pretty(end)}"
        title = f"{e.emoji} {e.title}" if e.emoji else e.title
        if period:
            lines.append(f"{e.id}. {title} ({period})")
        else:
            lines.append(f"{e.id}. {title}")
        loc = f"{e.time} {e.location_name}"
        if e.city:
            loc += f", #{e.city}"
        lines.append(loc)
        if e.is_free:
            lines.append("Бесплатно")
        else:
            price_parts = []
            if e.ticket_price_min is not None:
                price_parts.append(str(e.ticket_price_min))
            if (
                e.ticket_price_max is not None
                and e.ticket_price_max != e.ticket_price_min
            ):
                price_parts.append(str(e.ticket_price_max))
            if price_parts:
                lines.append("-".join(price_parts))
        if e.telegraph_url:
            lines.append(f"исходное: {e.telegraph_url}")
        lines.append("")

    if not lines:
        lines.append("No exhibitions")

    keyboard = [
        [
            types.InlineKeyboardButton(
                text=f"\u274c {e.id}", callback_data=f"del:{e.id}:exh"
            ),
            types.InlineKeyboardButton(
                text=f"\u270e {e.id}", callback_data=f"edit:{e.id}"
            ),
        ]
        for e in events
    ]
    markup = types.InlineKeyboardMarkup(inline_keyboard=keyboard) if events else None
    text = "Exhibitions\n" + "\n".join(lines)
    return text, markup


async def show_edit_menu(user_id: int, event: Event, bot: Bot):
    lines = [
        f"title: {event.title}",
        f"description: {event.description}",
        f"festival: {event.festival or ''}",
        f"date: {event.date}",
        f"end_date: {event.end_date or ''}",
        f"time: {event.time}",
        f"location_name: {event.location_name}",
        f"location_address: {event.location_address or ''}",
        f"city: {event.city or ''}",
        f"event_type: {event.event_type or ''}",
        f"emoji: {event.emoji or ''}",
        f"ticket_price_min: {event.ticket_price_min}",
        f"ticket_price_max: {event.ticket_price_max}",
        f"ticket_link: {event.ticket_link or ''}",
        f"is_free: {event.is_free}",
        f"pushkin_card: {event.pushkin_card}",
        f"ics_url: {event.ics_url or ''}",
    ]
    fields = [
        "title",
        "description",
        "festival",
        "date",
        "end_date",
        "time",
        "location_name",
        "location_address",
        "city",
        "event_type",
        "emoji",
        "ticket_price_min",
        "ticket_price_max",
        "ticket_link",
        "is_free",
        "pushkin_card",
    ]
    keyboard = []
    row = []
    for idx, field in enumerate(fields, 1):
        row.append(
            types.InlineKeyboardButton(
                text=field, callback_data=f"editfield:{event.id}:{field}"
            )
        )
        if idx % 3 == 0:
            keyboard.append(row)
            row = []
    if row:
        keyboard.append(row)
    keyboard.append(
        [
            types.InlineKeyboardButton(
                text=(
                    "\U0001f6a9 Переключить на тихий режим"
                    if not event.silent
                    else "\U0001f910 Тихий режим"
                ),
                callback_data=f"togglesilent:{event.id}",
            )
        ]
    )
    keyboard.append(
        [
            types.InlineKeyboardButton(
                text=("\u2705 Бесплатно" if event.is_free else "\u274c Бесплатно"),
                callback_data=f"togglefree:{event.id}",
            )
        ]
    )
    if event.ics_url:
        keyboard.append(
            [
                types.InlineKeyboardButton(
                    text="Delete ICS",
                    callback_data=f"delics:{event.id}",
                )
            ]
        )
    else:
        keyboard.append(
            [
                types.InlineKeyboardButton(
                    text="Create ICS",
                    callback_data=f"createics:{event.id}",
                )
            ]
        )
    keyboard.append(
        [types.InlineKeyboardButton(text="Done", callback_data=f"editdone:{event.id}")]
    )
    markup = types.InlineKeyboardMarkup(inline_keyboard=keyboard)
    await bot.send_message(user_id, "\n".join(lines), reply_markup=markup)


async def handle_events(message: types.Message, db: Database, bot: Bot):
    parts = message.text.split(maxsplit=1)
    offset = await get_tz_offset(db)
    tz = offset_to_timezone(offset)

    if len(parts) == 2:
        day = parse_events_date(parts[1], tz)
        if not day:
            await bot.send_message(message.chat.id, "Usage: /events <date>")
            return
    else:
        day = datetime.now(tz).date()

    async with db.get_session() as session:
        if not await session.get(User, message.from_user.id):
            await bot.send_message(message.chat.id, "Not authorized")
            return

    text, markup = await build_events_message(db, day, tz)
    await bot.send_message(message.chat.id, text, reply_markup=markup)


async def handle_ask_4o(message: types.Message, db: Database, bot: Bot):
    parts = message.text.split(maxsplit=1)
    if len(parts) != 2:
        await bot.send_message(message.chat.id, "Usage: /ask4o <text>")
        return
    async with db.get_session() as session:
        user = await session.get(User, message.from_user.id)
        if not user or not user.is_superadmin:
            await bot.send_message(message.chat.id, "Not authorized")
            return
    try:
        answer = await ask_4o(parts[1])
    except Exception as e:
        await bot.send_message(message.chat.id, f"LLM error: {e}")
        return
    await bot.send_message(message.chat.id, answer)


async def handle_exhibitions(message: types.Message, db: Database, bot: Bot):
    offset = await get_tz_offset(db)
    tz = offset_to_timezone(offset)

    async with db.get_session() as session:
        if not await session.get(User, message.from_user.id):
            await bot.send_message(message.chat.id, "Not authorized")
            return

    text, markup = await build_exhibitions_message(db, tz)
    await bot.send_message(message.chat.id, text, reply_markup=markup)


async def handle_pages(message: types.Message, db: Database, bot: Bot):
    async with db.get_session() as session:
        if not await session.get(User, message.from_user.id):
            await bot.send_message(message.chat.id, "Not authorized")
            return
        result = await session.execute(select(MonthPage).order_by(MonthPage.month))
        months = result.scalars().all()
        res_w = await session.execute(select(WeekendPage).order_by(WeekendPage.start))
        weekends = res_w.scalars().all()
    lines = ["Months:"]
    for p in months:
        lines.append(f"{p.month}: {p.url}")
    if weekends:
        lines.append("")
        lines.append("Weekends:")
        for w in weekends:
            lines.append(f"{w.start}: {w.url}")
    await bot.send_message(message.chat.id, "\n".join(lines))





async def fetch_views(path: str, url: str | None = None) -> int | None:
    token = get_telegraph_token()
    if not token:
        return None
    domain = "telegra.ph"
    if url:
        try:
            domain = url.split("//", 1)[1].split("/", 1)[0]
        except Exception:
            pass
    tg = Telegraph(access_token=token, domain=domain)

    try:
        data = await asyncio.to_thread(tg.get_views, path)
        return int(data.get("views", 0))
    except Exception as e:
        logging.error("Failed to fetch views for %s: %s", path, e)
        return None


async def collect_page_stats(db: Database) -> list[str]:
    today = datetime.now(LOCAL_TZ).date()
    prev_month_start = (today.replace(day=1) - timedelta(days=1)).replace(day=1)
    prev_month = prev_month_start.strftime("%Y-%m")

    prev_weekend = next_weekend_start(today - timedelta(days=7))
    cur_month = today.strftime("%Y-%m")
    cur_weekend = next_weekend_start(today)

    async with db.get_session() as session:
        mp_prev = await session.get(MonthPage, prev_month)
        wp_prev = await session.get(WeekendPage, prev_weekend.isoformat())

        res_months = await session.execute(
            select(MonthPage)
            .where(MonthPage.month >= cur_month)
            .order_by(MonthPage.month)
        )
        future_months = res_months.scalars().all()

        res_weekends = await session.execute(
            select(WeekendPage)
            .where(WeekendPage.start >= cur_weekend.isoformat())
            .order_by(WeekendPage.start)
        )
        future_weekends = res_weekends.scalars().all()

    lines: list[str] = []

    if mp_prev and mp_prev.path:

        views = await fetch_views(mp_prev.path, mp_prev.url)

        if views is not None:
            month_dt = date.fromisoformat(mp_prev.month + "-01")
            lines.append(f"{MONTHS_NOM[month_dt.month - 1]}: {views} просмотров")

    if wp_prev and wp_prev.path:

        views = await fetch_views(wp_prev.path, wp_prev.url)

        if views is not None:
            label = format_weekend_range(prev_weekend)
            lines.append(f"{label}: {views} просмотров")

    for wp in future_weekends:
        if not wp.path:
            continue

        views = await fetch_views(wp.path, wp.url)

        if views is not None:
            label = format_weekend_range(date.fromisoformat(wp.start))
            lines.append(f"{label}: {views} просмотров")

    for mp in future_months:
        if not mp.path:
            continue

        views = await fetch_views(mp.path, mp.url)

        if views is not None:
            month_dt = date.fromisoformat(mp.month + "-01")
            lines.append(f"{MONTHS_NOM[month_dt.month - 1]}: {views} просмотров")


    return lines


async def collect_event_stats(db: Database) -> list[str]:
    today = datetime.now(LOCAL_TZ).date()
    prev_month_start = (today.replace(day=1) - timedelta(days=1)).replace(day=1)
    async with db.get_session() as session:
        result = await session.execute(
            select(Event).where(
                Event.telegraph_path.is_not(None),
                Event.date >= prev_month_start.isoformat(),
            )
        )
        events = result.scalars().all()
    stats = []
    for e in events:
        if not e.telegraph_path:
            continue

        views = await fetch_views(e.telegraph_path, e.telegraph_url)

        if views is not None:
            stats.append((e.telegraph_url or e.telegraph_path, views))
    stats.sort(key=lambda x: x[1], reverse=True)
    return [f"{url}: {v}" for url, v in stats]


async def handle_stats(message: types.Message, db: Database, bot: Bot):
    parts = message.text.split()
    mode = parts[1] if len(parts) > 1 else ""
    async with db.get_session() as session:
        user = await session.get(User, message.from_user.id)
        if not user or not user.is_superadmin:
            await bot.send_message(message.chat.id, "Not authorized")
            return
    lines = await (collect_event_stats(db) if mode == "events" else collect_page_stats(db))
    await bot.send_message(message.chat.id, "\n".join(lines) if lines else "No data")


async def handle_dumpdb(message: types.Message, db: Database, bot: Bot):
    async with db.get_session() as session:
        user = await session.get(User, message.from_user.id)
        if not user or not user.is_superadmin:
            await bot.send_message(message.chat.id, "Not authorized")
            return
        result = await session.execute(select(Channel))
        channels = result.scalars().all()
        tz_setting = await session.get(Setting, "tz_offset")
        catbox_setting = await session.get(Setting, "catbox_enabled")

    data = await dump_database(db.engine.url.database)
    file = types.BufferedInputFile(data, filename="dump.sql")
    await bot.send_document(message.chat.id, file)

    lines = ["Channels:"]
    for ch in channels:
        roles: list[str] = []
        if ch.is_registered:
            roles.append("announcement")
        if ch.is_asset:
            roles.append("asset")
        if ch.daily_time:
            roles.append(f"daily {ch.daily_time}")
        title = ch.title or ch.username or str(ch.channel_id)
        lines.append(f"- {title}: {', '.join(roles) if roles else 'admin'}")

    lines.append("")
    lines.append("To restore on another server:")
    lines.append("1. Start the bot and send /restore with the dump file.")
    if tz_setting:
        lines.append(f"2. Current timezone: {tz_setting.value}")
    lines.append("3. Add the bot as admin to the channels listed above.")
    if catbox_setting and catbox_setting.value == "1":
        lines.append("4. Run /images to enable photo uploads.")

    await bot.send_message(message.chat.id, "\n".join(lines))


async def handle_restore(message: types.Message, db: Database, bot: Bot):
    async with db.get_session() as session:
        user = await session.get(User, message.from_user.id)
        if not user or not user.is_superadmin:
            await bot.send_message(message.chat.id, "Not authorized")
            return
    document = message.document
    if not document and message.reply_to_message:
        document = message.reply_to_message.document
    if not document:
        await bot.send_message(message.chat.id, "Attach dump file")
        return
    bio = BytesIO()
    await bot.download(document.file_id, destination=bio)
    await restore_database(bio.getvalue(), db, db.engine.url.database)
    await bot.send_message(message.chat.id, "Database restored")
async def handle_edit_message(message: types.Message, db: Database, bot: Bot):
    state = editing_sessions.get(message.from_user.id)
    if not state:
        return
    eid, field = state
    if field is None:
        return
    value = (message.text or message.caption or "").strip()
    if field == "ticket_link" and value in {"", "-"}:
        value = ""
    if not value and field != "ticket_link":
        await bot.send_message(message.chat.id, "No text supplied")
        return
    async with db.get_session() as session:
        event = await session.get(Event, eid)
        if not event:
            await bot.send_message(message.chat.id, "Event not found")
            del editing_sessions[message.from_user.id]
            return
        old_date = event.date.split("..", 1)[0]
        old_month = old_date[:7]
        if field in {"ticket_price_min", "ticket_price_max"}:
            try:
                setattr(event, field, int(value))
            except ValueError:
                await bot.send_message(message.chat.id, "Invalid number")
                return
        else:
            if field in {"is_free", "pushkin_card", "silent"}:
                bool_val = parse_bool_text(value)
                if bool_val is None:
                    await bot.send_message(message.chat.id, "Invalid boolean")
                    return
                setattr(event, field, bool_val)
            elif field == "ticket_link" and value == "":
                setattr(event, field, None)
            else:
                setattr(event, field, value)
        await session.commit()
        new_date = event.date.split("..", 1)[0]
        new_month = new_date[:7]
    await sync_month_page(db, old_month)
    old_dt = parse_iso_date(old_date)
    old_w = weekend_start_for_date(old_dt) if old_dt else None
    if old_w:
        await sync_weekend_page(db, old_w.isoformat())
    if new_month != old_month:
        await sync_month_page(db, new_month)
    new_dt = parse_iso_date(new_date)
    new_w = weekend_start_for_date(new_dt) if new_dt else None
    if new_w and new_w != old_w:
        await sync_weekend_page(db, new_w.isoformat())
    editing_sessions[message.from_user.id] = (eid, None)
    await show_edit_menu(message.from_user.id, event, bot)


async def handle_daily_time_message(message: types.Message, db: Database, bot: Bot):
    cid = daily_time_sessions.get(message.from_user.id)
    if not cid:
        return
    value = (message.text or "").strip()
    if not re.match(r"^\d{1,2}:\d{2}$", value):
        await bot.send_message(message.chat.id, "Invalid time")
        return
    if len(value.split(":")[0]) == 1:
        value = f"0{value}"
    async with db.get_session() as session:
        ch = await session.get(Channel, cid)
        if ch:
            ch.daily_time = value
            await session.commit()
    del daily_time_sessions[message.from_user.id]
    await bot.send_message(message.chat.id, f"Time set to {value}")


async def handle_vk_group_message(message: types.Message, db: Database, bot: Bot):
    if message.from_user.id not in vk_group_sessions:
        return
    value = (message.text or "").strip()
    if value.lower() == "off":
        await set_vk_group_id(db, None)
        await bot.send_message(message.chat.id, "VK posting disabled")
    else:
        await set_vk_group_id(db, value)
        await bot.send_message(message.chat.id, f"VK group set to {value}")
    vk_group_sessions.discard(message.from_user.id)


async def handle_vk_time_message(message: types.Message, db: Database, bot: Bot):
    typ = vk_time_sessions.get(message.from_user.id)
    if not typ:
        return
    value = (message.text or "").strip()
    if not re.match(r"^\d{1,2}:\d{2}$", value):
        await bot.send_message(message.chat.id, "Invalid time")
        return
    if len(value.split(":")[0]) == 1:
        value = f"0{value}"
    if typ == "today":
        await set_vk_time_today(db, value)
    else:
        await set_vk_time_added(db, value)
    vk_time_sessions.pop(message.from_user.id, None)
    await bot.send_message(message.chat.id, f"Time set to {value}")


processed_media_groups: set[str] = set()

# store up to three images for albums until the caption arrives

pending_media_groups: dict[str, list[tuple[bytes, str]]] = {}


async def handle_forwarded(message: types.Message, db: Database, bot: Bot):
    logging.info(
        "received forwarded message %s from %s",
        message.message_id,
        message.from_user.id,
    )
    text = message.text or message.caption
    images = await extract_images(message, bot)
    logging.info(
        "forward text len=%d photos=%d",
        len(text or ""),
        len(images or []),
    )
    media: list[tuple[bytes, str]] | None = None
    if message.media_group_id:
        gid = message.media_group_id
        if gid in processed_media_groups:
            logging.info("skip already processed album %s", gid)
            return
        if not text:
            if images:

                buf = pending_media_groups.setdefault(gid, [])
                if len(buf) < 3:
                    buf.extend(images[: 3 - len(buf)])
            logging.info("waiting for caption in album %s", gid)
            return
        stored = pending_media_groups.pop(gid, [])
        if len(stored) < 3 and images:
            stored.extend(images[: 3 - len(stored)])
        media = stored

        processed_media_groups.add(gid)
    else:
        if not text:
            logging.info("forwarded message has no text")
            return
        media = images[:3] if images else None
    async with db.get_session() as session:
        if not await session.get(User, message.from_user.id):
            logging.info("user %s not registered", message.from_user.id)
            return
    link = None
    msg_id = None
    chat_id: int | None = None
    if message.forward_from_chat and message.forward_from_message_id:
        chat = message.forward_from_chat
        msg_id = message.forward_from_message_id
        chat_id = chat.id
        async with db.get_session() as session:
            ch = await session.get(Channel, chat_id)
            allowed = ch.is_registered if ch else False
        logging.info("forward from chat %s allowed=%s", chat_id, allowed)
        if allowed:
            if chat.username:
                link = f"https://t.me/{chat.username}/{msg_id}"
            else:
                cid = str(chat_id)
                if cid.startswith("-100"):
                    cid = cid[4:]
                else:
                    cid = cid.lstrip("-")
                link = f"https://t.me/c/{cid}/{msg_id}"
    else:
        fo = message.model_extra.get("forward_origin") if hasattr(message, "model_extra") else None
        if isinstance(fo, dict) and fo.get("type") == "messageOriginChannel":
            chat_data = fo.get("chat") or {}
            chat_id = chat_data.get("id")
            msg_id = fo.get("message_id")
            async with db.get_session() as session:
                ch = await session.get(Channel, chat_id)
                allowed = ch.is_registered if ch else False
            logging.info("forward from origin chat %s allowed=%s", chat_id, allowed)
            if allowed:
                username = chat_data.get("username")
                if username:
                    link = f"https://t.me/{username}/{msg_id}"
                else:
                    cid = str(chat_id)
                    if cid.startswith("-100"):
                        cid = cid[4:]
                    else:
                        cid = cid.lstrip("-")
                    link = f"https://t.me/c/{cid}/{msg_id}"
    if link:
        logging.info("source post url %s", link)
    logging.info("parsing forwarded text via LLM")
    results = await add_events_from_text(
        db,
        text,
        link,
        message.html_text or message.caption_html,
        media,
        source_chat_id=chat_id if link else None,
        source_message_id=msg_id if link else None,

        bot=bot,

    )
    logging.info("forward parsed %d events", len(results))
    if not results:
        logging.info("no events parsed from forwarded text")
        return
    for saved, added, lines, status in results:
        buttons = []
        if (
            not saved.is_free
            and saved.ticket_price_min is None
            and saved.ticket_price_max is None
        ):
            buttons.append(
                types.InlineKeyboardButton(
                    text="\u2753 Это бесплатное мероприятие",
                    callback_data=f"markfree:{saved.id}",
                )
            )
        buttons.append(
            types.InlineKeyboardButton(
                text="\U0001f6a9 Переключить на тихий режим",
                callback_data=f"togglesilent:{saved.id}",
            )
        )
        markup = (
            types.InlineKeyboardMarkup(inline_keyboard=[buttons]) if buttons else None
        )
        text_out = f"Event {status}\n" + "\n".join(lines)
        logging.info("sending response for event %s", saved.id)
        try:
            await bot.send_message(
                message.chat.id,
                text_out,
                reply_markup=markup,
            )
        except Exception as e:
            logging.error("failed to send event response: %s", e)


async def telegraph_test():
    token = get_telegraph_token()
    if not token:
        print("Unable to obtain Telegraph token")
        return
    tg = Telegraph(access_token=token)
    page = await asyncio.to_thread(
        tg.create_page, "Test Page", html_content="<p>test</p>"
    )
    logging.info("Created %s", page["url"])
    print("Created", page["url"])
    await asyncio.to_thread(
        tg.edit_page, page["path"], title="Test Page", html_content="<p>updated</p>"
    )
    logging.info("Edited %s", page["url"])
    print("Edited", page["url"])


async def update_source_page(
    path: str,
    title: str,
    new_html: str,
    media: list[tuple[bytes, str]] | tuple[bytes, str] | None = None,
    db: Database | None = None,
) -> tuple[str, int]:
    """Append text to an existing Telegraph page."""
    token = get_telegraph_token()
    if not token:
        logging.error("Telegraph token unavailable")
        return "token missing"
    tg = Telegraph(access_token=token)
    try:
        logging.info("Fetching telegraph page %s", path)
        page = await asyncio.to_thread(tg.get_page, path, return_html=True)
        html_content = page.get("content") or page.get("content_html") or ""
        catbox_msg = ""
        images: list[tuple[bytes, str]] = []
        if media:
            images = [media] if isinstance(media, tuple) else list(media)
        catbox_urls: list[str] = []
        if CATBOX_ENABLED and images:
            async with ClientSession() as session:
                for data, name in images[:3]:
                    if len(data) > 5 * 1024 * 1024:
                        logging.warning("catbox skip %s: too large", name)
                        catbox_msg += f"{name}: too large; "
                        continue
                    if not imghdr.what(None, data):
                        logging.warning("catbox skip %s: not image", name)
                        catbox_msg += f"{name}: not image; "
                        continue
                    try:
                        form = FormData()
                        form.add_field("reqtype", "fileupload")
                        form.add_field("fileToUpload", data, filename=name)
                        async with session.post(
                            "https://catbox.moe/user/api.php", data=form
                        ) as resp:
                            text = await resp.text()
                            if resp.status == 200 and text.startswith("http"):
                                url = text.strip()
                                catbox_urls.append(url)
                                catbox_msg += "ok; "
                                logging.info("catbox uploaded %s", url)
                            else:
                                catbox_msg += f"{name}: err {resp.status}; "
                                logging.error(
                                    "catbox upload failed %s: %s %s",
                                    name,
                                    resp.status,
                                    text,
                                )
                    except Exception as e:
                        catbox_msg += f"{name}: {e}; "
                        logging.error("catbox error %s: %s", name, e)
            catbox_msg = catbox_msg.strip("; ")
        elif images:
            catbox_msg = "disabled"
        for url in catbox_urls:
            html_content += f'<img src="{html.escape(url)}"/><p></p>'
        new_html = normalize_hashtag_dates(new_html)
        cleaned = re.sub(r"</?tg-emoji[^>]*>", "", new_html)
        cleaned = cleaned.replace(
            "\U0001f193\U0001f193\U0001f193\U0001f193", "Бесплатно"
        )
        html_content += (
            f"<p>{CONTENT_SEPARATOR}</p><p>" + cleaned.replace("\n", "<br/>") + "</p>"
        )
        if db:
            nav_html = await build_month_nav_html(db)
            html_content = apply_month_nav(html_content, nav_html)
        html_content = apply_footer_link(html_content)
        logging.info("Editing telegraph page %s", path)
        await asyncio.to_thread(
            tg.edit_page, path, title=title, html_content=html_content
        )
        logging.info("Updated telegraph page %s", path)
        return catbox_msg, len(catbox_urls)
    except Exception as e:
        logging.error("Failed to update telegraph page: %s", e)
        return f"error: {e}", 0


async def update_source_page_ics(path: str, title: str, url: str | None):
    """Insert or remove the ICS link in a Telegraph page."""
    token = get_telegraph_token()
    if not token:
        logging.error("Telegraph token unavailable")
        return
    tg = Telegraph(access_token=token)
    try:
        logging.info("Editing telegraph ICS for %s", path)
        page = await asyncio.to_thread(tg.get_page, path, return_html=True)
        html_content = page.get("content") or page.get("content_html") or ""
        html_content = apply_ics_link(html_content, url)
        html_content = apply_footer_link(html_content)
        await asyncio.to_thread(
            tg.edit_page, path, title=title, html_content=html_content
        )
    except Exception as e:
        logging.error("Failed to update ICS link: %s", e)


async def get_source_page_text(path: str) -> str:
    """Return plain text from a Telegraph page."""
    token = get_telegraph_token()
    if not token:
        logging.error("Telegraph token unavailable")
        return ""
    tg = Telegraph(access_token=token)
    try:
        page = await asyncio.to_thread(tg.get_page, path, return_html=True)
    except Exception as e:
        logging.error("Failed to fetch telegraph page: %s", e)
        return ""
    html_content = page.get("content") or page.get("content_html") or ""
    html_content = apply_ics_link(html_content, None)
    html_content = apply_month_nav(html_content, None)
    html_content = html_content.replace(FOOTER_LINK_HTML, "")
    html_content = html_content.replace(f"<p>{CONTENT_SEPARATOR}</p>", f"\n{CONTENT_SEPARATOR}\n")
    html_content = html_content.replace("<br/>", "\n").replace("<br>", "\n")
    html_content = re.sub(r"</p>\s*<p>", "\n", html_content)
    html_content = re.sub(r"<[^>]+>", "", html_content)
    text = html.unescape(html_content)
    text = text.replace(CONTENT_SEPARATOR, "").replace("\xa0", " ")
    return text.strip()


async def update_event_description(event: Event, db: Database) -> None:
    """Rebuild event.description from the Telegraph source page."""
    if not event.telegraph_path:
        return
    text = await get_source_page_text(event.telegraph_path)
    if not text:
        return
    try:
        parsed = await parse_event_via_4o(text)
    except Exception as e:
        logging.error("Failed to parse source text for description: %s", e)
        return
    if not parsed:
        return
    desc = parsed[0].get("short_description", "").strip()
    if not desc:
        return
    async with db.get_session() as session:
        obj = await session.get(Event, event.id)
        if obj:
            obj.description = desc
            await session.commit()
            event.description = desc


async def create_source_page(
    title: str,
    text: str,
    source_url: str | None,
    html_text: str | None = None,
    media: list[tuple[bytes, str]] | tuple[bytes, str] | None = None,
    ics_url: str | None = None,
    db: Database | None = None,
) -> tuple[str, str, str, int] | None:
    """Create a Telegraph page with the original event text."""
    token = get_telegraph_token()
    if not token:
        logging.error("Telegraph token unavailable")
        return None
    tg = Telegraph(access_token=token)
    html_content = ""

    def strip_title(line_text: str) -> str:
        lines = line_text.splitlines()
        if lines and lines[0].strip() == title.strip():
            return "\n".join(lines[1:]).lstrip()
        return line_text

    images: list[tuple[bytes, str]] = []
    if media:
        images = [media] if isinstance(media, tuple) else list(media)
    catbox_urls: list[str] = []
    catbox_msg = ""
    if CATBOX_ENABLED and images:
        async with ClientSession() as session:
            for data, name in images[:3]:
                if len(data) > 5 * 1024 * 1024:
                    logging.warning("catbox skip %s: too large", name)
                    catbox_msg += f"{name}: too large; "
                    continue
                if not imghdr.what(None, data):
                    logging.warning("catbox skip %s: not image", name)
                    catbox_msg += f"{name}: not image; "
                    continue
                try:
                    form = FormData()
                    form.add_field("reqtype", "fileupload")
                    form.add_field("fileToUpload", data, filename=name)
                    async with session.post(
                        "https://catbox.moe/user/api.php", data=form
                    ) as resp:
                        text_r = await resp.text()
                        if resp.status == 200 and text_r.startswith("http"):
                            url = text_r.strip()
                            catbox_urls.append(url)
                            catbox_msg += "ok; "
                            logging.info("catbox uploaded %s", url)
                        else:
                            catbox_msg += f"{name}: err {resp.status}; "
                            logging.error(
                                "catbox upload failed %s: %s %s",
                                name,
                                resp.status,
                                text_r,
                            )
                except Exception as e:
                    catbox_msg += f"{name}: {e}; "
                    logging.error("catbox error %s: %s", name, e)
        catbox_msg = catbox_msg.strip("; ")
    elif images:
        catbox_msg = "disabled"

    if source_url:
        html_content += (
            f'<p><a href="{html.escape(source_url)}"><strong>'
            f"{html.escape(title)}</strong></a></p>"
        )
    else:
        html_content += f"<p><strong>{html.escape(title)}</strong></p>"

    for url in catbox_urls:
        html_content += f'<img src="{html.escape(url)}"/><p></p>'

    html_content = apply_ics_link(html_content, ics_url)

    if html_text:
        html_text = strip_title(html_text)
        html_text = normalize_hashtag_dates(html_text)
        cleaned = re.sub(r"</?tg-emoji[^>]*>", "", html_text)
        cleaned = cleaned.replace(
            "\U0001f193\U0001f193\U0001f193\U0001f193", "Бесплатно"
        )
        html_content += f"<p>{cleaned.replace('\n', '<br/>')}</p>"
    else:
        clean_text = strip_title(text)
        clean_text = normalize_hashtag_dates(clean_text)
        clean_text = clean_text.replace(
            "\U0001f193\U0001f193\U0001f193\U0001f193", "Бесплатно"
        )
        paragraphs = [f"<p>{html.escape(line)}</p>" for line in clean_text.splitlines()]
        html_content += "".join(paragraphs)

    if db:
        nav_html = await build_month_nav_html(db)
        html_content = apply_month_nav(html_content, nav_html)
    html_content = apply_footer_link(html_content)
    try:
        page = await asyncio.to_thread(tg.create_page, title, html_content=html_content)
    except Exception as e:
        logging.error("Failed to create telegraph page: %s", e)
        return None
    logging.info("Created telegraph page %s", page.get("url"))
    return page.get("url"), page.get("path"), catbox_msg, len(catbox_urls)


def create_app() -> web.Application:
    token = os.getenv("TELEGRAM_BOT_TOKEN")
    if not token:
        raise RuntimeError("TELEGRAM_BOT_TOKEN is missing")

    webhook = os.getenv("WEBHOOK_URL")
    if not webhook:
        raise RuntimeError("WEBHOOK_URL is missing")

    session = IPv4AiohttpSession()
    bot = Bot(token, session=session)
    logging.info("DB_PATH=%s", DB_PATH)
    logging.info("FOUR_O_TOKEN found: %s", bool(os.getenv("FOUR_O_TOKEN")))
    dp = Dispatcher()
    db = Database(DB_PATH)

    async def start_wrapper(message: types.Message):
        await handle_start(message, db, bot)

    async def register_wrapper(message: types.Message):
        await handle_register(message, db, bot)

    async def requests_wrapper(message: types.Message):
        await handle_requests(message, db, bot)

    async def tz_wrapper(message: types.Message):
        await handle_tz(message, db, bot)

    async def callback_wrapper(callback: types.CallbackQuery):
        await process_request(callback, db, bot)

    async def add_event_wrapper(message: types.Message):
        await handle_add_event(message, db, bot)

    async def add_event_raw_wrapper(message: types.Message):
        await handle_add_event_raw(message, db, bot)

    async def ask_4o_wrapper(message: types.Message):
        await handle_ask_4o(message, db, bot)

    async def list_events_wrapper(message: types.Message):
        await handle_events(message, db, bot)

    async def set_channel_wrapper(message: types.Message):
        await handle_set_channel(message, db, bot)

    async def channels_wrapper(message: types.Message):
        await handle_channels(message, db, bot)

    async def exhibitions_wrapper(message: types.Message):
        await handle_exhibitions(message, db, bot)

    async def pages_wrapper(message: types.Message):
        await handle_pages(message, db, bot)

    async def stats_wrapper(message: types.Message):
        await handle_stats(message, db, bot)

    async def dumpdb_wrapper(message: types.Message):
        await handle_dumpdb(message, db, bot)

    async def restore_wrapper(message: types.Message):
        await handle_restore(message, db, bot)

    async def edit_message_wrapper(message: types.Message):
        await handle_edit_message(message, db, bot)

    async def daily_time_wrapper(message: types.Message):
        await handle_daily_time_message(message, db, bot)

    async def vk_group_msg_wrapper(message: types.Message):
        await handle_vk_group_message(message, db, bot)

    async def vk_time_msg_wrapper(message: types.Message):
        await handle_vk_time_message(message, db, bot)

    async def forward_wrapper(message: types.Message):
        await handle_forwarded(message, db, bot)

    async def reg_daily_wrapper(message: types.Message):
        await handle_regdailychannels(message, db, bot)

    async def daily_wrapper(message: types.Message):
        await handle_daily(message, db, bot)

    async def images_wrapper(message: types.Message):
        await handle_images(message, db, bot)

    async def vkgroup_wrapper(message: types.Message):
        await handle_vkgroup(message, db, bot)

    async def vktime_wrapper(message: types.Message):
        await handle_vktime(message, db, bot)

    dp.message.register(start_wrapper, Command("start"))
    dp.message.register(register_wrapper, Command("register"))
    dp.message.register(requests_wrapper, Command("requests"))
    dp.callback_query.register(
        callback_wrapper,
        lambda c: c.data.startswith("approve")
        or c.data.startswith("reject")
        or c.data.startswith("del:")
        or c.data.startswith("nav:")
        or c.data.startswith("edit:")
        or c.data.startswith("editfield:")
        or c.data.startswith("editdone:")
        or c.data.startswith("unset:")
        or c.data.startswith("assetunset:")
        or c.data.startswith("set:")
        or c.data.startswith("assetset:")
        or c.data.startswith("dailyset:")
        or c.data.startswith("dailyunset:")
        or c.data.startswith("dailytime:")
        or c.data.startswith("dailysend:")
        or c.data.startswith("dailysendtom:")
        or c.data == "vkset"
        or c.data == "vkunset"
        or c.data.startswith("vktime:")
        or c.data.startswith("vkdailysend:")
        or c.data.startswith("togglefree:")
        or c.data.startswith("markfree:")
        or c.data.startswith("togglesilent:")
        or c.data.startswith("createics:")
        or c.data.startswith("delics:"),
    )
    dp.message.register(tz_wrapper, Command("tz"))
    dp.message.register(add_event_wrapper, Command("addevent"))
    dp.message.register(add_event_raw_wrapper, Command("addevent_raw"))
    dp.message.register(ask_4o_wrapper, Command("ask4o"))
    dp.message.register(list_events_wrapper, Command("events"))
    dp.message.register(set_channel_wrapper, Command("setchannel"))
    dp.message.register(images_wrapper, Command("images"))
    dp.message.register(vkgroup_wrapper, Command("vkgroup"))
    dp.message.register(vktime_wrapper, Command("vktime"))
    dp.message.register(channels_wrapper, Command("channels"))
    dp.message.register(reg_daily_wrapper, Command("regdailychannels"))
    dp.message.register(daily_wrapper, Command("daily"))
    dp.message.register(exhibitions_wrapper, Command("exhibitions"))
    dp.message.register(pages_wrapper, Command("pages"))
    dp.message.register(stats_wrapper, Command("stats"))
    dp.message.register(dumpdb_wrapper, Command("dumpdb"))
    dp.message.register(restore_wrapper, Command("restore"))
    dp.message.register(
        edit_message_wrapper, lambda m: m.from_user.id in editing_sessions
    )
    dp.message.register(
        daily_time_wrapper, lambda m: m.from_user.id in daily_time_sessions
    )
    dp.message.register(
        vk_group_msg_wrapper, lambda m: m.from_user.id in vk_group_sessions
    )
    dp.message.register(
        vk_time_msg_wrapper, lambda m: m.from_user.id in vk_time_sessions
    )
    dp.message.register(
        forward_wrapper,
        lambda m: bool(m.forward_date)
        or "forward_origin" in getattr(m, "model_extra", {}),
    )
    dp.my_chat_member.register(partial(handle_my_chat_member, db=db))

    app = web.Application()
    SimpleRequestHandler(dp, bot).register(app, path="/webhook")
    setup_application(app, dp, bot=bot)

    async def on_startup(app: web.Application):
        logging.info("Initializing database")
        await db.init()
        await get_tz_offset(db)
        global CATBOX_ENABLED
        CATBOX_ENABLED = await get_catbox_enabled(db)
        hook = webhook.rstrip("/") + "/webhook"
        logging.info("Setting webhook to %s", hook)
        try:
            await bot.set_webhook(
                hook,
                allowed_updates=["message", "callback_query", "my_chat_member"],
            )
        except Exception as e:
            logging.error("Failed to set webhook: %s", e)
        app["daily_task"] = asyncio.create_task(daily_scheduler(db, bot))
        app["vk_task"] = asyncio.create_task(vk_scheduler(db))
        app["cleanup_task"] = asyncio.create_task(cleanup_scheduler(db, bot))

    async def on_shutdown(app: web.Application):
        await bot.session.close()
        if "daily_task" in app:
            app["daily_task"].cancel()
            with contextlib.suppress(Exception):
                await app["daily_task"]
        if "vk_task" in app:
            app["vk_task"].cancel()
            with contextlib.suppress(Exception):
                await app["vk_task"]
        if "cleanup_task" in app:
            app["cleanup_task"].cancel()
            with contextlib.suppress(Exception):
                await app["cleanup_task"]

    app.on_startup.append(on_startup)
    app.on_shutdown.append(on_shutdown)
    return app


if __name__ == "__main__":
    import sys

    if len(sys.argv) > 1 and sys.argv[1] == "test_telegraph":
        asyncio.run(telegraph_test())
    else:
        web.run_app(create_app(), port=int(os.getenv("PORT", 8080)))<|MERGE_RESOLUTION|>--- conflicted
+++ resolved
@@ -2728,28 +2728,13 @@
         lines.append("\u2705 Пушкинская карта")
 
     if e.is_free:
-<<<<<<< HEAD
-        txt = "🟡 Бесплатно"
-        if e.ticket_link:
-            txt += f" по регистрации {e.ticket_link}"
-        lines.append(txt)
-=======
         lines.append("🟡 Бесплатно")
         if e.ticket_link:
             lines.append(f"по регистрации {e.ticket_link}")
->>>>>>> 541f88fc
     elif e.ticket_link and (
         e.ticket_price_min is not None or e.ticket_price_max is not None
     ):
         if e.ticket_price_max is not None and e.ticket_price_max != e.ticket_price_min:
-<<<<<<< HEAD
-            price = f"от {e.ticket_price_min} до {e.ticket_price_max}"
-        else:
-            price = str(e.ticket_price_min or e.ticket_price_max or "")
-        lines.append(f"Билеты в источнике {price} {e.ticket_link}".strip())
-    elif e.ticket_link:
-        lines.append(f"по регистрации {e.ticket_link}")
-=======
             price = f"от {e.ticket_price_min} до {e.ticket_price_max} руб."
         else:
             val = e.ticket_price_min if e.ticket_price_min is not None else e.ticket_price_max
@@ -2759,7 +2744,6 @@
     elif e.ticket_link:
         lines.append("по регистрации")
         lines.append(e.ticket_link)
->>>>>>> 541f88fc
     else:
         price = ""
         if (
@@ -2767,33 +2751,18 @@
             and e.ticket_price_max is not None
             and e.ticket_price_min != e.ticket_price_max
         ):
-<<<<<<< HEAD
-            price = f"от {e.ticket_price_min} до {e.ticket_price_max}"
-        elif e.ticket_price_min is not None:
-            price = str(e.ticket_price_min)
-        elif e.ticket_price_max is not None:
-            price = str(e.ticket_price_max)
-=======
             price = f"от {e.ticket_price_min} до {e.ticket_price_max} руб."
         elif e.ticket_price_min is not None:
             price = f"{e.ticket_price_min} руб."
         elif e.ticket_price_max is not None:
             price = f"{e.ticket_price_max} руб."
->>>>>>> 541f88fc
         if price:
             lines.append(f"Билеты {price}")
 
     if e.telegraph_url:
-<<<<<<< HEAD
-        more_line = f"подробнее {e.telegraph_url}"
-        if e.ics_post_url:
-            more_line += f" \U0001f4c5 {e.ics_post_url}"
-        lines.append(more_line)
-=======
         lines.append(f"подробнее: {e.telegraph_url}")
     if e.ics_post_url:
         lines.append(f"\U0001f4c6 Добавить в календарь: {e.ics_post_url}")
->>>>>>> 541f88fc
 
     loc = e.location_name
     addr = e.location_address
@@ -2814,11 +2783,7 @@
         day_fmt = f"{day}"
     else:
         day_fmt = day
-<<<<<<< HEAD
-    lines.append(f"{day_fmt} {e.time} {loc}")
-=======
     lines.append(f"[i]{day_fmt} {e.time} {loc}[/i]")
->>>>>>> 541f88fc
     return "\n".join(lines)
 
 
@@ -3673,11 +3638,7 @@
         weekend_map = {w.start: w for w in res_w_all.scalars().all()}
 
     lines1 = [
-<<<<<<< HEAD
-        f"АНОНС на {format_day_pretty(today)} {today.year}",
-=======
         f"\U0001f4c5 АНОНС на {format_day_pretty(today)} {today.year}",
->>>>>>> 541f88fc
         DAYS_OF_WEEK[today.weekday()],
         "",
         "НЕ ПРОПУСТИТЕ СЕГОДНЯ",
@@ -3691,19 +3652,11 @@
                 w_url = w.url
         lines1.append("")
         lines1.append(format_event_vk(e, highlight=True, weekend_url=w_url))
-<<<<<<< HEAD
-
-=======
         lines1.append("")
->>>>>>> 541f88fc
     lines1.append("")
     lines1.append(
         f"#Афиша_Калининград #кудапойти_Калининград #Калининград #39region #концерт #{today.day}{MONTHS[today.month - 1]}"
     )
-<<<<<<< HEAD
-
-=======
->>>>>>> 541f88fc
     section1 = "\n".join(lines1)
 
     lines2 = ["ДОБАВИЛИ В АНОНС"]
@@ -3716,19 +3669,11 @@
                 w_url = w.url
         lines2.append("")
         lines2.append(format_event_vk(e, weekend_url=w_url))
-<<<<<<< HEAD
-
-=======
         lines2.append("")
->>>>>>> 541f88fc
     lines2.append("")
     lines2.append(
         f"#события_Калининград #Калининград #39region #новое #фестиваль #{today.day}{MONTHS[today.month - 1]}"
     )
-<<<<<<< HEAD
-
-=======
->>>>>>> 541f88fc
     section2 = "\n".join(lines2)
 
     return section1, section2
