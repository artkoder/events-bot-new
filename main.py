import logging
import os
from datetime import date, datetime, timedelta, timezone
from typing import Optional

from aiogram import Bot, Dispatcher, types
from aiogram.filters import Command
from aiogram.webhook.aiohttp_server import SimpleRequestHandler, setup_application
from aiohttp import web, ClientSession
import json
from telegraph import Telegraph
import asyncio
from sqlalchemy.ext.asyncio import AsyncSession, create_async_engine
from sqlmodel import Field, SQLModel, select

logging.basicConfig(level=logging.INFO)

DB_PATH = os.getenv("DB_PATH", "/data/db.sqlite")


class User(SQLModel, table=True):
    user_id: int = Field(primary_key=True)
    username: Optional[str] = None
    is_superadmin: bool = False


class PendingUser(SQLModel, table=True):
    user_id: int = Field(primary_key=True)
    username: Optional[str] = None
    requested_at: datetime = Field(default_factory=datetime.utcnow)


class RejectedUser(SQLModel, table=True):
    user_id: int = Field(primary_key=True)
    username: Optional[str] = None
    rejected_at: datetime = Field(default_factory=datetime.utcnow)


class Setting(SQLModel, table=True):
    key: str = Field(primary_key=True)
    value: str


class Event(SQLModel, table=True):
    id: Optional[int] = Field(default=None, primary_key=True)
    title: str
    description: str
    festival: Optional[str] = None
    date: str
    time: str
    location_name: str
    location_address: Optional[str] = None
    city: Optional[str] = None
    source_text: str


class Database:
    def __init__(self, path: str):
        self.engine = create_async_engine(f"sqlite+aiosqlite:///{path}")

    async def init(self):
        async with self.engine.begin() as conn:
            await conn.run_sync(SQLModel.metadata.create_all)

    def get_session(self) -> AsyncSession:
<<<<<<< HEAD
        return AsyncSession(self.engine)
=======
        """Create a new session with attributes kept after commit."""
        return AsyncSession(self.engine, expire_on_commit=False)
>>>>>>> c578363b


async def get_tz_offset(db: Database) -> str:
    async with db.get_session() as session:
        result = await session.get(Setting, "tz_offset")
        return result.value if result else "+00:00"


async def set_tz_offset(db: Database, value: str):
    async with db.get_session() as session:
        setting = await session.get(Setting, "tz_offset")
        if setting:
            setting.value = value
        else:
            setting = Setting(key="tz_offset", value=value)
            session.add(setting)
        await session.commit()


def validate_offset(value: str) -> bool:
    if len(value) != 6 or value[0] not in "+-" or value[3] != ":":
        return False
    try:
        h = int(value[1:3])
        m = int(value[4:6])
        return 0 <= h <= 14 and 0 <= m < 60
    except ValueError:
        return False


def offset_to_timezone(value: str) -> timezone:
    sign = 1 if value[0] == "+" else -1
    hours = int(value[1:3])
    minutes = int(value[4:6])
    return timezone(sign * timedelta(hours=hours, minutes=minutes))


async def parse_event_via_4o(text: str) -> dict:
    token = os.getenv("FOUR_O_TOKEN")
    if not token:
        raise RuntimeError("FOUR_O_TOKEN is missing")
    url = os.getenv("FOUR_O_URL", "https://api.openai.com/v1/chat/completions")
    prompt_path = os.path.join("docs", "PROMPTS.md")
    with open(prompt_path, "r", encoding="utf-8") as f:
        prompt = f.read()
    headers = {
        "Authorization": f"Bearer {token}",
        "Content-Type": "application/json",
    }
    payload = {
        "model": "gpt-4o",
        "messages": [
            {"role": "system", "content": prompt},
            {"role": "user", "content": text},
        ],
        "temperature": 0,
    }
    logging.info("Sending 4o parse request to %s", url)
    async with ClientSession() as session:
        resp = await session.post(url, json=payload, headers=headers)
        resp.raise_for_status()
        data = await resp.json()
    logging.debug("4o response: %s", data)
    content = (
        data.get("choices", [{}])[0]
        .get("message", {})
        .get("content", "{}")
        .strip()
    )
    if content.startswith("```"):
        content = content.strip("`\n")
        if content.lower().startswith("json"):
            content = content[4:].strip()
    try:
        return json.loads(content)
    except json.JSONDecodeError:
        logging.error("Invalid JSON from 4o: %s", content)
        raise


async def ask_4o(text: str) -> str:
    token = os.getenv("FOUR_O_TOKEN")
    if not token:
        raise RuntimeError("FOUR_O_TOKEN is missing")
    url = os.getenv("FOUR_O_URL", "https://api.openai.com/v1/chat/completions")
    headers = {
        "Authorization": f"Bearer {token}",
        "Content-Type": "application/json",
    }
    payload = {
        "model": "gpt-4o",
        "messages": [{"role": "user", "content": text}],
        "temperature": 0,
    }
    logging.info("Sending 4o ask request to %s", url)
    async with ClientSession() as session:
        resp = await session.post(url, json=payload, headers=headers)
        resp.raise_for_status()
        data = await resp.json()
    logging.debug("4o response: %s", data)
    return (
        data.get("choices", [{}])[0]
        .get("message", {})
        .get("content", "")
        .strip()
    )


async def handle_start(message: types.Message, db: Database, bot: Bot):
    async with db.get_session() as session:
        result = await session.execute(select(User))
        user_count = len(result.scalars().all())
        user = await session.get(User, message.from_user.id)
        if user:
            await bot.send_message(message.chat.id, "Bot is running")
            return
        if user_count == 0:
            session.add(
                User(
                    user_id=message.from_user.id,
                    username=message.from_user.username,
                    is_superadmin=True,
                )
            )
            await session.commit()
            await bot.send_message(message.chat.id, "You are superadmin")
        else:
            await bot.send_message(message.chat.id, "Use /register to apply")


async def handle_register(message: types.Message, db: Database, bot: Bot):
    async with db.get_session() as session:
        if await session.get(User, message.from_user.id):
            await bot.send_message(message.chat.id, "Already registered")
            return
        if await session.get(RejectedUser, message.from_user.id):
            await bot.send_message(message.chat.id, "Access denied by administrator")
            return
        if await session.get(PendingUser, message.from_user.id):
            await bot.send_message(message.chat.id, "Awaiting approval")
            return
        result = await session.execute(select(PendingUser))
        if len(result.scalars().all()) >= 10:
            await bot.send_message(
                message.chat.id, "Registration queue full, try later"
            )
            return
        session.add(
            PendingUser(
                user_id=message.from_user.id, username=message.from_user.username
            )
        )
        await session.commit()
        await bot.send_message(message.chat.id, "Registration pending approval")


async def handle_requests(message: types.Message, db: Database, bot: Bot):
    async with db.get_session() as session:
        user = await session.get(User, message.from_user.id)
        if not user or not user.is_superadmin:
            return
        result = await session.execute(select(PendingUser))
        pending = result.scalars().all()
        if not pending:
            await bot.send_message(message.chat.id, "No pending users")
            return
        buttons = [
            [
                types.InlineKeyboardButton(
                    text="Approve", callback_data=f"approve:{p.user_id}"
                ),
                types.InlineKeyboardButton(
                    text="Reject", callback_data=f"reject:{p.user_id}"
                ),
            ]
            for p in pending
        ]
        keyboard = types.InlineKeyboardMarkup(inline_keyboard=buttons)
        lines = [f"{p.user_id} {p.username or ''}" for p in pending]
        await bot.send_message(message.chat.id, "\n".join(lines), reply_markup=keyboard)


async def process_request(callback: types.CallbackQuery, db: Database, bot: Bot):
    data = callback.data
    if data.startswith("approve") or data.startswith("reject"):
        uid = int(data.split(":", 1)[1])
        async with db.get_session() as session:
            p = await session.get(PendingUser, uid)
            if not p:
                await callback.answer("Not found", show_alert=True)
                return
            if data.startswith("approve"):
                session.add(User(user_id=uid, username=p.username, is_superadmin=False))
                await bot.send_message(uid, "You are approved")
            else:
                session.add(RejectedUser(user_id=uid, username=p.username))
                await bot.send_message(uid, "Your registration was rejected")
            await session.delete(p)
            await session.commit()
            await callback.answer("Done")
    elif data.startswith("del:"):
        _, eid, day = data.split(":")
        async with db.get_session() as session:
            event = await session.get(Event, int(eid))
            if event:
                await session.delete(event)
                await session.commit()
        offset = await get_tz_offset(db)
        tz = offset_to_timezone(offset)
        target = datetime.strptime(day, "%Y-%m-%d").date()
        text, markup = await build_events_message(db, target, tz)
        await callback.message.edit_text(text, reply_markup=markup)
        await callback.answer("Deleted")
    elif data.startswith("nav:"):
        _, day = data.split(":")
        offset = await get_tz_offset(db)
        tz = offset_to_timezone(offset)
        target = datetime.strptime(day, "%Y-%m-%d").date()
        text, markup = await build_events_message(db, target, tz)
        await callback.message.edit_text(text, reply_markup=markup)
        await callback.answer()


async def handle_tz(message: types.Message, db: Database, bot: Bot):
    parts = message.text.split(maxsplit=1)
    if len(parts) != 2 or not validate_offset(parts[1]):
        await bot.send_message(message.chat.id, "Usage: /tz +02:00")
        return
    async with db.get_session() as session:
        user = await session.get(User, message.from_user.id)
        if not user or not user.is_superadmin:
            await bot.send_message(message.chat.id, "Not authorized")
            return
    await set_tz_offset(db, parts[1])
    await bot.send_message(message.chat.id, f"Timezone set to {parts[1]}")


async def handle_add_event(message: types.Message, db: Database, bot: Bot):
    text = message.text.split(maxsplit=1)
    if len(text) != 2:
        await bot.send_message(message.chat.id, "Usage: /addevent <text>")
        return
    try:
        data = await parse_event_via_4o(text[1])
    except Exception as e:
        await bot.send_message(message.chat.id, f"LLM error: {e}")
        return
    event = Event(
        title=data.get("title", ""),
        description=data.get("short_description", ""),
        festival=data.get("festival") or None,
        date=data.get("date", ""),
        time=data.get("time", ""),
        location_name=data.get("location_name", ""),
        location_address=data.get("location_address"),
        city=data.get("city"),
        source_text=text[1],
    )
    async with db.get_session() as session:
        session.add(event)
        await session.commit()
        title = event.title
    await bot.send_message(message.chat.id, f"Event '{title}' added")


async def handle_add_event_raw(message: types.Message, db: Database, bot: Bot):
    parts = message.text.split(maxsplit=1)
    if len(parts) != 2 or '|' not in parts[1]:
        await bot.send_message(message.chat.id, "Usage: /addevent_raw title|date|time|location")
        return
    title, date, time, location = (p.strip() for p in parts[1].split('|', 3))
    event = Event(
        title=title,
        description="",
        festival=None,
        date=date,
        time=time,
        location_name=location,
        source_text=parts[1],
    )
    async with db.get_session() as session:
        session.add(event)
        await session.commit()
    await bot.send_message(message.chat.id, f"Event '{title}' added")


def format_day(day: date, tz: timezone) -> str:
    if day == datetime.now(tz).date():
        return "Сегодня"
    return day.strftime("%d.%m.%Y")


async def build_events_message(db: Database, target_date: date, tz: timezone):
    async with db.get_session() as session:
        result = await session.execute(
            select(Event).where(Event.date == target_date.isoformat()).order_by(Event.time)
        )
        events = result.scalars().all()

    lines = [
        f"{e.id}. {e.title} {e.time} {e.location_name}"
        for e in events
    ] or ["No events"]

    keyboard = [
        [
            types.InlineKeyboardButton(
                text="\u274C", callback_data=f"del:{e.id}:{target_date.isoformat()}"
            )
        ]
        for e in events
    ]

    prev_day = target_date - timedelta(days=1)
    next_day = target_date + timedelta(days=1)
    keyboard.append(
        [
            types.InlineKeyboardButton(text="\u25C0", callback_data=f"nav:{prev_day.isoformat()}"),
            types.InlineKeyboardButton(text="\u25B6", callback_data=f"nav:{next_day.isoformat()}"),
        ]
    )

    text = f"Events on {format_day(target_date, tz)}\n" + "\n".join(lines)
    markup = types.InlineKeyboardMarkup(inline_keyboard=keyboard)
    return text, markup


async def handle_events(message: types.Message, db: Database, bot: Bot):
    parts = message.text.split(maxsplit=1)
    offset = await get_tz_offset(db)
    tz = offset_to_timezone(offset)

    if len(parts) == 2:
        try:
            day = datetime.strptime(parts[1], "%Y-%m-%d").date()
        except ValueError:
            await bot.send_message(message.chat.id, "Usage: /events YYYY-MM-DD")
            return
    else:
        day = datetime.now(tz).date()

    async with db.get_session() as session:
        if not await session.get(User, message.from_user.id):
            await bot.send_message(message.chat.id, "Not authorized")
            return

    text, markup = await build_events_message(db, day, tz)
    await bot.send_message(message.chat.id, text, reply_markup=markup)


async def handle_ask_4o(message: types.Message, db: Database, bot: Bot):
    parts = message.text.split(maxsplit=1)
    if len(parts) != 2:
        await bot.send_message(message.chat.id, "Usage: /ask4o <text>")
        return
    async with db.get_session() as session:
        user = await session.get(User, message.from_user.id)
        if not user or not user.is_superadmin:
            await bot.send_message(message.chat.id, "Not authorized")
            return
    try:
        answer = await ask_4o(parts[1])
    except Exception as e:
        await bot.send_message(message.chat.id, f"LLM error: {e}")
        return
    await bot.send_message(message.chat.id, answer)


async def telegraph_test():
    token = os.getenv("TELEGRAPH_TOKEN")
    if not token:
        logging.error("TELEGRAPH_TOKEN is missing")
        return
    tg = Telegraph()
    tg.access_token = token
    page = await asyncio.to_thread(tg.create_page, "Test Page", html="<p>test</p>")
    logging.info("Created %s", page["url"])
    await asyncio.to_thread(
        tg.edit_page, page["path"], title="Test Page", html_content="<p>updated</p>"
    )
    logging.info("Edited %s", page["url"])


def create_app() -> web.Application:
    token = os.getenv("TELEGRAM_BOT_TOKEN")
    if not token:
        raise RuntimeError("TELEGRAM_BOT_TOKEN is missing")

    webhook = os.getenv("WEBHOOK_URL")
    if not webhook:
        raise RuntimeError("WEBHOOK_URL is missing")

    bot = Bot(token)
    logging.info("DB_PATH=%s", DB_PATH)
    logging.info("FOUR_O_TOKEN found: %s", bool(os.getenv("FOUR_O_TOKEN")))
    dp = Dispatcher()
    db = Database(DB_PATH)

    async def start_wrapper(message: types.Message):
        await handle_start(message, db, bot)

    async def register_wrapper(message: types.Message):
        await handle_register(message, db, bot)

    async def requests_wrapper(message: types.Message):
        await handle_requests(message, db, bot)

    async def tz_wrapper(message: types.Message):
        await handle_tz(message, db, bot)

    async def callback_wrapper(callback: types.CallbackQuery):
        await process_request(callback, db, bot)

    async def add_event_wrapper(message: types.Message):
        await handle_add_event(message, db, bot)

    async def add_event_raw_wrapper(message: types.Message):
        await handle_add_event_raw(message, db, bot)

    async def ask_4o_wrapper(message: types.Message):
        await handle_ask_4o(message, db, bot)

    async def list_events_wrapper(message: types.Message):
        await handle_events(message, db, bot)

    dp.message.register(start_wrapper, Command("start"))
    dp.message.register(register_wrapper, Command("register"))
    dp.message.register(requests_wrapper, Command("requests"))
    dp.callback_query.register(
        callback_wrapper,
        lambda c: c.data.startswith("approve")
        or c.data.startswith("reject")
        or c.data.startswith("del:")
        or c.data.startswith("nav:"),
    )
    dp.message.register(tz_wrapper, Command("tz"))
    dp.message.register(add_event_wrapper, Command("addevent"))
    dp.message.register(add_event_raw_wrapper, Command("addevent_raw"))
    dp.message.register(ask_4o_wrapper, Command("ask4o"))
    dp.message.register(list_events_wrapper, Command("events"))

    app = web.Application()
    SimpleRequestHandler(dp, bot).register(app, path="/webhook")
    setup_application(app, dp, bot=bot)

    async def on_startup(app: web.Application):
        logging.info("Initializing database")
        await db.init()
        hook = webhook.rstrip("/") + "/webhook"
        logging.info("Setting webhook to %s", hook)
        await bot.set_webhook(hook)

    async def on_shutdown(app: web.Application):
        await bot.session.close()

    app.on_startup.append(on_startup)
    app.on_shutdown.append(on_shutdown)
    return app


if __name__ == "__main__":
    import sys

    if len(sys.argv) > 1 and sys.argv[1] == "test_telegraph":
        asyncio.run(telegraph_test())
    else:
        web.run_app(create_app(), port=int(os.getenv("PORT", 8080)))<|MERGE_RESOLUTION|>--- conflicted
+++ resolved
@@ -63,12 +63,8 @@
             await conn.run_sync(SQLModel.metadata.create_all)
 
     def get_session(self) -> AsyncSession:
-<<<<<<< HEAD
-        return AsyncSession(self.engine)
-=======
         """Create a new session with attributes kept after commit."""
         return AsyncSession(self.engine, expire_on_commit=False)
->>>>>>> c578363b
 
 
 async def get_tz_offset(db: Database) -> str:
