--- conflicted
+++ resolved
@@ -3517,7 +3517,7 @@
 
 
 
-<<<<<<< HEAD
+
 async def fetch_views(path: str, url: str | None = None) -> int | None:
     token = get_telegraph_token()
     if not token:
@@ -3529,13 +3529,7 @@
         except Exception:
             pass
     tg = Telegraph(access_token=token, domain=domain)
-=======
-async def fetch_views(path: str) -> int | None:
-    token = get_telegraph_token()
-    if not token:
-        return None
-    tg = Telegraph(access_token=token)
->>>>>>> 54ff9c62
+
     try:
         data = await asyncio.to_thread(tg.get_views, path)
         return int(data.get("views", 0))
@@ -3548,10 +3542,7 @@
     today = date.today()
     prev_month_start = (today.replace(day=1) - timedelta(days=1)).replace(day=1)
     prev_month = prev_month_start.strftime("%Y-%m")
-<<<<<<< HEAD
-=======
-
->>>>>>> 54ff9c62
+
     prev_weekend = next_weekend_start(today - timedelta(days=7))
     cur_month = today.strftime("%Y-%m")
     cur_weekend = next_weekend_start(today)
@@ -3577,21 +3568,17 @@
     lines: list[str] = []
 
     if mp_prev and mp_prev.path:
-<<<<<<< HEAD
+
         views = await fetch_views(mp_prev.path, mp_prev.url)
-=======
-        views = await fetch_views(mp_prev.path)
->>>>>>> 54ff9c62
+
         if views is not None:
             month_dt = date.fromisoformat(mp_prev.month + "-01")
             lines.append(f"{MONTHS_NOM[month_dt.month - 1]}: {views} просмотров")
 
     if wp_prev and wp_prev.path:
-<<<<<<< HEAD
+
         views = await fetch_views(wp_prev.path, wp_prev.url)
-=======
-        views = await fetch_views(wp_prev.path)
->>>>>>> 54ff9c62
+
         if views is not None:
             label = format_weekend_range(prev_weekend)
             lines.append(f"{label}: {views} просмотров")
@@ -3599,11 +3586,9 @@
     for wp in future_weekends:
         if not wp.path:
             continue
-<<<<<<< HEAD
+
         views = await fetch_views(wp.path, wp.url)
-=======
-        views = await fetch_views(wp.path)
->>>>>>> 54ff9c62
+
         if views is not None:
             label = format_weekend_range(date.fromisoformat(wp.start))
             lines.append(f"{label}: {views} просмотров")
@@ -3611,19 +3596,14 @@
     for mp in future_months:
         if not mp.path:
             continue
-<<<<<<< HEAD
+
         views = await fetch_views(mp.path, mp.url)
-=======
-        views = await fetch_views(mp.path)
->>>>>>> 54ff9c62
+
         if views is not None:
             month_dt = date.fromisoformat(mp.month + "-01")
             lines.append(f"{MONTHS_NOM[month_dt.month - 1]}: {views} просмотров")
 
-<<<<<<< HEAD
-=======
-
->>>>>>> 54ff9c62
+
     return lines
 
 
@@ -3642,11 +3622,9 @@
     for e in events:
         if not e.telegraph_path:
             continue
-<<<<<<< HEAD
+
         views = await fetch_views(e.telegraph_path, e.telegraph_url)
-=======
-        views = await fetch_views(e.telegraph_path)
->>>>>>> 54ff9c62
+
         if views is not None:
             stats.append((e.telegraph_url or e.telegraph_path, views))
     stats.sort(key=lambda x: x[1], reverse=True)
