--- conflicted
+++ resolved
@@ -551,7 +551,6 @@
             bot,
         )
         upload_url = data["response"]["upload_url"]
-<<<<<<< HEAD
         async with ClientSession() as session:
             async with session.get(url) as resp:
                 img_bytes = await resp.read()
@@ -566,13 +565,7 @@
                 filename="image.jpg",
                 content_type=ctype,
             )
-=======
-        async with create_ipv4_session(ClientSession) as session:
-            async with session.get(url) as resp:
-                img_bytes = await resp.read()
-            form = FormData()
-            form.add_field("photo", img_bytes, filename="image.jpg")
->>>>>>> ab2965aa
+
             async with session.post(upload_url, data=form) as up:
                 upload_result = await up.json()
         save = await _vk_api(
@@ -4467,11 +4460,8 @@
         events = res.scalars().all()
     lines = [fest.name]
     if events:
-<<<<<<< HEAD
         start, end = festival_date_range(events)
-=======
-        start, end = festival_dates(fest, events)
->>>>>>> ab2965aa
+
         if start:
             date_text = format_day_pretty(start)
             if end and end != start:
