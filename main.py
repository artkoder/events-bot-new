import logging
import os
from datetime import date, datetime, timedelta, timezone
from typing import Optional, Tuple

from aiogram import Bot, Dispatcher, types
from aiogram.filters import Command
from aiogram.webhook.aiohttp_server import SimpleRequestHandler, setup_application
from aiohttp import web, ClientSession
from difflib import SequenceMatcher
import json
import re
from telegraph import Telegraph
from functools import partial
import asyncio
import contextlib
import html
from io import BytesIO
import markdown
from sqlalchemy.ext.asyncio import AsyncSession, create_async_engine
from sqlmodel import Field, SQLModel, select

logging.basicConfig(level=logging.INFO)

DB_PATH = os.getenv("DB_PATH", "/data/db.sqlite")
TELEGRAPH_TOKEN_FILE = os.getenv("TELEGRAPH_TOKEN_FILE", "/data/telegraph_token.txt")

# separator inserted between versions on Telegraph source pages
CONTENT_SEPARATOR = "🟧" * 10

# user_id -> (event_id, field?) for editing session
editing_sessions: dict[int, tuple[int, str | None]] = {}
# user_id -> channel_id for daily time editing
daily_time_sessions: dict[int, int] = {}


class User(SQLModel, table=True):
    user_id: int = Field(primary_key=True)
    username: Optional[str] = None
    is_superadmin: bool = False


class PendingUser(SQLModel, table=True):
    user_id: int = Field(primary_key=True)
    username: Optional[str] = None
    requested_at: datetime = Field(default_factory=datetime.utcnow)


class RejectedUser(SQLModel, table=True):
    user_id: int = Field(primary_key=True)
    username: Optional[str] = None
    rejected_at: datetime = Field(default_factory=datetime.utcnow)


class Channel(SQLModel, table=True):
    channel_id: int = Field(primary_key=True)
    title: Optional[str] = None
    username: Optional[str] = None
    is_admin: bool = False
    is_registered: bool = False
    daily_time: Optional[str] = None
    last_daily: Optional[str] = None


class Setting(SQLModel, table=True):
    key: str = Field(primary_key=True)
    value: str


class Event(SQLModel, table=True):
    id: Optional[int] = Field(default=None, primary_key=True)
    title: str
    description: str
    festival: Optional[str] = None
    date: str
    time: str
    location_name: str
    location_address: Optional[str] = None
    city: Optional[str] = None
    ticket_price_min: Optional[int] = None
    ticket_price_max: Optional[int] = None
    ticket_link: Optional[str] = None
    event_type: Optional[str] = None
    emoji: Optional[str] = None
    end_date: Optional[str] = None
    is_free: bool = False
    silent: bool = False
    telegraph_path: Optional[str] = None
    source_text: str
    telegraph_url: Optional[str] = None
    source_post_url: Optional[str] = None
    added_at: datetime = Field(default_factory=datetime.utcnow)


class MonthPage(SQLModel, table=True):
    __table_args__ = {"extend_existing": True}
    month: str = Field(primary_key=True)
    url: str
    path: str


class WeekendPage(SQLModel, table=True):
    __table_args__ = {"extend_existing": True}
    start: str = Field(primary_key=True)
    url: str
    path: str


class Database:
    def __init__(self, path: str):
        self.engine = create_async_engine(f"sqlite+aiosqlite:///{path}")

    async def init(self):
        async with self.engine.begin() as conn:
            await conn.run_sync(SQLModel.metadata.create_all)
            result = await conn.exec_driver_sql("PRAGMA table_info(event)")
            cols = [r[1] for r in result.fetchall()]
            if "telegraph_url" not in cols:
                await conn.exec_driver_sql(
                    "ALTER TABLE event ADD COLUMN telegraph_url VARCHAR"
                )
            if "ticket_price_min" not in cols:
                await conn.exec_driver_sql(
                    "ALTER TABLE event ADD COLUMN ticket_price_min INTEGER"
                )
            if "ticket_price_max" not in cols:
                await conn.exec_driver_sql(
                    "ALTER TABLE event ADD COLUMN ticket_price_max INTEGER"
                )
            if "ticket_link" not in cols:
                await conn.exec_driver_sql(
                    "ALTER TABLE event ADD COLUMN ticket_link VARCHAR"
                )
            if "source_post_url" not in cols:
                await conn.exec_driver_sql(
                    "ALTER TABLE event ADD COLUMN source_post_url VARCHAR"
                )
            if "is_free" not in cols:
                await conn.exec_driver_sql(
                    "ALTER TABLE event ADD COLUMN is_free BOOLEAN DEFAULT 0"
                )
            if "silent" not in cols:
                await conn.exec_driver_sql(
                    "ALTER TABLE event ADD COLUMN silent BOOLEAN DEFAULT 0"
                )
            if "telegraph_path" not in cols:
                await conn.exec_driver_sql(
                    "ALTER TABLE event ADD COLUMN telegraph_path VARCHAR"
                )
            if "event_type" not in cols:
                await conn.exec_driver_sql(
                    "ALTER TABLE event ADD COLUMN event_type VARCHAR"
                )
            if "emoji" not in cols:
                await conn.exec_driver_sql("ALTER TABLE event ADD COLUMN emoji VARCHAR")
            if "end_date" not in cols:
                await conn.exec_driver_sql(
                    "ALTER TABLE event ADD COLUMN end_date VARCHAR"
                )
            if "added_at" not in cols:
                await conn.exec_driver_sql(
                    "ALTER TABLE event ADD COLUMN added_at VARCHAR"
                )

            result = await conn.exec_driver_sql("PRAGMA table_info(channel)")
            cols = [r[1] for r in result.fetchall()]
            if "daily_time" not in cols:
                await conn.exec_driver_sql(
                    "ALTER TABLE channel ADD COLUMN daily_time VARCHAR"
                )
            if "last_daily" not in cols:
                await conn.exec_driver_sql(
                    "ALTER TABLE channel ADD COLUMN last_daily VARCHAR"
                )

    def get_session(self) -> AsyncSession:
        """Create a new session with attributes kept after commit."""
        return AsyncSession(self.engine, expire_on_commit=False)


async def get_tz_offset(db: Database) -> str:
    async with db.get_session() as session:
        result = await session.get(Setting, "tz_offset")
        return result.value if result else "+00:00"


async def set_tz_offset(db: Database, value: str):
    async with db.get_session() as session:
        setting = await session.get(Setting, "tz_offset")
        if setting:
            setting.value = value
        else:
            setting = Setting(key="tz_offset", value=value)
            session.add(setting)
        await session.commit()


def validate_offset(value: str) -> bool:
    if len(value) != 6 or value[0] not in "+-" or value[3] != ":":
        return False
    try:
        h = int(value[1:3])
        m = int(value[4:6])
        return 0 <= h <= 14 and 0 <= m < 60
    except ValueError:
        return False


def offset_to_timezone(value: str) -> timezone:
    sign = 1 if value[0] == "+" else -1
    hours = int(value[1:3])
    minutes = int(value[4:6])
    return timezone(sign * timedelta(hours=hours, minutes=minutes))


async def parse_event_via_4o(text: str) -> list[dict]:
    token = os.getenv("FOUR_O_TOKEN")
    if not token:
        raise RuntimeError("FOUR_O_TOKEN is missing")
    url = os.getenv("FOUR_O_URL", "https://api.openai.com/v1/chat/completions")
    prompt_path = os.path.join("docs", "PROMPTS.md")
    with open(prompt_path, "r", encoding="utf-8") as f:
        prompt = f.read()
    loc_path = os.path.join("docs", "LOCATIONS.md")
    if os.path.exists(loc_path):
        with open(loc_path, "r", encoding="utf-8") as f:
            locations = [
                line.strip() for line in f if line.strip() and not line.startswith("#")
            ]
        if locations:
            prompt += "\nKnown venues:\n" + "\n".join(locations)
    headers = {
        "Authorization": f"Bearer {token}",
        "Content-Type": "application/json",
    }
    today = date.today().isoformat()
    payload = {
        "model": "gpt-4o",
        "messages": [
            {"role": "system", "content": prompt},
            {"role": "user", "content": f"Today is {today}. {text}"},
        ],
        "temperature": 0,
    }
    logging.info("Sending 4o parse request to %s", url)
    async with ClientSession() as session:
        resp = await session.post(url, json=payload, headers=headers)
        resp.raise_for_status()
        data = await resp.json()
    logging.debug("4o response: %s", data)
    content = (
        data.get("choices", [{}])[0].get("message", {}).get("content", "{}").strip()
    )
    if content.startswith("```"):
        content = content.strip("`\n")
        if content.lower().startswith("json"):
            content = content[4:].strip()
    try:
        data = json.loads(content)
    except json.JSONDecodeError:
        logging.error("Invalid JSON from 4o: %s", content)
        raise
    if isinstance(data, dict):
        if "events" in data and isinstance(data["events"], list):
            return data["events"]
        return [data]
    if isinstance(data, list):
        return data
    logging.error("Unexpected 4o format: %s", data)
    raise RuntimeError("bad 4o response")


async def ask_4o(text: str) -> str:
    token = os.getenv("FOUR_O_TOKEN")
    if not token:
        raise RuntimeError("FOUR_O_TOKEN is missing")
    url = os.getenv("FOUR_O_URL", "https://api.openai.com/v1/chat/completions")
    headers = {
        "Authorization": f"Bearer {token}",
        "Content-Type": "application/json",
    }
    payload = {
        "model": "gpt-4o",
        "messages": [{"role": "user", "content": text}],
        "temperature": 0,
    }
    logging.info("Sending 4o ask request to %s", url)
    async with ClientSession() as session:
        resp = await session.post(url, json=payload, headers=headers)
        resp.raise_for_status()
        data = await resp.json()
    logging.debug("4o response: %s", data)
    return data.get("choices", [{}])[0].get("message", {}).get("content", "").strip()


async def check_duplicate_via_4o(ev: Event, new: Event) -> Tuple[bool, str, str]:
    """Ask the LLM whether two events are duplicates."""
    prompt = (
        "Existing event:\n"
        f"Title: {ev.title}\nDescription: {ev.description}\nLocation: {ev.location_name} {ev.location_address}\n"
        "New event:\n"
        f"Title: {new.title}\nDescription: {new.description}\nLocation: {new.location_name} {new.location_address}\n"
        'Are these the same event? Respond with JSON {"duplicate": true|false, "title": "", "short_description": ""}.'
    )
    try:
        ans = await ask_4o(prompt)
        data = json.loads(ans)
        return (
            bool(data.get("duplicate")),
            data.get("title", ""),
            data.get("short_description", ""),
        )
    except Exception as e:
        logging.error("Duplicate check failed: %s", e)
        return False, "", ""


def get_telegraph_token() -> str | None:
    token = os.getenv("TELEGRAPH_TOKEN")
    if token:
        return token
    if os.path.exists(TELEGRAPH_TOKEN_FILE):
        with open(TELEGRAPH_TOKEN_FILE, "r", encoding="utf-8") as f:
            saved = f.read().strip()
            if saved:
                return saved
    try:
        tg = Telegraph()
        data = tg.create_account(short_name="eventsbot")
        token = data["access_token"]
        os.makedirs(os.path.dirname(TELEGRAPH_TOKEN_FILE), exist_ok=True)
        with open(TELEGRAPH_TOKEN_FILE, "w", encoding="utf-8") as f:
            f.write(token)
        logging.info(
            "Created Telegraph account; token stored at %s", TELEGRAPH_TOKEN_FILE
        )
        return token
    except Exception as e:
        logging.error("Failed to create Telegraph token: %s", e)
        return None


async def handle_start(message: types.Message, db: Database, bot: Bot):
    async with db.get_session() as session:
        result = await session.execute(select(User))
        user_count = len(result.scalars().all())
        user = await session.get(User, message.from_user.id)
        if user:
            await bot.send_message(message.chat.id, "Bot is running")
            return
        if user_count == 0:
            session.add(
                User(
                    user_id=message.from_user.id,
                    username=message.from_user.username,
                    is_superadmin=True,
                )
            )
            await session.commit()
            await bot.send_message(message.chat.id, "You are superadmin")
        else:
            await bot.send_message(message.chat.id, "Use /register to apply")


async def handle_register(message: types.Message, db: Database, bot: Bot):
    async with db.get_session() as session:
        if await session.get(User, message.from_user.id):
            await bot.send_message(message.chat.id, "Already registered")
            return
        if await session.get(RejectedUser, message.from_user.id):
            await bot.send_message(message.chat.id, "Access denied by administrator")
            return
        if await session.get(PendingUser, message.from_user.id):
            await bot.send_message(message.chat.id, "Awaiting approval")
            return
        result = await session.execute(select(PendingUser))
        if len(result.scalars().all()) >= 10:
            await bot.send_message(
                message.chat.id, "Registration queue full, try later"
            )
            return
        session.add(
            PendingUser(
                user_id=message.from_user.id, username=message.from_user.username
            )
        )
        await session.commit()
        await bot.send_message(message.chat.id, "Registration pending approval")


async def handle_requests(message: types.Message, db: Database, bot: Bot):
    async with db.get_session() as session:
        user = await session.get(User, message.from_user.id)
        if not user or not user.is_superadmin:
            return
        result = await session.execute(select(PendingUser))
        pending = result.scalars().all()
        if not pending:
            await bot.send_message(message.chat.id, "No pending users")
            return
        buttons = [
            [
                types.InlineKeyboardButton(
                    text="Approve", callback_data=f"approve:{p.user_id}"
                ),
                types.InlineKeyboardButton(
                    text="Reject", callback_data=f"reject:{p.user_id}"
                ),
            ]
            for p in pending
        ]
        keyboard = types.InlineKeyboardMarkup(inline_keyboard=buttons)
        lines = [f"{p.user_id} {p.username or ''}" for p in pending]
        await bot.send_message(message.chat.id, "\n".join(lines), reply_markup=keyboard)


async def process_request(callback: types.CallbackQuery, db: Database, bot: Bot):
    data = callback.data
    if data.startswith("approve") or data.startswith("reject"):
        uid = int(data.split(":", 1)[1])
        async with db.get_session() as session:
            p = await session.get(PendingUser, uid)
            if not p:
                await callback.answer("Not found", show_alert=True)
                return
            if data.startswith("approve"):
                session.add(User(user_id=uid, username=p.username, is_superadmin=False))
                await bot.send_message(uid, "You are approved")
            else:
                session.add(RejectedUser(user_id=uid, username=p.username))
                await bot.send_message(uid, "Your registration was rejected")
            await session.delete(p)
            await session.commit()
            await callback.answer("Done")
    elif data.startswith("del:"):
        _, eid, marker = data.split(":")
        month = None
        async with db.get_session() as session:
            event = await session.get(Event, int(eid))
            if event:
                month = event.date.split("..", 1)[0][:7]
                await session.delete(event)
                await session.commit()
        if month:
            await sync_month_page(db, month)
            w_start = (
                weekend_start_for_date(datetime.fromisoformat(event.date).date())
                if event
                else None
            )
            if w_start:
                await sync_weekend_page(db, w_start.isoformat())
        offset = await get_tz_offset(db)
        tz = offset_to_timezone(offset)
        if marker == "exh":
            text, markup = await build_exhibitions_message(db, tz)
        else:
            target = datetime.strptime(marker, "%Y-%m-%d").date()
            text, markup = await build_events_message(db, target, tz)
        await callback.message.edit_text(text, reply_markup=markup)
        await callback.answer("Deleted")
    elif data.startswith("edit:"):
        eid = int(data.split(":")[1])
        async with db.get_session() as session:
            event = await session.get(Event, eid)
        if event:
            editing_sessions[callback.from_user.id] = (eid, None)
            await show_edit_menu(callback.from_user.id, event, bot)
        await callback.answer()
    elif data.startswith("editfield:"):
        _, eid, field = data.split(":")
        editing_sessions[callback.from_user.id] = (int(eid), field)
        await callback.message.answer(f"Send new value for {field}")
        await callback.answer()
    elif data.startswith("editdone:"):
        if callback.from_user.id in editing_sessions:
            del editing_sessions[callback.from_user.id]
        await callback.message.answer("Editing finished")
        await callback.answer()
    elif data.startswith("togglefree:"):
        eid = int(data.split(":")[1])
        async with db.get_session() as session:
            event = await session.get(Event, eid)
            if event:
                event.is_free = not event.is_free
                await session.commit()
                logging.info("togglefree: event %s set to %s", eid, event.is_free)
                month = event.date.split("..", 1)[0][:7]
        if event:
            await sync_month_page(db, month)
            w_start = weekend_start_for_date(datetime.fromisoformat(event.date).date())
            if w_start:
                await sync_weekend_page(db, w_start.isoformat())
        async with db.get_session() as session:
            event = await session.get(Event, eid)
        if event:
            await show_edit_menu(callback.from_user.id, event, bot)
        await callback.answer()
    elif data.startswith("togglesilent:"):
        eid = int(data.split(":")[1])
        async with db.get_session() as session:
            event = await session.get(Event, eid)
            if event:
                event.silent = not event.silent
                await session.commit()
                logging.info("togglesilent: event %s set to %s", eid, event.silent)
                month = event.date.split("..", 1)[0][:7]
        if event:
            await sync_month_page(db, month)
            w_start = weekend_start_for_date(datetime.fromisoformat(event.date).date())
            if w_start:
                await sync_weekend_page(db, w_start.isoformat())
        markup = types.InlineKeyboardMarkup(
            inline_keyboard=[
                [
                    types.InlineKeyboardButton(
                        text=(
                            "\U0001f910 Тихий режим"
                            if event and event.silent
                            else "\U0001f6a9 Переключить на тихий режим"
                        ),
                        callback_data=f"togglesilent:{eid}",
                    )
                ]
            ]
        )
        try:
            await bot.edit_message_reply_markup(
                chat_id=callback.message.chat.id,
                message_id=callback.message.message_id,
                reply_markup=markup,
            )
        except Exception as e:
            logging.error("failed to update silent button: %s", e)
        await callback.answer("Toggled")
    elif data.startswith("markfree:"):
        eid = int(data.split(":")[1])
        async with db.get_session() as session:
            event = await session.get(Event, eid)
            if event:
                event.is_free = True
                await session.commit()
                logging.info("markfree: event %s marked free", eid)
                month = event.date.split("..", 1)[0][:7]
        if event:
            await sync_month_page(db, month)
            w_start = weekend_start_for_date(datetime.fromisoformat(event.date).date())
            if w_start:
                await sync_weekend_page(db, w_start.isoformat())
        markup = types.InlineKeyboardMarkup(
            inline_keyboard=[
                [
                    types.InlineKeyboardButton(
                        text="\u2705 Бесплатное мероприятие",
                        callback_data=f"togglefree:{eid}",
                    ),
                    types.InlineKeyboardButton(
                        text="\U0001f6a9 Переключить на тихий режим",
                        callback_data=f"togglesilent:{eid}",
                    ),
                ]
            ]
        )
        try:
            await bot.edit_message_reply_markup(
                chat_id=callback.message.chat.id,
                message_id=callback.message.message_id,
                reply_markup=markup,
            )
        except Exception as e:
            logging.error("failed to update free button: %s", e)
        await callback.answer("Marked")
    elif data.startswith("nav:"):
        _, day = data.split(":")
        offset = await get_tz_offset(db)
        tz = offset_to_timezone(offset)
        target = datetime.strptime(day, "%Y-%m-%d").date()
        text, markup = await build_events_message(db, target, tz)
        await callback.message.edit_text(text, reply_markup=markup)
        await callback.answer()
    elif data.startswith("unset:"):
        cid = int(data.split(":")[1])
        async with db.get_session() as session:
            ch = await session.get(Channel, cid)
            if ch:
                ch.is_registered = False
                logging.info("channel %s unset", cid)
                await session.commit()
        await send_channels_list(callback.message, db, bot, edit=True)
        await callback.answer("Removed")
    elif data.startswith("set:"):
        cid = int(data.split(":")[1])
        async with db.get_session() as session:
            ch = await session.get(Channel, cid)
            if ch and ch.is_admin:
                ch.is_registered = True
                logging.info("channel %s registered", cid)
                await session.commit()
        await send_setchannel_list(callback.message, db, bot, edit=True)
        await callback.answer("Registered")
    elif data.startswith("dailyset:"):
        cid = int(data.split(":")[1])
        async with db.get_session() as session:
            ch = await session.get(Channel, cid)
            if ch and ch.is_admin:
                ch.daily_time = "08:00"
                await session.commit()
        await send_regdaily_list(callback.message, db, bot, edit=True)
        await callback.answer("Registered")
    elif data.startswith("dailyunset:"):
        cid = int(data.split(":")[1])
        async with db.get_session() as session:
            ch = await session.get(Channel, cid)
            if ch:
                ch.daily_time = None
                await session.commit()
        await send_daily_list(callback.message, db, bot, edit=True)
        await callback.answer("Removed")
    elif data.startswith("dailytime:"):
        cid = int(data.split(":")[1])
        daily_time_sessions[callback.from_user.id] = cid
        await callback.message.answer("Send new time HH:MM")
        await callback.answer()
    elif data.startswith("dailysend:"):
        cid = int(data.split(":")[1])
        offset = await get_tz_offset(db)
        tz = offset_to_timezone(offset)
        await send_daily_announcement(db, bot, cid, tz, record=False)
        await callback.answer("Sent")


async def handle_tz(message: types.Message, db: Database, bot: Bot):
    parts = message.text.split(maxsplit=1)
    if len(parts) != 2 or not validate_offset(parts[1]):
        await bot.send_message(message.chat.id, "Usage: /tz +02:00")
        return
    async with db.get_session() as session:
        user = await session.get(User, message.from_user.id)
        if not user or not user.is_superadmin:
            await bot.send_message(message.chat.id, "Not authorized")
            return
    await set_tz_offset(db, parts[1])
    await bot.send_message(message.chat.id, f"Timezone set to {parts[1]}")


async def handle_my_chat_member(update: types.ChatMemberUpdated, db: Database):
    if update.chat.type != "channel":
        return
    status = update.new_chat_member.status
    is_admin = status in {"administrator", "creator"}
    logging.info(
        "my_chat_member: %s -> %s (admin=%s)",
        update.chat.id,
        status,
        is_admin,
    )
    async with db.get_session() as session:
        channel = await session.get(Channel, update.chat.id)
        if not channel:
            channel = Channel(
                channel_id=update.chat.id,
                title=update.chat.title,
                username=getattr(update.chat, "username", None),
                is_admin=is_admin,
            )
            session.add(channel)
        else:
            channel.title = update.chat.title
            channel.username = getattr(update.chat, "username", None)
            channel.is_admin = is_admin
        await session.commit()


async def send_channels_list(
    message: types.Message, db: Database, bot: Bot, edit: bool = False
):
    async with db.get_session() as session:
        user = await session.get(User, message.from_user.id)
        if not user or not user.is_superadmin:
            if not edit:
                await bot.send_message(message.chat.id, "Not authorized")
            return
        result = await session.execute(
            select(Channel).where(Channel.is_admin.is_(True))
        )
        channels = result.scalars().all()
    logging.info("channels list: %s", [c.channel_id for c in channels])
    lines = []
    keyboard = []
    for ch in channels:
        name = ch.title or ch.username or str(ch.channel_id)
        if ch.is_registered:
            lines.append(f"{name} ✅")
            keyboard.append(
                [
                    types.InlineKeyboardButton(
                        text="Cancel", callback_data=f"unset:{ch.channel_id}"
                    )
                ]
            )
        else:
            lines.append(name)
    if not lines:
        lines.append("No channels")
    markup = types.InlineKeyboardMarkup(inline_keyboard=keyboard) if keyboard else None
    if edit:
        await message.edit_text("\n".join(lines), reply_markup=markup)
    else:
        await bot.send_message(message.chat.id, "\n".join(lines), reply_markup=markup)


async def send_setchannel_list(
    message: types.Message, db: Database, bot: Bot, edit: bool = False
):
    async with db.get_session() as session:
        user = await session.get(User, message.from_user.id)
        if not user or not user.is_superadmin:
            if not edit:
                await bot.send_message(message.chat.id, "Not authorized")
            return
        result = await session.execute(
            select(Channel).where(
                Channel.is_admin.is_(True), Channel.is_registered.is_(False)
            )
        )
        channels = result.scalars().all()
    logging.info("setchannel list: %s", [c.channel_id for c in channels])
    lines = []
    keyboard = []
    for ch in channels:
        name = ch.title or ch.username or str(ch.channel_id)
        lines.append(name)
        keyboard.append(
            [
                types.InlineKeyboardButton(
                    text=name, callback_data=f"set:{ch.channel_id}"
                )
            ]
        )
    if not lines:
        lines.append("No channels")
    markup = types.InlineKeyboardMarkup(inline_keyboard=keyboard) if keyboard else None
    if edit:
        await message.edit_text("\n".join(lines), reply_markup=markup)
    else:
        await bot.send_message(message.chat.id, "\n".join(lines), reply_markup=markup)


<<<<<<< HEAD
async def send_regdaily_list(message: types.Message, db: Database, bot: Bot, edit: bool = False):
=======
async def send_regdaily_list(
    message: types.Message, db: Database, bot: Bot, edit: bool = False
):
>>>>>>> a952e20e
    async with db.get_session() as session:
        user = await session.get(User, message.from_user.id)
        if not user or not user.is_superadmin:
            if not edit:
                await bot.send_message(message.chat.id, "Not authorized")
            return
        result = await session.execute(
<<<<<<< HEAD
            select(Channel).where(Channel.is_admin.is_(True), Channel.daily_time.is_(None))
=======
            select(Channel).where(
                Channel.is_admin.is_(True), Channel.daily_time.is_(None)
            )
>>>>>>> a952e20e
        )
        channels = result.scalars().all()
    lines = []
    keyboard = []
    for ch in channels:
        name = ch.title or ch.username or str(ch.channel_id)
        lines.append(name)
<<<<<<< HEAD
        keyboard.append([
            types.InlineKeyboardButton(text=name, callback_data=f"dailyset:{ch.channel_id}")
        ])
=======
        keyboard.append(
            [
                types.InlineKeyboardButton(
                    text=name, callback_data=f"dailyset:{ch.channel_id}"
                )
            ]
        )
>>>>>>> a952e20e
    if not lines:
        lines.append("No channels")
    markup = types.InlineKeyboardMarkup(inline_keyboard=keyboard) if keyboard else None
    if edit:
        await message.edit_text("\n".join(lines), reply_markup=markup)
    else:
        await bot.send_message(message.chat.id, "\n".join(lines), reply_markup=markup)


<<<<<<< HEAD
async def send_daily_list(message: types.Message, db: Database, bot: Bot, edit: bool = False):
=======
async def send_daily_list(
    message: types.Message, db: Database, bot: Bot, edit: bool = False
):
>>>>>>> a952e20e
    async with db.get_session() as session:
        user = await session.get(User, message.from_user.id)
        if not user or not user.is_superadmin:
            if not edit:
                await bot.send_message(message.chat.id, "Not authorized")
            return
<<<<<<< HEAD
        result = await session.execute(select(Channel).where(Channel.daily_time.is_not(None)))
=======
        result = await session.execute(
            select(Channel).where(Channel.daily_time.is_not(None))
        )
>>>>>>> a952e20e
        channels = result.scalars().all()
    lines = []
    keyboard = []
    for ch in channels:
        name = ch.title or ch.username or str(ch.channel_id)
        t = ch.daily_time or "?"
        lines.append(f"{name} {t}")
<<<<<<< HEAD
        keyboard.append([
            types.InlineKeyboardButton(text="Cancel", callback_data=f"dailyunset:{ch.channel_id}"),
            types.InlineKeyboardButton(text="Time", callback_data=f"dailytime:{ch.channel_id}"),
            types.InlineKeyboardButton(text="Test", callback_data=f"dailysend:{ch.channel_id}"),
        ])
=======
        keyboard.append(
            [
                types.InlineKeyboardButton(
                    text="Cancel", callback_data=f"dailyunset:{ch.channel_id}"
                ),
                types.InlineKeyboardButton(
                    text="Time", callback_data=f"dailytime:{ch.channel_id}"
                ),
                types.InlineKeyboardButton(
                    text="Test", callback_data=f"dailysend:{ch.channel_id}"
                ),
            ]
        )
>>>>>>> a952e20e
    if not lines:
        lines.append("No channels")
    markup = types.InlineKeyboardMarkup(inline_keyboard=keyboard) if keyboard else None
    if edit:
        await message.edit_text("\n".join(lines), reply_markup=markup)
    else:
        await bot.send_message(message.chat.id, "\n".join(lines), reply_markup=markup)

<<<<<<< HEAD
=======

>>>>>>> a952e20e
async def handle_set_channel(message: types.Message, db: Database, bot: Bot):
    await send_setchannel_list(message, db, bot, edit=False)


async def handle_channels(message: types.Message, db: Database, bot: Bot):
    await send_channels_list(message, db, bot, edit=False)


async def handle_regdailychannels(message: types.Message, db: Database, bot: Bot):
    await send_regdaily_list(message, db, bot, edit=False)


async def handle_daily(message: types.Message, db: Database, bot: Bot):
    await send_daily_list(message, db, bot, edit=False)


async def upsert_event(session: AsyncSession, new: Event) -> Tuple[Event, bool]:
    """Insert or update an event if a similar one exists.

    Returns (event, added_flag)."""

    stmt = select(Event).where(
        Event.date == new.date,
        Event.time == new.time,
    )
    candidates = (await session.execute(stmt)).scalars().all()
    for ev in candidates:
        if (
            ev.location_name.strip().lower() == new.location_name.strip().lower()
            and (ev.location_address or "").strip().lower()
            == (new.location_address or "").strip().lower()
        ):
            ev.title = new.title
            ev.description = new.description
            ev.festival = new.festival
            ev.source_text = new.source_text
            ev.location_name = new.location_name
            ev.location_address = new.location_address
            ev.ticket_price_min = new.ticket_price_min
            ev.ticket_price_max = new.ticket_price_max
            ev.ticket_link = new.ticket_link
            ev.event_type = new.event_type
            ev.emoji = new.emoji
            ev.end_date = new.end_date
            ev.is_free = new.is_free
            await session.commit()
            return ev, False

        title_ratio = SequenceMatcher(None, ev.title.lower(), new.title.lower()).ratio()
        if title_ratio >= 0.9:
            ev.title = new.title
            ev.description = new.description
            ev.festival = new.festival
            ev.source_text = new.source_text
            ev.location_name = new.location_name
            ev.location_address = new.location_address
            ev.ticket_price_min = new.ticket_price_min
            ev.ticket_price_max = new.ticket_price_max
            ev.ticket_link = new.ticket_link
            ev.event_type = new.event_type
            ev.emoji = new.emoji
            ev.end_date = new.end_date
            ev.is_free = new.is_free
            await session.commit()
            return ev, False

        if (
            ev.location_name.strip().lower() == new.location_name.strip().lower()
            and (ev.location_address or "").strip().lower()
            == (new.location_address or "").strip().lower()
        ):
            ev.title = new.title
            ev.description = new.description
            ev.festival = new.festival
            ev.source_text = new.source_text
            ev.location_name = new.location_name
            ev.location_address = new.location_address
            ev.ticket_price_min = new.ticket_price_min
            ev.ticket_price_max = new.ticket_price_max
            ev.ticket_link = new.ticket_link
            ev.event_type = new.event_type
            ev.emoji = new.emoji
            ev.end_date = new.end_date
            ev.is_free = new.is_free
            await session.commit()
            return ev, False

        title_ratio = SequenceMatcher(None, ev.title.lower(), new.title.lower()).ratio()
        if title_ratio >= 0.9:
            ev.title = new.title
            ev.description = new.description
            ev.festival = new.festival
            ev.source_text = new.source_text
            ev.location_name = new.location_name
            ev.location_address = new.location_address
            ev.ticket_price_min = new.ticket_price_min
            ev.ticket_price_max = new.ticket_price_max
            ev.ticket_link = new.ticket_link
            ev.event_type = new.event_type
            ev.emoji = new.emoji
            ev.end_date = new.end_date
            ev.is_free = new.is_free
            await session.commit()
            return ev, False

        if (
            ev.location_name.strip().lower() == new.location_name.strip().lower()
            and (ev.location_address or "").strip().lower()
            == (new.location_address or "").strip().lower()
        ):
            ev.title = new.title
            ev.description = new.description
            ev.festival = new.festival
            ev.source_text = new.source_text
            ev.location_name = new.location_name
            ev.location_address = new.location_address
            ev.ticket_price_min = new.ticket_price_min
            ev.ticket_price_max = new.ticket_price_max
            ev.ticket_link = new.ticket_link
            ev.event_type = new.event_type
            ev.emoji = new.emoji
            ev.end_date = new.end_date
            ev.is_free = new.is_free
            await session.commit()
            return ev, False

        title_ratio = SequenceMatcher(None, ev.title.lower(), new.title.lower()).ratio()
        if title_ratio >= 0.9:
            ev.title = new.title
            ev.description = new.description
            ev.festival = new.festival
            ev.source_text = new.source_text
            ev.location_name = new.location_name
            ev.location_address = new.location_address
            ev.ticket_price_min = new.ticket_price_min
            ev.ticket_price_max = new.ticket_price_max
            ev.ticket_link = new.ticket_link
            ev.event_type = new.event_type
            ev.emoji = new.emoji
            ev.end_date = new.end_date
            ev.is_free = new.is_free
            await session.commit()
            return ev, False

        if (
            ev.location_name.strip().lower() == new.location_name.strip().lower()
            and (ev.location_address or "").strip().lower()
            == (new.location_address or "").strip().lower()
        ):
            ev.title = new.title
            ev.description = new.description
            ev.festival = new.festival
            ev.source_text = new.source_text
            ev.location_name = new.location_name
            ev.location_address = new.location_address
            ev.ticket_price_min = new.ticket_price_min
            ev.ticket_price_max = new.ticket_price_max
            ev.ticket_link = new.ticket_link
            ev.event_type = new.event_type
            ev.emoji = new.emoji
            ev.end_date = new.end_date
            ev.is_free = new.is_free
            await session.commit()
            return ev, False

        title_ratio = SequenceMatcher(None, ev.title.lower(), new.title.lower()).ratio()
        loc_ratio = SequenceMatcher(
            None, ev.location_name.lower(), new.location_name.lower()
        ).ratio()
        if title_ratio >= 0.6 and loc_ratio >= 0.6:
            ev.title = new.title
            ev.description = new.description
            ev.festival = new.festival
            ev.source_text = new.source_text
            ev.location_name = new.location_name
            ev.location_address = new.location_address
            ev.ticket_price_min = new.ticket_price_min
            ev.ticket_price_max = new.ticket_price_max
            ev.ticket_link = new.ticket_link
            ev.event_type = new.event_type
            ev.emoji = new.emoji
            ev.end_date = new.end_date
            ev.is_free = new.is_free
            await session.commit()
            return ev, False
        should_check = False
        if loc_ratio >= 0.4 or (ev.location_address or "") == (
            new.location_address or ""
        ):
            should_check = True
        elif title_ratio >= 0.5:
            should_check = True
        if should_check:
            # uncertain, ask LLM
            try:
                dup, title, desc = await check_duplicate_via_4o(ev, new)
            except Exception:
                logging.exception("duplicate check failed")
                dup = False
            if dup:
                ev.title = title or new.title
                ev.description = desc or new.description
                ev.festival = new.festival
                ev.source_text = new.source_text
                ev.location_name = new.location_name
                ev.location_address = new.location_address
                ev.ticket_price_min = new.ticket_price_min
                ev.ticket_price_max = new.ticket_price_max
                ev.ticket_link = new.ticket_link
                ev.event_type = new.event_type
                ev.emoji = new.emoji
                ev.end_date = new.end_date
                ev.is_free = new.is_free
                await session.commit()
                return ev, False
    new.added_at = datetime.utcnow()
    session.add(new)
    await session.commit()
    return new, True


async def add_events_from_text(
    db: Database,
    text: str,
    source_link: str | None,
    html_text: str | None = None,
    media: tuple[bytes, str] | None = None,
) -> list[tuple[Event, bool, list[str], str]]:
    try:
        parsed = await parse_event_via_4o(text)
    except Exception as e:
        logging.error("LLM error: %s", e)
        return []

    results: list[tuple[Event, bool, list[str], str]] = []
    first = True
    for data in parsed:
        date_str = data.get("date", "") or ""
        end_date = data.get("end_date") or None
        if end_date and ".." in end_date:
            end_date = end_date.split("..", 1)[-1].strip()
        if ".." in date_str:
            start, maybe_end = [p.strip() for p in date_str.split("..", 1)]
            date_str = start
            if not end_date:
                end_date = maybe_end

        base_event = Event(
            title=data.get("title", ""),
            description=data.get("short_description", ""),
            festival=data.get("festival") or None,
            date=date_str,
            time=data.get("time", ""),
            location_name=data.get("location_name", ""),
            location_address=data.get("location_address"),
            city=data.get("city"),
            ticket_price_min=data.get("ticket_price_min"),
            ticket_price_max=data.get("ticket_price_max"),
            ticket_link=data.get("ticket_link"),
            event_type=data.get("event_type"),
            emoji=data.get("emoji"),
            end_date=end_date,
            is_free=bool(data.get("is_free")),
            source_text=text,
            source_post_url=source_link,
        )

        events_to_add = [base_event]
        if (
            base_event.event_type != "выставка"
            and base_event.end_date
            and base_event.end_date != base_event.date
        ):
            try:
                start_dt = date.fromisoformat(base_event.date)
                end_dt = date.fromisoformat(base_event.end_date)
            except ValueError:
                start_dt = end_dt = None
            if start_dt and end_dt and end_dt > start_dt:
                events_to_add = []
                for i in range((end_dt - start_dt).days + 1):
                    day = start_dt + timedelta(days=i)
                    copy_e = Event(**base_event.model_dump(exclude={"id", "added_at"}))
                    copy_e.date = day.isoformat()
                    copy_e.end_date = None
                    events_to_add.append(copy_e)

        for event in events_to_add:
            if (not is_valid_url(event.ticket_link)) and html_text:
                extracted = extract_link_from_html(html_text)
                if extracted:
                    event.ticket_link = extracted

            # skip events that have already finished
            try:
                start = date.fromisoformat(event.date)
            except ValueError:
                logging.error("Invalid date from LLM: %s", event.date)
                continue
            final = date.fromisoformat(event.end_date) if event.end_date else start
            if final < date.today():
                logging.info("Ignoring past event %s on %s", event.title, event.date)
                continue

            async with db.get_session() as session:
                saved, added = await upsert_event(session, event)

            media_arg = media if first else None
            if saved.telegraph_url and saved.telegraph_path:
                await update_source_page(
                    saved.telegraph_path, saved.title or "Event", html_text or text
                )
            else:
                res = await create_source_page(
                    saved.title or "Event",
                    saved.source_text,
                    source_link,
                    html_text,
                    media_arg,
                )
                if res:
                    url, path = res
                    async with db.get_session() as session:
                        saved.telegraph_url = url
                        saved.telegraph_path = path
                        session.add(saved)
                        await session.commit()
            await sync_month_page(db, saved.date[:7])
            w_start = weekend_start_for_date(datetime.fromisoformat(saved.date).date())
            if w_start:
                await sync_weekend_page(db, w_start.isoformat())

            lines = [
                f"title: {saved.title}",
                f"date: {saved.date}",
                f"time: {saved.time}",
                f"location_name: {saved.location_name}",
            ]
            if saved.location_address:
                lines.append(f"location_address: {saved.location_address}")
            if saved.city:
                lines.append(f"city: {saved.city}")
            if saved.festival:
                lines.append(f"festival: {saved.festival}")
            if saved.description:
                lines.append(f"description: {saved.description}")
            if saved.event_type:
                lines.append(f"type: {saved.event_type}")
            if saved.ticket_price_min is not None:
                lines.append(f"price_min: {saved.ticket_price_min}")
            if saved.ticket_price_max is not None:
                lines.append(f"price_max: {saved.ticket_price_max}")
            if saved.ticket_link:
                lines.append(f"ticket_link: {saved.ticket_link}")
            if saved.telegraph_url:
                lines.append(f"telegraph: {saved.telegraph_url}")
            status = "added" if added else "updated"
            results.append((saved, added, lines, status))
            first = False
    return results


async def handle_add_event(message: types.Message, db: Database, bot: Bot):
    text = message.text.split(maxsplit=1)
    if len(text) != 2:
        await bot.send_message(message.chat.id, "Usage: /addevent <text>")
        return
    media = None
    if message.photo:
        bio = BytesIO()
        await bot.download(message.photo[-1].file_id, destination=bio)
        media = (bio.getvalue(), "photo.jpg")
    elif message.document and message.document.mime_type.startswith("image/"):
        bio = BytesIO()
        await bot.download(message.document.file_id, destination=bio)
        media = (bio.getvalue(), "image.jpg")
    elif message.video:
        bio = BytesIO()
        await bot.download(message.video.file_id, destination=bio)
        media = (bio.getvalue(), "video.mp4")

    results = await add_events_from_text(db, text[1], None, message.html_text, media)
    if not results:
        await bot.send_message(message.chat.id, "LLM error")
        return
    for saved, added, lines, status in results:
        btns = []
        if (
            not saved.is_free
            and saved.ticket_price_min is None
            and saved.ticket_price_max is None
        ):
            btns.append(
                types.InlineKeyboardButton(
                    text="\u2753 Это бесплатное мероприятие",
                    callback_data=f"markfree:{saved.id}",
                )
            )
        btns.append(
            types.InlineKeyboardButton(
                text="\U0001f6a9 Переключить на тихий режим",
                callback_data=f"togglesilent:{saved.id}",
            )
        )
        markup = types.InlineKeyboardMarkup(inline_keyboard=[btns])
        await bot.send_message(
            message.chat.id,
            f"Event {status}\n" + "\n".join(lines),
            reply_markup=markup,
        )


async def handle_add_event_raw(message: types.Message, db: Database, bot: Bot):
    parts = message.text.split(maxsplit=1)
    if len(parts) != 2 or "|" not in parts[1]:
        await bot.send_message(
            message.chat.id, "Usage: /addevent_raw title|date|time|location"
        )
        return
    title, date, time, location = (p.strip() for p in parts[1].split("|", 3))
    media = None
    if message.photo:
        bio = BytesIO()
        await bot.download(message.photo[-1].file_id, destination=bio)
        media = (bio.getvalue(), "photo.jpg")
    elif message.document and message.document.mime_type.startswith("image/"):
        bio = BytesIO()
        await bot.download(message.document.file_id, destination=bio)
        media = (bio.getvalue(), "image.jpg")
    elif message.video:
        bio = BytesIO()
        await bot.download(message.video.file_id, destination=bio)
        media = (bio.getvalue(), "video.mp4")

    event = Event(
        title=title,
        description="",
        festival=None,
        date=date,
        time=time,
        location_name=location,
        source_text=parts[1],
    )
    async with db.get_session() as session:
        event, added = await upsert_event(session, event)

    res = await create_source_page(
        event.title or "Event",
        event.source_text,
        None,
        event.source_text,
        media,
    )
    if res:
        url, path = res
        async with db.get_session() as session:
            event.telegraph_url = url
            event.telegraph_path = path
            session.add(event)
            await session.commit()
    await sync_month_page(db, event.date[:7])
    w_start = weekend_start_for_date(datetime.fromisoformat(event.date).date())
    if w_start:
        await sync_weekend_page(db, w_start.isoformat())
    lines = [
        f"title: {event.title}",
        f"date: {event.date}",
        f"time: {event.time}",
        f"location_name: {event.location_name}",
    ]
    if event.telegraph_url:
        lines.append(f"telegraph: {event.telegraph_url}")
    status = "added" if added else "updated"
    btns = []
    if (
        not event.is_free
        and event.ticket_price_min is None
        and event.ticket_price_max is None
    ):
        btns.append(
            types.InlineKeyboardButton(
                text="\u2753 Это бесплатное мероприятие",
                callback_data=f"markfree:{event.id}",
            )
        )
    btns.append(
        types.InlineKeyboardButton(
            text="\U0001f6a9 Переключить на тихий режим",
            callback_data=f"togglesilent:{event.id}",
        )
    )
    markup = types.InlineKeyboardMarkup(inline_keyboard=[btns])
    await bot.send_message(
        message.chat.id,
        f"Event {status}\n" + "\n".join(lines),
        reply_markup=markup,
    )


def format_day(day: date, tz: timezone) -> str:
    if day == datetime.now(tz).date():
        return "Сегодня"
    return day.strftime("%d.%m.%Y")


MONTHS = [
    "января",
    "февраля",
    "марта",
    "апреля",
    "мая",
    "июня",
    "июля",
    "августа",
    "сентября",
    "октября",
    "ноября",
    "декабря",
]

DAYS_OF_WEEK = [
    "понедельник",
    "вторник",
    "среда",
    "четверг",
    "пятница",
    "суббота",
    "воскресенье",
]


def format_day_pretty(day: date) -> str:
    return f"{day.day} {MONTHS[day.month - 1]}"


def month_name(month: str) -> str:
    y, m = month.split("-")
    return f"{MONTHS[int(m) - 1]} {y}"


MONTHS_PREP = [
    "январе",
    "феврале",
    "марте",
    "апреле",
    "мае",
    "июне",
    "июле",
    "августе",
    "сентябре",
    "октябре",
    "ноябре",
    "декабре",
]

# month names in nominative case for navigation links
MONTHS_NOM = [
    "январь",
    "февраль",
    "март",
    "апрель",
    "май",
    "июнь",
    "июль",
    "август",
    "сентябрь",
    "октябрь",
    "ноябрь",
    "декабрь",
]


def month_name_prepositional(month: str) -> str:
    y, m = month.split("-")
    return f"{MONTHS_PREP[int(m) - 1]} {y}"


def month_name_nominative(month: str) -> str:
    """Return month name in nominative case, add year if different from current."""
    y, m = month.split("-")
    name = MONTHS_NOM[int(m) - 1]
    if int(y) != date.today().year:
        return f"{name} {y}"
    return name


def next_month(month: str) -> str:
    d = datetime.fromisoformat(month + "-01")
    n = (d.replace(day=28) + timedelta(days=4)).replace(day=1)
    return n.strftime("%Y-%m")


def md_to_html(text: str) -> str:
    html_text = markdown.markdown(
        text,
        extensions=["markdown.extensions.fenced_code", "markdown.extensions.nl2br"],
    )
    # Telegraph API does not allow h1/h2 or Telegram-specific emoji tags
    html_text = re.sub(r"<(\/?)h[12]>", r"<\1h3>", html_text)
    html_text = re.sub(r"</?tg-emoji[^>]*>", "", html_text)
    return html_text


def extract_link_from_html(html_text: str) -> str | None:
    """Return a registration or ticket link from HTML if present."""
    pattern = re.compile(
        r"<a[^>]+href=['\"]([^'\"]+)['\"][^>]*>(.*?)</a>",
        re.IGNORECASE | re.DOTALL,
    )
    matches = list(pattern.finditer(html_text))

    # prefer anchors whose text mentions registration or tickets
    for m in matches:
        href, label = m.group(1), m.group(2)
        text = label.lower()
        if any(word in text for word in ["регистра", "ticket", "билет"]):
            return href

    # otherwise look for anchors located near the word "регистрация"
    lower_html = html_text.lower()
    for m in matches:
        href = m.group(1)
        start, end = m.span()
        context_before = lower_html[max(0, start - 60) : start]
        context_after = lower_html[end : end + 60]
        if "регистра" in context_before or "регистра" in context_after:
            return href

    if matches:
        return matches[0].group(1)
    return None


def is_valid_url(text: str | None) -> bool:
    if not text:
        return False
    return bool(re.match(r"https?://", text))


def is_recent(e: Event) -> bool:
    if e.added_at is None:
        return False
    now = datetime.utcnow()
    start = datetime.combine(now.date() - timedelta(days=1), datetime.min.time())
    return e.added_at >= start and not e.silent


def format_event_md(e: Event) -> str:
    prefix = ""
    if is_recent(e):
        prefix += "\U0001f6a9 "
    emoji_part = ""
    if e.emoji and not e.title.strip().startswith(e.emoji):
        emoji_part = f"{e.emoji} "
    lines = [f"{prefix}{emoji_part}{e.title}".strip(), e.description.strip()]
    if e.is_free:
        txt = "🟡 Бесплатно"
        if e.ticket_link:
            txt += f" [по регистрации]({e.ticket_link})"
        lines.append(txt)
    elif e.ticket_link and (
        e.ticket_price_min is not None or e.ticket_price_max is not None
    ):
        if e.ticket_price_max is not None and e.ticket_price_max != e.ticket_price_min:
            price = f"от {e.ticket_price_min} до {e.ticket_price_max}"
        else:
            price = str(e.ticket_price_min or e.ticket_price_max or "")
        lines.append(f"[Билеты в источнике]({e.ticket_link}) {price}".strip())
    elif e.ticket_link:
        lines.append(f"[по регистрации]({e.ticket_link})")
    else:
        if (
            e.ticket_price_min is not None
            and e.ticket_price_max is not None
            and e.ticket_price_min != e.ticket_price_max
        ):
            price = f"от {e.ticket_price_min} до {e.ticket_price_max}"
        elif e.ticket_price_min is not None:
            price = str(e.ticket_price_min)
        elif e.ticket_price_max is not None:
            price = str(e.ticket_price_max)
        else:
            price = ""
        if price:
            lines.append(f"Билеты {price}")
    if e.telegraph_url:
        lines.append(f"[подробнее]({e.telegraph_url})")
    loc = e.location_name
    if e.location_address:
        loc += f", {e.location_address}"
    if e.city:
        loc += f", #{e.city}"
    date_part = e.date.split("..", 1)[0]
    try:
        day = format_day_pretty(datetime.fromisoformat(date_part).date())
    except ValueError:
        logging.error("Invalid event date: %s", e.date)
        day = e.date
    lines.append(f"_{day} {e.time} {loc}_")
    return "\n".join(lines)


def format_event_daily(e: Event, highlight: bool = False) -> str:
    """Return HTML-formatted text for a daily announcement item."""
    prefix = ""
    if highlight:
<<<<<<< HEAD
        prefix += "\U0001F449 "
    if is_recent(e):
        prefix += "\U0001F6A9 "
=======
        prefix += "\U0001f449 "
    if is_recent(e):
        prefix += "\U0001f6a9 "
>>>>>>> a952e20e
    emoji_part = ""
    if e.emoji and not e.title.strip().startswith(e.emoji):
        emoji_part = f"{e.emoji} "

    title = html.escape(e.title)
    if e.source_post_url:
        title = f'<a href="{html.escape(e.source_post_url)}">{title}</a>'
    title = f"<b>{prefix}{emoji_part}{title}</b>".strip()
    lines = [title, html.escape(e.description.strip())]

    if e.is_free:
        txt = "🟡 Бесплатно"
        if e.ticket_link:
<<<<<<< HEAD
            txt += f" <a href=\"{html.escape(e.ticket_link)}\">по регистрации</a>"
        lines.append(txt)
    elif e.ticket_link and (e.ticket_price_min is not None or e.ticket_price_max is not None):
=======
            txt += f' <a href="{html.escape(e.ticket_link)}">по регистрации</a>'
        lines.append(txt)
    elif e.ticket_link and (
        e.ticket_price_min is not None or e.ticket_price_max is not None
    ):
>>>>>>> a952e20e
        if e.ticket_price_max is not None and e.ticket_price_max != e.ticket_price_min:
            price = f"от {e.ticket_price_min} до {e.ticket_price_max}"
        else:
            price = str(e.ticket_price_min or e.ticket_price_max or "")
<<<<<<< HEAD
        lines.append(f'<a href="{html.escape(e.ticket_link)}">Билеты в источнике</a> {price}'.strip())
=======
        lines.append(
            f'<a href="{html.escape(e.ticket_link)}">Билеты в источнике</a> {price}'.strip()
        )
>>>>>>> a952e20e
    elif e.ticket_link:
        lines.append(f'<a href="{html.escape(e.ticket_link)}">по регистрации</a>')
    else:
        price = ""
<<<<<<< HEAD
        if e.ticket_price_min is not None and e.ticket_price_max is not None and e.ticket_price_min != e.ticket_price_max:
=======
        if (
            e.ticket_price_min is not None
            and e.ticket_price_max is not None
            and e.ticket_price_min != e.ticket_price_max
        ):
>>>>>>> a952e20e
            price = f"от {e.ticket_price_min} до {e.ticket_price_max}"
        elif e.ticket_price_min is not None:
            price = str(e.ticket_price_min)
        elif e.ticket_price_max is not None:
            price = str(e.ticket_price_max)
        if price:
            lines.append(f"Билеты {price}")

    loc = html.escape(e.location_name)
    if e.location_address:
        loc += f", {html.escape(e.location_address)}"
    if e.city:
        loc += f", #{html.escape(e.city)}"
    date_part = e.date.split("..", 1)[0]
    try:
        day = format_day_pretty(datetime.fromisoformat(date_part).date())
    except ValueError:
        logging.error("Invalid event date: %s", e.date)
        day = e.date
    lines.append(f"<i>{day} {e.time} {loc}</i>")

    return "\n".join(lines)


def format_exhibition_md(e: Event) -> str:
    prefix = ""
    if is_recent(e):
        prefix += "\U0001f6a9 "
    emoji_part = ""
    if e.emoji and not e.title.strip().startswith(e.emoji):
        emoji_part = f"{e.emoji} "
    lines = [f"{prefix}{emoji_part}{e.title}".strip(), e.description.strip()]
    if e.is_free:
        txt = "🟡 Бесплатно"
        if e.ticket_link:
            txt += f" [по регистрации]({e.ticket_link})"
        lines.append(txt)
    elif e.ticket_link:
        lines.append(f"[Билеты в источнике]({e.ticket_link})")
    elif (
        e.ticket_price_min is not None
        and e.ticket_price_max is not None
        and e.ticket_price_min != e.ticket_price_max
    ):
        lines.append(f"Билеты от {e.ticket_price_min} до {e.ticket_price_max}")
    elif e.ticket_price_min is not None:
        lines.append(f"Билеты {e.ticket_price_min}")
    elif e.ticket_price_max is not None:
        lines.append(f"Билеты {e.ticket_price_max}")
    if e.telegraph_url:
        lines.append(f"[подробнее]({e.telegraph_url})")
    loc = e.location_name
    if e.location_address:
        loc += f", {e.location_address}"
    if e.city:
        loc += f", #{e.city}"
    if e.end_date:
        end_part = e.end_date.split("..", 1)[0]
        try:
            end = format_day_pretty(datetime.fromisoformat(end_part).date())
        except ValueError:
            logging.error("Invalid end date: %s", e.end_date)
            end = e.end_date
        lines.append(f"_по {end}, {loc}_")
    return "\n".join(lines)


def event_title_nodes(e: Event) -> list:
    nodes: list = []
    if is_recent(e):
        nodes.append("\U0001f6a9 ")
    if e.emoji and not e.title.strip().startswith(e.emoji):
        nodes.append(f"{e.emoji} ")
    title_text = e.title
    if e.source_post_url:
        nodes.append(
            {"tag": "a", "attrs": {"href": e.source_post_url}, "children": [title_text]}
        )
    else:
        nodes.append(title_text)
    return nodes


def event_to_nodes(e: Event) -> list[dict]:
    md = format_event_md(e)
    lines = md.split("\n")
    body_md = "\n".join(lines[1:]) if len(lines) > 1 else ""
    from telegraph.utils import html_to_nodes

    nodes = [{"tag": "h4", "children": event_title_nodes(e)}]
    if body_md:
        html_text = md_to_html(body_md)
        nodes.extend(html_to_nodes(html_text))
    nodes.append({"tag": "p", "children": ["\u00a0"]})
    return nodes


def exhibition_title_nodes(e: Event) -> list:
    nodes: list = []
    if is_recent(e):
        nodes.append("\U0001f6a9 ")
    if e.emoji and not e.title.strip().startswith(e.emoji):
        nodes.append(f"{e.emoji} ")
    title_text = e.title
    if e.source_post_url:
        nodes.append(
            {"tag": "a", "attrs": {"href": e.source_post_url}, "children": [title_text]}
        )
    else:
        nodes.append(title_text)
    return nodes


def exhibition_to_nodes(e: Event) -> list[dict]:
    md = format_exhibition_md(e)
    lines = md.split("\n")
    body_md = "\n".join(lines[1:]) if len(lines) > 1 else ""
    from telegraph.utils import html_to_nodes

    nodes = [{"tag": "h4", "children": exhibition_title_nodes(e)}]
    if body_md:
        html_text = md_to_html(body_md)
        nodes.extend(html_to_nodes(html_text))
    nodes.append({"tag": "p", "children": ["\u00a0"]})
    return nodes


async def build_month_page_content(db: Database, month: str) -> tuple[str, list]:
    start = date.fromisoformat(month + "-01")
    next_start = (start.replace(day=28) + timedelta(days=4)).replace(day=1)
    async with db.get_session() as session:
        result = await session.execute(
            select(Event)
            .where(Event.date >= start.isoformat(), Event.date < next_start.isoformat())
            .order_by(Event.date, Event.time)
        )
        events = result.scalars().all()

        ex_result = await session.execute(
            select(Event)
            .where(
                Event.end_date.is_not(None),
                Event.end_date >= start.isoformat(),
                Event.date <= next_start.isoformat(),
                Event.event_type == "выставка",
            )
            .order_by(Event.date)
        )
        exhibitions = ex_result.scalars().all()

        result_nav = await session.execute(select(MonthPage).order_by(MonthPage.month))
        nav_pages = result_nav.scalars().all()

    today = date.today()
    events = [
        e
        for e in events
        if (
            (e.end_date and e.end_date >= today.isoformat())
            or (not e.end_date and e.date >= today.isoformat())
        )
        and not (e.event_type == "выставка" and e.date < today.isoformat())
    ]
    exhibitions = [
        e
        for e in exhibitions
        if e.end_date
        and e.end_date >= today.isoformat()
        and e.date <= today.isoformat()
    ]

    by_day: dict[date, list[Event]] = {}
    for e in events:
        date_part = e.date.split("..", 1)[0]
        try:
            d = datetime.fromisoformat(date_part).date()
        except ValueError:
            logging.error("Invalid date for event %s: %s", e.id, e.date)
            continue
        by_day.setdefault(d, []).append(e)

    content: list[dict] = []
    intro = f"Планируйте свой месяц заранее: интересные мероприятия Калининграда и 39 региона в {month_name_prepositional(month)} — от лекций и концертов до культурных шоу. "
    intro_nodes = [
        intro,
        {
            "tag": "a",
            "attrs": {"href": "https://t.me/kenigevents"},
            "children": ["Полюбить Калининград Анонсы"],
        },
    ]
    content.append({"tag": "p", "children": intro_nodes})

    for day in sorted(by_day):
        if day.weekday() == 5:
            content.append({"tag": "h3", "children": ["🟥🟥🟥 суббота 🟥🟥🟥"]})
        elif day.weekday() == 6:
            content.append({"tag": "h3", "children": ["🟥🟥 воскресенье 🟥🟥"]})
        content.append(
            {"tag": "h3", "children": [f"🟥🟥🟥 {format_day_pretty(day)} 🟥🟥🟥"]}
        )
        content.append({"tag": "br"})
        content.append({"tag": "p", "children": ["\u00a0"]})
        for ev in by_day[day]:
            content.extend(event_to_nodes(ev))

    today_month = date.today().strftime("%Y-%m")
    future_pages = [p for p in nav_pages if p.month >= today_month]
    if future_pages:
        nav_children = []
        for idx, p in enumerate(future_pages):
            name = month_name_nominative(p.month)
            if p.month == month:
                nav_children.append(name)
            else:
                nav_children.append(
                    {"tag": "a", "attrs": {"href": p.url}, "children": [name]}
                )
            if idx < len(future_pages) - 1:
                nav_children.append(" ")
        content.append({"tag": "br"})
        content.append({"tag": "h4", "children": nav_children})

    if exhibitions:
        content.append({"tag": "h3", "children": ["Постоянные выставки"]})
        content.append({"tag": "br"})
        content.append({"tag": "p", "children": ["\u00a0"]})
        for ev in exhibitions:
            content.extend(exhibition_to_nodes(ev))

    title = f"События Калининграда в {month_name_prepositional(month)}: полный анонс от Полюбить Калининград Анонсы"
    return title, content


async def sync_month_page(db: Database, month: str, update_links: bool = True):
    token = get_telegraph_token()
    if not token:
        logging.error("Telegraph token unavailable")
        return
    tg = Telegraph(access_token=token)
    async with db.get_session() as session:
        page = await session.get(MonthPage, month)
        try:
            created = False
            if not page:
                title, content = await build_month_page_content(db, month)
<<<<<<< HEAD
                data = await asyncio.to_thread(
                    tg.create_page, title, content=content
                )
=======
                data = await asyncio.to_thread(tg.create_page, title, content=content)
>>>>>>> a952e20e
                page = MonthPage(
                    month=month, url=data.get("url"), path=data.get("path")
                )
                session.add(page)
                await session.commit()
                created = True

            title, content = await build_month_page_content(db, month)
            await asyncio.to_thread(
                tg.edit_page, page.path, title=title, content=content
            )
<<<<<<< HEAD
            logging.info(
                "%s month page %s", "Created" if created else "Edited", month
            )
=======
            logging.info("%s month page %s", "Created" if created else "Edited", month)
>>>>>>> a952e20e
            await session.commit()
        except Exception as e:
            logging.error("Failed to sync month page %s: %s", month, e)

    if update_links:
        async with db.get_session() as session:
            result = await session.execute(select(MonthPage).order_by(MonthPage.month))
            months = result.scalars().all()
        for p in months:
            if p.month != month:
                await sync_month_page(db, p.month, update_links=False)


def weekend_start_for_date(d: date) -> date | None:
    if d.weekday() == 5:
        return d
    if d.weekday() == 6:
        return d - timedelta(days=1)
    return None


def next_weekend_start(d: date) -> date:
    w = weekend_start_for_date(d)
    if w and d <= w:
        return w
    days_ahead = (5 - d.weekday()) % 7
    if days_ahead == 0:
        days_ahead = 7
    return d + timedelta(days=days_ahead)


async def build_weekend_page_content(db: Database, start: str) -> tuple[str, list]:
    saturday = date.fromisoformat(start)
    sunday = saturday + timedelta(days=1)
    days = [saturday, sunday]
    async with db.get_session() as session:
        result = await session.execute(
            select(Event)
            .where(Event.date.in_([d.isoformat() for d in days]))
            .order_by(Event.date, Event.time)
        )
        events = result.scalars().all()

        ex_res = await session.execute(
            select(Event)
            .where(
                Event.event_type == "выставка",
                Event.end_date.is_not(None),
                Event.date <= sunday.isoformat(),
                Event.end_date >= saturday.isoformat(),
            )
            .order_by(Event.date)
        )
        exhibitions = ex_res.scalars().all()

        res_w = await session.execute(select(WeekendPage).order_by(WeekendPage.start))
        weekend_pages = res_w.scalars().all()
        res_m = await session.execute(select(MonthPage).order_by(MonthPage.month))
        month_pages = res_m.scalars().all()

    today = date.today()
    events = [
        e
        for e in events
        if (
            (e.end_date and e.end_date >= today.isoformat())
            or (not e.end_date and e.date >= today.isoformat())
        )
    ]

    by_day: dict[date, list[Event]] = {}
    for e in events:
        d = date.fromisoformat(e.date)
        by_day.setdefault(d, []).append(e)

    content: list[dict] = []
    content.append(
        {
            "tag": "p",
            "children": [
                "Проведите выходные ярко: все события Калининградской области и 39 региона — концерты, кино под открытым небом и гастрономические фестивали."
            ],
        }
    )

    for d in days:
        if d not in by_day:
            continue
        if d.weekday() == 5:
            content.append({"tag": "h3", "children": ["🟥🟥🟥 суббота 🟥🟥🟥"]})
        elif d.weekday() == 6:
            content.append({"tag": "h3", "children": ["🟥🟥 воскресенье 🟥🟥"]})
        content.append(
            {"tag": "h3", "children": [f"🟥🟥🟥 {format_day_pretty(d)} 🟥🟥🟥"]}
        )
        content.append({"tag": "br"})
        content.append({"tag": "p", "children": ["\u00a0"]})
        for ev in by_day[d]:
            content.extend(event_to_nodes(ev))

    future_weekends = [w for w in weekend_pages if w.start >= start]
    if future_weekends:
        nav_children = []
        for idx, w in enumerate(future_weekends):
            s = date.fromisoformat(w.start)
            label = f"{s.day}\u2013{(s + timedelta(days=1)).day} {MONTHS[s.month - 1]}"
            if w.start == start:
                nav_children.append(label)
            else:
<<<<<<< HEAD
                nav_children.append({"tag": "a", "attrs": {"href": w.url}, "children": [label]})
=======
                nav_children.append(
                    {"tag": "a", "attrs": {"href": w.url}, "children": [label]}
                )
>>>>>>> a952e20e
            if idx < len(future_weekends) - 1:
                nav_children.append(" ")
        content.append({"tag": "br"})
        content.append({"tag": "h4", "children": nav_children})

    cur_month = start[:7]
    today_month = date.today().strftime("%Y-%m")
    future_months = [m for m in month_pages if m.month >= today_month]
    if future_months:
        nav_children = []
        for idx, p in enumerate(future_months):
            name = month_name_nominative(p.month)
            if p.month == cur_month:
                nav_children.append(name)
            else:
<<<<<<< HEAD
                nav_children.append({"tag": "a", "attrs": {"href": p.url}, "children": [name]})
=======
                nav_children.append(
                    {"tag": "a", "attrs": {"href": p.url}, "children": [name]}
                )
>>>>>>> a952e20e
            if idx < len(future_months) - 1:
                nav_children.append(" ")
        content.append({"tag": "br"})
        content.append({"tag": "h4", "children": nav_children})

    if exhibitions:
        content.append({"tag": "h3", "children": ["Постоянные выставки"]})
        content.append({"tag": "br"})
<<<<<<< HEAD
        content.append({"tag": "p", "children": ["\u00A0"]})
        for ev in exhibitions:
            content.extend(exhibition_to_nodes(ev))

    title = (
        f"Чем заняться на выходных в Калининградской области {format_day_pretty(saturday)}–{format_day_pretty(sunday)}"
    )
    return title, content


async def sync_weekend_page(db: Database, start: str):
=======
        content.append({"tag": "p", "children": ["\u00a0"]})
        for ev in exhibitions:
            content.extend(exhibition_to_nodes(ev))

    title = f"Чем заняться на выходных в Калининградской области {format_day_pretty(saturday)}–{format_day_pretty(sunday)}"
    return title, content


async def sync_weekend_page(db: Database, start: str, update_links: bool = True):
>>>>>>> a952e20e
    token = get_telegraph_token()
    if not token:
        logging.error("Telegraph token unavailable")
        return
    tg = Telegraph(access_token=token)
    async with db.get_session() as session:
        page = await session.get(WeekendPage, start)
        try:
            created = False
            if not page:
                # Create a placeholder page to obtain path and URL
                title, content = await build_weekend_page_content(db, start)
                data = await asyncio.to_thread(tg.create_page, title, content=content)
                page = WeekendPage(
                    start=start, url=data.get("url"), path=data.get("path")
                )
                session.add(page)
                await session.commit()
                created = True

            # Rebuild content including this page in navigation
            title, content = await build_weekend_page_content(db, start)
<<<<<<< HEAD
            await asyncio.to_thread(tg.edit_page, page.path, title=title, content=content)
            logging.info("%s weekend page %s", "Created" if created else "Edited", start)
=======
            await asyncio.to_thread(
                tg.edit_page, page.path, title=title, content=content
            )
            logging.info(
                "%s weekend page %s", "Created" if created else "Edited", start
            )
>>>>>>> a952e20e
            await session.commit()
        except Exception as e:
            logging.error("Failed to sync weekend page %s: %s", start, e)

    if update_links:
        async with db.get_session() as session:
            result = await session.execute(
                select(WeekendPage).order_by(WeekendPage.start)
            )
            weekends = result.scalars().all()
        for w in weekends:
            if w.start != start:
                await sync_weekend_page(db, w.start, update_links=False)


async def build_daily_posts(
    db: Database, tz: timezone
) -> list[tuple[str, types.InlineKeyboardMarkup | None]]:
    today = datetime.now(tz).date()
    yesterday_utc = datetime.utcnow() - timedelta(days=1)
    async with db.get_session() as session:
        res_today = await session.execute(
            select(Event).where(Event.date == today.isoformat()).order_by(Event.time)
        )
        events_today = res_today.scalars().all()
        res_new = await session.execute(
            select(Event)
            .where(
                Event.date > today.isoformat(),
                Event.added_at.is_not(None),
                Event.added_at >= yesterday_utc,
                Event.silent.is_(False),
            )
            .order_by(Event.date, Event.time)
        )
        events_new = res_new.scalars().all()

        w_start = next_weekend_start(today)
        wpage = await session.get(WeekendPage, w_start.isoformat())
        cur_month = today.strftime("%Y-%m")
        mp_cur = await session.get(MonthPage, cur_month)
        mp_next = await session.get(MonthPage, next_month(cur_month))

    lines1 = [
        f"<b>АНОНС на {format_day_pretty(today)} {today.year} #ежедневныйанонс</b>",
        DAYS_OF_WEEK[today.weekday()],
        "",
        "<b><i>НЕ ПРОПУСТИТЕ СЕГОДНЯ</i></b>",
    ]
    for e in events_today:
        lines1.append("")
        lines1.append(format_event_daily(e, highlight=True))
    section1 = "\n".join(lines1)

    lines2 = ["<b><i>ДОБАВИЛИ В АНОНС</i></b>"]
    for e in events_new:
        lines2.append("")
        lines2.append(format_event_daily(e))
    section2 = "\n".join(lines2)

    buttons = []
    if wpage:
        sunday = w_start + timedelta(days=1)
        text = f"Мероприятия на выходные {w_start.day} {sunday.day} {MONTHS[w_start.month - 1]}"
        buttons.append(types.InlineKeyboardButton(text=text, url=wpage.url))
    if mp_cur:
        buttons.append(
            types.InlineKeyboardButton(
                text=f"Мероприятия на {month_name_nominative(cur_month)}",
                url=mp_cur.url,
            )
        )
    if mp_next:
        buttons.append(
            types.InlineKeyboardButton(
                text=f"Мероприятия на {month_name_nominative(next_month(cur_month))}",
                url=mp_next.url,
            )
        )
    markup = None
    if buttons:
        markup = types.InlineKeyboardMarkup(inline_keyboard=[[b] for b in buttons])

    combined = section1 + "\n\n\n" + section2
    if len(combined) <= 4096:
        return [(combined, markup)]
    return [(section1, None), (section2, markup)]


async def send_daily_announcement(
    db: Database,
    bot: Bot,
    channel_id: int,
    tz: timezone,
    *,
    record: bool = True,
):
    posts = await build_daily_posts(db, tz)
    for text, markup in posts:
        await bot.send_message(
            channel_id,
            text,
            reply_markup=markup,
            parse_mode="HTML",
            disable_web_page_preview=True,
        )
    if record:
        async with db.get_session() as session:
            ch = await session.get(Channel, channel_id)
            if ch:
                ch.last_daily = datetime.now(tz).date().isoformat()
                await session.commit()


async def daily_scheduler(db: Database, bot: Bot):
    while True:
        offset = await get_tz_offset(db)
        tz = offset_to_timezone(offset)
        now = datetime.now(tz)
        now_time = now.time().replace(second=0, microsecond=0)
        async with db.get_session() as session:
            result = await session.execute(
                select(Channel).where(Channel.daily_time.is_not(None))
            )
            channels = result.scalars().all()
        for ch in channels:
            if not ch.daily_time:
                continue
            try:
                target_time = datetime.strptime(ch.daily_time, "%H:%M").time()
            except ValueError:
                continue
            if (
                ch.last_daily or ""
            ) != now.date().isoformat() and now_time >= target_time:
                try:
                    await send_daily_announcement(db, bot, ch.channel_id, tz)
                except Exception as e:
                    logging.error("daily send failed for %s: %s", ch.channel_id, e)
        await asyncio.sleep(60)


async def build_daily_posts(db: Database, tz: timezone) -> list[tuple[str, types.InlineKeyboardMarkup | None]]:
    today = datetime.now(tz).date()
    yesterday_utc = datetime.utcnow() - timedelta(days=1)
    async with db.get_session() as session:
        res_today = await session.execute(
            select(Event).where(Event.date == today.isoformat()).order_by(Event.time)
        )
        events_today = res_today.scalars().all()
        res_new = await session.execute(
            select(Event)
            .where(
                Event.date > today.isoformat(),
                Event.added_at.is_not(None),
                Event.added_at >= yesterday_utc,
                Event.silent.is_(False),
            )
            .order_by(Event.date, Event.time)
        )
        events_new = res_new.scalars().all()

        w_start = next_weekend_start(today)
        wpage = await session.get(WeekendPage, w_start.isoformat())
        cur_month = today.strftime("%Y-%m")
        mp_cur = await session.get(MonthPage, cur_month)
        mp_next = await session.get(MonthPage, next_month(cur_month))

    lines1 = [
        f"<b>АНОНС на {format_day_pretty(today)} {today.year} #ежедневныйанонс</b>",
        DAYS_OF_WEEK[today.weekday()],
        "",
        "<b><i>НЕ ПРОПУСТИТЕ СЕГОДНЯ</i></b>",
    ]
    for e in events_today:
        lines1.append("")
        lines1.append(format_event_daily(e, highlight=True))
    section1 = "\n".join(lines1)

    lines2 = ["<b><i>ДОБАВИЛИ В АНОНС</i></b>"]
    for e in events_new:
        lines2.append("")
        lines2.append(format_event_daily(e))
    section2 = "\n".join(lines2)

    buttons = []
    if wpage:
        sunday = w_start + timedelta(days=1)
        text = f"Мероприятия на выходные {w_start.day} {sunday.day} {MONTHS[w_start.month - 1]}"
        buttons.append(types.InlineKeyboardButton(text=text, url=wpage.url))
    if mp_cur:
        buttons.append(
            types.InlineKeyboardButton(
                text=f"Мероприятия на {month_name_nominative(cur_month)}", url=mp_cur.url
            )
        )
    if mp_next:
        buttons.append(
            types.InlineKeyboardButton(
                text=f"Мероприятия на {month_name_nominative(next_month(cur_month))}",
                url=mp_next.url,
            )
        )
    markup = None
    if buttons:
        markup = types.InlineKeyboardMarkup(inline_keyboard=[[b] for b in buttons])

    combined = section1 + "\n\n\n" + section2
    if len(combined) <= 4096:
        return [(combined, markup)]
    return [(section1, None), (section2, markup)]


async def send_daily_announcement(
    db: Database,
    bot: Bot,
    channel_id: int,
    tz: timezone,
    *,
    record: bool = True,
):
    posts = await build_daily_posts(db, tz)
    for text, markup in posts:
        await bot.send_message(
            channel_id,
            text,
            reply_markup=markup,
            parse_mode="HTML",
            disable_web_page_preview=True,
        )
    if record:
        async with db.get_session() as session:
            ch = await session.get(Channel, channel_id)
            if ch:
                ch.last_daily = datetime.now(tz).date().isoformat()
                await session.commit()


async def daily_scheduler(db: Database, bot: Bot):
    while True:
        offset = await get_tz_offset(db)
        tz = offset_to_timezone(offset)
        now = datetime.now(tz)
        now_time = now.time().replace(second=0, microsecond=0)
        async with db.get_session() as session:
            result = await session.execute(select(Channel).where(Channel.daily_time.is_not(None)))
            channels = result.scalars().all()
        for ch in channels:
            if not ch.daily_time:
                continue
            try:
                target_time = datetime.strptime(ch.daily_time, "%H:%M").time()
            except ValueError:
                continue
            if (ch.last_daily or "") != now.date().isoformat() and now_time >= target_time:
                try:
                    await send_daily_announcement(db, bot, ch.channel_id, tz)
                except Exception as e:
                    logging.error("daily send failed for %s: %s", ch.channel_id, e)
        await asyncio.sleep(60)


async def build_events_message(db: Database, target_date: date, tz: timezone):
    async with db.get_session() as session:
        result = await session.execute(
            select(Event)
            .where(
                (Event.date == target_date.isoformat())
                | (Event.end_date == target_date.isoformat())
            )
            .order_by(Event.time)
        )
        events = result.scalars().all()

    lines = []
    for e in events:
        prefix = ""
        if e.end_date and e.date == target_date.isoformat():
            prefix = "(Открытие) "
        elif (
            e.end_date
            and e.end_date == target_date.isoformat()
            and e.end_date != e.date
        ):
            prefix = "(Закрытие) "
        title = f"{e.emoji} {e.title}" if e.emoji else e.title
        lines.append(f"{e.id}. {prefix}{title}")
        loc = f"{e.time} {e.location_name}"
        if e.city:
            loc += f", #{e.city}"
        lines.append(loc)
        if e.is_free:
            lines.append("Бесплатно")
        else:
            price_parts = []
            if e.ticket_price_min is not None:
                price_parts.append(str(e.ticket_price_min))
            if (
                e.ticket_price_max is not None
                and e.ticket_price_max != e.ticket_price_min
            ):
                price_parts.append(str(e.ticket_price_max))
            if price_parts:
                lines.append("-".join(price_parts))
        if e.telegraph_url:
            lines.append(f"исходное: {e.telegraph_url}")
        lines.append("")
    if not lines:
        lines.append("No events")

    keyboard = [
        [
            types.InlineKeyboardButton(
                text="\u274c", callback_data=f"del:{e.id}:{target_date.isoformat()}"
            ),
            types.InlineKeyboardButton(text="\u270e", callback_data=f"edit:{e.id}"),
        ]
        for e in events
    ]

    today = datetime.now(tz).date()
    prev_day = target_date - timedelta(days=1)
    next_day = target_date + timedelta(days=1)
    row = []
    if target_date > today:
        row.append(
            types.InlineKeyboardButton(
                text="\u25c0", callback_data=f"nav:{prev_day.isoformat()}"
            )
        )
    row.append(
        types.InlineKeyboardButton(
            text="\u25b6", callback_data=f"nav:{next_day.isoformat()}"
        )
    )
    keyboard.append(row)

    text = f"Events on {format_day(target_date, tz)}\n" + "\n".join(lines)
    markup = types.InlineKeyboardMarkup(inline_keyboard=keyboard)
    return text, markup


async def build_exhibitions_message(db: Database, tz: timezone):
    today = datetime.now(tz).date()
    async with db.get_session() as session:
        result = await session.execute(
            select(Event)
            .where(
                Event.end_date.is_not(None),
                Event.end_date >= today.isoformat(),
            )
            .order_by(Event.date)
        )
        events = result.scalars().all()

    lines = []
    for e in events:
        try:
            start = datetime.fromisoformat(e.date).date()
        except ValueError:
            if ".." in e.date:
                start = datetime.fromisoformat(e.date.split("..", 1)[0]).date()
            else:
                logging.error("Bad start date %s for event %s", e.date, e.id)
                continue
        end = None
        if e.end_date:
            try:
                end = datetime.fromisoformat(e.end_date).date()
            except ValueError:
                end = None

        period = ""
        if end:
            if start <= today:
                period = f"по {format_day_pretty(end)}"
            else:
                period = f"c {format_day_pretty(start)} по {format_day_pretty(end)}"
        title = f"{e.emoji} {e.title}" if e.emoji else e.title
        if period:
            lines.append(f"{e.id}. {title} ({period})")
        else:
            lines.append(f"{e.id}. {title}")
        loc = f"{e.time} {e.location_name}"
        if e.city:
            loc += f", #{e.city}"
        lines.append(loc)
        if e.is_free:
            lines.append("Бесплатно")
        else:
            price_parts = []
            if e.ticket_price_min is not None:
                price_parts.append(str(e.ticket_price_min))
            if (
                e.ticket_price_max is not None
                and e.ticket_price_max != e.ticket_price_min
            ):
                price_parts.append(str(e.ticket_price_max))
            if price_parts:
                lines.append("-".join(price_parts))
        if e.telegraph_url:
            lines.append(f"исходное: {e.telegraph_url}")
        lines.append("")

    if not lines:
        lines.append("No exhibitions")

    keyboard = [
        [
            types.InlineKeyboardButton(text="\u274c", callback_data=f"del:{e.id}:exh"),
            types.InlineKeyboardButton(text="\u270e", callback_data=f"edit:{e.id}"),
        ]
        for e in events
    ]
    markup = types.InlineKeyboardMarkup(inline_keyboard=keyboard) if events else None
    text = "Exhibitions\n" + "\n".join(lines)
    return text, markup


async def show_edit_menu(user_id: int, event: Event, bot: Bot):
    lines = [
        f"title: {event.title}",
        f"description: {event.description}",
        f"festival: {event.festival or ''}",
        f"date: {event.date}",
        f"end_date: {event.end_date or ''}",
        f"time: {event.time}",
        f"location_name: {event.location_name}",
        f"location_address: {event.location_address or ''}",
        f"city: {event.city or ''}",
        f"event_type: {event.event_type or ''}",
        f"emoji: {event.emoji or ''}",
        f"ticket_price_min: {event.ticket_price_min}",
        f"ticket_price_max: {event.ticket_price_max}",
        f"ticket_link: {event.ticket_link or ''}",
        f"is_free: {event.is_free}",
    ]
    fields = [
        "title",
        "description",
        "festival",
        "date",
        "end_date",
        "time",
        "location_name",
        "location_address",
        "city",
        "event_type",
        "emoji",
        "ticket_price_min",
        "ticket_price_max",
        "ticket_link",
        "is_free",
    ]
    keyboard = []
    row = []
    for idx, field in enumerate(fields, 1):
        row.append(
            types.InlineKeyboardButton(
                text=field, callback_data=f"editfield:{event.id}:{field}"
            )
        )
        if idx % 3 == 0:
            keyboard.append(row)
            row = []
    if row:
        keyboard.append(row)
    keyboard.append(
        [
            types.InlineKeyboardButton(
                text=(
                    "\U0001f6a9 Переключить на тихий режим"
                    if not event.silent
                    else "\U0001f910 Тихий режим"
                ),
                callback_data=f"togglesilent:{event.id}",
            )
        ]
    )
    keyboard.append(
        [
            types.InlineKeyboardButton(
                text=("\u2705 Бесплатно" if event.is_free else "\u274c Бесплатно"),
                callback_data=f"togglefree:{event.id}",
            )
        ]
    )
    keyboard.append(
        [types.InlineKeyboardButton(text="Done", callback_data=f"editdone:{event.id}")]
    )
    markup = types.InlineKeyboardMarkup(inline_keyboard=keyboard)
    await bot.send_message(user_id, "\n".join(lines), reply_markup=markup)


async def handle_events(message: types.Message, db: Database, bot: Bot):
    parts = message.text.split(maxsplit=1)
    offset = await get_tz_offset(db)
    tz = offset_to_timezone(offset)

    if len(parts) == 2:
        text = parts[1]
        for fmt in ("%Y-%m-%d", "%d.%m.%Y"):
            try:
                day = datetime.strptime(text, fmt).date()
                break
            except ValueError:
                day = None
        if day is None:
            await bot.send_message(message.chat.id, "Usage: /events YYYY-MM-DD")
            return
    else:
        day = datetime.now(tz).date()

    async with db.get_session() as session:
        if not await session.get(User, message.from_user.id):
            await bot.send_message(message.chat.id, "Not authorized")
            return

    text, markup = await build_events_message(db, day, tz)
    await bot.send_message(message.chat.id, text, reply_markup=markup)


async def handle_ask_4o(message: types.Message, db: Database, bot: Bot):
    parts = message.text.split(maxsplit=1)
    if len(parts) != 2:
        await bot.send_message(message.chat.id, "Usage: /ask4o <text>")
        return
    async with db.get_session() as session:
        user = await session.get(User, message.from_user.id)
        if not user or not user.is_superadmin:
            await bot.send_message(message.chat.id, "Not authorized")
            return
    try:
        answer = await ask_4o(parts[1])
    except Exception as e:
        await bot.send_message(message.chat.id, f"LLM error: {e}")
        return
    await bot.send_message(message.chat.id, answer)


async def handle_exhibitions(message: types.Message, db: Database, bot: Bot):
    offset = await get_tz_offset(db)
    tz = offset_to_timezone(offset)

    async with db.get_session() as session:
        if not await session.get(User, message.from_user.id):
            await bot.send_message(message.chat.id, "Not authorized")
            return

    text, markup = await build_exhibitions_message(db, tz)
    await bot.send_message(message.chat.id, text, reply_markup=markup)


async def handle_pages(message: types.Message, db: Database, bot: Bot):
    async with db.get_session() as session:
        if not await session.get(User, message.from_user.id):
            await bot.send_message(message.chat.id, "Not authorized")
            return
        result = await session.execute(select(MonthPage).order_by(MonthPage.month))
        months = result.scalars().all()
        res_w = await session.execute(select(WeekendPage).order_by(WeekendPage.start))
        weekends = res_w.scalars().all()
    lines = ["Months:"]
    for p in months:
        lines.append(f"{p.month}: {p.url}")
    if weekends:
        lines.append("")
        lines.append("Weekends:")
        for w in weekends:
            lines.append(f"{w.start}: {w.url}")
    await bot.send_message(message.chat.id, "\n".join(lines))


async def handle_edit_message(message: types.Message, db: Database, bot: Bot):
    state = editing_sessions.get(message.from_user.id)
    if not state:
        return
    eid, field = state
    if field is None:
        return
    value = (message.text or message.caption or "").strip()
    if field == "ticket_link" and value in {"", "-"}:
        value = ""
    if not value and field != "ticket_link":
        await bot.send_message(message.chat.id, "No text supplied")
        return
    async with db.get_session() as session:
        event = await session.get(Event, eid)
        if not event:
            await bot.send_message(message.chat.id, "Event not found")
            del editing_sessions[message.from_user.id]
            return
        old_date = event.date.split("..", 1)[0]
        old_month = old_date[:7]
        if field in {"ticket_price_min", "ticket_price_max"}:
            try:
                setattr(event, field, int(value))
            except ValueError:
                await bot.send_message(message.chat.id, "Invalid number")
                return
        else:
            if field == "ticket_link" and value == "":
                setattr(event, field, None)
            else:
                setattr(event, field, value)
        await session.commit()
        new_date = event.date.split("..", 1)[0]
        new_month = new_date[:7]
    await sync_month_page(db, old_month)
    old_w = weekend_start_for_date(datetime.fromisoformat(old_date).date())
    if old_w:
        await sync_weekend_page(db, old_w.isoformat())
    if new_month != old_month:
        await sync_month_page(db, new_month)
    new_w = weekend_start_for_date(datetime.fromisoformat(new_date).date())
    if new_w and new_w != old_w:
        await sync_weekend_page(db, new_w.isoformat())
    editing_sessions[message.from_user.id] = (eid, None)
    await show_edit_menu(message.from_user.id, event, bot)


async def handle_daily_time_message(message: types.Message, db: Database, bot: Bot):
    cid = daily_time_sessions.get(message.from_user.id)
    if not cid:
        return
    value = (message.text or "").strip()
    if not re.match(r"^\d{1,2}:\d{2}$", value):
        await bot.send_message(message.chat.id, "Invalid time")
        return
    if len(value.split(":")[0]) == 1:
        value = f"0{value}"
    async with db.get_session() as session:
        ch = await session.get(Channel, cid)
        if ch:
            ch.daily_time = value
            await session.commit()
    del daily_time_sessions[message.from_user.id]
    await bot.send_message(message.chat.id, f"Time set to {value}")


processed_media_groups: set[str] = set()


async def handle_forwarded(message: types.Message, db: Database, bot: Bot):
    text = message.text or message.caption
    if message.media_group_id:
        if message.media_group_id in processed_media_groups:
            return
        if not text:
            # wait for the part of the album that contains the caption
            return
        processed_media_groups.add(message.media_group_id)
    if not text:
        return
    async with db.get_session() as session:
        if not await session.get(User, message.from_user.id):
            return
    link = None
    if message.forward_from_chat and message.forward_from_message_id:
        chat = message.forward_from_chat
        msg_id = message.forward_from_message_id
        async with db.get_session() as session:
            ch = await session.get(Channel, chat.id)
            allowed = ch.is_registered if ch else False
        if allowed:
            if chat.username:
                link = f"https://t.me/{chat.username}/{msg_id}"
            else:
                cid = str(chat.id)
                if cid.startswith("-100"):
                    cid = cid[4:]
                else:
                    cid = cid.lstrip("-")
                link = f"https://t.me/c/{cid}/{msg_id}"
    media = None
    # Skip downloading attachments to avoid large file transfers

    results = await add_events_from_text(
        db,
        text,
        link,
        message.html_text or message.caption_html,
        media,
    )
    for saved, added, lines, status in results:
        buttons = []
        if (
            not saved.is_free
            and saved.ticket_price_min is None
            and saved.ticket_price_max is None
        ):
            buttons.append(
                types.InlineKeyboardButton(
                    text="\u2753 Это бесплатное мероприятие",
                    callback_data=f"markfree:{saved.id}",
                )
            )
        buttons.append(
            types.InlineKeyboardButton(
<<<<<<< HEAD
                text="\U0001F6A9 Переключить на тихий режим",
=======
                text="\U0001f6a9 Переключить на тихий режим",
>>>>>>> a952e20e
                callback_data=f"togglesilent:{saved.id}",
            )
        )
        markup = (
            types.InlineKeyboardMarkup(inline_keyboard=[buttons]) if buttons else None
        )
        await bot.send_message(
            message.chat.id,
            f"Event {status}\n" + "\n".join(lines),
            reply_markup=markup,
        )


async def telegraph_test():
    token = get_telegraph_token()
    if not token:
        print("Unable to obtain Telegraph token")
        return
    tg = Telegraph(access_token=token)
    page = await asyncio.to_thread(
        tg.create_page, "Test Page", html_content="<p>test</p>"
    )
    logging.info("Created %s", page["url"])
    print("Created", page["url"])
    await asyncio.to_thread(
        tg.edit_page, page["path"], title="Test Page", html_content="<p>updated</p>"
    )
    logging.info("Edited %s", page["url"])
    print("Edited", page["url"])


async def update_source_page(path: str, title: str, new_html: str):
    """Append text to an existing Telegraph page."""
    token = get_telegraph_token()
    if not token:
        logging.error("Telegraph token unavailable")
        return
    tg = Telegraph(access_token=token)
    try:
        logging.info("Fetching telegraph page %s", path)
        page = await asyncio.to_thread(tg.get_page, path, return_html=True)
        html_content = page.get("content") or page.get("content_html") or ""
        cleaned = re.sub(r"</?tg-emoji[^>]*>", "", new_html)
        cleaned = cleaned.replace(
            "\U0001f193\U0001f193\U0001f193\U0001f193", "Бесплатно"
        )
        html_content += (
            f"<p>{CONTENT_SEPARATOR}</p><p>" + cleaned.replace("\n", "<br/>") + "</p>"
        )
        logging.info("Editing telegraph page %s", path)
        await asyncio.to_thread(
            tg.edit_page, path, title=title, html_content=html_content
        )
        logging.info("Updated telegraph page %s", path)
    except Exception as e:
        logging.error("Failed to update telegraph page: %s", e)


async def create_source_page(
    title: str,
    text: str,
    source_url: str | None,
    html_text: str | None = None,
    media: tuple[bytes, str] | None = None,
) -> tuple[str, str] | None:
    """Create a Telegraph page with the original event text."""
    token = get_telegraph_token()
    if not token:
        logging.error("Telegraph token unavailable")
        return None
    tg = Telegraph(access_token=token)
    html_content = ""

    def strip_title(line_text: str) -> str:
        lines = line_text.splitlines()
        if lines and lines[0].strip() == title.strip():
            return "\n".join(lines[1:]).lstrip()
        return line_text

    # Media uploads to Telegraph are flaky and consume bandwidth.
    # Skip uploading files for now to keep requests lightweight.
    if media:
        logging.info("Media upload skipped for telegraph page")

    if source_url:
        html_content += (
            f'<p><a href="{html.escape(source_url)}"><strong>'
            f"{html.escape(title)}</strong></a></p>"
        )
    else:
        html_content += f"<p><strong>{html.escape(title)}</strong></p>"

    if html_text:
        html_text = strip_title(html_text)
        cleaned = re.sub(r"</?tg-emoji[^>]*>", "", html_text)
        cleaned = cleaned.replace(
            "\U0001f193\U0001f193\U0001f193\U0001f193", "Бесплатно"
        )
        html_content += f"<p>{cleaned.replace('\n', '<br/>')}</p>"
    else:
        clean_text = strip_title(text)
        clean_text = clean_text.replace(
            "\U0001f193\U0001f193\U0001f193\U0001f193", "Бесплатно"
        )
        paragraphs = [f"<p>{html.escape(line)}</p>" for line in clean_text.splitlines()]
        html_content += "".join(paragraphs)
    try:
        page = await asyncio.to_thread(tg.create_page, title, html_content=html_content)
    except Exception as e:
        logging.error("Failed to create telegraph page: %s", e)
        return None
    logging.info("Created telegraph page %s", page.get("url"))
    return page.get("url"), page.get("path")


def create_app() -> web.Application:
    token = os.getenv("TELEGRAM_BOT_TOKEN")
    if not token:
        raise RuntimeError("TELEGRAM_BOT_TOKEN is missing")

    webhook = os.getenv("WEBHOOK_URL")
    if not webhook:
        raise RuntimeError("WEBHOOK_URL is missing")

    bot = Bot(token)
    logging.info("DB_PATH=%s", DB_PATH)
    logging.info("FOUR_O_TOKEN found: %s", bool(os.getenv("FOUR_O_TOKEN")))
    dp = Dispatcher()
    db = Database(DB_PATH)

    async def start_wrapper(message: types.Message):
        await handle_start(message, db, bot)

    async def register_wrapper(message: types.Message):
        await handle_register(message, db, bot)

    async def requests_wrapper(message: types.Message):
        await handle_requests(message, db, bot)

    async def tz_wrapper(message: types.Message):
        await handle_tz(message, db, bot)

    async def callback_wrapper(callback: types.CallbackQuery):
        await process_request(callback, db, bot)

    async def add_event_wrapper(message: types.Message):
        await handle_add_event(message, db, bot)

    async def add_event_raw_wrapper(message: types.Message):
        await handle_add_event_raw(message, db, bot)

    async def ask_4o_wrapper(message: types.Message):
        await handle_ask_4o(message, db, bot)

    async def list_events_wrapper(message: types.Message):
        await handle_events(message, db, bot)

    async def set_channel_wrapper(message: types.Message):
        await handle_set_channel(message, db, bot)

    async def channels_wrapper(message: types.Message):
        await handle_channels(message, db, bot)

    async def exhibitions_wrapper(message: types.Message):
        await handle_exhibitions(message, db, bot)

    async def pages_wrapper(message: types.Message):
        await handle_pages(message, db, bot)

    async def edit_message_wrapper(message: types.Message):
        await handle_edit_message(message, db, bot)

    async def daily_time_wrapper(message: types.Message):
        await handle_daily_time_message(message, db, bot)

    async def forward_wrapper(message: types.Message):
        await handle_forwarded(message, db, bot)

    async def reg_daily_wrapper(message: types.Message):
        await handle_regdailychannels(message, db, bot)

    async def daily_wrapper(message: types.Message):
        await handle_daily(message, db, bot)

    dp.message.register(start_wrapper, Command("start"))
    dp.message.register(register_wrapper, Command("register"))
    dp.message.register(requests_wrapper, Command("requests"))
    dp.callback_query.register(
        callback_wrapper,
        lambda c: c.data.startswith("approve")
        or c.data.startswith("reject")
        or c.data.startswith("del:")
        or c.data.startswith("nav:")
        or c.data.startswith("edit:")
        or c.data.startswith("editfield:")
        or c.data.startswith("editdone:")
        or c.data.startswith("unset:")
        or c.data.startswith("set:")
        or c.data.startswith("dailyset:")
        or c.data.startswith("dailyunset:")
        or c.data.startswith("dailytime:")
        or c.data.startswith("dailysend:")
        or c.data.startswith("togglefree:")
        or c.data.startswith("markfree:")
        or c.data.startswith("togglesilent:"),
    )
    dp.message.register(tz_wrapper, Command("tz"))
    dp.message.register(add_event_wrapper, Command("addevent"))
    dp.message.register(add_event_raw_wrapper, Command("addevent_raw"))
    dp.message.register(ask_4o_wrapper, Command("ask4o"))
    dp.message.register(list_events_wrapper, Command("events"))
    dp.message.register(set_channel_wrapper, Command("setchannel"))
    dp.message.register(channels_wrapper, Command("channels"))
    dp.message.register(reg_daily_wrapper, Command("regdailychannels"))
    dp.message.register(daily_wrapper, Command("daily"))
    dp.message.register(exhibitions_wrapper, Command("exhibitions"))
    dp.message.register(pages_wrapper, Command("pages"))
<<<<<<< HEAD
    dp.message.register(edit_message_wrapper, lambda m: m.from_user.id in editing_sessions)
    dp.message.register(daily_time_wrapper, lambda m: m.from_user.id in daily_time_sessions)
=======
    dp.message.register(
        edit_message_wrapper, lambda m: m.from_user.id in editing_sessions
    )
    dp.message.register(
        daily_time_wrapper, lambda m: m.from_user.id in daily_time_sessions
    )
>>>>>>> a952e20e
    dp.message.register(forward_wrapper, lambda m: bool(m.forward_date))
    dp.my_chat_member.register(partial(handle_my_chat_member, db=db))

    app = web.Application()
    SimpleRequestHandler(dp, bot).register(app, path="/webhook")
    setup_application(app, dp, bot=bot)

    async def on_startup(app: web.Application):
        logging.info("Initializing database")
        await db.init()
        hook = webhook.rstrip("/") + "/webhook"
        logging.info("Setting webhook to %s", hook)
        await bot.set_webhook(
            hook,
            allowed_updates=["message", "callback_query", "my_chat_member"],
        )
<<<<<<< HEAD
        app['daily_task'] = asyncio.create_task(daily_scheduler(db, bot))

    async def on_shutdown(app: web.Application):
        await bot.session.close()
        if 'daily_task' in app:
            app['daily_task'].cancel()
            with contextlib.suppress(Exception):
                await app['daily_task']
=======
        app["daily_task"] = asyncio.create_task(daily_scheduler(db, bot))

    async def on_shutdown(app: web.Application):
        await bot.session.close()
        if "daily_task" in app:
            app["daily_task"].cancel()
            with contextlib.suppress(Exception):
                await app["daily_task"]
>>>>>>> a952e20e

    app.on_startup.append(on_startup)
    app.on_shutdown.append(on_shutdown)
    return app


if __name__ == "__main__":
    import sys

    if len(sys.argv) > 1 and sys.argv[1] == "test_telegraph":
        asyncio.run(telegraph_test())
    else:
        web.run_app(create_app(), port=int(os.getenv("PORT", 8080)))<|MERGE_RESOLUTION|>--- conflicted
+++ resolved
@@ -746,13 +746,9 @@
         await bot.send_message(message.chat.id, "\n".join(lines), reply_markup=markup)
 
 
-<<<<<<< HEAD
-async def send_regdaily_list(message: types.Message, db: Database, bot: Bot, edit: bool = False):
-=======
 async def send_regdaily_list(
     message: types.Message, db: Database, bot: Bot, edit: bool = False
 ):
->>>>>>> a952e20e
     async with db.get_session() as session:
         user = await session.get(User, message.from_user.id)
         if not user or not user.is_superadmin:
@@ -760,13 +756,9 @@
                 await bot.send_message(message.chat.id, "Not authorized")
             return
         result = await session.execute(
-<<<<<<< HEAD
-            select(Channel).where(Channel.is_admin.is_(True), Channel.daily_time.is_(None))
-=======
             select(Channel).where(
                 Channel.is_admin.is_(True), Channel.daily_time.is_(None)
             )
->>>>>>> a952e20e
         )
         channels = result.scalars().all()
     lines = []
@@ -774,11 +766,6 @@
     for ch in channels:
         name = ch.title or ch.username or str(ch.channel_id)
         lines.append(name)
-<<<<<<< HEAD
-        keyboard.append([
-            types.InlineKeyboardButton(text=name, callback_data=f"dailyset:{ch.channel_id}")
-        ])
-=======
         keyboard.append(
             [
                 types.InlineKeyboardButton(
@@ -786,7 +773,6 @@
                 )
             ]
         )
->>>>>>> a952e20e
     if not lines:
         lines.append("No channels")
     markup = types.InlineKeyboardMarkup(inline_keyboard=keyboard) if keyboard else None
@@ -796,26 +782,18 @@
         await bot.send_message(message.chat.id, "\n".join(lines), reply_markup=markup)
 
 
-<<<<<<< HEAD
-async def send_daily_list(message: types.Message, db: Database, bot: Bot, edit: bool = False):
-=======
 async def send_daily_list(
     message: types.Message, db: Database, bot: Bot, edit: bool = False
 ):
->>>>>>> a952e20e
     async with db.get_session() as session:
         user = await session.get(User, message.from_user.id)
         if not user or not user.is_superadmin:
             if not edit:
                 await bot.send_message(message.chat.id, "Not authorized")
             return
-<<<<<<< HEAD
-        result = await session.execute(select(Channel).where(Channel.daily_time.is_not(None)))
-=======
         result = await session.execute(
             select(Channel).where(Channel.daily_time.is_not(None))
         )
->>>>>>> a952e20e
         channels = result.scalars().all()
     lines = []
     keyboard = []
@@ -823,13 +801,6 @@
         name = ch.title or ch.username or str(ch.channel_id)
         t = ch.daily_time or "?"
         lines.append(f"{name} {t}")
-<<<<<<< HEAD
-        keyboard.append([
-            types.InlineKeyboardButton(text="Cancel", callback_data=f"dailyunset:{ch.channel_id}"),
-            types.InlineKeyboardButton(text="Time", callback_data=f"dailytime:{ch.channel_id}"),
-            types.InlineKeyboardButton(text="Test", callback_data=f"dailysend:{ch.channel_id}"),
-        ])
-=======
         keyboard.append(
             [
                 types.InlineKeyboardButton(
@@ -843,7 +814,6 @@
                 ),
             ]
         )
->>>>>>> a952e20e
     if not lines:
         lines.append("No channels")
     markup = types.InlineKeyboardMarkup(inline_keyboard=keyboard) if keyboard else None
@@ -852,10 +822,7 @@
     else:
         await bot.send_message(message.chat.id, "\n".join(lines), reply_markup=markup)
 
-<<<<<<< HEAD
-=======
-
->>>>>>> a952e20e
+
 async def handle_set_channel(message: types.Message, db: Database, bot: Bot):
     await send_setchannel_list(message, db, bot, edit=False)
 
@@ -1562,15 +1529,9 @@
     """Return HTML-formatted text for a daily announcement item."""
     prefix = ""
     if highlight:
-<<<<<<< HEAD
-        prefix += "\U0001F449 "
-    if is_recent(e):
-        prefix += "\U0001F6A9 "
-=======
         prefix += "\U0001f449 "
     if is_recent(e):
         prefix += "\U0001f6a9 "
->>>>>>> a952e20e
     emoji_part = ""
     if e.emoji and not e.title.strip().startswith(e.emoji):
         emoji_part = f"{e.emoji} "
@@ -1584,41 +1545,27 @@
     if e.is_free:
         txt = "🟡 Бесплатно"
         if e.ticket_link:
-<<<<<<< HEAD
-            txt += f" <a href=\"{html.escape(e.ticket_link)}\">по регистрации</a>"
-        lines.append(txt)
-    elif e.ticket_link and (e.ticket_price_min is not None or e.ticket_price_max is not None):
-=======
             txt += f' <a href="{html.escape(e.ticket_link)}">по регистрации</a>'
         lines.append(txt)
     elif e.ticket_link and (
         e.ticket_price_min is not None or e.ticket_price_max is not None
     ):
->>>>>>> a952e20e
         if e.ticket_price_max is not None and e.ticket_price_max != e.ticket_price_min:
             price = f"от {e.ticket_price_min} до {e.ticket_price_max}"
         else:
             price = str(e.ticket_price_min or e.ticket_price_max or "")
-<<<<<<< HEAD
-        lines.append(f'<a href="{html.escape(e.ticket_link)}">Билеты в источнике</a> {price}'.strip())
-=======
         lines.append(
             f'<a href="{html.escape(e.ticket_link)}">Билеты в источнике</a> {price}'.strip()
         )
->>>>>>> a952e20e
     elif e.ticket_link:
         lines.append(f'<a href="{html.escape(e.ticket_link)}">по регистрации</a>')
     else:
         price = ""
-<<<<<<< HEAD
-        if e.ticket_price_min is not None and e.ticket_price_max is not None and e.ticket_price_min != e.ticket_price_max:
-=======
         if (
             e.ticket_price_min is not None
             and e.ticket_price_max is not None
             and e.ticket_price_min != e.ticket_price_max
         ):
->>>>>>> a952e20e
             price = f"от {e.ticket_price_min} до {e.ticket_price_max}"
         elif e.ticket_price_min is not None:
             price = str(e.ticket_price_min)
@@ -1865,13 +1812,7 @@
             created = False
             if not page:
                 title, content = await build_month_page_content(db, month)
-<<<<<<< HEAD
-                data = await asyncio.to_thread(
-                    tg.create_page, title, content=content
-                )
-=======
                 data = await asyncio.to_thread(tg.create_page, title, content=content)
->>>>>>> a952e20e
                 page = MonthPage(
                     month=month, url=data.get("url"), path=data.get("path")
                 )
@@ -1883,13 +1824,7 @@
             await asyncio.to_thread(
                 tg.edit_page, page.path, title=title, content=content
             )
-<<<<<<< HEAD
-            logging.info(
-                "%s month page %s", "Created" if created else "Edited", month
-            )
-=======
             logging.info("%s month page %s", "Created" if created else "Edited", month)
->>>>>>> a952e20e
             await session.commit()
         except Exception as e:
             logging.error("Failed to sync month page %s: %s", month, e)
@@ -1999,13 +1934,9 @@
             if w.start == start:
                 nav_children.append(label)
             else:
-<<<<<<< HEAD
-                nav_children.append({"tag": "a", "attrs": {"href": w.url}, "children": [label]})
-=======
                 nav_children.append(
                     {"tag": "a", "attrs": {"href": w.url}, "children": [label]}
                 )
->>>>>>> a952e20e
             if idx < len(future_weekends) - 1:
                 nav_children.append(" ")
         content.append({"tag": "br"})
@@ -2021,13 +1952,9 @@
             if p.month == cur_month:
                 nav_children.append(name)
             else:
-<<<<<<< HEAD
-                nav_children.append({"tag": "a", "attrs": {"href": p.url}, "children": [name]})
-=======
                 nav_children.append(
                     {"tag": "a", "attrs": {"href": p.url}, "children": [name]}
                 )
->>>>>>> a952e20e
             if idx < len(future_months) - 1:
                 nav_children.append(" ")
         content.append({"tag": "br"})
@@ -2036,19 +1963,6 @@
     if exhibitions:
         content.append({"tag": "h3", "children": ["Постоянные выставки"]})
         content.append({"tag": "br"})
-<<<<<<< HEAD
-        content.append({"tag": "p", "children": ["\u00A0"]})
-        for ev in exhibitions:
-            content.extend(exhibition_to_nodes(ev))
-
-    title = (
-        f"Чем заняться на выходных в Калининградской области {format_day_pretty(saturday)}–{format_day_pretty(sunday)}"
-    )
-    return title, content
-
-
-async def sync_weekend_page(db: Database, start: str):
-=======
         content.append({"tag": "p", "children": ["\u00a0"]})
         for ev in exhibitions:
             content.extend(exhibition_to_nodes(ev))
@@ -2058,7 +1972,6 @@
 
 
 async def sync_weekend_page(db: Database, start: str, update_links: bool = True):
->>>>>>> a952e20e
     token = get_telegraph_token()
     if not token:
         logging.error("Telegraph token unavailable")
@@ -2081,17 +1994,12 @@
 
             # Rebuild content including this page in navigation
             title, content = await build_weekend_page_content(db, start)
-<<<<<<< HEAD
-            await asyncio.to_thread(tg.edit_page, page.path, title=title, content=content)
-            logging.info("%s weekend page %s", "Created" if created else "Edited", start)
-=======
             await asyncio.to_thread(
                 tg.edit_page, page.path, title=title, content=content
             )
             logging.info(
                 "%s weekend page %s", "Created" if created else "Edited", start
             )
->>>>>>> a952e20e
             await session.commit()
         except Exception as e:
             logging.error("Failed to sync weekend page %s: %s", start, e)
@@ -2791,11 +2699,7 @@
             )
         buttons.append(
             types.InlineKeyboardButton(
-<<<<<<< HEAD
-                text="\U0001F6A9 Переключить на тихий режим",
-=======
                 text="\U0001f6a9 Переключить на тихий режим",
->>>>>>> a952e20e
                 callback_data=f"togglesilent:{saved.id}",
             )
         )
@@ -3013,17 +2917,12 @@
     dp.message.register(daily_wrapper, Command("daily"))
     dp.message.register(exhibitions_wrapper, Command("exhibitions"))
     dp.message.register(pages_wrapper, Command("pages"))
-<<<<<<< HEAD
-    dp.message.register(edit_message_wrapper, lambda m: m.from_user.id in editing_sessions)
-    dp.message.register(daily_time_wrapper, lambda m: m.from_user.id in daily_time_sessions)
-=======
     dp.message.register(
         edit_message_wrapper, lambda m: m.from_user.id in editing_sessions
     )
     dp.message.register(
         daily_time_wrapper, lambda m: m.from_user.id in daily_time_sessions
     )
->>>>>>> a952e20e
     dp.message.register(forward_wrapper, lambda m: bool(m.forward_date))
     dp.my_chat_member.register(partial(handle_my_chat_member, db=db))
 
@@ -3040,16 +2939,6 @@
             hook,
             allowed_updates=["message", "callback_query", "my_chat_member"],
         )
-<<<<<<< HEAD
-        app['daily_task'] = asyncio.create_task(daily_scheduler(db, bot))
-
-    async def on_shutdown(app: web.Application):
-        await bot.session.close()
-        if 'daily_task' in app:
-            app['daily_task'].cancel()
-            with contextlib.suppress(Exception):
-                await app['daily_task']
-=======
         app["daily_task"] = asyncio.create_task(daily_scheduler(db, bot))
 
     async def on_shutdown(app: web.Application):
@@ -3058,7 +2947,6 @@
             app["daily_task"].cancel()
             with contextlib.suppress(Exception):
                 await app["daily_task"]
->>>>>>> a952e20e
 
     app.on_startup.append(on_startup)
     app.on_shutdown.append(on_shutdown)
