import logging
import os
from datetime import date, datetime, timedelta, timezone
from typing import Optional, Tuple

from aiogram import Bot, Dispatcher, types
from aiogram.filters import Command
from aiogram.webhook.aiohttp_server import SimpleRequestHandler, setup_application
from aiohttp import web, ClientSession
from difflib import SequenceMatcher
import json
from telegraph import Telegraph
from functools import partial
import asyncio
import html
<<<<<<< HEAD
=======
from io import BytesIO
>>>>>>> 86361034
from sqlalchemy.ext.asyncio import AsyncSession, create_async_engine
from sqlmodel import Field, SQLModel, select

logging.basicConfig(level=logging.INFO)

DB_PATH = os.getenv("DB_PATH", "/data/db.sqlite")
TELEGRAPH_TOKEN_FILE = os.getenv("TELEGRAPH_TOKEN_FILE", "/data/telegraph_token.txt")

# user_id -> (event_id, field?) for editing session
editing_sessions: dict[int, tuple[int, str | None]] = {}


class User(SQLModel, table=True):
    user_id: int = Field(primary_key=True)
    username: Optional[str] = None
    is_superadmin: bool = False


class PendingUser(SQLModel, table=True):
    user_id: int = Field(primary_key=True)
    username: Optional[str] = None
    requested_at: datetime = Field(default_factory=datetime.utcnow)


class RejectedUser(SQLModel, table=True):
    user_id: int = Field(primary_key=True)
    username: Optional[str] = None
    rejected_at: datetime = Field(default_factory=datetime.utcnow)


class Channel(SQLModel, table=True):
    channel_id: int = Field(primary_key=True)
    title: Optional[str] = None
    username: Optional[str] = None
    is_admin: bool = False
    is_registered: bool = False


class Setting(SQLModel, table=True):
    key: str = Field(primary_key=True)
    value: str


class Event(SQLModel, table=True):
    id: Optional[int] = Field(default=None, primary_key=True)
    title: str
    description: str
    festival: Optional[str] = None
    date: str
    time: str
    location_name: str
    location_address: Optional[str] = None
    city: Optional[str] = None
    ticket_price_min: Optional[int] = None
    ticket_price_max: Optional[int] = None
    ticket_link: Optional[str] = None
    is_free: bool = False
    telegraph_path: Optional[str] = None
    source_text: str
    telegraph_url: Optional[str] = None
    source_post_url: Optional[str] = None


class Database:
    def __init__(self, path: str):
        self.engine = create_async_engine(f"sqlite+aiosqlite:///{path}")

    async def init(self):
        async with self.engine.begin() as conn:
            await conn.run_sync(SQLModel.metadata.create_all)
            result = await conn.exec_driver_sql("PRAGMA table_info(event)")
            cols = [r[1] for r in result.fetchall()]
            if "telegraph_url" not in cols:
                await conn.exec_driver_sql(
                    "ALTER TABLE event ADD COLUMN telegraph_url VARCHAR"
                )
            if "ticket_price_min" not in cols:
                await conn.exec_driver_sql(
                    "ALTER TABLE event ADD COLUMN ticket_price_min INTEGER"
                )
            if "ticket_price_max" not in cols:
                await conn.exec_driver_sql(
                    "ALTER TABLE event ADD COLUMN ticket_price_max INTEGER"
                )
            if "ticket_link" not in cols:
                await conn.exec_driver_sql(
                    "ALTER TABLE event ADD COLUMN ticket_link VARCHAR"
                )
            if "source_post_url" not in cols:
                await conn.exec_driver_sql(
                    "ALTER TABLE event ADD COLUMN source_post_url VARCHAR"
                )
            if "is_free" not in cols:
                await conn.exec_driver_sql(
                    "ALTER TABLE event ADD COLUMN is_free BOOLEAN DEFAULT 0"
                )
            if "telegraph_path" not in cols:
                await conn.exec_driver_sql(
                    "ALTER TABLE event ADD COLUMN telegraph_path VARCHAR"
                )

    def get_session(self) -> AsyncSession:
        """Create a new session with attributes kept after commit."""
        return AsyncSession(self.engine, expire_on_commit=False)


async def get_tz_offset(db: Database) -> str:
    async with db.get_session() as session:
        result = await session.get(Setting, "tz_offset")
        return result.value if result else "+00:00"


async def set_tz_offset(db: Database, value: str):
    async with db.get_session() as session:
        setting = await session.get(Setting, "tz_offset")
        if setting:
            setting.value = value
        else:
            setting = Setting(key="tz_offset", value=value)
            session.add(setting)
        await session.commit()


def validate_offset(value: str) -> bool:
    if len(value) != 6 or value[0] not in "+-" or value[3] != ":":
        return False
    try:
        h = int(value[1:3])
        m = int(value[4:6])
        return 0 <= h <= 14 and 0 <= m < 60
    except ValueError:
        return False


def offset_to_timezone(value: str) -> timezone:
    sign = 1 if value[0] == "+" else -1
    hours = int(value[1:3])
    minutes = int(value[4:6])
    return timezone(sign * timedelta(hours=hours, minutes=minutes))


async def parse_event_via_4o(text: str) -> dict:
    token = os.getenv("FOUR_O_TOKEN")
    if not token:
        raise RuntimeError("FOUR_O_TOKEN is missing")
    url = os.getenv("FOUR_O_URL", "https://api.openai.com/v1/chat/completions")
    prompt_path = os.path.join("docs", "PROMPTS.md")
    with open(prompt_path, "r", encoding="utf-8") as f:
        prompt = f.read()
    loc_path = os.path.join("docs", "LOCATIONS.md")
    if os.path.exists(loc_path):
        with open(loc_path, "r", encoding="utf-8") as f:
            locations = [line.strip() for line in f if line.strip() and not line.startswith("#")]
        if locations:
            prompt += "\nKnown venues:\n" + "\n".join(locations)
    headers = {
        "Authorization": f"Bearer {token}",
        "Content-Type": "application/json",
    }
    today = date.today().isoformat()
    payload = {
        "model": "gpt-4o",
        "messages": [
            {"role": "system", "content": prompt},
            {"role": "user", "content": f"Today is {today}. {text}"},
        ],
        "temperature": 0,
    }
    logging.info("Sending 4o parse request to %s", url)
    async with ClientSession() as session:
        resp = await session.post(url, json=payload, headers=headers)
        resp.raise_for_status()
        data = await resp.json()
    logging.debug("4o response: %s", data)
    content = (
        data.get("choices", [{}])[0]
        .get("message", {})
        .get("content", "{}")
        .strip()
    )
    if content.startswith("```"):
        content = content.strip("`\n")
        if content.lower().startswith("json"):
            content = content[4:].strip()
    try:
        return json.loads(content)
    except json.JSONDecodeError:
        logging.error("Invalid JSON from 4o: %s", content)
        raise


async def ask_4o(text: str) -> str:
    token = os.getenv("FOUR_O_TOKEN")
    if not token:
        raise RuntimeError("FOUR_O_TOKEN is missing")
    url = os.getenv("FOUR_O_URL", "https://api.openai.com/v1/chat/completions")
    headers = {
        "Authorization": f"Bearer {token}",
        "Content-Type": "application/json",
    }
    payload = {
        "model": "gpt-4o",
        "messages": [{"role": "user", "content": text}],
        "temperature": 0,
    }
    logging.info("Sending 4o ask request to %s", url)
    async with ClientSession() as session:
        resp = await session.post(url, json=payload, headers=headers)
        resp.raise_for_status()
        data = await resp.json()
    logging.debug("4o response: %s", data)
    return (
        data.get("choices", [{}])[0]
        .get("message", {})
        .get("content", "")
        .strip()
    )


async def check_duplicate_via_4o(ev: Event, new: Event) -> Tuple[bool, str, str]:
    """Ask the LLM whether two events are duplicates."""
    prompt = (
        "Existing event:\n"
        f"Title: {ev.title}\nDescription: {ev.description}\nLocation: {ev.location_name} {ev.location_address}\n"
        "New event:\n"
        f"Title: {new.title}\nDescription: {new.description}\nLocation: {new.location_name} {new.location_address}\n"
        "Are these the same event? Respond with JSON {\"duplicate\": true|false, \"title\": \"\", \"short_description\": \"\"}."
    )
    try:
        ans = await ask_4o(prompt)
        data = json.loads(ans)
        return (
            bool(data.get("duplicate")),
            data.get("title", ""),
            data.get("short_description", ""),
        )
    except Exception as e:
        logging.error("Duplicate check failed: %s", e)
        return False, "", ""


def get_telegraph_token() -> str | None:
    token = os.getenv("TELEGRAPH_TOKEN")
    if token:
        return token
    if os.path.exists(TELEGRAPH_TOKEN_FILE):
        with open(TELEGRAPH_TOKEN_FILE, "r", encoding="utf-8") as f:
            saved = f.read().strip()
            if saved:
                return saved
    try:
        tg = Telegraph()
        data = tg.create_account(short_name="eventsbot")
        token = data["access_token"]
        os.makedirs(os.path.dirname(TELEGRAPH_TOKEN_FILE), exist_ok=True)
        with open(TELEGRAPH_TOKEN_FILE, "w", encoding="utf-8") as f:
            f.write(token)
        logging.info("Created Telegraph account; token stored at %s", TELEGRAPH_TOKEN_FILE)
        return token
    except Exception as e:
        logging.error("Failed to create Telegraph token: %s", e)
        return None


async def handle_start(message: types.Message, db: Database, bot: Bot):
    async with db.get_session() as session:
        result = await session.execute(select(User))
        user_count = len(result.scalars().all())
        user = await session.get(User, message.from_user.id)
        if user:
            await bot.send_message(message.chat.id, "Bot is running")
            return
        if user_count == 0:
            session.add(
                User(
                    user_id=message.from_user.id,
                    username=message.from_user.username,
                    is_superadmin=True,
                )
            )
            await session.commit()
            await bot.send_message(message.chat.id, "You are superadmin")
        else:
            await bot.send_message(message.chat.id, "Use /register to apply")


async def handle_register(message: types.Message, db: Database, bot: Bot):
    async with db.get_session() as session:
        if await session.get(User, message.from_user.id):
            await bot.send_message(message.chat.id, "Already registered")
            return
        if await session.get(RejectedUser, message.from_user.id):
            await bot.send_message(message.chat.id, "Access denied by administrator")
            return
        if await session.get(PendingUser, message.from_user.id):
            await bot.send_message(message.chat.id, "Awaiting approval")
            return
        result = await session.execute(select(PendingUser))
        if len(result.scalars().all()) >= 10:
            await bot.send_message(
                message.chat.id, "Registration queue full, try later"
            )
            return
        session.add(
            PendingUser(
                user_id=message.from_user.id, username=message.from_user.username
            )
        )
        await session.commit()
        await bot.send_message(message.chat.id, "Registration pending approval")


async def handle_requests(message: types.Message, db: Database, bot: Bot):
    async with db.get_session() as session:
        user = await session.get(User, message.from_user.id)
        if not user or not user.is_superadmin:
            return
        result = await session.execute(select(PendingUser))
        pending = result.scalars().all()
        if not pending:
            await bot.send_message(message.chat.id, "No pending users")
            return
        buttons = [
            [
                types.InlineKeyboardButton(
                    text="Approve", callback_data=f"approve:{p.user_id}"
                ),
                types.InlineKeyboardButton(
                    text="Reject", callback_data=f"reject:{p.user_id}"
                ),
            ]
            for p in pending
        ]
        keyboard = types.InlineKeyboardMarkup(inline_keyboard=buttons)
        lines = [f"{p.user_id} {p.username or ''}" for p in pending]
        await bot.send_message(message.chat.id, "\n".join(lines), reply_markup=keyboard)


async def process_request(callback: types.CallbackQuery, db: Database, bot: Bot):
    data = callback.data
    if data.startswith("approve") or data.startswith("reject"):
        uid = int(data.split(":", 1)[1])
        async with db.get_session() as session:
            p = await session.get(PendingUser, uid)
            if not p:
                await callback.answer("Not found", show_alert=True)
                return
            if data.startswith("approve"):
                session.add(User(user_id=uid, username=p.username, is_superadmin=False))
                await bot.send_message(uid, "You are approved")
            else:
                session.add(RejectedUser(user_id=uid, username=p.username))
                await bot.send_message(uid, "Your registration was rejected")
            await session.delete(p)
            await session.commit()
            await callback.answer("Done")
    elif data.startswith("del:"):
        _, eid, day = data.split(":")
        async with db.get_session() as session:
            event = await session.get(Event, int(eid))
            if event:
                await session.delete(event)
                await session.commit()
        offset = await get_tz_offset(db)
        tz = offset_to_timezone(offset)
        target = datetime.strptime(day, "%Y-%m-%d").date()
        text, markup = await build_events_message(db, target, tz)
        await callback.message.edit_text(text, reply_markup=markup)
        await callback.answer("Deleted")
    elif data.startswith("edit:"):
        eid = int(data.split(":")[1])
        async with db.get_session() as session:
            event = await session.get(Event, eid)
        if event:
            editing_sessions[callback.from_user.id] = (eid, None)
            await show_edit_menu(callback.from_user.id, event, bot)
        await callback.answer()
    elif data.startswith("editfield:"):
        _, eid, field = data.split(":")
        editing_sessions[callback.from_user.id] = (int(eid), field)
        await callback.message.answer(f"Send new value for {field}")
        await callback.answer()
    elif data.startswith("editdone:"):
        if callback.from_user.id in editing_sessions:
            del editing_sessions[callback.from_user.id]
        await callback.message.answer("Editing finished")
        await callback.answer()
    elif data.startswith("togglefree:"):
        eid = int(data.split(":")[1])
        async with db.get_session() as session:
            event = await session.get(Event, eid)
            if event:
                event.is_free = not event.is_free
                await session.commit()
        async with db.get_session() as session:
            event = await session.get(Event, eid)
        if event:
            await show_edit_menu(callback.from_user.id, event, bot)
        await callback.answer()
    elif data.startswith("markfree:"):
        eid = int(data.split(":")[1])
        async with db.get_session() as session:
            event = await session.get(Event, eid)
            if event:
                event.is_free = True
                await session.commit()
        await callback.answer("Marked")
    elif data.startswith("nav:"):
        _, day = data.split(":")
        offset = await get_tz_offset(db)
        tz = offset_to_timezone(offset)
        target = datetime.strptime(day, "%Y-%m-%d").date()
        text, markup = await build_events_message(db, target, tz)
        await callback.message.edit_text(text, reply_markup=markup)
        await callback.answer()
    elif data.startswith("unset:"):
        cid = int(data.split(":")[1])
        async with db.get_session() as session:
            ch = await session.get(Channel, cid)
            if ch:
                ch.is_registered = False
                logging.info("channel %s unset", cid)
                await session.commit()
        await send_channels_list(callback.message, db, bot, edit=True)
        await callback.answer("Removed")
    elif data.startswith("set:"):
        cid = int(data.split(":")[1])
        async with db.get_session() as session:
            ch = await session.get(Channel, cid)
            if ch and ch.is_admin:
                ch.is_registered = True
                logging.info("channel %s registered", cid)
                await session.commit()
        await send_setchannel_list(callback.message, db, bot, edit=True)
        await callback.answer("Registered")


async def handle_tz(message: types.Message, db: Database, bot: Bot):
    parts = message.text.split(maxsplit=1)
    if len(parts) != 2 or not validate_offset(parts[1]):
        await bot.send_message(message.chat.id, "Usage: /tz +02:00")
        return
    async with db.get_session() as session:
        user = await session.get(User, message.from_user.id)
        if not user or not user.is_superadmin:
            await bot.send_message(message.chat.id, "Not authorized")
            return
    await set_tz_offset(db, parts[1])
    await bot.send_message(message.chat.id, f"Timezone set to {parts[1]}")


async def handle_my_chat_member(update: types.ChatMemberUpdated, db: Database):
    if update.chat.type != "channel":
        return
    status = update.new_chat_member.status
    is_admin = status in {"administrator", "creator"}
    logging.info(
        "my_chat_member: %s -> %s (admin=%s)",
        update.chat.id,
        status,
        is_admin,
    )
    async with db.get_session() as session:
        channel = await session.get(Channel, update.chat.id)
        if not channel:
            channel = Channel(
                channel_id=update.chat.id,
                title=update.chat.title,
                username=getattr(update.chat, "username", None),
                is_admin=is_admin,
            )
            session.add(channel)
        else:
            channel.title = update.chat.title
            channel.username = getattr(update.chat, "username", None)
            channel.is_admin = is_admin
        await session.commit()


async def send_channels_list(message: types.Message, db: Database, bot: Bot, edit: bool = False):
    async with db.get_session() as session:
        user = await session.get(User, message.from_user.id)
        if not user or not user.is_superadmin:
            if not edit:
                await bot.send_message(message.chat.id, "Not authorized")
            return
        result = await session.execute(
            select(Channel).where(Channel.is_admin.is_(True))
        )
        channels = result.scalars().all()
    logging.info("channels list: %s", [c.channel_id for c in channels])
    lines = []
    keyboard = []
    for ch in channels:
        name = ch.title or ch.username or str(ch.channel_id)
        if ch.is_registered:
            lines.append(f"{name} ✅")
            keyboard.append([
                types.InlineKeyboardButton(text="Cancel", callback_data=f"unset:{ch.channel_id}")
            ])
        else:
            lines.append(name)
    if not lines:
        lines.append("No channels")
    markup = types.InlineKeyboardMarkup(inline_keyboard=keyboard) if keyboard else None
    if edit:
        await message.edit_text("\n".join(lines), reply_markup=markup)
    else:
        await bot.send_message(message.chat.id, "\n".join(lines), reply_markup=markup)


async def send_setchannel_list(message: types.Message, db: Database, bot: Bot, edit: bool = False):
    async with db.get_session() as session:
        user = await session.get(User, message.from_user.id)
        if not user or not user.is_superadmin:
            if not edit:
                await bot.send_message(message.chat.id, "Not authorized")
            return
        result = await session.execute(
            select(Channel).where(
                Channel.is_admin.is_(True), Channel.is_registered.is_(False)
            )
        )
        channels = result.scalars().all()
    logging.info("setchannel list: %s", [c.channel_id for c in channels])
    lines = []
    keyboard = []
    for ch in channels:
        name = ch.title or ch.username or str(ch.channel_id)
        lines.append(name)
        keyboard.append([
            types.InlineKeyboardButton(text=name, callback_data=f"set:{ch.channel_id}")
        ])
    if not lines:
        lines.append("No channels")
    markup = types.InlineKeyboardMarkup(inline_keyboard=keyboard) if keyboard else None
    if edit:
        await message.edit_text("\n".join(lines), reply_markup=markup)
    else:
        await bot.send_message(message.chat.id, "\n".join(lines), reply_markup=markup)

async def handle_set_channel(message: types.Message, db: Database, bot: Bot):
    await send_setchannel_list(message, db, bot, edit=False)


async def handle_channels(message: types.Message, db: Database, bot: Bot):
    await send_channels_list(message, db, bot, edit=False)


async def upsert_event(session: AsyncSession, new: Event) -> Tuple[Event, bool]:
    """Insert or update an event if a similar one exists.

    Returns (event, added_flag)."""
    stmt = select(Event).where(
        Event.date == new.date,
        Event.time == new.time,
        Event.city == new.city,
    )
    candidates = (await session.execute(stmt)).scalars().all()
    for ev in candidates:
        title_ratio = SequenceMatcher(None, ev.title.lower(), new.title.lower()).ratio()
        loc_ratio = SequenceMatcher(None, ev.location_name.lower(), new.location_name.lower()).ratio()
        if title_ratio >= 0.6 and loc_ratio >= 0.6:
            ev.title = new.title
            ev.description = new.description
            ev.festival = new.festival
            ev.source_text = new.source_text
            ev.location_name = new.location_name
            ev.location_address = new.location_address
            ev.ticket_price_min = new.ticket_price_min
            ev.ticket_price_max = new.ticket_price_max
            ev.ticket_link = new.ticket_link
            await session.commit()
            return ev, False
        if loc_ratio >= 0.4 or ev.location_address == new.location_address:
            # uncertain, ask LLM
            try:
                dup, title, desc = await check_duplicate_via_4o(ev, new)
            except Exception:
                logging.exception("duplicate check failed")
                dup = False
            if dup:
                ev.title = title or new.title
                ev.description = desc or new.description
                ev.festival = new.festival
                ev.source_text = new.source_text
                ev.location_name = new.location_name
                ev.location_address = new.location_address
                ev.ticket_price_min = new.ticket_price_min
                ev.ticket_price_max = new.ticket_price_max
                ev.ticket_link = new.ticket_link
                await session.commit()
                return ev, False
    session.add(new)
    await session.commit()
    return new, True


async def add_event_from_text(
    db: Database,
    text: str,
    source_link: str | None,
    html_text: str | None = None,
<<<<<<< HEAD
=======
    media: bytes | None = None,
>>>>>>> 86361034
) -> tuple[Event, bool, list[str], str] | None:
    try:
        data = await parse_event_via_4o(text)
    except Exception as e:
        logging.error("LLM error: %s", e)
        return None
    event = Event(
        title=data.get("title", ""),
        description=data.get("short_description", ""),
        festival=data.get("festival") or None,
        date=data.get("date", ""),
        time=data.get("time", ""),
        location_name=data.get("location_name", ""),
        location_address=data.get("location_address"),
        city=data.get("city"),
        ticket_price_min=data.get("ticket_price_min"),
        ticket_price_max=data.get("ticket_price_max"),
        ticket_link=data.get("ticket_link"),
        is_free=bool(data.get("is_free")),
        source_text=text,
        source_post_url=source_link,
    )
    async with db.get_session() as session:
        saved, added = await upsert_event(session, event)

    if saved.telegraph_url and saved.telegraph_path:
        await update_source_page(saved.telegraph_path, saved.title or "Event", html_text or text)
    else:
<<<<<<< HEAD
        res = await create_source_page(saved.title or "Event", saved.source_text, source_link, html_text)
=======
        res = await create_source_page(
            saved.title or "Event",
            saved.source_text,
            source_link,
            html_text,
            media,
        )
>>>>>>> 86361034
        if res:
            url, path = res
            async with db.get_session() as session:
                saved.telegraph_url = url
                saved.telegraph_path = path
                session.add(saved)
                await session.commit()

    lines = [
        f"title: {saved.title}",
        f"date: {saved.date}",
        f"time: {saved.time}",
        f"location_name: {saved.location_name}",
    ]
    if saved.location_address:
        lines.append(f"location_address: {saved.location_address}")
    if saved.city:
        lines.append(f"city: {saved.city}")
    if saved.festival:
        lines.append(f"festival: {saved.festival}")
    if saved.description:
        lines.append(f"description: {saved.description}")
    if saved.ticket_price_min is not None:
        lines.append(f"price_min: {saved.ticket_price_min}")
    if saved.ticket_price_max is not None:
        lines.append(f"price_max: {saved.ticket_price_max}")
    if saved.ticket_link:
        lines.append(f"ticket_link: {saved.ticket_link}")
    if saved.telegraph_url:
        lines.append(f"telegraph: {saved.telegraph_url}")
    status = "added" if added else "updated"
    return saved, added, lines, status


async def handle_add_event(message: types.Message, db: Database, bot: Bot):
    text = message.text.split(maxsplit=1)
    if len(text) != 2:
        await bot.send_message(message.chat.id, "Usage: /addevent <text>")
        return
<<<<<<< HEAD
    result = await add_event_from_text(db, text[1], None, message.html_text)
=======
    media = None
    if message.photo:
        bio = BytesIO()
        await bot.download(message.photo[-1].file_id, destination=bio)
        media = bio.getvalue()
    elif message.document and message.document.mime_type.startswith("image/"):
        bio = BytesIO()
        await bot.download(message.document.file_id, destination=bio)
        media = bio.getvalue()
    elif message.video:
        bio = BytesIO()
        await bot.download(message.video.file_id, destination=bio)
        media = bio.getvalue()

    result = await add_event_from_text(db, text[1], None, message.html_text, media)
>>>>>>> 86361034
    if not result:
        await bot.send_message(message.chat.id, "LLM error")
        return
    saved, added, lines, status = result
    markup = None
    if (
        not saved.is_free
        and saved.ticket_price_min is None
        and saved.ticket_price_max is None
    ):
        markup = types.InlineKeyboardMarkup(
            inline_keyboard=[[
                types.InlineKeyboardButton(
                    text="\u2753 Это бесплатное мероприятие", callback_data=f"markfree:{saved.id}"
                )
            ]]
        )
    await bot.send_message(
        message.chat.id,
        f"Event {status}\n" + "\n".join(lines),
        reply_markup=markup,
    )


async def handle_add_event_raw(message: types.Message, db: Database, bot: Bot):
    parts = message.text.split(maxsplit=1)
    if len(parts) != 2 or '|' not in parts[1]:
        await bot.send_message(message.chat.id, "Usage: /addevent_raw title|date|time|location")
        return
    title, date, time, location = (p.strip() for p in parts[1].split('|', 3))
<<<<<<< HEAD
=======
    media = None
    if message.photo:
        bio = BytesIO()
        await bot.download(message.photo[-1].file_id, destination=bio)
        media = bio.getvalue()
    elif message.document and message.document.mime_type.startswith("image/"):
        bio = BytesIO()
        await bot.download(message.document.file_id, destination=bio)
        media = bio.getvalue()
    elif message.video:
        bio = BytesIO()
        await bot.download(message.video.file_id, destination=bio)
        media = bio.getvalue()

>>>>>>> 86361034
    event = Event(
        title=title,
        description="",
        festival=None,
        date=date,
        time=time,
        location_name=location,
        source_text=parts[1],
    )
    async with db.get_session() as session:
        event, added = await upsert_event(session, event)

<<<<<<< HEAD
    res = await create_source_page(event.title or "Event", event.source_text, None, event.source_text)
=======
    res = await create_source_page(
        event.title or "Event",
        event.source_text,
        None,
        event.source_text,
        media,
    )
>>>>>>> 86361034
    if res:
        url, path = res
        async with db.get_session() as session:
            event.telegraph_url = url
            event.telegraph_path = path
            session.add(event)
            await session.commit()
    lines = [
        f"title: {event.title}",
        f"date: {event.date}",
        f"time: {event.time}",
        f"location_name: {event.location_name}",
    ]
    if event.telegraph_url:
        lines.append(f"telegraph: {event.telegraph_url}")
    status = "added" if added else "updated"
    markup = None
    if not event.is_free and event.ticket_price_min is None and event.ticket_price_max is None:
        markup = types.InlineKeyboardMarkup(
            inline_keyboard=[[
                types.InlineKeyboardButton(text="\u2753 Это бесплатное мероприятие", callback_data=f"markfree:{event.id}")
            ]]
        )
    await bot.send_message(
        message.chat.id,
        f"Event {status}\n" + "\n".join(lines),
        reply_markup=markup,
    )


def format_day(day: date, tz: timezone) -> str:
    if day == datetime.now(tz).date():
        return "Сегодня"
    return day.strftime("%d.%m.%Y")


MONTHS = [
    "января",
    "февраля",
    "марта",
    "апреля",
    "мая",
    "июня",
    "июля",
    "августа",
    "сентября",
    "октября",
    "ноября",
    "декабря",
]


def format_day_pretty(day: date) -> str:
    return f"{day.day} {MONTHS[day.month - 1]}"


async def build_events_message(db: Database, target_date: date, tz: timezone):
    async with db.get_session() as session:
        result = await session.execute(
            select(Event).where(Event.date == target_date.isoformat()).order_by(Event.time)
        )
        events = result.scalars().all()

    lines = []
    for e in events:
        lines.append(f"{e.id}. {e.title}")
        loc = f"{e.time} {e.location_name}"
        if e.city:
            loc += f", {e.city}"
        lines.append(loc)
        if e.is_free:
            lines.append("Бесплатно")
        else:
            price_parts = []
            if e.ticket_price_min is not None:
                price_parts.append(str(e.ticket_price_min))
            if e.ticket_price_max is not None and e.ticket_price_max != e.ticket_price_min:
                price_parts.append(str(e.ticket_price_max))
            if price_parts:
                lines.append("-".join(price_parts))
        if e.telegraph_url:
            lines.append(f"исходное: {e.telegraph_url}")
        lines.append("")
    if not lines:
        lines.append("No events")

    keyboard = [
        [
            types.InlineKeyboardButton(
                text="\u274C", callback_data=f"del:{e.id}:{target_date.isoformat()}"
            ),
            types.InlineKeyboardButton(
                text="\u270E", callback_data=f"edit:{e.id}"
            ),
        ]
        for e in events
    ]

    prev_day = target_date - timedelta(days=1)
    next_day = target_date + timedelta(days=1)
    keyboard.append(
        [
            types.InlineKeyboardButton(text="\u25C0", callback_data=f"nav:{prev_day.isoformat()}"),
            types.InlineKeyboardButton(text="\u25B6", callback_data=f"nav:{next_day.isoformat()}"),
        ]
    )

    text = f"Events on {format_day(target_date, tz)}\n" + "\n".join(lines)
    markup = types.InlineKeyboardMarkup(inline_keyboard=keyboard)
    return text, markup


async def show_edit_menu(user_id: int, event: Event, bot: Bot):
    lines = [
        f"title: {event.title}",
        f"description: {event.description}",
        f"festival: {event.festival or ''}",
        f"date: {event.date}",
        f"time: {event.time}",
        f"location_name: {event.location_name}",
        f"location_address: {event.location_address or ''}",
        f"city: {event.city or ''}",
        f"ticket_price_min: {event.ticket_price_min}",
        f"ticket_price_max: {event.ticket_price_max}",
        f"ticket_link: {event.ticket_link or ''}",
        f"is_free: {event.is_free}",
    ]
    fields = [
        "title",
        "description",
        "festival",
        "date",
        "time",
        "location_name",
        "location_address",
        "city",
        "ticket_price_min",
        "ticket_price_max",
        "ticket_link",
        "is_free",
    ]
    keyboard = []
    row = []
    for idx, field in enumerate(fields, 1):
        row.append(
            types.InlineKeyboardButton(
                text=field, callback_data=f"editfield:{event.id}:{field}"
            )
        )
        if idx % 3 == 0:
            keyboard.append(row)
            row = []
    if row:
        keyboard.append(row)
    keyboard.append([
        types.InlineKeyboardButton(
            text=("\u2705 Бесплатно" if event.is_free else "\u274C Бесплатно"),
            callback_data=f"togglefree:{event.id}",
        )
    ])
    keyboard.append(
        [types.InlineKeyboardButton(text="Done", callback_data=f"editdone:{event.id}")]
    )
    markup = types.InlineKeyboardMarkup(inline_keyboard=keyboard)
    await bot.send_message(user_id, "\n".join(lines), reply_markup=markup)


async def handle_events(message: types.Message, db: Database, bot: Bot):
    parts = message.text.split(maxsplit=1)
    offset = await get_tz_offset(db)
    tz = offset_to_timezone(offset)

    if len(parts) == 2:
        text = parts[1]
        for fmt in ("%Y-%m-%d", "%d.%m.%Y"):
            try:
                day = datetime.strptime(text, fmt).date()
                break
            except ValueError:
                day = None
        if day is None:
            await bot.send_message(message.chat.id, "Usage: /events YYYY-MM-DD")
            return
    else:
        day = datetime.now(tz).date()

    async with db.get_session() as session:
        if not await session.get(User, message.from_user.id):
            await bot.send_message(message.chat.id, "Not authorized")
            return

    text, markup = await build_events_message(db, day, tz)
    await bot.send_message(message.chat.id, text, reply_markup=markup)


async def handle_ask_4o(message: types.Message, db: Database, bot: Bot):
    parts = message.text.split(maxsplit=1)
    if len(parts) != 2:
        await bot.send_message(message.chat.id, "Usage: /ask4o <text>")
        return
    async with db.get_session() as session:
        user = await session.get(User, message.from_user.id)
        if not user or not user.is_superadmin:
            await bot.send_message(message.chat.id, "Not authorized")
            return
    try:
        answer = await ask_4o(parts[1])
    except Exception as e:
        await bot.send_message(message.chat.id, f"LLM error: {e}")
        return
    await bot.send_message(message.chat.id, answer)


async def handle_edit_message(message: types.Message, db: Database, bot: Bot):
    state = editing_sessions.get(message.from_user.id)
    if not state:
        return
    eid, field = state
    if field is None:
        return
    value = message.text.strip()
    async with db.get_session() as session:
        event = await session.get(Event, eid)
        if not event:
            await bot.send_message(message.chat.id, "Event not found")
            del editing_sessions[message.from_user.id]
            return
        if field in {"ticket_price_min", "ticket_price_max"}:
            try:
                setattr(event, field, int(value))
            except ValueError:
                await bot.send_message(message.chat.id, "Invalid number")
                return
        else:
            setattr(event, field, value)
        await session.commit()
    editing_sessions[message.from_user.id] = (eid, None)
    await show_edit_menu(message.from_user.id, event, bot)


processed_media_groups: set[str] = set()


async def handle_forwarded(message: types.Message, db: Database, bot: Bot):
    text = message.text or message.caption
    if message.media_group_id:
        if message.media_group_id in processed_media_groups:
            return
        if not text:
            # wait for the part of the album that contains the caption
            return
        processed_media_groups.add(message.media_group_id)
    if not text:
        return
    async with db.get_session() as session:
        if not await session.get(User, message.from_user.id):
            return
    link = None
    if message.forward_from_chat and message.forward_from_message_id:
        chat = message.forward_from_chat
        msg_id = message.forward_from_message_id
        async with db.get_session() as session:
            ch = await session.get(Channel, chat.id)
            allowed = ch.is_registered if ch else False
        if allowed:
            if chat.username:
                link = f"https://t.me/{chat.username}/{msg_id}"
            else:
                cid = str(chat.id)
                if cid.startswith("-100"):
                    cid = cid[4:]
                else:
                    cid = cid.lstrip("-")
                link = f"https://t.me/c/{cid}/{msg_id}"
<<<<<<< HEAD
    result = await add_event_from_text(db, text, link, message.html_text or message.caption_html)
=======
    media = None
    if message.photo:
        bio = BytesIO()
        await bot.download(message.photo[-1].file_id, destination=bio)
        media = bio.getvalue()
    elif message.document and message.document.mime_type.startswith("image/"):
        bio = BytesIO()
        await bot.download(message.document.file_id, destination=bio)
        media = bio.getvalue()
    elif message.video:
        bio = BytesIO()
        await bot.download(message.video.file_id, destination=bio)
        media = bio.getvalue()

    result = await add_event_from_text(
        db,
        text,
        link,
        message.html_text or message.caption_html,
        media,
    )
>>>>>>> 86361034
    if result:
        saved, added, lines, status = result
        markup = None
        if (
            not saved.is_free
            and saved.ticket_price_min is None
            and saved.ticket_price_max is None
        ):
            markup = types.InlineKeyboardMarkup(
                inline_keyboard=[[
                    types.InlineKeyboardButton(
                        text="\u2753 Это бесплатное мероприятие", callback_data=f"markfree:{saved.id}"
                    )
                ]]
            )
        await bot.send_message(
            message.chat.id,
            f"Event {status}\n" + "\n".join(lines),
            reply_markup=markup,
        )
<<<<<<< HEAD


async def telegraph_test():
    token = get_telegraph_token()
    if not token:
        print("Unable to obtain Telegraph token")
        return
    tg = Telegraph(access_token=token)
    page = await asyncio.to_thread(
        tg.create_page, "Test Page", html_content="<p>test</p>"
    )
    logging.info("Created %s", page["url"])
    print("Created", page["url"])
    await asyncio.to_thread(
        tg.edit_page, page["path"], title="Test Page", html_content="<p>updated</p>"
    )
    logging.info("Edited %s", page["url"])
    print("Edited", page["url"])


async def update_source_page(path: str, title: str, new_html: str):
    """Append text to an existing Telegraph page."""
    token = get_telegraph_token()
    if not token:
        logging.error("Telegraph token unavailable")
        return
    tg = Telegraph(access_token=token)
    try:
        page = await asyncio.to_thread(
            tg.get_page, path, return_content=True, return_html=True
        )
        html_content = page.get("content") or page.get("content_html") or ""
        html_content += "<hr>" + "".join(f"<p>{line}</p>" for line in new_html.splitlines())
        await asyncio.to_thread(
            tg.edit_page, path, title=title, html_content=html_content
        )
        logging.info("Updated telegraph page %s", path)
    except Exception as e:
        logging.error("Failed to update telegraph page: %s", e)


async def create_source_page(
    title: str, text: str, source_url: str | None, html_text: str | None = None
) -> tuple[str, str] | None:
    """Create a Telegraph page with the original event text."""
    token = get_telegraph_token()
    if not token:
        logging.error("Telegraph token unavailable")
        return None
    tg = Telegraph(access_token=token)
    html_content = ""
    if source_url:
        html_content += (
            f'<p><a href="{html.escape(source_url)}"><strong>'
            f"{html.escape(title)}</strong></a></p>"
        )
    else:
        html_content += f"<p><strong>{html.escape(title)}</strong></p>"

    if html_text:
        paragraphs = [f"<p>{line}</p>" for line in html_text.splitlines()]
    else:
        paragraphs = [f"<p>{html.escape(line)}</p>" for line in text.splitlines()]
    html_content += "".join(paragraphs)
    try:
        page = await asyncio.to_thread(
            tg.create_page, title, html_content=html_content
        )
    except Exception as e:
        logging.error("Failed to create telegraph page: %s", e)
        return None
    logging.info("Created telegraph page %s", page.get("url"))
    return page.get("url"), page.get("path")


def create_app() -> web.Application:
    token = os.getenv("TELEGRAM_BOT_TOKEN")
    if not token:
=======


async def telegraph_test():
    token = get_telegraph_token()
    if not token:
        print("Unable to obtain Telegraph token")
        return
    tg = Telegraph(access_token=token)
    page = await asyncio.to_thread(
        tg.create_page, "Test Page", html_content="<p>test</p>"
    )
    logging.info("Created %s", page["url"])
    print("Created", page["url"])
    await asyncio.to_thread(
        tg.edit_page, page["path"], title="Test Page", html_content="<p>updated</p>"
    )
    logging.info("Edited %s", page["url"])
    print("Edited", page["url"])


async def update_source_page(path: str, title: str, new_html: str):
    """Append text to an existing Telegraph page."""
    token = get_telegraph_token()
    if not token:
        logging.error("Telegraph token unavailable")
        return
    tg = Telegraph(access_token=token)
    try:
        page = await asyncio.to_thread(
            tg.get_page, path, return_content=True, return_html=True
        )
        html_content = page.get("content") or page.get("content_html") or ""
        html_content += "<hr>" + "".join(f"<p>{line}</p>" for line in new_html.splitlines())
        await asyncio.to_thread(
            tg.edit_page, path, title=title, html_content=html_content
        )
        logging.info("Updated telegraph page %s", path)
    except Exception as e:
        logging.error("Failed to update telegraph page: %s", e)


async def create_source_page(
    title: str,
    text: str,
    source_url: str | None,
    html_text: str | None = None,
    media: bytes | None = None,
) -> tuple[str, str] | None:
    """Create a Telegraph page with the original event text."""
    token = get_telegraph_token()
    if not token:
        logging.error("Telegraph token unavailable")
        return None
    tg = Telegraph(access_token=token)
    html_content = ""
    if media:
        try:
            res = await asyncio.to_thread(tg.upload_file, BytesIO(media))
            img_src = res[0]["src"]
            html_content += f'<img src="{img_src}"/>'
        except Exception as e:
            logging.error("Failed to upload media: %s", e)

    if source_url:
        html_content += (
            f'<p><a href="{html.escape(source_url)}"><strong>'
            f"{html.escape(title)}</strong></a></p>"
        )
    else:
        html_content += f"<p><strong>{html.escape(title)}</strong></p>"

    if html_text:
        paragraphs = [f"<p>{line}</p>" for line in html_text.splitlines()]
    else:
        paragraphs = [f"<p>{html.escape(line)}</p>" for line in text.splitlines()]
    html_content += "".join(paragraphs)
    try:
        page = await asyncio.to_thread(
            tg.create_page, title, html_content=html_content
        )
    except Exception as e:
        logging.error("Failed to create telegraph page: %s", e)
        return None
    logging.info("Created telegraph page %s", page.get("url"))
    return page.get("url"), page.get("path")


def create_app() -> web.Application:
    token = os.getenv("TELEGRAM_BOT_TOKEN")
    if not token:
>>>>>>> 86361034
        raise RuntimeError("TELEGRAM_BOT_TOKEN is missing")

    webhook = os.getenv("WEBHOOK_URL")
    if not webhook:
        raise RuntimeError("WEBHOOK_URL is missing")

    bot = Bot(token)
    logging.info("DB_PATH=%s", DB_PATH)
    logging.info("FOUR_O_TOKEN found: %s", bool(os.getenv("FOUR_O_TOKEN")))
    dp = Dispatcher()
    db = Database(DB_PATH)

    async def start_wrapper(message: types.Message):
        await handle_start(message, db, bot)

    async def register_wrapper(message: types.Message):
        await handle_register(message, db, bot)

    async def requests_wrapper(message: types.Message):
        await handle_requests(message, db, bot)

    async def tz_wrapper(message: types.Message):
        await handle_tz(message, db, bot)

    async def callback_wrapper(callback: types.CallbackQuery):
        await process_request(callback, db, bot)

    async def add_event_wrapper(message: types.Message):
        await handle_add_event(message, db, bot)

    async def add_event_raw_wrapper(message: types.Message):
        await handle_add_event_raw(message, db, bot)

    async def ask_4o_wrapper(message: types.Message):
        await handle_ask_4o(message, db, bot)

    async def list_events_wrapper(message: types.Message):
        await handle_events(message, db, bot)

    async def set_channel_wrapper(message: types.Message):
        await handle_set_channel(message, db, bot)

    async def channels_wrapper(message: types.Message):
        await handle_channels(message, db, bot)

    async def edit_message_wrapper(message: types.Message):
        await handle_edit_message(message, db, bot)

    async def forward_wrapper(message: types.Message):
        await handle_forwarded(message, db, bot)

    dp.message.register(start_wrapper, Command("start"))
    dp.message.register(register_wrapper, Command("register"))
    dp.message.register(requests_wrapper, Command("requests"))
    dp.callback_query.register(
        callback_wrapper,
        lambda c: c.data.startswith("approve")
        or c.data.startswith("reject")
        or c.data.startswith("del:")
        or c.data.startswith("nav:")
        or c.data.startswith("edit:")
        or c.data.startswith("editfield:")
        or c.data.startswith("editdone:")
        or c.data.startswith("unset:")
        or c.data.startswith("set:"),
    )
    dp.message.register(tz_wrapper, Command("tz"))
    dp.message.register(add_event_wrapper, Command("addevent"))
    dp.message.register(add_event_raw_wrapper, Command("addevent_raw"))
    dp.message.register(ask_4o_wrapper, Command("ask4o"))
    dp.message.register(list_events_wrapper, Command("events"))
    dp.message.register(set_channel_wrapper, Command("setchannel"))
    dp.message.register(channels_wrapper, Command("channels"))
    dp.message.register(edit_message_wrapper, lambda m: m.from_user.id in editing_sessions)
    dp.message.register(forward_wrapper, lambda m: bool(m.forward_date))
    dp.my_chat_member.register(partial(handle_my_chat_member, db=db))

    app = web.Application()
    SimpleRequestHandler(dp, bot).register(app, path="/webhook")
    setup_application(app, dp, bot=bot)

    async def on_startup(app: web.Application):
        logging.info("Initializing database")
        await db.init()
        hook = webhook.rstrip("/") + "/webhook"
        logging.info("Setting webhook to %s", hook)
        await bot.set_webhook(
            hook,
            allowed_updates=["message", "callback_query", "my_chat_member"],
        )

    async def on_shutdown(app: web.Application):
        await bot.session.close()

    app.on_startup.append(on_startup)
    app.on_shutdown.append(on_shutdown)
    return app

    async def on_shutdown(app: web.Application):
        await bot.session.close()

if __name__ == "__main__":
    import sys

    if len(sys.argv) > 1 and sys.argv[1] == "test_telegraph":
        asyncio.run(telegraph_test())
    else:
        web.run_app(create_app(), port=int(os.getenv("PORT", 8080)))<|MERGE_RESOLUTION|>--- conflicted
+++ resolved
@@ -13,10 +13,7 @@
 from functools import partial
 import asyncio
 import html
-<<<<<<< HEAD
-=======
 from io import BytesIO
->>>>>>> 86361034
 from sqlalchemy.ext.asyncio import AsyncSession, create_async_engine
 from sqlmodel import Field, SQLModel, select
 
@@ -620,10 +617,7 @@
     text: str,
     source_link: str | None,
     html_text: str | None = None,
-<<<<<<< HEAD
-=======
     media: bytes | None = None,
->>>>>>> 86361034
 ) -> tuple[Event, bool, list[str], str] | None:
     try:
         data = await parse_event_via_4o(text)
@@ -652,9 +646,6 @@
     if saved.telegraph_url and saved.telegraph_path:
         await update_source_page(saved.telegraph_path, saved.title or "Event", html_text or text)
     else:
-<<<<<<< HEAD
-        res = await create_source_page(saved.title or "Event", saved.source_text, source_link, html_text)
-=======
         res = await create_source_page(
             saved.title or "Event",
             saved.source_text,
@@ -662,7 +653,6 @@
             html_text,
             media,
         )
->>>>>>> 86361034
         if res:
             url, path = res
             async with db.get_session() as session:
@@ -702,9 +692,6 @@
     if len(text) != 2:
         await bot.send_message(message.chat.id, "Usage: /addevent <text>")
         return
-<<<<<<< HEAD
-    result = await add_event_from_text(db, text[1], None, message.html_text)
-=======
     media = None
     if message.photo:
         bio = BytesIO()
@@ -720,7 +707,6 @@
         media = bio.getvalue()
 
     result = await add_event_from_text(db, text[1], None, message.html_text, media)
->>>>>>> 86361034
     if not result:
         await bot.send_message(message.chat.id, "LLM error")
         return
@@ -751,8 +737,6 @@
         await bot.send_message(message.chat.id, "Usage: /addevent_raw title|date|time|location")
         return
     title, date, time, location = (p.strip() for p in parts[1].split('|', 3))
-<<<<<<< HEAD
-=======
     media = None
     if message.photo:
         bio = BytesIO()
@@ -767,7 +751,6 @@
         await bot.download(message.video.file_id, destination=bio)
         media = bio.getvalue()
 
->>>>>>> 86361034
     event = Event(
         title=title,
         description="",
@@ -780,9 +763,6 @@
     async with db.get_session() as session:
         event, added = await upsert_event(session, event)
 
-<<<<<<< HEAD
-    res = await create_source_page(event.title or "Event", event.source_text, None, event.source_text)
-=======
     res = await create_source_page(
         event.title or "Event",
         event.source_text,
@@ -790,7 +770,6 @@
         event.source_text,
         media,
     )
->>>>>>> 86361034
     if res:
         url, path = res
         async with db.get_session() as session:
@@ -1065,9 +1044,6 @@
                 else:
                     cid = cid.lstrip("-")
                 link = f"https://t.me/c/{cid}/{msg_id}"
-<<<<<<< HEAD
-    result = await add_event_from_text(db, text, link, message.html_text or message.caption_html)
-=======
     media = None
     if message.photo:
         bio = BytesIO()
@@ -1089,7 +1065,6 @@
         message.html_text or message.caption_html,
         media,
     )
->>>>>>> 86361034
     if result:
         saved, added, lines, status = result
         markup = None
@@ -1110,86 +1085,6 @@
             f"Event {status}\n" + "\n".join(lines),
             reply_markup=markup,
         )
-<<<<<<< HEAD
-
-
-async def telegraph_test():
-    token = get_telegraph_token()
-    if not token:
-        print("Unable to obtain Telegraph token")
-        return
-    tg = Telegraph(access_token=token)
-    page = await asyncio.to_thread(
-        tg.create_page, "Test Page", html_content="<p>test</p>"
-    )
-    logging.info("Created %s", page["url"])
-    print("Created", page["url"])
-    await asyncio.to_thread(
-        tg.edit_page, page["path"], title="Test Page", html_content="<p>updated</p>"
-    )
-    logging.info("Edited %s", page["url"])
-    print("Edited", page["url"])
-
-
-async def update_source_page(path: str, title: str, new_html: str):
-    """Append text to an existing Telegraph page."""
-    token = get_telegraph_token()
-    if not token:
-        logging.error("Telegraph token unavailable")
-        return
-    tg = Telegraph(access_token=token)
-    try:
-        page = await asyncio.to_thread(
-            tg.get_page, path, return_content=True, return_html=True
-        )
-        html_content = page.get("content") or page.get("content_html") or ""
-        html_content += "<hr>" + "".join(f"<p>{line}</p>" for line in new_html.splitlines())
-        await asyncio.to_thread(
-            tg.edit_page, path, title=title, html_content=html_content
-        )
-        logging.info("Updated telegraph page %s", path)
-    except Exception as e:
-        logging.error("Failed to update telegraph page: %s", e)
-
-
-async def create_source_page(
-    title: str, text: str, source_url: str | None, html_text: str | None = None
-) -> tuple[str, str] | None:
-    """Create a Telegraph page with the original event text."""
-    token = get_telegraph_token()
-    if not token:
-        logging.error("Telegraph token unavailable")
-        return None
-    tg = Telegraph(access_token=token)
-    html_content = ""
-    if source_url:
-        html_content += (
-            f'<p><a href="{html.escape(source_url)}"><strong>'
-            f"{html.escape(title)}</strong></a></p>"
-        )
-    else:
-        html_content += f"<p><strong>{html.escape(title)}</strong></p>"
-
-    if html_text:
-        paragraphs = [f"<p>{line}</p>" for line in html_text.splitlines()]
-    else:
-        paragraphs = [f"<p>{html.escape(line)}</p>" for line in text.splitlines()]
-    html_content += "".join(paragraphs)
-    try:
-        page = await asyncio.to_thread(
-            tg.create_page, title, html_content=html_content
-        )
-    except Exception as e:
-        logging.error("Failed to create telegraph page: %s", e)
-        return None
-    logging.info("Created telegraph page %s", page.get("url"))
-    return page.get("url"), page.get("path")
-
-
-def create_app() -> web.Application:
-    token = os.getenv("TELEGRAM_BOT_TOKEN")
-    if not token:
-=======
 
 
 async def telegraph_test():
@@ -1280,7 +1175,6 @@
 def create_app() -> web.Application:
     token = os.getenv("TELEGRAM_BOT_TOKEN")
     if not token:
->>>>>>> 86361034
         raise RuntimeError("TELEGRAM_BOT_TOKEN is missing")
 
     webhook = os.getenv("WEBHOOK_URL")
