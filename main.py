--- conflicted
+++ resolved
@@ -4376,11 +4376,8 @@
         nodes.extend(html_to_nodes(html_text))
     nodes.extend([
         {"tag": "br"},
-<<<<<<< HEAD
         {"tag": "p", "children": ["\u00a0"]},
-=======
-        {"tag": "br"},
->>>>>>> 9839e0f9
+
     ])
     return nodes
 
@@ -4413,11 +4410,8 @@
         nodes.extend(html_to_nodes(html_text))
     nodes.extend([
         {"tag": "br"},
-<<<<<<< HEAD
         {"tag": "p", "children": ["\u00a0"]},
-=======
-        {"tag": "br"},
->>>>>>> 9839e0f9
+
     ])
     return nodes
 
