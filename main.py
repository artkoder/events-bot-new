import logging
import os
from datetime import date, datetime, timedelta, timezone
from typing import Optional, Tuple

from aiogram import Bot, Dispatcher, types
from aiogram.filters import Command
from aiogram.webhook.aiohttp_server import SimpleRequestHandler, setup_application
from aiohttp import web, ClientSession
from difflib import SequenceMatcher
import json
import re
from telegraph import Telegraph
from functools import partial
import asyncio
import html
from io import BytesIO
from sqlalchemy.ext.asyncio import AsyncSession, create_async_engine
from sqlmodel import Field, SQLModel, select

logging.basicConfig(level=logging.INFO)

DB_PATH = os.getenv("DB_PATH", "/data/db.sqlite")
TELEGRAPH_TOKEN_FILE = os.getenv("TELEGRAPH_TOKEN_FILE", "/data/telegraph_token.txt")

# user_id -> (event_id, field?) for editing session
editing_sessions: dict[int, tuple[int, str | None]] = {}


class User(SQLModel, table=True):
    user_id: int = Field(primary_key=True)
    username: Optional[str] = None
    is_superadmin: bool = False


class PendingUser(SQLModel, table=True):
    user_id: int = Field(primary_key=True)
    username: Optional[str] = None
    requested_at: datetime = Field(default_factory=datetime.utcnow)


class RejectedUser(SQLModel, table=True):
    user_id: int = Field(primary_key=True)
    username: Optional[str] = None
    rejected_at: datetime = Field(default_factory=datetime.utcnow)


class Channel(SQLModel, table=True):
    channel_id: int = Field(primary_key=True)
    title: Optional[str] = None
    username: Optional[str] = None
    is_admin: bool = False
    is_registered: bool = False


class Setting(SQLModel, table=True):
    key: str = Field(primary_key=True)
    value: str


class Event(SQLModel, table=True):
    id: Optional[int] = Field(default=None, primary_key=True)
    title: str
    description: str
    festival: Optional[str] = None
    date: str
    time: str
    location_name: str
    location_address: Optional[str] = None
    city: Optional[str] = None
    ticket_price_min: Optional[int] = None
    ticket_price_max: Optional[int] = None
    ticket_link: Optional[str] = None
    event_type: Optional[str] = None
    emoji: Optional[str] = None
    end_date: Optional[str] = None
    is_free: bool = False
    telegraph_path: Optional[str] = None
    source_text: str
    telegraph_url: Optional[str] = None
    source_post_url: Optional[str] = None


class Database:
    def __init__(self, path: str):
        self.engine = create_async_engine(f"sqlite+aiosqlite:///{path}")

    async def init(self):
        async with self.engine.begin() as conn:
            await conn.run_sync(SQLModel.metadata.create_all)
            result = await conn.exec_driver_sql("PRAGMA table_info(event)")
            cols = [r[1] for r in result.fetchall()]
            if "telegraph_url" not in cols:
                await conn.exec_driver_sql(
                    "ALTER TABLE event ADD COLUMN telegraph_url VARCHAR"
                )
            if "ticket_price_min" not in cols:
                await conn.exec_driver_sql(
                    "ALTER TABLE event ADD COLUMN ticket_price_min INTEGER"
                )
            if "ticket_price_max" not in cols:
                await conn.exec_driver_sql(
                    "ALTER TABLE event ADD COLUMN ticket_price_max INTEGER"
                )
            if "ticket_link" not in cols:
                await conn.exec_driver_sql(
                    "ALTER TABLE event ADD COLUMN ticket_link VARCHAR"
                )
            if "source_post_url" not in cols:
                await conn.exec_driver_sql(
                    "ALTER TABLE event ADD COLUMN source_post_url VARCHAR"
                )
            if "is_free" not in cols:
                await conn.exec_driver_sql(
                    "ALTER TABLE event ADD COLUMN is_free BOOLEAN DEFAULT 0"
                )
            if "telegraph_path" not in cols:
                await conn.exec_driver_sql(
                    "ALTER TABLE event ADD COLUMN telegraph_path VARCHAR"
                )
            if "event_type" not in cols:
                await conn.exec_driver_sql(
                    "ALTER TABLE event ADD COLUMN event_type VARCHAR"
                )
            if "emoji" not in cols:
                await conn.exec_driver_sql(
                    "ALTER TABLE event ADD COLUMN emoji VARCHAR"
                )
            if "end_date" not in cols:
                await conn.exec_driver_sql(
                    "ALTER TABLE event ADD COLUMN end_date VARCHAR"
                )

    def get_session(self) -> AsyncSession:
        """Create a new session with attributes kept after commit."""
        return AsyncSession(self.engine, expire_on_commit=False)


async def get_tz_offset(db: Database) -> str:
    async with db.get_session() as session:
        result = await session.get(Setting, "tz_offset")
        return result.value if result else "+00:00"


async def set_tz_offset(db: Database, value: str):
    async with db.get_session() as session:
        setting = await session.get(Setting, "tz_offset")
        if setting:
            setting.value = value
        else:
            setting = Setting(key="tz_offset", value=value)
            session.add(setting)
        await session.commit()


def validate_offset(value: str) -> bool:
    if len(value) != 6 or value[0] not in "+-" or value[3] != ":":
        return False
    try:
        h = int(value[1:3])
        m = int(value[4:6])
        return 0 <= h <= 14 and 0 <= m < 60
    except ValueError:
        return False


def offset_to_timezone(value: str) -> timezone:
    sign = 1 if value[0] == "+" else -1
    hours = int(value[1:3])
    minutes = int(value[4:6])
    return timezone(sign * timedelta(hours=hours, minutes=minutes))


async def parse_event_via_4o(text: str) -> dict:
    token = os.getenv("FOUR_O_TOKEN")
    if not token:
        raise RuntimeError("FOUR_O_TOKEN is missing")
    url = os.getenv("FOUR_O_URL", "https://api.openai.com/v1/chat/completions")
    prompt_path = os.path.join("docs", "PROMPTS.md")
    with open(prompt_path, "r", encoding="utf-8") as f:
        prompt = f.read()
    loc_path = os.path.join("docs", "LOCATIONS.md")
    if os.path.exists(loc_path):
        with open(loc_path, "r", encoding="utf-8") as f:
            locations = [line.strip() for line in f if line.strip() and not line.startswith("#")]
        if locations:
            prompt += "\nKnown venues:\n" + "\n".join(locations)
    headers = {
        "Authorization": f"Bearer {token}",
        "Content-Type": "application/json",
    }
    today = date.today().isoformat()
    payload = {
        "model": "gpt-4o",
        "messages": [
            {"role": "system", "content": prompt},
            {"role": "user", "content": f"Today is {today}. {text}"},
        ],
        "temperature": 0,
    }
    logging.info("Sending 4o parse request to %s", url)
    async with ClientSession() as session:
        resp = await session.post(url, json=payload, headers=headers)
        resp.raise_for_status()
        data = await resp.json()
    logging.debug("4o response: %s", data)
    content = (
        data.get("choices", [{}])[0]
        .get("message", {})
        .get("content", "{}")
        .strip()
    )
    if content.startswith("```"):
        content = content.strip("`\n")
        if content.lower().startswith("json"):
            content = content[4:].strip()
    try:
        return json.loads(content)
    except json.JSONDecodeError:
        logging.error("Invalid JSON from 4o: %s", content)
        raise
<<<<<<< HEAD


async def ask_4o(text: str) -> str:
    token = os.getenv("FOUR_O_TOKEN")
    if not token:
        raise RuntimeError("FOUR_O_TOKEN is missing")
    url = os.getenv("FOUR_O_URL", "https://api.openai.com/v1/chat/completions")
    headers = {
        "Authorization": f"Bearer {token}",
        "Content-Type": "application/json",
    }
    payload = {
        "model": "gpt-4o",
        "messages": [{"role": "user", "content": text}],
        "temperature": 0,
    }
    logging.info("Sending 4o ask request to %s", url)
    async with ClientSession() as session:
        resp = await session.post(url, json=payload, headers=headers)
        resp.raise_for_status()
        data = await resp.json()
    logging.debug("4o response: %s", data)
    return (
        data.get("choices", [{}])[0]
        .get("message", {})
        .get("content", "")
        .strip()
    )


async def check_duplicate_via_4o(ev: Event, new: Event) -> Tuple[bool, str, str]:
    """Ask the LLM whether two events are duplicates."""
    prompt = (
        "Existing event:\n"
        f"Title: {ev.title}\nDescription: {ev.description}\nLocation: {ev.location_name} {ev.location_address}\n"
        "New event:\n"
        f"Title: {new.title}\nDescription: {new.description}\nLocation: {new.location_name} {new.location_address}\n"
        "Are these the same event? Respond with JSON {\"duplicate\": true|false, \"title\": \"\", \"short_description\": \"\"}."
    )
    try:
        ans = await ask_4o(prompt)
        data = json.loads(ans)
        return (
            bool(data.get("duplicate")),
            data.get("title", ""),
            data.get("short_description", ""),
        )
    except Exception as e:
        logging.error("Duplicate check failed: %s", e)
        return False, "", ""


def get_telegraph_token() -> str | None:
    token = os.getenv("TELEGRAPH_TOKEN")
    if token:
        return token
    if os.path.exists(TELEGRAPH_TOKEN_FILE):
        with open(TELEGRAPH_TOKEN_FILE, "r", encoding="utf-8") as f:
            saved = f.read().strip()
            if saved:
                return saved
    try:
        tg = Telegraph()
        data = tg.create_account(short_name="eventsbot")
        token = data["access_token"]
        os.makedirs(os.path.dirname(TELEGRAPH_TOKEN_FILE), exist_ok=True)
        with open(TELEGRAPH_TOKEN_FILE, "w", encoding="utf-8") as f:
            f.write(token)
        logging.info("Created Telegraph account; token stored at %s", TELEGRAPH_TOKEN_FILE)
        return token
    except Exception as e:
        logging.error("Failed to create Telegraph token: %s", e)
        return None


async def handle_start(message: types.Message, db: Database, bot: Bot):
    async with db.get_session() as session:
        result = await session.execute(select(User))
        user_count = len(result.scalars().all())
        user = await session.get(User, message.from_user.id)
        if user:
            await bot.send_message(message.chat.id, "Bot is running")
            return
        if user_count == 0:
            session.add(
                User(
                    user_id=message.from_user.id,
                    username=message.from_user.username,
                    is_superadmin=True,
                )
            )
            await session.commit()
            await bot.send_message(message.chat.id, "You are superadmin")
        else:
            await bot.send_message(message.chat.id, "Use /register to apply")


async def handle_register(message: types.Message, db: Database, bot: Bot):
    async with db.get_session() as session:
        if await session.get(User, message.from_user.id):
            await bot.send_message(message.chat.id, "Already registered")
            return
        if await session.get(RejectedUser, message.from_user.id):
            await bot.send_message(message.chat.id, "Access denied by administrator")
            return
        if await session.get(PendingUser, message.from_user.id):
            await bot.send_message(message.chat.id, "Awaiting approval")
            return
        result = await session.execute(select(PendingUser))
        if len(result.scalars().all()) >= 10:
            await bot.send_message(
                message.chat.id, "Registration queue full, try later"
            )
            return
        session.add(
            PendingUser(
                user_id=message.from_user.id, username=message.from_user.username
            )
        )
        await session.commit()
        await bot.send_message(message.chat.id, "Registration pending approval")


async def handle_requests(message: types.Message, db: Database, bot: Bot):
    async with db.get_session() as session:
        user = await session.get(User, message.from_user.id)
        if not user or not user.is_superadmin:
            return
        result = await session.execute(select(PendingUser))
        pending = result.scalars().all()
        if not pending:
            await bot.send_message(message.chat.id, "No pending users")
            return
        buttons = [
            [
                types.InlineKeyboardButton(
                    text="Approve", callback_data=f"approve:{p.user_id}"
                ),
                types.InlineKeyboardButton(
                    text="Reject", callback_data=f"reject:{p.user_id}"
                ),
            ]
            for p in pending
        ]
        keyboard = types.InlineKeyboardMarkup(inline_keyboard=buttons)
        lines = [f"{p.user_id} {p.username or ''}" for p in pending]
        await bot.send_message(message.chat.id, "\n".join(lines), reply_markup=keyboard)


async def process_request(callback: types.CallbackQuery, db: Database, bot: Bot):
    data = callback.data
    if data.startswith("approve") or data.startswith("reject"):
        uid = int(data.split(":", 1)[1])
        async with db.get_session() as session:
            p = await session.get(PendingUser, uid)
            if not p:
                await callback.answer("Not found", show_alert=True)
                return
            if data.startswith("approve"):
                session.add(User(user_id=uid, username=p.username, is_superadmin=False))
                await bot.send_message(uid, "You are approved")
            else:
                session.add(RejectedUser(user_id=uid, username=p.username))
                await bot.send_message(uid, "Your registration was rejected")
            await session.delete(p)
            await session.commit()
            await callback.answer("Done")
    elif data.startswith("del:"):
        _, eid, day = data.split(":")
        async with db.get_session() as session:
            event = await session.get(Event, int(eid))
            if event:
                await session.delete(event)
                await session.commit()
        offset = await get_tz_offset(db)
        tz = offset_to_timezone(offset)
        target = datetime.strptime(day, "%Y-%m-%d").date()
        text, markup = await build_events_message(db, target, tz)
        await callback.message.edit_text(text, reply_markup=markup)
        await callback.answer("Deleted")
    elif data.startswith("edit:"):
        eid = int(data.split(":")[1])
        async with db.get_session() as session:
            event = await session.get(Event, eid)
        if event:
            editing_sessions[callback.from_user.id] = (eid, None)
            await show_edit_menu(callback.from_user.id, event, bot)
        await callback.answer()
    elif data.startswith("editfield:"):
        _, eid, field = data.split(":")
        editing_sessions[callback.from_user.id] = (int(eid), field)
        await callback.message.answer(f"Send new value for {field}")
        await callback.answer()
    elif data.startswith("editdone:"):
        if callback.from_user.id in editing_sessions:
            del editing_sessions[callback.from_user.id]
        await callback.message.answer("Editing finished")
        await callback.answer()
    elif data.startswith("togglefree:"):
        eid = int(data.split(":")[1])
        async with db.get_session() as session:
            event = await session.get(Event, eid)
            if event:
                event.is_free = not event.is_free
                await session.commit()
                logging.info("togglefree: event %s set to %s", eid, event.is_free)
        async with db.get_session() as session:
            event = await session.get(Event, eid)
        if event:
            await show_edit_menu(callback.from_user.id, event, bot)
        await callback.answer()
    elif data.startswith("markfree:"):
        eid = int(data.split(":")[1])
        async with db.get_session() as session:
            event = await session.get(Event, eid)
            if event:
                event.is_free = True
                await session.commit()
                logging.info("markfree: event %s marked free", eid)
        await callback.answer("Marked")
    elif data.startswith("nav:"):
        _, day = data.split(":")
        offset = await get_tz_offset(db)
        tz = offset_to_timezone(offset)
        target = datetime.strptime(day, "%Y-%m-%d").date()
        text, markup = await build_events_message(db, target, tz)
        await callback.message.edit_text(text, reply_markup=markup)
        await callback.answer()
    elif data.startswith("unset:"):
        cid = int(data.split(":")[1])
        async with db.get_session() as session:
            ch = await session.get(Channel, cid)
            if ch:
                ch.is_registered = False
                logging.info("channel %s unset", cid)
                await session.commit()
        await send_channels_list(callback.message, db, bot, edit=True)
        await callback.answer("Removed")
    elif data.startswith("set:"):
        cid = int(data.split(":")[1])
        async with db.get_session() as session:
            ch = await session.get(Channel, cid)
            if ch and ch.is_admin:
                ch.is_registered = True
                logging.info("channel %s registered", cid)
                await session.commit()
        await send_setchannel_list(callback.message, db, bot, edit=True)
        await callback.answer("Registered")


async def handle_tz(message: types.Message, db: Database, bot: Bot):
    parts = message.text.split(maxsplit=1)
    if len(parts) != 2 or not validate_offset(parts[1]):
        await bot.send_message(message.chat.id, "Usage: /tz +02:00")
        return
    async with db.get_session() as session:
        user = await session.get(User, message.from_user.id)
        if not user or not user.is_superadmin:
            await bot.send_message(message.chat.id, "Not authorized")
            return
    await set_tz_offset(db, parts[1])
    await bot.send_message(message.chat.id, f"Timezone set to {parts[1]}")


async def handle_my_chat_member(update: types.ChatMemberUpdated, db: Database):
    if update.chat.type != "channel":
        return
    status = update.new_chat_member.status
    is_admin = status in {"administrator", "creator"}
    logging.info(
        "my_chat_member: %s -> %s (admin=%s)",
        update.chat.id,
        status,
        is_admin,
    )
    async with db.get_session() as session:
        channel = await session.get(Channel, update.chat.id)
        if not channel:
            channel = Channel(
                channel_id=update.chat.id,
                title=update.chat.title,
                username=getattr(update.chat, "username", None),
                is_admin=is_admin,
            )
            session.add(channel)
        else:
            channel.title = update.chat.title
            channel.username = getattr(update.chat, "username", None)
            channel.is_admin = is_admin
        await session.commit()


async def send_channels_list(message: types.Message, db: Database, bot: Bot, edit: bool = False):
    async with db.get_session() as session:
        user = await session.get(User, message.from_user.id)
        if not user or not user.is_superadmin:
            if not edit:
                await bot.send_message(message.chat.id, "Not authorized")
            return
        result = await session.execute(
            select(Channel).where(Channel.is_admin.is_(True))
        )
        channels = result.scalars().all()
    logging.info("channels list: %s", [c.channel_id for c in channels])
    lines = []
    keyboard = []
    for ch in channels:
        name = ch.title or ch.username or str(ch.channel_id)
        if ch.is_registered:
            lines.append(f"{name} ✅")
            keyboard.append([
                types.InlineKeyboardButton(text="Cancel", callback_data=f"unset:{ch.channel_id}")
            ])
        else:
            lines.append(name)
    if not lines:
        lines.append("No channels")
    markup = types.InlineKeyboardMarkup(inline_keyboard=keyboard) if keyboard else None
    if edit:
        await message.edit_text("\n".join(lines), reply_markup=markup)
    else:
        await bot.send_message(message.chat.id, "\n".join(lines), reply_markup=markup)


async def send_setchannel_list(message: types.Message, db: Database, bot: Bot, edit: bool = False):
    async with db.get_session() as session:
        user = await session.get(User, message.from_user.id)
        if not user or not user.is_superadmin:
            if not edit:
                await bot.send_message(message.chat.id, "Not authorized")
            return
        result = await session.execute(
            select(Channel).where(
                Channel.is_admin.is_(True), Channel.is_registered.is_(False)
            )
        )
        channels = result.scalars().all()
    logging.info("setchannel list: %s", [c.channel_id for c in channels])
    lines = []
    keyboard = []
    for ch in channels:
        name = ch.title or ch.username or str(ch.channel_id)
        lines.append(name)
        keyboard.append([
            types.InlineKeyboardButton(text=name, callback_data=f"set:{ch.channel_id}")
        ])
    if not lines:
        lines.append("No channels")
    markup = types.InlineKeyboardMarkup(inline_keyboard=keyboard) if keyboard else None
    if edit:
        await message.edit_text("\n".join(lines), reply_markup=markup)
    else:
        await bot.send_message(message.chat.id, "\n".join(lines), reply_markup=markup)

async def handle_set_channel(message: types.Message, db: Database, bot: Bot):
    await send_setchannel_list(message, db, bot, edit=False)


async def handle_channels(message: types.Message, db: Database, bot: Bot):
    await send_channels_list(message, db, bot, edit=False)


async def upsert_event(session: AsyncSession, new: Event) -> Tuple[Event, bool]:
    """Insert or update an event if a similar one exists.

    Returns (event, added_flag)."""
    stmt = select(Event).where(
        Event.date == new.date,
        Event.time == new.time,
        Event.city == new.city,
    )
    candidates = (await session.execute(stmt)).scalars().all()
    for ev in candidates:
        title_ratio = SequenceMatcher(None, ev.title.lower(), new.title.lower()).ratio()
        loc_ratio = SequenceMatcher(None, ev.location_name.lower(), new.location_name.lower()).ratio()
        if title_ratio >= 0.6 and loc_ratio >= 0.6:
            ev.title = new.title
            ev.description = new.description
            ev.festival = new.festival
            ev.source_text = new.source_text
            ev.location_name = new.location_name
            ev.location_address = new.location_address
            ev.ticket_price_min = new.ticket_price_min
            ev.ticket_price_max = new.ticket_price_max
            ev.ticket_link = new.ticket_link
            await session.commit()
            return ev, False
        if loc_ratio >= 0.4 or ev.location_address == new.location_address:
            # uncertain, ask LLM
            try:
                dup, title, desc = await check_duplicate_via_4o(ev, new)
            except Exception:
                logging.exception("duplicate check failed")
                dup = False
            if dup:
                ev.title = title or new.title
                ev.description = desc or new.description
                ev.festival = new.festival
                ev.source_text = new.source_text
                ev.location_name = new.location_name
                ev.location_address = new.location_address
                ev.ticket_price_min = new.ticket_price_min
                ev.ticket_price_max = new.ticket_price_max
                ev.ticket_link = new.ticket_link
                await session.commit()
                return ev, False
    session.add(new)
    await session.commit()
    return new, True


async def add_event_from_text(
    db: Database,
    text: str,
    source_link: str | None,
    html_text: str | None = None,
    media: tuple[bytes, str] | None = None,
) -> tuple[Event, bool, list[str], str] | None:
    try:
        data = await parse_event_via_4o(text)
    except Exception as e:
        logging.error("LLM error: %s", e)
        return None
    date_str = data.get("date", "") or ""
    end_date = data.get("end_date")
    if ".." in date_str and not end_date:
        start, end_date = [p.strip() for p in date_str.split("..", 1)]
        date_str = start
    event = Event(
        title=data.get("title", ""),
        description=data.get("short_description", ""),
        festival=data.get("festival") or None,
        date=date_str,
        time=data.get("time", ""),
        location_name=data.get("location_name", ""),
        location_address=data.get("location_address"),
        city=data.get("city"),
        ticket_price_min=data.get("ticket_price_min"),
        ticket_price_max=data.get("ticket_price_max"),
        ticket_link=data.get("ticket_link"),
        event_type=data.get("event_type"),
        emoji=data.get("emoji"),
        end_date=end_date,
        is_free=bool(data.get("is_free")),
        source_text=text,
        source_post_url=source_link,
    )
    async with db.get_session() as session:
        saved, added = await upsert_event(session, event)

    if saved.telegraph_url and saved.telegraph_path:
        await update_source_page(saved.telegraph_path, saved.title or "Event", html_text or text)
    else:
        res = await create_source_page(
            saved.title or "Event",
            saved.source_text,
            source_link,
            html_text,
            media,
        )
        if res:
            url, path = res
            async with db.get_session() as session:
                saved.telegraph_url = url
                saved.telegraph_path = path
                session.add(saved)
                await session.commit()

    lines = [
        f"title: {saved.title}",
        f"date: {saved.date}",
        f"time: {saved.time}",
        f"location_name: {saved.location_name}",
    ]
    if saved.location_address:
        lines.append(f"location_address: {saved.location_address}")
    if saved.city:
        lines.append(f"city: {saved.city}")
    if saved.festival:
        lines.append(f"festival: {saved.festival}")
    if saved.description:
        lines.append(f"description: {saved.description}")
    if saved.event_type:
        lines.append(f"type: {saved.event_type}")
    if saved.ticket_price_min is not None:
        lines.append(f"price_min: {saved.ticket_price_min}")
    if saved.ticket_price_max is not None:
        lines.append(f"price_max: {saved.ticket_price_max}")
    if saved.ticket_link:
        lines.append(f"ticket_link: {saved.ticket_link}")
    if saved.telegraph_url:
        lines.append(f"telegraph: {saved.telegraph_url}")
    status = "added" if added else "updated"
    return saved, added, lines, status


async def handle_add_event(message: types.Message, db: Database, bot: Bot):
    text = message.text.split(maxsplit=1)
    if len(text) != 2:
        await bot.send_message(message.chat.id, "Usage: /addevent <text>")
        return
    media = None
    if message.photo:
        bio = BytesIO()
        await bot.download(message.photo[-1].file_id, destination=bio)
        media = (bio.getvalue(), "photo.jpg")
    elif message.document and message.document.mime_type.startswith("image/"):
        bio = BytesIO()
        await bot.download(message.document.file_id, destination=bio)
        media = (bio.getvalue(), "image.jpg")
    elif message.video:
        bio = BytesIO()
        await bot.download(message.video.file_id, destination=bio)
        media = (bio.getvalue(), "video.mp4")

    result = await add_event_from_text(db, text[1], None, message.html_text, media)
    if not result:
        await bot.send_message(message.chat.id, "LLM error")
        return
    saved, added, lines, status = result
    markup = None
    if (
        not saved.is_free
        and saved.ticket_price_min is None
        and saved.ticket_price_max is None
    ):
        markup = types.InlineKeyboardMarkup(
            inline_keyboard=[[
                types.InlineKeyboardButton(
                    text="\u2753 Это бесплатное мероприятие", callback_data=f"markfree:{saved.id}"
                )
            ]]
        )
    await bot.send_message(
        message.chat.id,
        f"Event {status}\n" + "\n".join(lines),
        reply_markup=markup,
    )


async def handle_add_event_raw(message: types.Message, db: Database, bot: Bot):
    parts = message.text.split(maxsplit=1)
    if len(parts) != 2 or '|' not in parts[1]:
        await bot.send_message(message.chat.id, "Usage: /addevent_raw title|date|time|location")
        return
    title, date, time, location = (p.strip() for p in parts[1].split('|', 3))
    media = None
    if message.photo:
        bio = BytesIO()
        await bot.download(message.photo[-1].file_id, destination=bio)
        media = (bio.getvalue(), "photo.jpg")
    elif message.document and message.document.mime_type.startswith("image/"):
        bio = BytesIO()
        await bot.download(message.document.file_id, destination=bio)
        media = (bio.getvalue(), "image.jpg")
    elif message.video:
        bio = BytesIO()
        await bot.download(message.video.file_id, destination=bio)
        media = (bio.getvalue(), "video.mp4")

    event = Event(
        title=title,
        description="",
        festival=None,
        date=date,
        time=time,
        location_name=location,
        source_text=parts[1],
    )
    async with db.get_session() as session:
        event, added = await upsert_event(session, event)

    res = await create_source_page(
        event.title or "Event",
        event.source_text,
        None,
        event.source_text,
        media,
    )
    if res:
        url, path = res
        async with db.get_session() as session:
            event.telegraph_url = url
            event.telegraph_path = path
            session.add(event)
            await session.commit()
    lines = [
        f"title: {event.title}",
        f"date: {event.date}",
        f"time: {event.time}",
        f"location_name: {event.location_name}",
    ]
    if event.telegraph_url:
        lines.append(f"telegraph: {event.telegraph_url}")
    status = "added" if added else "updated"
    markup = None
    if not event.is_free and event.ticket_price_min is None and event.ticket_price_max is None:
        markup = types.InlineKeyboardMarkup(
            inline_keyboard=[[
                types.InlineKeyboardButton(text="\u2753 Это бесплатное мероприятие", callback_data=f"markfree:{event.id}")
            ]]
        )
    await bot.send_message(
        message.chat.id,
        f"Event {status}\n" + "\n".join(lines),
        reply_markup=markup,
    )


def format_day(day: date, tz: timezone) -> str:
    if day == datetime.now(tz).date():
        return "Сегодня"
    return day.strftime("%d.%m.%Y")


MONTHS = [
    "января",
    "февраля",
    "марта",
    "апреля",
    "мая",
    "июня",
    "июля",
    "августа",
    "сентября",
    "октября",
    "ноября",
    "декабря",
]


def format_day_pretty(day: date) -> str:
    return f"{day.day} {MONTHS[day.month - 1]}"


async def build_events_message(db: Database, target_date: date, tz: timezone):
    async with db.get_session() as session:
        result = await session.execute(
            select(Event).where(
                (Event.date == target_date.isoformat())
                | (Event.end_date == target_date.isoformat())
            ).order_by(Event.time)
        )
        events = result.scalars().all()

    lines = []
    for e in events:
        prefix = ""
        if e.end_date and e.date == target_date.isoformat():
            prefix = "(Открытие) "
        elif e.end_date and e.end_date == target_date.isoformat() and e.end_date != e.date:
            prefix = "(Закрытие) "
        title = f"{e.emoji} {e.title}" if e.emoji else e.title
        lines.append(f"{e.id}. {prefix}{title}")
        loc = f"{e.time} {e.location_name}"
        if e.city:
            loc += f", #{e.city}"
        lines.append(loc)
        if e.is_free:
            lines.append("Бесплатно")
        else:
            price_parts = []
            if e.ticket_price_min is not None:
                price_parts.append(str(e.ticket_price_min))
            if e.ticket_price_max is not None and e.ticket_price_max != e.ticket_price_min:
                price_parts.append(str(e.ticket_price_max))
            if price_parts:
                lines.append("-".join(price_parts))
        if e.telegraph_url:
            lines.append(f"исходное: {e.telegraph_url}")
        lines.append("")
    if not lines:
        lines.append("No events")

    keyboard = [
        [
            types.InlineKeyboardButton(
                text="\u274C", callback_data=f"del:{e.id}:{target_date.isoformat()}"
            ),
            types.InlineKeyboardButton(
                text="\u270E", callback_data=f"edit:{e.id}"
            ),
        ]
        for e in events
    ]

    prev_day = target_date - timedelta(days=1)
    next_day = target_date + timedelta(days=1)
    keyboard.append(
        [
            types.InlineKeyboardButton(text="\u25C0", callback_data=f"nav:{prev_day.isoformat()}"),
            types.InlineKeyboardButton(text="\u25B6", callback_data=f"nav:{next_day.isoformat()}"),
        ]
    )

    text = f"Events on {format_day(target_date, tz)}\n" + "\n".join(lines)
    markup = types.InlineKeyboardMarkup(inline_keyboard=keyboard)
    return text, markup


async def show_edit_menu(user_id: int, event: Event, bot: Bot):
    lines = [
        f"title: {event.title}",
        f"description: {event.description}",
        f"festival: {event.festival or ''}",
        f"date: {event.date}",
        f"end_date: {event.end_date or ''}",
        f"time: {event.time}",
        f"location_name: {event.location_name}",
        f"location_address: {event.location_address or ''}",
        f"city: {event.city or ''}",
        f"event_type: {event.event_type or ''}",
        f"emoji: {event.emoji or ''}",
        f"ticket_price_min: {event.ticket_price_min}",
        f"ticket_price_max: {event.ticket_price_max}",
        f"ticket_link: {event.ticket_link or ''}",
        f"is_free: {event.is_free}",
    ]
    fields = [
        "title",
        "description",
        "festival",
        "date",
        "end_date",
        "time",
        "location_name",
        "location_address",
        "city",
        "event_type",
        "emoji",
        "ticket_price_min",
        "ticket_price_max",
        "ticket_link",
        "is_free",
    ]
    keyboard = []
    row = []
    for idx, field in enumerate(fields, 1):
        row.append(
            types.InlineKeyboardButton(
                text=field, callback_data=f"editfield:{event.id}:{field}"
            )
        )
        if idx % 3 == 0:
            keyboard.append(row)
            row = []
    if row:
        keyboard.append(row)
    keyboard.append([
        types.InlineKeyboardButton(
            text=("\u2705 Бесплатно" if event.is_free else "\u274C Бесплатно"),
            callback_data=f"togglefree:{event.id}",
        )
    ])
    keyboard.append(
        [types.InlineKeyboardButton(text="Done", callback_data=f"editdone:{event.id}")]
    )
    markup = types.InlineKeyboardMarkup(inline_keyboard=keyboard)
    await bot.send_message(user_id, "\n".join(lines), reply_markup=markup)


async def handle_events(message: types.Message, db: Database, bot: Bot):
    parts = message.text.split(maxsplit=1)
    offset = await get_tz_offset(db)
    tz = offset_to_timezone(offset)

    if len(parts) == 2:
        text = parts[1]
        for fmt in ("%Y-%m-%d", "%d.%m.%Y"):
            try:
                day = datetime.strptime(text, fmt).date()
                break
            except ValueError:
                day = None
        if day is None:
            await bot.send_message(message.chat.id, "Usage: /events YYYY-MM-DD")
            return
    else:
        day = datetime.now(tz).date()

=======


async def ask_4o(text: str) -> str:
    token = os.getenv("FOUR_O_TOKEN")
    if not token:
        raise RuntimeError("FOUR_O_TOKEN is missing")
    url = os.getenv("FOUR_O_URL", "https://api.openai.com/v1/chat/completions")
    headers = {
        "Authorization": f"Bearer {token}",
        "Content-Type": "application/json",
    }
    payload = {
        "model": "gpt-4o",
        "messages": [{"role": "user", "content": text}],
        "temperature": 0,
    }
    logging.info("Sending 4o ask request to %s", url)
    async with ClientSession() as session:
        resp = await session.post(url, json=payload, headers=headers)
        resp.raise_for_status()
        data = await resp.json()
    logging.debug("4o response: %s", data)
    return (
        data.get("choices", [{}])[0]
        .get("message", {})
        .get("content", "")
        .strip()
    )


async def check_duplicate_via_4o(ev: Event, new: Event) -> Tuple[bool, str, str]:
    """Ask the LLM whether two events are duplicates."""
    prompt = (
        "Existing event:\n"
        f"Title: {ev.title}\nDescription: {ev.description}\nLocation: {ev.location_name} {ev.location_address}\n"
        "New event:\n"
        f"Title: {new.title}\nDescription: {new.description}\nLocation: {new.location_name} {new.location_address}\n"
        "Are these the same event? Respond with JSON {\"duplicate\": true|false, \"title\": \"\", \"short_description\": \"\"}."
    )
    try:
        ans = await ask_4o(prompt)
        data = json.loads(ans)
        return (
            bool(data.get("duplicate")),
            data.get("title", ""),
            data.get("short_description", ""),
        )
    except Exception as e:
        logging.error("Duplicate check failed: %s", e)
        return False, "", ""


def get_telegraph_token() -> str | None:
    token = os.getenv("TELEGRAPH_TOKEN")
    if token:
        return token
    if os.path.exists(TELEGRAPH_TOKEN_FILE):
        with open(TELEGRAPH_TOKEN_FILE, "r", encoding="utf-8") as f:
            saved = f.read().strip()
            if saved:
                return saved
    try:
        tg = Telegraph()
        data = tg.create_account(short_name="eventsbot")
        token = data["access_token"]
        os.makedirs(os.path.dirname(TELEGRAPH_TOKEN_FILE), exist_ok=True)
        with open(TELEGRAPH_TOKEN_FILE, "w", encoding="utf-8") as f:
            f.write(token)
        logging.info("Created Telegraph account; token stored at %s", TELEGRAPH_TOKEN_FILE)
        return token
    except Exception as e:
        logging.error("Failed to create Telegraph token: %s", e)
        return None


async def handle_start(message: types.Message, db: Database, bot: Bot):
    async with db.get_session() as session:
        result = await session.execute(select(User))
        user_count = len(result.scalars().all())
        user = await session.get(User, message.from_user.id)
        if user:
            await bot.send_message(message.chat.id, "Bot is running")
            return
        if user_count == 0:
            session.add(
                User(
                    user_id=message.from_user.id,
                    username=message.from_user.username,
                    is_superadmin=True,
                )
            )
            await session.commit()
            await bot.send_message(message.chat.id, "You are superadmin")
        else:
            await bot.send_message(message.chat.id, "Use /register to apply")


async def handle_register(message: types.Message, db: Database, bot: Bot):
    async with db.get_session() as session:
        if await session.get(User, message.from_user.id):
            await bot.send_message(message.chat.id, "Already registered")
            return
        if await session.get(RejectedUser, message.from_user.id):
            await bot.send_message(message.chat.id, "Access denied by administrator")
            return
        if await session.get(PendingUser, message.from_user.id):
            await bot.send_message(message.chat.id, "Awaiting approval")
            return
        result = await session.execute(select(PendingUser))
        if len(result.scalars().all()) >= 10:
            await bot.send_message(
                message.chat.id, "Registration queue full, try later"
            )
            return
        session.add(
            PendingUser(
                user_id=message.from_user.id, username=message.from_user.username
            )
        )
        await session.commit()
        await bot.send_message(message.chat.id, "Registration pending approval")


async def handle_requests(message: types.Message, db: Database, bot: Bot):
    async with db.get_session() as session:
        user = await session.get(User, message.from_user.id)
        if not user or not user.is_superadmin:
            return
        result = await session.execute(select(PendingUser))
        pending = result.scalars().all()
        if not pending:
            await bot.send_message(message.chat.id, "No pending users")
            return
        buttons = [
            [
                types.InlineKeyboardButton(
                    text="Approve", callback_data=f"approve:{p.user_id}"
                ),
                types.InlineKeyboardButton(
                    text="Reject", callback_data=f"reject:{p.user_id}"
                ),
            ]
            for p in pending
        ]
        keyboard = types.InlineKeyboardMarkup(inline_keyboard=buttons)
        lines = [f"{p.user_id} {p.username or ''}" for p in pending]
        await bot.send_message(message.chat.id, "\n".join(lines), reply_markup=keyboard)


async def process_request(callback: types.CallbackQuery, db: Database, bot: Bot):
    data = callback.data
    if data.startswith("approve") or data.startswith("reject"):
        uid = int(data.split(":", 1)[1])
        async with db.get_session() as session:
            p = await session.get(PendingUser, uid)
            if not p:
                await callback.answer("Not found", show_alert=True)
                return
            if data.startswith("approve"):
                session.add(User(user_id=uid, username=p.username, is_superadmin=False))
                await bot.send_message(uid, "You are approved")
            else:
                session.add(RejectedUser(user_id=uid, username=p.username))
                await bot.send_message(uid, "Your registration was rejected")
            await session.delete(p)
            await session.commit()
            await callback.answer("Done")
    elif data.startswith("del:"):
        _, eid, day = data.split(":")
        async with db.get_session() as session:
            event = await session.get(Event, int(eid))
            if event:
                await session.delete(event)
                await session.commit()
        offset = await get_tz_offset(db)
        tz = offset_to_timezone(offset)
        target = datetime.strptime(day, "%Y-%m-%d").date()
        text, markup = await build_events_message(db, target, tz)
        await callback.message.edit_text(text, reply_markup=markup)
        await callback.answer("Deleted")
    elif data.startswith("edit:"):
        eid = int(data.split(":")[1])
        async with db.get_session() as session:
            event = await session.get(Event, eid)
        if event:
            editing_sessions[callback.from_user.id] = (eid, None)
            await show_edit_menu(callback.from_user.id, event, bot)
        await callback.answer()
    elif data.startswith("editfield:"):
        _, eid, field = data.split(":")
        editing_sessions[callback.from_user.id] = (int(eid), field)
        await callback.message.answer(f"Send new value for {field}")
        await callback.answer()
    elif data.startswith("editdone:"):
        if callback.from_user.id in editing_sessions:
            del editing_sessions[callback.from_user.id]
        await callback.message.answer("Editing finished")
        await callback.answer()
    elif data.startswith("togglefree:"):
        eid = int(data.split(":")[1])
        async with db.get_session() as session:
            event = await session.get(Event, eid)
            if event:
                event.is_free = not event.is_free
                await session.commit()
                logging.info("togglefree: event %s set to %s", eid, event.is_free)
        async with db.get_session() as session:
            event = await session.get(Event, eid)
        if event:
            await show_edit_menu(callback.from_user.id, event, bot)
        await callback.answer()
    elif data.startswith("markfree:"):
        eid = int(data.split(":")[1])
        async with db.get_session() as session:
            event = await session.get(Event, eid)
            if event:
                event.is_free = True
                await session.commit()
                logging.info("markfree: event %s marked free", eid)
        await callback.answer("Marked")
    elif data.startswith("nav:"):
        _, day = data.split(":")
        offset = await get_tz_offset(db)
        tz = offset_to_timezone(offset)
        target = datetime.strptime(day, "%Y-%m-%d").date()
        text, markup = await build_events_message(db, target, tz)
        await callback.message.edit_text(text, reply_markup=markup)
        await callback.answer()
    elif data.startswith("unset:"):
        cid = int(data.split(":")[1])
        async with db.get_session() as session:
            ch = await session.get(Channel, cid)
            if ch:
                ch.is_registered = False
                logging.info("channel %s unset", cid)
                await session.commit()
        await send_channels_list(callback.message, db, bot, edit=True)
        await callback.answer("Removed")
    elif data.startswith("set:"):
        cid = int(data.split(":")[1])
        async with db.get_session() as session:
            ch = await session.get(Channel, cid)
            if ch and ch.is_admin:
                ch.is_registered = True
                logging.info("channel %s registered", cid)
                await session.commit()
        await send_setchannel_list(callback.message, db, bot, edit=True)
        await callback.answer("Registered")


async def handle_tz(message: types.Message, db: Database, bot: Bot):
    parts = message.text.split(maxsplit=1)
    if len(parts) != 2 or not validate_offset(parts[1]):
        await bot.send_message(message.chat.id, "Usage: /tz +02:00")
        return
    async with db.get_session() as session:
        user = await session.get(User, message.from_user.id)
        if not user or not user.is_superadmin:
            await bot.send_message(message.chat.id, "Not authorized")
            return
    await set_tz_offset(db, parts[1])
    await bot.send_message(message.chat.id, f"Timezone set to {parts[1]}")


async def handle_my_chat_member(update: types.ChatMemberUpdated, db: Database):
    if update.chat.type != "channel":
        return
    status = update.new_chat_member.status
    is_admin = status in {"administrator", "creator"}
    logging.info(
        "my_chat_member: %s -> %s (admin=%s)",
        update.chat.id,
        status,
        is_admin,
    )
    async with db.get_session() as session:
        channel = await session.get(Channel, update.chat.id)
        if not channel:
            channel = Channel(
                channel_id=update.chat.id,
                title=update.chat.title,
                username=getattr(update.chat, "username", None),
                is_admin=is_admin,
            )
            session.add(channel)
        else:
            channel.title = update.chat.title
            channel.username = getattr(update.chat, "username", None)
            channel.is_admin = is_admin
        await session.commit()


async def send_channels_list(message: types.Message, db: Database, bot: Bot, edit: bool = False):
    async with db.get_session() as session:
        user = await session.get(User, message.from_user.id)
        if not user or not user.is_superadmin:
            if not edit:
                await bot.send_message(message.chat.id, "Not authorized")
            return
        result = await session.execute(
            select(Channel).where(Channel.is_admin.is_(True))
        )
        channels = result.scalars().all()
    logging.info("channels list: %s", [c.channel_id for c in channels])
    lines = []
    keyboard = []
    for ch in channels:
        name = ch.title or ch.username or str(ch.channel_id)
        if ch.is_registered:
            lines.append(f"{name} ✅")
            keyboard.append([
                types.InlineKeyboardButton(text="Cancel", callback_data=f"unset:{ch.channel_id}")
            ])
        else:
            lines.append(name)
    if not lines:
        lines.append("No channels")
    markup = types.InlineKeyboardMarkup(inline_keyboard=keyboard) if keyboard else None
    if edit:
        await message.edit_text("\n".join(lines), reply_markup=markup)
    else:
        await bot.send_message(message.chat.id, "\n".join(lines), reply_markup=markup)


async def send_setchannel_list(message: types.Message, db: Database, bot: Bot, edit: bool = False):
    async with db.get_session() as session:
        user = await session.get(User, message.from_user.id)
        if not user or not user.is_superadmin:
            if not edit:
                await bot.send_message(message.chat.id, "Not authorized")
            return
        result = await session.execute(
            select(Channel).where(
                Channel.is_admin.is_(True), Channel.is_registered.is_(False)
            )
        )
        channels = result.scalars().all()
    logging.info("setchannel list: %s", [c.channel_id for c in channels])
    lines = []
    keyboard = []
    for ch in channels:
        name = ch.title or ch.username or str(ch.channel_id)
        lines.append(name)
        keyboard.append([
            types.InlineKeyboardButton(text=name, callback_data=f"set:{ch.channel_id}")
        ])
    if not lines:
        lines.append("No channels")
    markup = types.InlineKeyboardMarkup(inline_keyboard=keyboard) if keyboard else None
    if edit:
        await message.edit_text("\n".join(lines), reply_markup=markup)
    else:
        await bot.send_message(message.chat.id, "\n".join(lines), reply_markup=markup)

async def handle_set_channel(message: types.Message, db: Database, bot: Bot):
    await send_setchannel_list(message, db, bot, edit=False)


async def handle_channels(message: types.Message, db: Database, bot: Bot):
    await send_channels_list(message, db, bot, edit=False)


async def upsert_event(session: AsyncSession, new: Event) -> Tuple[Event, bool]:
    """Insert or update an event if a similar one exists.

    Returns (event, added_flag)."""
    stmt = select(Event).where(
        Event.date == new.date,
        Event.time == new.time,
        Event.city == new.city,
    )
    candidates = (await session.execute(stmt)).scalars().all()
    for ev in candidates:
        title_ratio = SequenceMatcher(None, ev.title.lower(), new.title.lower()).ratio()
        loc_ratio = SequenceMatcher(None, ev.location_name.lower(), new.location_name.lower()).ratio()
        if title_ratio >= 0.6 and loc_ratio >= 0.6:
            ev.title = new.title
            ev.description = new.description
            ev.festival = new.festival
            ev.source_text = new.source_text
            ev.location_name = new.location_name
            ev.location_address = new.location_address
            ev.ticket_price_min = new.ticket_price_min
            ev.ticket_price_max = new.ticket_price_max
            ev.ticket_link = new.ticket_link
            await session.commit()
            return ev, False
        if loc_ratio >= 0.4 or ev.location_address == new.location_address:
            # uncertain, ask LLM
            try:
                dup, title, desc = await check_duplicate_via_4o(ev, new)
            except Exception:
                logging.exception("duplicate check failed")
                dup = False
            if dup:
                ev.title = title or new.title
                ev.description = desc or new.description
                ev.festival = new.festival
                ev.source_text = new.source_text
                ev.location_name = new.location_name
                ev.location_address = new.location_address
                ev.ticket_price_min = new.ticket_price_min
                ev.ticket_price_max = new.ticket_price_max
                ev.ticket_link = new.ticket_link
                await session.commit()
                return ev, False
    session.add(new)
    await session.commit()
    return new, True


async def add_event_from_text(
    db: Database,
    text: str,
    source_link: str | None,
    html_text: str | None = None,
    media: tuple[bytes, str] | None = None,
) -> tuple[Event, bool, list[str], str] | None:
    try:
        data = await parse_event_via_4o(text)
    except Exception as e:
        logging.error("LLM error: %s", e)
        return None
    date_str = data.get("date", "") or ""
    end_date = data.get("end_date")
    if ".." in date_str and not end_date:
        start, end_date = [p.strip() for p in date_str.split("..", 1)]
        date_str = start
    event = Event(
        title=data.get("title", ""),
        description=data.get("short_description", ""),
        festival=data.get("festival") or None,
        date=date_str,
        time=data.get("time", ""),
        location_name=data.get("location_name", ""),
        location_address=data.get("location_address"),
        city=data.get("city"),
        ticket_price_min=data.get("ticket_price_min"),
        ticket_price_max=data.get("ticket_price_max"),
        ticket_link=data.get("ticket_link"),
        event_type=data.get("event_type"),
        emoji=data.get("emoji"),
        end_date=end_date,
        is_free=bool(data.get("is_free")),
        source_text=text,
        source_post_url=source_link,
    )
    async with db.get_session() as session:
        saved, added = await upsert_event(session, event)

    if saved.telegraph_url and saved.telegraph_path:
        await update_source_page(saved.telegraph_path, saved.title or "Event", html_text or text)
    else:
        res = await create_source_page(
            saved.title or "Event",
            saved.source_text,
            source_link,
            html_text,
            media,
        )
        if res:
            url, path = res
            async with db.get_session() as session:
                saved.telegraph_url = url
                saved.telegraph_path = path
                session.add(saved)
                await session.commit()

    lines = [
        f"title: {saved.title}",
        f"date: {saved.date}",
        f"time: {saved.time}",
        f"location_name: {saved.location_name}",
    ]
    if saved.location_address:
        lines.append(f"location_address: {saved.location_address}")
    if saved.city:
        lines.append(f"city: {saved.city}")
    if saved.festival:
        lines.append(f"festival: {saved.festival}")
    if saved.description:
        lines.append(f"description: {saved.description}")
    if saved.event_type:
        lines.append(f"type: {saved.event_type}")
    if saved.ticket_price_min is not None:
        lines.append(f"price_min: {saved.ticket_price_min}")
    if saved.ticket_price_max is not None:
        lines.append(f"price_max: {saved.ticket_price_max}")
    if saved.ticket_link:
        lines.append(f"ticket_link: {saved.ticket_link}")
    if saved.telegraph_url:
        lines.append(f"telegraph: {saved.telegraph_url}")
    status = "added" if added else "updated"
    return saved, added, lines, status


async def handle_add_event(message: types.Message, db: Database, bot: Bot):
    text = message.text.split(maxsplit=1)
    if len(text) != 2:
        await bot.send_message(message.chat.id, "Usage: /addevent <text>")
        return
    media = None
    if message.photo:
        bio = BytesIO()
        await bot.download(message.photo[-1].file_id, destination=bio)
        media = (bio.getvalue(), "photo.jpg")
    elif message.document and message.document.mime_type.startswith("image/"):
        bio = BytesIO()
        await bot.download(message.document.file_id, destination=bio)
        media = (bio.getvalue(), "image.jpg")
    elif message.video:
        bio = BytesIO()
        await bot.download(message.video.file_id, destination=bio)
        media = (bio.getvalue(), "video.mp4")

    result = await add_event_from_text(db, text[1], None, message.html_text, media)
    if not result:
        await bot.send_message(message.chat.id, "LLM error")
        return
    saved, added, lines, status = result
    markup = None
    if (
        not saved.is_free
        and saved.ticket_price_min is None
        and saved.ticket_price_max is None
    ):
        markup = types.InlineKeyboardMarkup(
            inline_keyboard=[[
                types.InlineKeyboardButton(
                    text="\u2753 Это бесплатное мероприятие", callback_data=f"markfree:{saved.id}"
                )
            ]]
        )
    await bot.send_message(
        message.chat.id,
        f"Event {status}\n" + "\n".join(lines),
        reply_markup=markup,
    )


async def handle_add_event_raw(message: types.Message, db: Database, bot: Bot):
    parts = message.text.split(maxsplit=1)
    if len(parts) != 2 or '|' not in parts[1]:
        await bot.send_message(message.chat.id, "Usage: /addevent_raw title|date|time|location")
        return
    title, date, time, location = (p.strip() for p in parts[1].split('|', 3))
    media = None
    if message.photo:
        bio = BytesIO()
        await bot.download(message.photo[-1].file_id, destination=bio)
        media = (bio.getvalue(), "photo.jpg")
    elif message.document and message.document.mime_type.startswith("image/"):
        bio = BytesIO()
        await bot.download(message.document.file_id, destination=bio)
        media = (bio.getvalue(), "image.jpg")
    elif message.video:
        bio = BytesIO()
        await bot.download(message.video.file_id, destination=bio)
        media = (bio.getvalue(), "video.mp4")

    event = Event(
        title=title,
        description="",
        festival=None,
        date=date,
        time=time,
        location_name=location,
        source_text=parts[1],
    )
    async with db.get_session() as session:
        event, added = await upsert_event(session, event)

    res = await create_source_page(
        event.title or "Event",
        event.source_text,
        None,
        event.source_text,
        media,
    )
    if res:
        url, path = res
        async with db.get_session() as session:
            event.telegraph_url = url
            event.telegraph_path = path
            session.add(event)
            await session.commit()
    lines = [
        f"title: {event.title}",
        f"date: {event.date}",
        f"time: {event.time}",
        f"location_name: {event.location_name}",
    ]
    if event.telegraph_url:
        lines.append(f"telegraph: {event.telegraph_url}")
    status = "added" if added else "updated"
    markup = None
    if not event.is_free and event.ticket_price_min is None and event.ticket_price_max is None:
        markup = types.InlineKeyboardMarkup(
            inline_keyboard=[[
                types.InlineKeyboardButton(text="\u2753 Это бесплатное мероприятие", callback_data=f"markfree:{event.id}")
            ]]
        )
    await bot.send_message(
        message.chat.id,
        f"Event {status}\n" + "\n".join(lines),
        reply_markup=markup,
    )


def format_day(day: date, tz: timezone) -> str:
    if day == datetime.now(tz).date():
        return "Сегодня"
    return day.strftime("%d.%m.%Y")


MONTHS = [
    "января",
    "февраля",
    "марта",
    "апреля",
    "мая",
    "июня",
    "июля",
    "августа",
    "сентября",
    "октября",
    "ноября",
    "декабря",
]


def format_day_pretty(day: date) -> str:
    return f"{day.day} {MONTHS[day.month - 1]}"


async def build_events_message(db: Database, target_date: date, tz: timezone):
    async with db.get_session() as session:
        result = await session.execute(
            select(Event).where(
                (Event.date == target_date.isoformat())
                | (Event.end_date == target_date.isoformat())
            ).order_by(Event.time)
        )
        events = result.scalars().all()

    lines = []
    for e in events:
        prefix = ""
        if e.end_date and e.date == target_date.isoformat():
            prefix = "(Открытие) "
        elif e.end_date and e.end_date == target_date.isoformat() and e.end_date != e.date:
            prefix = "(Закрытие) "
        title = f"{e.emoji} {e.title}" if e.emoji else e.title
        lines.append(f"{e.id}. {prefix}{title}")
        loc = f"{e.time} {e.location_name}"
        if e.city:
            loc += f", #{e.city}"
        lines.append(loc)
        if e.is_free:
            lines.append("Бесплатно")
        else:
            price_parts = []
            if e.ticket_price_min is not None:
                price_parts.append(str(e.ticket_price_min))
            if e.ticket_price_max is not None and e.ticket_price_max != e.ticket_price_min:
                price_parts.append(str(e.ticket_price_max))
            if price_parts:
                lines.append("-".join(price_parts))
        if e.telegraph_url:
            lines.append(f"исходное: {e.telegraph_url}")
        lines.append("")
    if not lines:
        lines.append("No events")

    keyboard = [
        [
            types.InlineKeyboardButton(
                text="\u274C", callback_data=f"del:{e.id}:{target_date.isoformat()}"
            ),
            types.InlineKeyboardButton(
                text="\u270E", callback_data=f"edit:{e.id}"
            ),
        ]
        for e in events
    ]

    prev_day = target_date - timedelta(days=1)
    next_day = target_date + timedelta(days=1)
    keyboard.append(
        [
            types.InlineKeyboardButton(text="\u25C0", callback_data=f"nav:{prev_day.isoformat()}"),
            types.InlineKeyboardButton(text="\u25B6", callback_data=f"nav:{next_day.isoformat()}"),
        ]
    )

    text = f"Events on {format_day(target_date, tz)}\n" + "\n".join(lines)
    markup = types.InlineKeyboardMarkup(inline_keyboard=keyboard)
    return text, markup


async def build_exhibitions_message(db: Database, tz: timezone):
    today = datetime.now(tz).date()
    async with db.get_session() as session:
        result = await session.execute(
            select(Event)
            .where(
                Event.event_type == "выставка",
                Event.end_date.is_not(None),
                Event.end_date >= today.isoformat(),
            )
            .order_by(Event.date)
        )
        events = result.scalars().all()

    lines = []
    for e in events:
        try:
            start = datetime.fromisoformat(e.date).date()
        except ValueError:
            if ".." in e.date:
                start = datetime.fromisoformat(e.date.split("..", 1)[0]).date()
            else:
                logging.error("Bad start date %s for event %s", e.date, e.id)
                continue
        end = None
        if e.end_date:
            try:
                end = datetime.fromisoformat(e.end_date).date()
            except ValueError:
                end = None

        period = ""
        if end:
            if start <= today:
                period = f"по {format_day_pretty(end)}"
            else:
                period = f"c {format_day_pretty(start)} по {format_day_pretty(end)}"
        title = f"{e.emoji} {e.title}" if e.emoji else e.title
        if period:
            lines.append(f"{e.id}. {title} ({period})")
        else:
            lines.append(f"{e.id}. {title}")
        loc = f"{e.time} {e.location_name}"
        if e.city:
            loc += f", #{e.city}"
        lines.append(loc)
        if e.is_free:
            lines.append("Бесплатно")
        else:
            price_parts = []
            if e.ticket_price_min is not None:
                price_parts.append(str(e.ticket_price_min))
            if e.ticket_price_max is not None and e.ticket_price_max != e.ticket_price_min:
                price_parts.append(str(e.ticket_price_max))
            if price_parts:
                lines.append("-".join(price_parts))
        if e.telegraph_url:
            lines.append(f"исходное: {e.telegraph_url}")
        lines.append("")

    if not lines:
        lines.append("No exhibitions")

    keyboard = [
        [
            types.InlineKeyboardButton(text="\u274C", callback_data=f"del:{e.id}:exh"),
            types.InlineKeyboardButton(text="\u270E", callback_data=f"edit:{e.id}"),
        ]
        for e in events
    ]
    markup = types.InlineKeyboardMarkup(inline_keyboard=keyboard) if events else None
    text = "Exhibitions\n" + "\n".join(lines)
    return text, markup


async def show_edit_menu(user_id: int, event: Event, bot: Bot):
    lines = [
        f"title: {event.title}",
        f"description: {event.description}",
        f"festival: {event.festival or ''}",
        f"date: {event.date}",
        f"end_date: {event.end_date or ''}",
        f"time: {event.time}",
        f"location_name: {event.location_name}",
        f"location_address: {event.location_address or ''}",
        f"city: {event.city or ''}",
        f"event_type: {event.event_type or ''}",
        f"emoji: {event.emoji or ''}",
        f"ticket_price_min: {event.ticket_price_min}",
        f"ticket_price_max: {event.ticket_price_max}",
        f"ticket_link: {event.ticket_link or ''}",
        f"is_free: {event.is_free}",
    ]
    fields = [
        "title",
        "description",
        "festival",
        "date",
        "end_date",
        "time",
        "location_name",
        "location_address",
        "city",
        "event_type",
        "emoji",
        "ticket_price_min",
        "ticket_price_max",
        "ticket_link",
        "is_free",
    ]
    keyboard = []
    row = []
    for idx, field in enumerate(fields, 1):
        row.append(
            types.InlineKeyboardButton(
                text=field, callback_data=f"editfield:{event.id}:{field}"
            )
        )
        if idx % 3 == 0:
            keyboard.append(row)
            row = []
    if row:
        keyboard.append(row)
    keyboard.append([
        types.InlineKeyboardButton(
            text=("\u2705 Бесплатно" if event.is_free else "\u274C Бесплатно"),
            callback_data=f"togglefree:{event.id}",
        )
    ])
    keyboard.append(
        [types.InlineKeyboardButton(text="Done", callback_data=f"editdone:{event.id}")]
    )
    markup = types.InlineKeyboardMarkup(inline_keyboard=keyboard)
    await bot.send_message(user_id, "\n".join(lines), reply_markup=markup)


async def handle_events(message: types.Message, db: Database, bot: Bot):
    parts = message.text.split(maxsplit=1)
    offset = await get_tz_offset(db)
    tz = offset_to_timezone(offset)

    if len(parts) == 2:
        text = parts[1]
        for fmt in ("%Y-%m-%d", "%d.%m.%Y"):
            try:
                day = datetime.strptime(text, fmt).date()
                break
            except ValueError:
                day = None
        if day is None:
            await bot.send_message(message.chat.id, "Usage: /events YYYY-MM-DD")
            return
    else:
        day = datetime.now(tz).date()

    async with db.get_session() as session:
        if not await session.get(User, message.from_user.id):
            await bot.send_message(message.chat.id, "Not authorized")
            return

    text, markup = await build_events_message(db, day, tz)
    await bot.send_message(message.chat.id, text, reply_markup=markup)


async def handle_ask_4o(message: types.Message, db: Database, bot: Bot):
    parts = message.text.split(maxsplit=1)
    if len(parts) != 2:
        await bot.send_message(message.chat.id, "Usage: /ask4o <text>")
        return
    async with db.get_session() as session:
        user = await session.get(User, message.from_user.id)
        if not user or not user.is_superadmin:
            await bot.send_message(message.chat.id, "Not authorized")
            return
    try:
        answer = await ask_4o(parts[1])
    except Exception as e:
        await bot.send_message(message.chat.id, f"LLM error: {e}")
        return
    await bot.send_message(message.chat.id, answer)


async def handle_exhibitions(message: types.Message, db: Database, bot: Bot):
    offset = await get_tz_offset(db)
    tz = offset_to_timezone(offset)

>>>>>>> 52cca41d
    async with db.get_session() as session:
        if not await session.get(User, message.from_user.id):
            await bot.send_message(message.chat.id, "Not authorized")
            return

<<<<<<< HEAD
    text, markup = await build_events_message(db, day, tz)
    await bot.send_message(message.chat.id, text, reply_markup=markup)


async def handle_ask_4o(message: types.Message, db: Database, bot: Bot):
    parts = message.text.split(maxsplit=1)
    if len(parts) != 2:
        await bot.send_message(message.chat.id, "Usage: /ask4o <text>")
        return
    async with db.get_session() as session:
        user = await session.get(User, message.from_user.id)
        if not user or not user.is_superadmin:
            await bot.send_message(message.chat.id, "Not authorized")
            return
    try:
        answer = await ask_4o(parts[1])
    except Exception as e:
        await bot.send_message(message.chat.id, f"LLM error: {e}")
        return
    await bot.send_message(message.chat.id, answer)


async def handle_exhibitions(message: types.Message, db: Database, bot: Bot):
    offset = await get_tz_offset(db)
    tz = offset_to_timezone(offset)
    today = datetime.now(tz).date()
    async with db.get_session() as session:
        result = await session.execute(
            select(Event).where(
                Event.event_type == "выставка",
                Event.end_date.is_not(None),
                Event.end_date >= today.isoformat(),
            ).order_by(Event.date)
        )
        events = result.scalars().all()
    lines = []
    for e in events:
        try:
            start_date = datetime.fromisoformat(e.date).date()
        except ValueError:
            if ".." in e.date:
                start_date = datetime.fromisoformat(e.date.split("..", 1)[0]).date()
            else:
                logging.error("Bad start date %s for event %s", e.date, e.id)
                continue
        start = format_day_pretty(start_date)
        if e.end_date:
            try:
                end_date_parsed = datetime.fromisoformat(e.end_date).date()
                end = format_day_pretty(end_date_parsed)
            except ValueError:
                end = e.end_date
        else:
            end = ""
        lines.append(f"{e.title} ({start} - {end})")
        loc = e.location_name
        if e.city:
            loc += f", #{e.city}"
        lines.append(loc)
        lines.append("")
    if not lines:
        lines.append("No exhibitions")
    await bot.send_message(message.chat.id, "\n".join(lines))


async def handle_edit_message(message: types.Message, db: Database, bot: Bot):
    state = editing_sessions.get(message.from_user.id)
    if not state:
        return
    eid, field = state
    if field is None:
        return
    value = message.text.strip()
    async with db.get_session() as session:
        event = await session.get(Event, eid)
        if not event:
            await bot.send_message(message.chat.id, "Event not found")
            del editing_sessions[message.from_user.id]
            return
        if field in {"ticket_price_min", "ticket_price_max"}:
            try:
                setattr(event, field, int(value))
            except ValueError:
=======
    text, markup = await build_exhibitions_message(db, tz)
    await bot.send_message(message.chat.id, text, reply_markup=markup)


async def handle_edit_message(message: types.Message, db: Database, bot: Bot):
    state = editing_sessions.get(message.from_user.id)
    if not state:
        return
    eid, field = state
    if field is None:
        return
    value = message.text.strip()
    async with db.get_session() as session:
        event = await session.get(Event, eid)
        if not event:
            await bot.send_message(message.chat.id, "Event not found")
            del editing_sessions[message.from_user.id]
            return
        if field in {"ticket_price_min", "ticket_price_max"}:
            try:
                setattr(event, field, int(value))
            except ValueError:
>>>>>>> 52cca41d
                await bot.send_message(message.chat.id, "Invalid number")
                return
        else:
            setattr(event, field, value)
        await session.commit()
    editing_sessions[message.from_user.id] = (eid, None)
    await show_edit_menu(message.from_user.id, event, bot)


processed_media_groups: set[str] = set()


async def handle_forwarded(message: types.Message, db: Database, bot: Bot):
    text = message.text or message.caption
    if message.media_group_id:
        if message.media_group_id in processed_media_groups:
            return
        if not text:
            # wait for the part of the album that contains the caption
            return
        processed_media_groups.add(message.media_group_id)
    if not text:
        return
    async with db.get_session() as session:
        if not await session.get(User, message.from_user.id):
            return
    link = None
    if message.forward_from_chat and message.forward_from_message_id:
        chat = message.forward_from_chat
        msg_id = message.forward_from_message_id
        async with db.get_session() as session:
            ch = await session.get(Channel, chat.id)
            allowed = ch.is_registered if ch else False
        if allowed:
            if chat.username:
                link = f"https://t.me/{chat.username}/{msg_id}"
            else:
                cid = str(chat.id)
                if cid.startswith("-100"):
                    cid = cid[4:]
                else:
                    cid = cid.lstrip("-")
                link = f"https://t.me/c/{cid}/{msg_id}"
    media = None
    if message.photo:
        bio = BytesIO()
        await bot.download(message.photo[-1].file_id, destination=bio)
        media = (bio.getvalue(), "photo.jpg")
    elif message.document and message.document.mime_type.startswith("image/"):
        bio = BytesIO()
        await bot.download(message.document.file_id, destination=bio)
        name = message.document.file_name or "image.jpg"
        media = (bio.getvalue(), name)
    elif message.video:
        bio = BytesIO()
        await bot.download(message.video.file_id, destination=bio)
        media = (bio.getvalue(), "video.mp4")

    result = await add_event_from_text(
        db,
        text,
        link,
        message.html_text or message.caption_html,
        media,
    )
    if result:
        saved, added, lines, status = result
        markup = None
        if (
            not saved.is_free
            and saved.ticket_price_min is None
            and saved.ticket_price_max is None
        ):
            markup = types.InlineKeyboardMarkup(
                inline_keyboard=[[
                    types.InlineKeyboardButton(
                        text="\u2753 Это бесплатное мероприятие", callback_data=f"markfree:{saved.id}"
                    )
                ]]
            )
        await bot.send_message(
            message.chat.id,
            f"Event {status}\n" + "\n".join(lines),
            reply_markup=markup,
        )


async def telegraph_test():
    token = get_telegraph_token()
    if not token:
        print("Unable to obtain Telegraph token")
        return
    tg = Telegraph(access_token=token)
    page = await asyncio.to_thread(
        tg.create_page, "Test Page", html_content="<p>test</p>"
    )
    logging.info("Created %s", page["url"])
    print("Created", page["url"])
    await asyncio.to_thread(
        tg.edit_page, page["path"], title="Test Page", html_content="<p>updated</p>"
    )
    logging.info("Edited %s", page["url"])
    print("Edited", page["url"])


async def update_source_page(path: str, title: str, new_html: str):
    """Append text to an existing Telegraph page."""
    token = get_telegraph_token()
    if not token:
        logging.error("Telegraph token unavailable")
        return
    tg = Telegraph(access_token=token)
    try:
        page = await asyncio.to_thread(
            tg.get_page, path, return_content=True, return_html=True
        )
        html_content = page.get("content") or page.get("content_html") or ""
        html_content += "<hr><p>" + new_html.replace("\n", "<br/>") + "</p>"
        await asyncio.to_thread(
            tg.edit_page, path, title=title, html_content=html_content
        )
        logging.info("Updated telegraph page %s", path)
    except Exception as e:
        logging.error("Failed to update telegraph page: %s", e)


async def create_source_page(
    title: str,
    text: str,
    source_url: str | None,
    html_text: str | None = None,
    media: tuple[bytes, str] | None = None,
) -> tuple[str, str] | None:
    """Create a Telegraph page with the original event text."""
    token = get_telegraph_token()
    if not token:
        logging.error("Telegraph token unavailable")
        return None
    tg = Telegraph(access_token=token)
    html_content = ""
    # Media uploads to Telegraph are flaky and consume bandwidth.
    # Skip uploading files for now to keep requests lightweight.
    if media:
        logging.info("Media upload skipped for telegraph page")

    if source_url:
        html_content += (
            f'<p><a href="{html.escape(source_url)}"><strong>'
            f"{html.escape(title)}</strong></a></p>"
        )
    else:
        html_content += f"<p><strong>{html.escape(title)}</strong></p>"

    if html_text:
        cleaned = re.sub(r"</?tg-emoji[^>]*>", "", html_text)
        cleaned = cleaned.replace("\U0001F193\U0001F193\U0001F193\U0001F193", "Бесплатно")
        html_content += f"<p>{cleaned.replace('\n', '<br/>')}</p>"
    else:
        clean_text = text.replace("\U0001F193\U0001F193\U0001F193\U0001F193", "Бесплатно")
        paragraphs = [f"<p>{html.escape(line)}</p>" for line in clean_text.splitlines()]
        html_content += "".join(paragraphs)
    try:
        page = await asyncio.to_thread(
            tg.create_page, title, html_content=html_content
        )
    except Exception as e:
        logging.error("Failed to create telegraph page: %s", e)
        return None
    logging.info("Created telegraph page %s", page.get("url"))
    return page.get("url"), page.get("path")


def create_app() -> web.Application:
    token = os.getenv("TELEGRAM_BOT_TOKEN")
    if not token:
        raise RuntimeError("TELEGRAM_BOT_TOKEN is missing")

    webhook = os.getenv("WEBHOOK_URL")
    if not webhook:
        raise RuntimeError("WEBHOOK_URL is missing")

    bot = Bot(token)
    logging.info("DB_PATH=%s", DB_PATH)
    logging.info("FOUR_O_TOKEN found: %s", bool(os.getenv("FOUR_O_TOKEN")))
    dp = Dispatcher()
    db = Database(DB_PATH)

    async def start_wrapper(message: types.Message):
        await handle_start(message, db, bot)

    async def register_wrapper(message: types.Message):
        await handle_register(message, db, bot)

    async def requests_wrapper(message: types.Message):
        await handle_requests(message, db, bot)

    async def tz_wrapper(message: types.Message):
        await handle_tz(message, db, bot)

    async def callback_wrapper(callback: types.CallbackQuery):
        await process_request(callback, db, bot)

    async def add_event_wrapper(message: types.Message):
        await handle_add_event(message, db, bot)

    async def add_event_raw_wrapper(message: types.Message):
        await handle_add_event_raw(message, db, bot)

    async def ask_4o_wrapper(message: types.Message):
        await handle_ask_4o(message, db, bot)

    async def list_events_wrapper(message: types.Message):
        await handle_events(message, db, bot)

    async def set_channel_wrapper(message: types.Message):
        await handle_set_channel(message, db, bot)

    async def channels_wrapper(message: types.Message):
        await handle_channels(message, db, bot)

    async def exhibitions_wrapper(message: types.Message):
        await handle_exhibitions(message, db, bot)

    async def edit_message_wrapper(message: types.Message):
        await handle_edit_message(message, db, bot)

    async def forward_wrapper(message: types.Message):
        await handle_forwarded(message, db, bot)

    dp.message.register(start_wrapper, Command("start"))
    dp.message.register(register_wrapper, Command("register"))
    dp.message.register(requests_wrapper, Command("requests"))
    dp.callback_query.register(
        callback_wrapper,
        lambda c: c.data.startswith("approve")
        or c.data.startswith("reject")
        or c.data.startswith("del:")
        or c.data.startswith("nav:")
        or c.data.startswith("edit:")
        or c.data.startswith("editfield:")
        or c.data.startswith("editdone:")
        or c.data.startswith("unset:")
        or c.data.startswith("set:")
        or c.data.startswith("togglefree:")
        or c.data.startswith("markfree:"),
    )
    dp.message.register(tz_wrapper, Command("tz"))
    dp.message.register(add_event_wrapper, Command("addevent"))
    dp.message.register(add_event_raw_wrapper, Command("addevent_raw"))
    dp.message.register(ask_4o_wrapper, Command("ask4o"))
    dp.message.register(list_events_wrapper, Command("events"))
    dp.message.register(set_channel_wrapper, Command("setchannel"))
    dp.message.register(channels_wrapper, Command("channels"))
    dp.message.register(exhibitions_wrapper, Command("exhibitions"))
    dp.message.register(edit_message_wrapper, lambda m: m.from_user.id in editing_sessions)
    dp.message.register(forward_wrapper, lambda m: bool(m.forward_date))
    dp.my_chat_member.register(partial(handle_my_chat_member, db=db))

    app = web.Application()
    SimpleRequestHandler(dp, bot).register(app, path="/webhook")
    setup_application(app, dp, bot=bot)

    async def on_startup(app: web.Application):
        logging.info("Initializing database")
        await db.init()
        hook = webhook.rstrip("/") + "/webhook"
        logging.info("Setting webhook to %s", hook)
        await bot.set_webhook(
            hook,
            allowed_updates=["message", "callback_query", "my_chat_member"],
        )

    async def on_shutdown(app: web.Application):
        await bot.session.close()

    app.on_startup.append(on_startup)
    app.on_shutdown.append(on_shutdown)
    return app

    async def on_shutdown(app: web.Application):
        await bot.session.close()

if __name__ == "__main__":
    import sys

    if len(sys.argv) > 1 and sys.argv[1] == "test_telegraph":
        asyncio.run(telegraph_test())
    else:
        web.run_app(create_app(), port=int(os.getenv("PORT", 8080)))<|MERGE_RESOLUTION|>--- conflicted
+++ resolved
@@ -219,7 +219,6 @@
     except json.JSONDecodeError:
         logging.error("Invalid JSON from 4o: %s", content)
         raise
-<<<<<<< HEAD
 
 
 async def ask_4o(text: str) -> str:
@@ -920,6 +919,81 @@
     return text, markup
 
 
+async def build_exhibitions_message(db: Database, tz: timezone):
+    today = datetime.now(tz).date()
+    async with db.get_session() as session:
+        result = await session.execute(
+            select(Event)
+            .where(
+                Event.event_type == "выставка",
+                Event.end_date.is_not(None),
+                Event.end_date >= today.isoformat(),
+            )
+            .order_by(Event.date)
+        )
+        events = result.scalars().all()
+
+    lines = []
+    for e in events:
+        try:
+            start = datetime.fromisoformat(e.date).date()
+        except ValueError:
+            if ".." in e.date:
+                start = datetime.fromisoformat(e.date.split("..", 1)[0]).date()
+            else:
+                logging.error("Bad start date %s for event %s", e.date, e.id)
+                continue
+        end = None
+        if e.end_date:
+            try:
+                end = datetime.fromisoformat(e.end_date).date()
+            except ValueError:
+                end = None
+
+        period = ""
+        if end:
+            if start <= today:
+                period = f"по {format_day_pretty(end)}"
+            else:
+                period = f"c {format_day_pretty(start)} по {format_day_pretty(end)}"
+        title = f"{e.emoji} {e.title}" if e.emoji else e.title
+        if period:
+            lines.append(f"{e.id}. {title} ({period})")
+        else:
+            lines.append(f"{e.id}. {title}")
+        loc = f"{e.time} {e.location_name}"
+        if e.city:
+            loc += f", #{e.city}"
+        lines.append(loc)
+        if e.is_free:
+            lines.append("Бесплатно")
+        else:
+            price_parts = []
+            if e.ticket_price_min is not None:
+                price_parts.append(str(e.ticket_price_min))
+            if e.ticket_price_max is not None and e.ticket_price_max != e.ticket_price_min:
+                price_parts.append(str(e.ticket_price_max))
+            if price_parts:
+                lines.append("-".join(price_parts))
+        if e.telegraph_url:
+            lines.append(f"исходное: {e.telegraph_url}")
+        lines.append("")
+
+    if not lines:
+        lines.append("No exhibitions")
+
+    keyboard = [
+        [
+            types.InlineKeyboardButton(text="\u274C", callback_data=f"del:{e.id}:exh"),
+            types.InlineKeyboardButton(text="\u270E", callback_data=f"edit:{e.id}"),
+        ]
+        for e in events
+    ]
+    markup = types.InlineKeyboardMarkup(inline_keyboard=keyboard) if events else None
+    text = "Exhibitions\n" + "\n".join(lines)
+    return text, markup
+
+
 async def show_edit_menu(user_id: int, event: Event, bot: Bot):
     lines = [
         f"title: {event.title}",
@@ -1000,862 +1074,6 @@
     else:
         day = datetime.now(tz).date()
 
-=======
-
-
-async def ask_4o(text: str) -> str:
-    token = os.getenv("FOUR_O_TOKEN")
-    if not token:
-        raise RuntimeError("FOUR_O_TOKEN is missing")
-    url = os.getenv("FOUR_O_URL", "https://api.openai.com/v1/chat/completions")
-    headers = {
-        "Authorization": f"Bearer {token}",
-        "Content-Type": "application/json",
-    }
-    payload = {
-        "model": "gpt-4o",
-        "messages": [{"role": "user", "content": text}],
-        "temperature": 0,
-    }
-    logging.info("Sending 4o ask request to %s", url)
-    async with ClientSession() as session:
-        resp = await session.post(url, json=payload, headers=headers)
-        resp.raise_for_status()
-        data = await resp.json()
-    logging.debug("4o response: %s", data)
-    return (
-        data.get("choices", [{}])[0]
-        .get("message", {})
-        .get("content", "")
-        .strip()
-    )
-
-
-async def check_duplicate_via_4o(ev: Event, new: Event) -> Tuple[bool, str, str]:
-    """Ask the LLM whether two events are duplicates."""
-    prompt = (
-        "Existing event:\n"
-        f"Title: {ev.title}\nDescription: {ev.description}\nLocation: {ev.location_name} {ev.location_address}\n"
-        "New event:\n"
-        f"Title: {new.title}\nDescription: {new.description}\nLocation: {new.location_name} {new.location_address}\n"
-        "Are these the same event? Respond with JSON {\"duplicate\": true|false, \"title\": \"\", \"short_description\": \"\"}."
-    )
-    try:
-        ans = await ask_4o(prompt)
-        data = json.loads(ans)
-        return (
-            bool(data.get("duplicate")),
-            data.get("title", ""),
-            data.get("short_description", ""),
-        )
-    except Exception as e:
-        logging.error("Duplicate check failed: %s", e)
-        return False, "", ""
-
-
-def get_telegraph_token() -> str | None:
-    token = os.getenv("TELEGRAPH_TOKEN")
-    if token:
-        return token
-    if os.path.exists(TELEGRAPH_TOKEN_FILE):
-        with open(TELEGRAPH_TOKEN_FILE, "r", encoding="utf-8") as f:
-            saved = f.read().strip()
-            if saved:
-                return saved
-    try:
-        tg = Telegraph()
-        data = tg.create_account(short_name="eventsbot")
-        token = data["access_token"]
-        os.makedirs(os.path.dirname(TELEGRAPH_TOKEN_FILE), exist_ok=True)
-        with open(TELEGRAPH_TOKEN_FILE, "w", encoding="utf-8") as f:
-            f.write(token)
-        logging.info("Created Telegraph account; token stored at %s", TELEGRAPH_TOKEN_FILE)
-        return token
-    except Exception as e:
-        logging.error("Failed to create Telegraph token: %s", e)
-        return None
-
-
-async def handle_start(message: types.Message, db: Database, bot: Bot):
-    async with db.get_session() as session:
-        result = await session.execute(select(User))
-        user_count = len(result.scalars().all())
-        user = await session.get(User, message.from_user.id)
-        if user:
-            await bot.send_message(message.chat.id, "Bot is running")
-            return
-        if user_count == 0:
-            session.add(
-                User(
-                    user_id=message.from_user.id,
-                    username=message.from_user.username,
-                    is_superadmin=True,
-                )
-            )
-            await session.commit()
-            await bot.send_message(message.chat.id, "You are superadmin")
-        else:
-            await bot.send_message(message.chat.id, "Use /register to apply")
-
-
-async def handle_register(message: types.Message, db: Database, bot: Bot):
-    async with db.get_session() as session:
-        if await session.get(User, message.from_user.id):
-            await bot.send_message(message.chat.id, "Already registered")
-            return
-        if await session.get(RejectedUser, message.from_user.id):
-            await bot.send_message(message.chat.id, "Access denied by administrator")
-            return
-        if await session.get(PendingUser, message.from_user.id):
-            await bot.send_message(message.chat.id, "Awaiting approval")
-            return
-        result = await session.execute(select(PendingUser))
-        if len(result.scalars().all()) >= 10:
-            await bot.send_message(
-                message.chat.id, "Registration queue full, try later"
-            )
-            return
-        session.add(
-            PendingUser(
-                user_id=message.from_user.id, username=message.from_user.username
-            )
-        )
-        await session.commit()
-        await bot.send_message(message.chat.id, "Registration pending approval")
-
-
-async def handle_requests(message: types.Message, db: Database, bot: Bot):
-    async with db.get_session() as session:
-        user = await session.get(User, message.from_user.id)
-        if not user or not user.is_superadmin:
-            return
-        result = await session.execute(select(PendingUser))
-        pending = result.scalars().all()
-        if not pending:
-            await bot.send_message(message.chat.id, "No pending users")
-            return
-        buttons = [
-            [
-                types.InlineKeyboardButton(
-                    text="Approve", callback_data=f"approve:{p.user_id}"
-                ),
-                types.InlineKeyboardButton(
-                    text="Reject", callback_data=f"reject:{p.user_id}"
-                ),
-            ]
-            for p in pending
-        ]
-        keyboard = types.InlineKeyboardMarkup(inline_keyboard=buttons)
-        lines = [f"{p.user_id} {p.username or ''}" for p in pending]
-        await bot.send_message(message.chat.id, "\n".join(lines), reply_markup=keyboard)
-
-
-async def process_request(callback: types.CallbackQuery, db: Database, bot: Bot):
-    data = callback.data
-    if data.startswith("approve") or data.startswith("reject"):
-        uid = int(data.split(":", 1)[1])
-        async with db.get_session() as session:
-            p = await session.get(PendingUser, uid)
-            if not p:
-                await callback.answer("Not found", show_alert=True)
-                return
-            if data.startswith("approve"):
-                session.add(User(user_id=uid, username=p.username, is_superadmin=False))
-                await bot.send_message(uid, "You are approved")
-            else:
-                session.add(RejectedUser(user_id=uid, username=p.username))
-                await bot.send_message(uid, "Your registration was rejected")
-            await session.delete(p)
-            await session.commit()
-            await callback.answer("Done")
-    elif data.startswith("del:"):
-        _, eid, day = data.split(":")
-        async with db.get_session() as session:
-            event = await session.get(Event, int(eid))
-            if event:
-                await session.delete(event)
-                await session.commit()
-        offset = await get_tz_offset(db)
-        tz = offset_to_timezone(offset)
-        target = datetime.strptime(day, "%Y-%m-%d").date()
-        text, markup = await build_events_message(db, target, tz)
-        await callback.message.edit_text(text, reply_markup=markup)
-        await callback.answer("Deleted")
-    elif data.startswith("edit:"):
-        eid = int(data.split(":")[1])
-        async with db.get_session() as session:
-            event = await session.get(Event, eid)
-        if event:
-            editing_sessions[callback.from_user.id] = (eid, None)
-            await show_edit_menu(callback.from_user.id, event, bot)
-        await callback.answer()
-    elif data.startswith("editfield:"):
-        _, eid, field = data.split(":")
-        editing_sessions[callback.from_user.id] = (int(eid), field)
-        await callback.message.answer(f"Send new value for {field}")
-        await callback.answer()
-    elif data.startswith("editdone:"):
-        if callback.from_user.id in editing_sessions:
-            del editing_sessions[callback.from_user.id]
-        await callback.message.answer("Editing finished")
-        await callback.answer()
-    elif data.startswith("togglefree:"):
-        eid = int(data.split(":")[1])
-        async with db.get_session() as session:
-            event = await session.get(Event, eid)
-            if event:
-                event.is_free = not event.is_free
-                await session.commit()
-                logging.info("togglefree: event %s set to %s", eid, event.is_free)
-        async with db.get_session() as session:
-            event = await session.get(Event, eid)
-        if event:
-            await show_edit_menu(callback.from_user.id, event, bot)
-        await callback.answer()
-    elif data.startswith("markfree:"):
-        eid = int(data.split(":")[1])
-        async with db.get_session() as session:
-            event = await session.get(Event, eid)
-            if event:
-                event.is_free = True
-                await session.commit()
-                logging.info("markfree: event %s marked free", eid)
-        await callback.answer("Marked")
-    elif data.startswith("nav:"):
-        _, day = data.split(":")
-        offset = await get_tz_offset(db)
-        tz = offset_to_timezone(offset)
-        target = datetime.strptime(day, "%Y-%m-%d").date()
-        text, markup = await build_events_message(db, target, tz)
-        await callback.message.edit_text(text, reply_markup=markup)
-        await callback.answer()
-    elif data.startswith("unset:"):
-        cid = int(data.split(":")[1])
-        async with db.get_session() as session:
-            ch = await session.get(Channel, cid)
-            if ch:
-                ch.is_registered = False
-                logging.info("channel %s unset", cid)
-                await session.commit()
-        await send_channels_list(callback.message, db, bot, edit=True)
-        await callback.answer("Removed")
-    elif data.startswith("set:"):
-        cid = int(data.split(":")[1])
-        async with db.get_session() as session:
-            ch = await session.get(Channel, cid)
-            if ch and ch.is_admin:
-                ch.is_registered = True
-                logging.info("channel %s registered", cid)
-                await session.commit()
-        await send_setchannel_list(callback.message, db, bot, edit=True)
-        await callback.answer("Registered")
-
-
-async def handle_tz(message: types.Message, db: Database, bot: Bot):
-    parts = message.text.split(maxsplit=1)
-    if len(parts) != 2 or not validate_offset(parts[1]):
-        await bot.send_message(message.chat.id, "Usage: /tz +02:00")
-        return
-    async with db.get_session() as session:
-        user = await session.get(User, message.from_user.id)
-        if not user or not user.is_superadmin:
-            await bot.send_message(message.chat.id, "Not authorized")
-            return
-    await set_tz_offset(db, parts[1])
-    await bot.send_message(message.chat.id, f"Timezone set to {parts[1]}")
-
-
-async def handle_my_chat_member(update: types.ChatMemberUpdated, db: Database):
-    if update.chat.type != "channel":
-        return
-    status = update.new_chat_member.status
-    is_admin = status in {"administrator", "creator"}
-    logging.info(
-        "my_chat_member: %s -> %s (admin=%s)",
-        update.chat.id,
-        status,
-        is_admin,
-    )
-    async with db.get_session() as session:
-        channel = await session.get(Channel, update.chat.id)
-        if not channel:
-            channel = Channel(
-                channel_id=update.chat.id,
-                title=update.chat.title,
-                username=getattr(update.chat, "username", None),
-                is_admin=is_admin,
-            )
-            session.add(channel)
-        else:
-            channel.title = update.chat.title
-            channel.username = getattr(update.chat, "username", None)
-            channel.is_admin = is_admin
-        await session.commit()
-
-
-async def send_channels_list(message: types.Message, db: Database, bot: Bot, edit: bool = False):
-    async with db.get_session() as session:
-        user = await session.get(User, message.from_user.id)
-        if not user or not user.is_superadmin:
-            if not edit:
-                await bot.send_message(message.chat.id, "Not authorized")
-            return
-        result = await session.execute(
-            select(Channel).where(Channel.is_admin.is_(True))
-        )
-        channels = result.scalars().all()
-    logging.info("channels list: %s", [c.channel_id for c in channels])
-    lines = []
-    keyboard = []
-    for ch in channels:
-        name = ch.title or ch.username or str(ch.channel_id)
-        if ch.is_registered:
-            lines.append(f"{name} ✅")
-            keyboard.append([
-                types.InlineKeyboardButton(text="Cancel", callback_data=f"unset:{ch.channel_id}")
-            ])
-        else:
-            lines.append(name)
-    if not lines:
-        lines.append("No channels")
-    markup = types.InlineKeyboardMarkup(inline_keyboard=keyboard) if keyboard else None
-    if edit:
-        await message.edit_text("\n".join(lines), reply_markup=markup)
-    else:
-        await bot.send_message(message.chat.id, "\n".join(lines), reply_markup=markup)
-
-
-async def send_setchannel_list(message: types.Message, db: Database, bot: Bot, edit: bool = False):
-    async with db.get_session() as session:
-        user = await session.get(User, message.from_user.id)
-        if not user or not user.is_superadmin:
-            if not edit:
-                await bot.send_message(message.chat.id, "Not authorized")
-            return
-        result = await session.execute(
-            select(Channel).where(
-                Channel.is_admin.is_(True), Channel.is_registered.is_(False)
-            )
-        )
-        channels = result.scalars().all()
-    logging.info("setchannel list: %s", [c.channel_id for c in channels])
-    lines = []
-    keyboard = []
-    for ch in channels:
-        name = ch.title or ch.username or str(ch.channel_id)
-        lines.append(name)
-        keyboard.append([
-            types.InlineKeyboardButton(text=name, callback_data=f"set:{ch.channel_id}")
-        ])
-    if not lines:
-        lines.append("No channels")
-    markup = types.InlineKeyboardMarkup(inline_keyboard=keyboard) if keyboard else None
-    if edit:
-        await message.edit_text("\n".join(lines), reply_markup=markup)
-    else:
-        await bot.send_message(message.chat.id, "\n".join(lines), reply_markup=markup)
-
-async def handle_set_channel(message: types.Message, db: Database, bot: Bot):
-    await send_setchannel_list(message, db, bot, edit=False)
-
-
-async def handle_channels(message: types.Message, db: Database, bot: Bot):
-    await send_channels_list(message, db, bot, edit=False)
-
-
-async def upsert_event(session: AsyncSession, new: Event) -> Tuple[Event, bool]:
-    """Insert or update an event if a similar one exists.
-
-    Returns (event, added_flag)."""
-    stmt = select(Event).where(
-        Event.date == new.date,
-        Event.time == new.time,
-        Event.city == new.city,
-    )
-    candidates = (await session.execute(stmt)).scalars().all()
-    for ev in candidates:
-        title_ratio = SequenceMatcher(None, ev.title.lower(), new.title.lower()).ratio()
-        loc_ratio = SequenceMatcher(None, ev.location_name.lower(), new.location_name.lower()).ratio()
-        if title_ratio >= 0.6 and loc_ratio >= 0.6:
-            ev.title = new.title
-            ev.description = new.description
-            ev.festival = new.festival
-            ev.source_text = new.source_text
-            ev.location_name = new.location_name
-            ev.location_address = new.location_address
-            ev.ticket_price_min = new.ticket_price_min
-            ev.ticket_price_max = new.ticket_price_max
-            ev.ticket_link = new.ticket_link
-            await session.commit()
-            return ev, False
-        if loc_ratio >= 0.4 or ev.location_address == new.location_address:
-            # uncertain, ask LLM
-            try:
-                dup, title, desc = await check_duplicate_via_4o(ev, new)
-            except Exception:
-                logging.exception("duplicate check failed")
-                dup = False
-            if dup:
-                ev.title = title or new.title
-                ev.description = desc or new.description
-                ev.festival = new.festival
-                ev.source_text = new.source_text
-                ev.location_name = new.location_name
-                ev.location_address = new.location_address
-                ev.ticket_price_min = new.ticket_price_min
-                ev.ticket_price_max = new.ticket_price_max
-                ev.ticket_link = new.ticket_link
-                await session.commit()
-                return ev, False
-    session.add(new)
-    await session.commit()
-    return new, True
-
-
-async def add_event_from_text(
-    db: Database,
-    text: str,
-    source_link: str | None,
-    html_text: str | None = None,
-    media: tuple[bytes, str] | None = None,
-) -> tuple[Event, bool, list[str], str] | None:
-    try:
-        data = await parse_event_via_4o(text)
-    except Exception as e:
-        logging.error("LLM error: %s", e)
-        return None
-    date_str = data.get("date", "") or ""
-    end_date = data.get("end_date")
-    if ".." in date_str and not end_date:
-        start, end_date = [p.strip() for p in date_str.split("..", 1)]
-        date_str = start
-    event = Event(
-        title=data.get("title", ""),
-        description=data.get("short_description", ""),
-        festival=data.get("festival") or None,
-        date=date_str,
-        time=data.get("time", ""),
-        location_name=data.get("location_name", ""),
-        location_address=data.get("location_address"),
-        city=data.get("city"),
-        ticket_price_min=data.get("ticket_price_min"),
-        ticket_price_max=data.get("ticket_price_max"),
-        ticket_link=data.get("ticket_link"),
-        event_type=data.get("event_type"),
-        emoji=data.get("emoji"),
-        end_date=end_date,
-        is_free=bool(data.get("is_free")),
-        source_text=text,
-        source_post_url=source_link,
-    )
-    async with db.get_session() as session:
-        saved, added = await upsert_event(session, event)
-
-    if saved.telegraph_url and saved.telegraph_path:
-        await update_source_page(saved.telegraph_path, saved.title or "Event", html_text or text)
-    else:
-        res = await create_source_page(
-            saved.title or "Event",
-            saved.source_text,
-            source_link,
-            html_text,
-            media,
-        )
-        if res:
-            url, path = res
-            async with db.get_session() as session:
-                saved.telegraph_url = url
-                saved.telegraph_path = path
-                session.add(saved)
-                await session.commit()
-
-    lines = [
-        f"title: {saved.title}",
-        f"date: {saved.date}",
-        f"time: {saved.time}",
-        f"location_name: {saved.location_name}",
-    ]
-    if saved.location_address:
-        lines.append(f"location_address: {saved.location_address}")
-    if saved.city:
-        lines.append(f"city: {saved.city}")
-    if saved.festival:
-        lines.append(f"festival: {saved.festival}")
-    if saved.description:
-        lines.append(f"description: {saved.description}")
-    if saved.event_type:
-        lines.append(f"type: {saved.event_type}")
-    if saved.ticket_price_min is not None:
-        lines.append(f"price_min: {saved.ticket_price_min}")
-    if saved.ticket_price_max is not None:
-        lines.append(f"price_max: {saved.ticket_price_max}")
-    if saved.ticket_link:
-        lines.append(f"ticket_link: {saved.ticket_link}")
-    if saved.telegraph_url:
-        lines.append(f"telegraph: {saved.telegraph_url}")
-    status = "added" if added else "updated"
-    return saved, added, lines, status
-
-
-async def handle_add_event(message: types.Message, db: Database, bot: Bot):
-    text = message.text.split(maxsplit=1)
-    if len(text) != 2:
-        await bot.send_message(message.chat.id, "Usage: /addevent <text>")
-        return
-    media = None
-    if message.photo:
-        bio = BytesIO()
-        await bot.download(message.photo[-1].file_id, destination=bio)
-        media = (bio.getvalue(), "photo.jpg")
-    elif message.document and message.document.mime_type.startswith("image/"):
-        bio = BytesIO()
-        await bot.download(message.document.file_id, destination=bio)
-        media = (bio.getvalue(), "image.jpg")
-    elif message.video:
-        bio = BytesIO()
-        await bot.download(message.video.file_id, destination=bio)
-        media = (bio.getvalue(), "video.mp4")
-
-    result = await add_event_from_text(db, text[1], None, message.html_text, media)
-    if not result:
-        await bot.send_message(message.chat.id, "LLM error")
-        return
-    saved, added, lines, status = result
-    markup = None
-    if (
-        not saved.is_free
-        and saved.ticket_price_min is None
-        and saved.ticket_price_max is None
-    ):
-        markup = types.InlineKeyboardMarkup(
-            inline_keyboard=[[
-                types.InlineKeyboardButton(
-                    text="\u2753 Это бесплатное мероприятие", callback_data=f"markfree:{saved.id}"
-                )
-            ]]
-        )
-    await bot.send_message(
-        message.chat.id,
-        f"Event {status}\n" + "\n".join(lines),
-        reply_markup=markup,
-    )
-
-
-async def handle_add_event_raw(message: types.Message, db: Database, bot: Bot):
-    parts = message.text.split(maxsplit=1)
-    if len(parts) != 2 or '|' not in parts[1]:
-        await bot.send_message(message.chat.id, "Usage: /addevent_raw title|date|time|location")
-        return
-    title, date, time, location = (p.strip() for p in parts[1].split('|', 3))
-    media = None
-    if message.photo:
-        bio = BytesIO()
-        await bot.download(message.photo[-1].file_id, destination=bio)
-        media = (bio.getvalue(), "photo.jpg")
-    elif message.document and message.document.mime_type.startswith("image/"):
-        bio = BytesIO()
-        await bot.download(message.document.file_id, destination=bio)
-        media = (bio.getvalue(), "image.jpg")
-    elif message.video:
-        bio = BytesIO()
-        await bot.download(message.video.file_id, destination=bio)
-        media = (bio.getvalue(), "video.mp4")
-
-    event = Event(
-        title=title,
-        description="",
-        festival=None,
-        date=date,
-        time=time,
-        location_name=location,
-        source_text=parts[1],
-    )
-    async with db.get_session() as session:
-        event, added = await upsert_event(session, event)
-
-    res = await create_source_page(
-        event.title or "Event",
-        event.source_text,
-        None,
-        event.source_text,
-        media,
-    )
-    if res:
-        url, path = res
-        async with db.get_session() as session:
-            event.telegraph_url = url
-            event.telegraph_path = path
-            session.add(event)
-            await session.commit()
-    lines = [
-        f"title: {event.title}",
-        f"date: {event.date}",
-        f"time: {event.time}",
-        f"location_name: {event.location_name}",
-    ]
-    if event.telegraph_url:
-        lines.append(f"telegraph: {event.telegraph_url}")
-    status = "added" if added else "updated"
-    markup = None
-    if not event.is_free and event.ticket_price_min is None and event.ticket_price_max is None:
-        markup = types.InlineKeyboardMarkup(
-            inline_keyboard=[[
-                types.InlineKeyboardButton(text="\u2753 Это бесплатное мероприятие", callback_data=f"markfree:{event.id}")
-            ]]
-        )
-    await bot.send_message(
-        message.chat.id,
-        f"Event {status}\n" + "\n".join(lines),
-        reply_markup=markup,
-    )
-
-
-def format_day(day: date, tz: timezone) -> str:
-    if day == datetime.now(tz).date():
-        return "Сегодня"
-    return day.strftime("%d.%m.%Y")
-
-
-MONTHS = [
-    "января",
-    "февраля",
-    "марта",
-    "апреля",
-    "мая",
-    "июня",
-    "июля",
-    "августа",
-    "сентября",
-    "октября",
-    "ноября",
-    "декабря",
-]
-
-
-def format_day_pretty(day: date) -> str:
-    return f"{day.day} {MONTHS[day.month - 1]}"
-
-
-async def build_events_message(db: Database, target_date: date, tz: timezone):
-    async with db.get_session() as session:
-        result = await session.execute(
-            select(Event).where(
-                (Event.date == target_date.isoformat())
-                | (Event.end_date == target_date.isoformat())
-            ).order_by(Event.time)
-        )
-        events = result.scalars().all()
-
-    lines = []
-    for e in events:
-        prefix = ""
-        if e.end_date and e.date == target_date.isoformat():
-            prefix = "(Открытие) "
-        elif e.end_date and e.end_date == target_date.isoformat() and e.end_date != e.date:
-            prefix = "(Закрытие) "
-        title = f"{e.emoji} {e.title}" if e.emoji else e.title
-        lines.append(f"{e.id}. {prefix}{title}")
-        loc = f"{e.time} {e.location_name}"
-        if e.city:
-            loc += f", #{e.city}"
-        lines.append(loc)
-        if e.is_free:
-            lines.append("Бесплатно")
-        else:
-            price_parts = []
-            if e.ticket_price_min is not None:
-                price_parts.append(str(e.ticket_price_min))
-            if e.ticket_price_max is not None and e.ticket_price_max != e.ticket_price_min:
-                price_parts.append(str(e.ticket_price_max))
-            if price_parts:
-                lines.append("-".join(price_parts))
-        if e.telegraph_url:
-            lines.append(f"исходное: {e.telegraph_url}")
-        lines.append("")
-    if not lines:
-        lines.append("No events")
-
-    keyboard = [
-        [
-            types.InlineKeyboardButton(
-                text="\u274C", callback_data=f"del:{e.id}:{target_date.isoformat()}"
-            ),
-            types.InlineKeyboardButton(
-                text="\u270E", callback_data=f"edit:{e.id}"
-            ),
-        ]
-        for e in events
-    ]
-
-    prev_day = target_date - timedelta(days=1)
-    next_day = target_date + timedelta(days=1)
-    keyboard.append(
-        [
-            types.InlineKeyboardButton(text="\u25C0", callback_data=f"nav:{prev_day.isoformat()}"),
-            types.InlineKeyboardButton(text="\u25B6", callback_data=f"nav:{next_day.isoformat()}"),
-        ]
-    )
-
-    text = f"Events on {format_day(target_date, tz)}\n" + "\n".join(lines)
-    markup = types.InlineKeyboardMarkup(inline_keyboard=keyboard)
-    return text, markup
-
-
-async def build_exhibitions_message(db: Database, tz: timezone):
-    today = datetime.now(tz).date()
-    async with db.get_session() as session:
-        result = await session.execute(
-            select(Event)
-            .where(
-                Event.event_type == "выставка",
-                Event.end_date.is_not(None),
-                Event.end_date >= today.isoformat(),
-            )
-            .order_by(Event.date)
-        )
-        events = result.scalars().all()
-
-    lines = []
-    for e in events:
-        try:
-            start = datetime.fromisoformat(e.date).date()
-        except ValueError:
-            if ".." in e.date:
-                start = datetime.fromisoformat(e.date.split("..", 1)[0]).date()
-            else:
-                logging.error("Bad start date %s for event %s", e.date, e.id)
-                continue
-        end = None
-        if e.end_date:
-            try:
-                end = datetime.fromisoformat(e.end_date).date()
-            except ValueError:
-                end = None
-
-        period = ""
-        if end:
-            if start <= today:
-                period = f"по {format_day_pretty(end)}"
-            else:
-                period = f"c {format_day_pretty(start)} по {format_day_pretty(end)}"
-        title = f"{e.emoji} {e.title}" if e.emoji else e.title
-        if period:
-            lines.append(f"{e.id}. {title} ({period})")
-        else:
-            lines.append(f"{e.id}. {title}")
-        loc = f"{e.time} {e.location_name}"
-        if e.city:
-            loc += f", #{e.city}"
-        lines.append(loc)
-        if e.is_free:
-            lines.append("Бесплатно")
-        else:
-            price_parts = []
-            if e.ticket_price_min is not None:
-                price_parts.append(str(e.ticket_price_min))
-            if e.ticket_price_max is not None and e.ticket_price_max != e.ticket_price_min:
-                price_parts.append(str(e.ticket_price_max))
-            if price_parts:
-                lines.append("-".join(price_parts))
-        if e.telegraph_url:
-            lines.append(f"исходное: {e.telegraph_url}")
-        lines.append("")
-
-    if not lines:
-        lines.append("No exhibitions")
-
-    keyboard = [
-        [
-            types.InlineKeyboardButton(text="\u274C", callback_data=f"del:{e.id}:exh"),
-            types.InlineKeyboardButton(text="\u270E", callback_data=f"edit:{e.id}"),
-        ]
-        for e in events
-    ]
-    markup = types.InlineKeyboardMarkup(inline_keyboard=keyboard) if events else None
-    text = "Exhibitions\n" + "\n".join(lines)
-    return text, markup
-
-
-async def show_edit_menu(user_id: int, event: Event, bot: Bot):
-    lines = [
-        f"title: {event.title}",
-        f"description: {event.description}",
-        f"festival: {event.festival or ''}",
-        f"date: {event.date}",
-        f"end_date: {event.end_date or ''}",
-        f"time: {event.time}",
-        f"location_name: {event.location_name}",
-        f"location_address: {event.location_address or ''}",
-        f"city: {event.city or ''}",
-        f"event_type: {event.event_type or ''}",
-        f"emoji: {event.emoji or ''}",
-        f"ticket_price_min: {event.ticket_price_min}",
-        f"ticket_price_max: {event.ticket_price_max}",
-        f"ticket_link: {event.ticket_link or ''}",
-        f"is_free: {event.is_free}",
-    ]
-    fields = [
-        "title",
-        "description",
-        "festival",
-        "date",
-        "end_date",
-        "time",
-        "location_name",
-        "location_address",
-        "city",
-        "event_type",
-        "emoji",
-        "ticket_price_min",
-        "ticket_price_max",
-        "ticket_link",
-        "is_free",
-    ]
-    keyboard = []
-    row = []
-    for idx, field in enumerate(fields, 1):
-        row.append(
-            types.InlineKeyboardButton(
-                text=field, callback_data=f"editfield:{event.id}:{field}"
-            )
-        )
-        if idx % 3 == 0:
-            keyboard.append(row)
-            row = []
-    if row:
-        keyboard.append(row)
-    keyboard.append([
-        types.InlineKeyboardButton(
-            text=("\u2705 Бесплатно" if event.is_free else "\u274C Бесплатно"),
-            callback_data=f"togglefree:{event.id}",
-        )
-    ])
-    keyboard.append(
-        [types.InlineKeyboardButton(text="Done", callback_data=f"editdone:{event.id}")]
-    )
-    markup = types.InlineKeyboardMarkup(inline_keyboard=keyboard)
-    await bot.send_message(user_id, "\n".join(lines), reply_markup=markup)
-
-
-async def handle_events(message: types.Message, db: Database, bot: Bot):
-    parts = message.text.split(maxsplit=1)
-    offset = await get_tz_offset(db)
-    tz = offset_to_timezone(offset)
-
-    if len(parts) == 2:
-        text = parts[1]
-        for fmt in ("%Y-%m-%d", "%d.%m.%Y"):
-            try:
-                day = datetime.strptime(text, fmt).date()
-                break
-            except ValueError:
-                day = None
-        if day is None:
-            await bot.send_message(message.chat.id, "Usage: /events YYYY-MM-DD")
-            return
-    else:
-        day = datetime.now(tz).date()
-
     async with db.get_session() as session:
         if not await session.get(User, message.from_user.id):
             await bot.send_message(message.chat.id, "Not authorized")
@@ -1887,76 +1105,13 @@
     offset = await get_tz_offset(db)
     tz = offset_to_timezone(offset)
 
->>>>>>> 52cca41d
     async with db.get_session() as session:
         if not await session.get(User, message.from_user.id):
             await bot.send_message(message.chat.id, "Not authorized")
             return
 
-<<<<<<< HEAD
-    text, markup = await build_events_message(db, day, tz)
+    text, markup = await build_exhibitions_message(db, tz)
     await bot.send_message(message.chat.id, text, reply_markup=markup)
-
-
-async def handle_ask_4o(message: types.Message, db: Database, bot: Bot):
-    parts = message.text.split(maxsplit=1)
-    if len(parts) != 2:
-        await bot.send_message(message.chat.id, "Usage: /ask4o <text>")
-        return
-    async with db.get_session() as session:
-        user = await session.get(User, message.from_user.id)
-        if not user or not user.is_superadmin:
-            await bot.send_message(message.chat.id, "Not authorized")
-            return
-    try:
-        answer = await ask_4o(parts[1])
-    except Exception as e:
-        await bot.send_message(message.chat.id, f"LLM error: {e}")
-        return
-    await bot.send_message(message.chat.id, answer)
-
-
-async def handle_exhibitions(message: types.Message, db: Database, bot: Bot):
-    offset = await get_tz_offset(db)
-    tz = offset_to_timezone(offset)
-    today = datetime.now(tz).date()
-    async with db.get_session() as session:
-        result = await session.execute(
-            select(Event).where(
-                Event.event_type == "выставка",
-                Event.end_date.is_not(None),
-                Event.end_date >= today.isoformat(),
-            ).order_by(Event.date)
-        )
-        events = result.scalars().all()
-    lines = []
-    for e in events:
-        try:
-            start_date = datetime.fromisoformat(e.date).date()
-        except ValueError:
-            if ".." in e.date:
-                start_date = datetime.fromisoformat(e.date.split("..", 1)[0]).date()
-            else:
-                logging.error("Bad start date %s for event %s", e.date, e.id)
-                continue
-        start = format_day_pretty(start_date)
-        if e.end_date:
-            try:
-                end_date_parsed = datetime.fromisoformat(e.end_date).date()
-                end = format_day_pretty(end_date_parsed)
-            except ValueError:
-                end = e.end_date
-        else:
-            end = ""
-        lines.append(f"{e.title} ({start} - {end})")
-        loc = e.location_name
-        if e.city:
-            loc += f", #{e.city}"
-        lines.append(loc)
-        lines.append("")
-    if not lines:
-        lines.append("No exhibitions")
-    await bot.send_message(message.chat.id, "\n".join(lines))
 
 
 async def handle_edit_message(message: types.Message, db: Database, bot: Bot):
@@ -1977,30 +1132,6 @@
             try:
                 setattr(event, field, int(value))
             except ValueError:
-=======
-    text, markup = await build_exhibitions_message(db, tz)
-    await bot.send_message(message.chat.id, text, reply_markup=markup)
-
-
-async def handle_edit_message(message: types.Message, db: Database, bot: Bot):
-    state = editing_sessions.get(message.from_user.id)
-    if not state:
-        return
-    eid, field = state
-    if field is None:
-        return
-    value = message.text.strip()
-    async with db.get_session() as session:
-        event = await session.get(Event, eid)
-        if not event:
-            await bot.send_message(message.chat.id, "Event not found")
-            del editing_sessions[message.from_user.id]
-            return
-        if field in {"ticket_price_min", "ticket_price_max"}:
-            try:
-                setattr(event, field, int(value))
-            except ValueError:
->>>>>>> 52cca41d
                 await bot.send_message(message.chat.id, "Invalid number")
                 return
         else:
