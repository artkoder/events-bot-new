import logging
import os
from datetime import date, datetime, timedelta, timezone
from typing import Optional, Tuple

from aiogram import Bot, Dispatcher, types
from aiogram.filters import Command
from aiogram.webhook.aiohttp_server import SimpleRequestHandler, setup_application
from aiohttp import web, ClientSession
from difflib import SequenceMatcher
import json
import re
from telegraph import Telegraph
from functools import partial
import asyncio
import html
from io import BytesIO
import markdown
from sqlalchemy.ext.asyncio import AsyncSession, create_async_engine
from sqlmodel import Field, SQLModel, select

logging.basicConfig(level=logging.INFO)

DB_PATH = os.getenv("DB_PATH", "/data/db.sqlite")
TELEGRAPH_TOKEN_FILE = os.getenv("TELEGRAPH_TOKEN_FILE", "/data/telegraph_token.txt")

# separator inserted between versions on Telegraph source pages
CONTENT_SEPARATOR = "🔸" * 10

# user_id -> (event_id, field?) for editing session
editing_sessions: dict[int, tuple[int, str | None]] = {}


class User(SQLModel, table=True):
    user_id: int = Field(primary_key=True)
    username: Optional[str] = None
    is_superadmin: bool = False


class PendingUser(SQLModel, table=True):
    user_id: int = Field(primary_key=True)
    username: Optional[str] = None
    requested_at: datetime = Field(default_factory=datetime.utcnow)


class RejectedUser(SQLModel, table=True):
    user_id: int = Field(primary_key=True)
    username: Optional[str] = None
    rejected_at: datetime = Field(default_factory=datetime.utcnow)


class Channel(SQLModel, table=True):
    channel_id: int = Field(primary_key=True)
    title: Optional[str] = None
    username: Optional[str] = None
    is_admin: bool = False
    is_registered: bool = False


class Setting(SQLModel, table=True):
    key: str = Field(primary_key=True)
    value: str


class Event(SQLModel, table=True):
    id: Optional[int] = Field(default=None, primary_key=True)
    title: str
    description: str
    festival: Optional[str] = None
    date: str
    time: str
    location_name: str
    location_address: Optional[str] = None
    city: Optional[str] = None
    ticket_price_min: Optional[int] = None
    ticket_price_max: Optional[int] = None
    ticket_link: Optional[str] = None
    event_type: Optional[str] = None
    emoji: Optional[str] = None
    end_date: Optional[str] = None
    is_free: bool = False
    telegraph_path: Optional[str] = None
    source_text: str
    telegraph_url: Optional[str] = None
    source_post_url: Optional[str] = None


class MonthPage(SQLModel, table=True):
    month: str = Field(primary_key=True)
    url: str
    path: str


class Database:
    def __init__(self, path: str):
        self.engine = create_async_engine(f"sqlite+aiosqlite:///{path}")

    async def init(self):
        async with self.engine.begin() as conn:
            await conn.run_sync(SQLModel.metadata.create_all)
            result = await conn.exec_driver_sql("PRAGMA table_info(event)")
            cols = [r[1] for r in result.fetchall()]
            if "telegraph_url" not in cols:
                await conn.exec_driver_sql(
                    "ALTER TABLE event ADD COLUMN telegraph_url VARCHAR"
                )
            if "ticket_price_min" not in cols:
                await conn.exec_driver_sql(
                    "ALTER TABLE event ADD COLUMN ticket_price_min INTEGER"
                )
            if "ticket_price_max" not in cols:
                await conn.exec_driver_sql(
                    "ALTER TABLE event ADD COLUMN ticket_price_max INTEGER"
                )
            if "ticket_link" not in cols:
                await conn.exec_driver_sql(
                    "ALTER TABLE event ADD COLUMN ticket_link VARCHAR"
                )
            if "source_post_url" not in cols:
                await conn.exec_driver_sql(
                    "ALTER TABLE event ADD COLUMN source_post_url VARCHAR"
                )
            if "is_free" not in cols:
                await conn.exec_driver_sql(
                    "ALTER TABLE event ADD COLUMN is_free BOOLEAN DEFAULT 0"
                )
            if "telegraph_path" not in cols:
                await conn.exec_driver_sql(
                    "ALTER TABLE event ADD COLUMN telegraph_path VARCHAR"
                )
            if "event_type" not in cols:
                await conn.exec_driver_sql(
                    "ALTER TABLE event ADD COLUMN event_type VARCHAR"
                )
            if "emoji" not in cols:
                await conn.exec_driver_sql(
                    "ALTER TABLE event ADD COLUMN emoji VARCHAR"
                )
            if "end_date" not in cols:
                await conn.exec_driver_sql(
                    "ALTER TABLE event ADD COLUMN end_date VARCHAR"
                )

    def get_session(self) -> AsyncSession:
        """Create a new session with attributes kept after commit."""
        return AsyncSession(self.engine, expire_on_commit=False)


async def get_tz_offset(db: Database) -> str:
    async with db.get_session() as session:
        result = await session.get(Setting, "tz_offset")
        return result.value if result else "+00:00"


async def set_tz_offset(db: Database, value: str):
    async with db.get_session() as session:
        setting = await session.get(Setting, "tz_offset")
        if setting:
            setting.value = value
        else:
            setting = Setting(key="tz_offset", value=value)
            session.add(setting)
        await session.commit()


def validate_offset(value: str) -> bool:
    if len(value) != 6 or value[0] not in "+-" or value[3] != ":":
        return False
    try:
        h = int(value[1:3])
        m = int(value[4:6])
        return 0 <= h <= 14 and 0 <= m < 60
    except ValueError:
        return False


def offset_to_timezone(value: str) -> timezone:
    sign = 1 if value[0] == "+" else -1
    hours = int(value[1:3])
    minutes = int(value[4:6])
    return timezone(sign * timedelta(hours=hours, minutes=minutes))


async def parse_event_via_4o(text: str) -> list[dict]:
    token = os.getenv("FOUR_O_TOKEN")
    if not token:
        raise RuntimeError("FOUR_O_TOKEN is missing")
    url = os.getenv("FOUR_O_URL", "https://api.openai.com/v1/chat/completions")
    prompt_path = os.path.join("docs", "PROMPTS.md")
    with open(prompt_path, "r", encoding="utf-8") as f:
        prompt = f.read()
    loc_path = os.path.join("docs", "LOCATIONS.md")
    if os.path.exists(loc_path):
        with open(loc_path, "r", encoding="utf-8") as f:
            locations = [line.strip() for line in f if line.strip() and not line.startswith("#")]
        if locations:
            prompt += "\nKnown venues:\n" + "\n".join(locations)
    headers = {
        "Authorization": f"Bearer {token}",
        "Content-Type": "application/json",
    }
    today = date.today().isoformat()
    payload = {
        "model": "gpt-4o",
        "messages": [
            {"role": "system", "content": prompt},
            {"role": "user", "content": f"Today is {today}. {text}"},
        ],
        "temperature": 0,
    }
    logging.info("Sending 4o parse request to %s", url)
    async with ClientSession() as session:
        resp = await session.post(url, json=payload, headers=headers)
        resp.raise_for_status()
        data = await resp.json()
    logging.debug("4o response: %s", data)
    content = (
        data.get("choices", [{}])[0]
        .get("message", {})
        .get("content", "{}")
        .strip()
    )
    if content.startswith("```"):
        content = content.strip("`\n")
        if content.lower().startswith("json"):
            content = content[4:].strip()
    try:
        data = json.loads(content)
    except json.JSONDecodeError:
        logging.error("Invalid JSON from 4o: %s", content)
        raise
    if isinstance(data, dict):
        if "events" in data and isinstance(data["events"], list):
            return data["events"]
        return [data]
    if isinstance(data, list):
        return data
    logging.error("Unexpected 4o format: %s", data)
    raise RuntimeError("bad 4o response")


async def ask_4o(text: str) -> str:
    token = os.getenv("FOUR_O_TOKEN")
    if not token:
        raise RuntimeError("FOUR_O_TOKEN is missing")
    url = os.getenv("FOUR_O_URL", "https://api.openai.com/v1/chat/completions")
    headers = {
        "Authorization": f"Bearer {token}",
        "Content-Type": "application/json",
    }
    payload = {
        "model": "gpt-4o",
        "messages": [{"role": "user", "content": text}],
        "temperature": 0,
    }
    logging.info("Sending 4o ask request to %s", url)
    async with ClientSession() as session:
        resp = await session.post(url, json=payload, headers=headers)
        resp.raise_for_status()
        data = await resp.json()
    logging.debug("4o response: %s", data)
    return (
        data.get("choices", [{}])[0]
        .get("message", {})
        .get("content", "")
        .strip()
    )


async def check_duplicate_via_4o(ev: Event, new: Event) -> Tuple[bool, str, str]:
    """Ask the LLM whether two events are duplicates."""
    prompt = (
        "Existing event:\n"
        f"Title: {ev.title}\nDescription: {ev.description}\nLocation: {ev.location_name} {ev.location_address}\n"
        "New event:\n"
        f"Title: {new.title}\nDescription: {new.description}\nLocation: {new.location_name} {new.location_address}\n"
        "Are these the same event? Respond with JSON {\"duplicate\": true|false, \"title\": \"\", \"short_description\": \"\"}."
    )
    try:
        ans = await ask_4o(prompt)
        data = json.loads(ans)
        return (
            bool(data.get("duplicate")),
            data.get("title", ""),
            data.get("short_description", ""),
        )
    except Exception as e:
        logging.error("Duplicate check failed: %s", e)
        return False, "", ""


def get_telegraph_token() -> str | None:
    token = os.getenv("TELEGRAPH_TOKEN")
    if token:
        return token
    if os.path.exists(TELEGRAPH_TOKEN_FILE):
        with open(TELEGRAPH_TOKEN_FILE, "r", encoding="utf-8") as f:
            saved = f.read().strip()
            if saved:
                return saved
    try:
        tg = Telegraph()
        data = tg.create_account(short_name="eventsbot")
        token = data["access_token"]
        os.makedirs(os.path.dirname(TELEGRAPH_TOKEN_FILE), exist_ok=True)
        with open(TELEGRAPH_TOKEN_FILE, "w", encoding="utf-8") as f:
            f.write(token)
        logging.info("Created Telegraph account; token stored at %s", TELEGRAPH_TOKEN_FILE)
        return token
    except Exception as e:
        logging.error("Failed to create Telegraph token: %s", e)
        return None


async def handle_start(message: types.Message, db: Database, bot: Bot):
    async with db.get_session() as session:
        result = await session.execute(select(User))
        user_count = len(result.scalars().all())
        user = await session.get(User, message.from_user.id)
        if user:
            await bot.send_message(message.chat.id, "Bot is running")
            return
        if user_count == 0:
            session.add(
                User(
                    user_id=message.from_user.id,
                    username=message.from_user.username,
                    is_superadmin=True,
                )
            )
            await session.commit()
            await bot.send_message(message.chat.id, "You are superadmin")
        else:
            await bot.send_message(message.chat.id, "Use /register to apply")


async def handle_register(message: types.Message, db: Database, bot: Bot):
    async with db.get_session() as session:
        if await session.get(User, message.from_user.id):
            await bot.send_message(message.chat.id, "Already registered")
            return
        if await session.get(RejectedUser, message.from_user.id):
            await bot.send_message(message.chat.id, "Access denied by administrator")
            return
        if await session.get(PendingUser, message.from_user.id):
            await bot.send_message(message.chat.id, "Awaiting approval")
            return
        result = await session.execute(select(PendingUser))
        if len(result.scalars().all()) >= 10:
            await bot.send_message(
                message.chat.id, "Registration queue full, try later"
            )
            return
        session.add(
            PendingUser(
                user_id=message.from_user.id, username=message.from_user.username
            )
        )
        await session.commit()
        await bot.send_message(message.chat.id, "Registration pending approval")


async def handle_requests(message: types.Message, db: Database, bot: Bot):
    async with db.get_session() as session:
        user = await session.get(User, message.from_user.id)
        if not user or not user.is_superadmin:
            return
        result = await session.execute(select(PendingUser))
        pending = result.scalars().all()
        if not pending:
            await bot.send_message(message.chat.id, "No pending users")
            return
        buttons = [
            [
                types.InlineKeyboardButton(
                    text="Approve", callback_data=f"approve:{p.user_id}"
                ),
                types.InlineKeyboardButton(
                    text="Reject", callback_data=f"reject:{p.user_id}"
                ),
            ]
            for p in pending
        ]
        keyboard = types.InlineKeyboardMarkup(inline_keyboard=buttons)
        lines = [f"{p.user_id} {p.username or ''}" for p in pending]
        await bot.send_message(message.chat.id, "\n".join(lines), reply_markup=keyboard)


async def process_request(callback: types.CallbackQuery, db: Database, bot: Bot):
    data = callback.data
    if data.startswith("approve") or data.startswith("reject"):
        uid = int(data.split(":", 1)[1])
        async with db.get_session() as session:
            p = await session.get(PendingUser, uid)
            if not p:
                await callback.answer("Not found", show_alert=True)
                return
            if data.startswith("approve"):
                session.add(User(user_id=uid, username=p.username, is_superadmin=False))
                await bot.send_message(uid, "You are approved")
            else:
                session.add(RejectedUser(user_id=uid, username=p.username))
                await bot.send_message(uid, "Your registration was rejected")
            await session.delete(p)
            await session.commit()
            await callback.answer("Done")
    elif data.startswith("del:"):
        _, eid, day = data.split(":")
        async with db.get_session() as session:
            event = await session.get(Event, int(eid))
            if event:
                await session.delete(event)
                await session.commit()
        offset = await get_tz_offset(db)
        tz = offset_to_timezone(offset)
        target = datetime.strptime(day, "%Y-%m-%d").date()
        text, markup = await build_events_message(db, target, tz)
        await callback.message.edit_text(text, reply_markup=markup)
        await callback.answer("Deleted")
    elif data.startswith("edit:"):
        eid = int(data.split(":")[1])
        async with db.get_session() as session:
            event = await session.get(Event, eid)
        if event:
            editing_sessions[callback.from_user.id] = (eid, None)
            await show_edit_menu(callback.from_user.id, event, bot)
        await callback.answer()
    elif data.startswith("editfield:"):
        _, eid, field = data.split(":")
        editing_sessions[callback.from_user.id] = (int(eid), field)
        await callback.message.answer(f"Send new value for {field}")
        await callback.answer()
    elif data.startswith("editdone:"):
        if callback.from_user.id in editing_sessions:
            del editing_sessions[callback.from_user.id]
        await callback.message.answer("Editing finished")
        await callback.answer()
    elif data.startswith("togglefree:"):
        eid = int(data.split(":")[1])
        async with db.get_session() as session:
            event = await session.get(Event, eid)
            if event:
                event.is_free = not event.is_free
                await session.commit()
                logging.info("togglefree: event %s set to %s", eid, event.is_free)
        async with db.get_session() as session:
            event = await session.get(Event, eid)
        if event:
            await show_edit_menu(callback.from_user.id, event, bot)
        await callback.answer()
    elif data.startswith("markfree:"):
        eid = int(data.split(":")[1])
        async with db.get_session() as session:
            event = await session.get(Event, eid)
            if event:
                event.is_free = True
                await session.commit()
                logging.info("markfree: event %s marked free", eid)
        markup = types.InlineKeyboardMarkup(
            inline_keyboard=[
                [
                    types.InlineKeyboardButton(
                        text="\u2705 Бесплатное мероприятие",
                        callback_data=f"togglefree:{eid}",
                    )
                ]
            ]
        )
        try:
            await bot.edit_message_reply_markup(
                chat_id=callback.message.chat.id,
                message_id=callback.message.message_id,
                reply_markup=markup,
            )
        except Exception as e:
            logging.error("failed to update free button: %s", e)
        await callback.answer("Marked")
    elif data.startswith("nav:"):
        _, day = data.split(":")
        offset = await get_tz_offset(db)
        tz = offset_to_timezone(offset)
        target = datetime.strptime(day, "%Y-%m-%d").date()
        text, markup = await build_events_message(db, target, tz)
        await callback.message.edit_text(text, reply_markup=markup)
        await callback.answer()
    elif data.startswith("unset:"):
        cid = int(data.split(":")[1])
        async with db.get_session() as session:
            ch = await session.get(Channel, cid)
            if ch:
                ch.is_registered = False
                logging.info("channel %s unset", cid)
                await session.commit()
        await send_channels_list(callback.message, db, bot, edit=True)
        await callback.answer("Removed")
    elif data.startswith("set:"):
        cid = int(data.split(":")[1])
        async with db.get_session() as session:
            ch = await session.get(Channel, cid)
            if ch and ch.is_admin:
                ch.is_registered = True
                logging.info("channel %s registered", cid)
                await session.commit()
        await send_setchannel_list(callback.message, db, bot, edit=True)
        await callback.answer("Registered")


async def handle_tz(message: types.Message, db: Database, bot: Bot):
    parts = message.text.split(maxsplit=1)
    if len(parts) != 2 or not validate_offset(parts[1]):
        await bot.send_message(message.chat.id, "Usage: /tz +02:00")
        return
    async with db.get_session() as session:
        user = await session.get(User, message.from_user.id)
        if not user or not user.is_superadmin:
            await bot.send_message(message.chat.id, "Not authorized")
            return
    await set_tz_offset(db, parts[1])
    await bot.send_message(message.chat.id, f"Timezone set to {parts[1]}")


async def handle_my_chat_member(update: types.ChatMemberUpdated, db: Database):
    if update.chat.type != "channel":
        return
    status = update.new_chat_member.status
    is_admin = status in {"administrator", "creator"}
    logging.info(
        "my_chat_member: %s -> %s (admin=%s)",
        update.chat.id,
        status,
        is_admin,
    )
    async with db.get_session() as session:
        channel = await session.get(Channel, update.chat.id)
        if not channel:
            channel = Channel(
                channel_id=update.chat.id,
                title=update.chat.title,
                username=getattr(update.chat, "username", None),
                is_admin=is_admin,
            )
            session.add(channel)
        else:
            channel.title = update.chat.title
            channel.username = getattr(update.chat, "username", None)
            channel.is_admin = is_admin
        await session.commit()


async def send_channels_list(message: types.Message, db: Database, bot: Bot, edit: bool = False):
    async with db.get_session() as session:
        user = await session.get(User, message.from_user.id)
        if not user or not user.is_superadmin:
            if not edit:
                await bot.send_message(message.chat.id, "Not authorized")
            return
        result = await session.execute(
            select(Channel).where(Channel.is_admin.is_(True))
        )
        channels = result.scalars().all()
    logging.info("channels list: %s", [c.channel_id for c in channels])
    lines = []
    keyboard = []
    for ch in channels:
        name = ch.title or ch.username or str(ch.channel_id)
        if ch.is_registered:
            lines.append(f"{name} ✅")
            keyboard.append([
                types.InlineKeyboardButton(text="Cancel", callback_data=f"unset:{ch.channel_id}")
            ])
        else:
            lines.append(name)
    if not lines:
        lines.append("No channels")
    markup = types.InlineKeyboardMarkup(inline_keyboard=keyboard) if keyboard else None
    if edit:
        await message.edit_text("\n".join(lines), reply_markup=markup)
    else:
        await bot.send_message(message.chat.id, "\n".join(lines), reply_markup=markup)


async def send_setchannel_list(message: types.Message, db: Database, bot: Bot, edit: bool = False):
    async with db.get_session() as session:
        user = await session.get(User, message.from_user.id)
        if not user or not user.is_superadmin:
            if not edit:
                await bot.send_message(message.chat.id, "Not authorized")
            return
        result = await session.execute(
            select(Channel).where(
                Channel.is_admin.is_(True), Channel.is_registered.is_(False)
            )
        )
        channels = result.scalars().all()
    logging.info("setchannel list: %s", [c.channel_id for c in channels])
    lines = []
    keyboard = []
    for ch in channels:
        name = ch.title or ch.username or str(ch.channel_id)
        lines.append(name)
        keyboard.append([
            types.InlineKeyboardButton(text=name, callback_data=f"set:{ch.channel_id}")
        ])
    if not lines:
        lines.append("No channels")
    markup = types.InlineKeyboardMarkup(inline_keyboard=keyboard) if keyboard else None
    if edit:
        await message.edit_text("\n".join(lines), reply_markup=markup)
    else:
        await bot.send_message(message.chat.id, "\n".join(lines), reply_markup=markup)

async def handle_set_channel(message: types.Message, db: Database, bot: Bot):
    await send_setchannel_list(message, db, bot, edit=False)


async def handle_channels(message: types.Message, db: Database, bot: Bot):
    await send_channels_list(message, db, bot, edit=False)


async def upsert_event(session: AsyncSession, new: Event) -> Tuple[Event, bool]:
    """Insert or update an event if a similar one exists.

    Returns (event, added_flag)."""

    stmt = select(Event).where(
        Event.date == new.date,
        Event.time == new.time,
    )
    candidates = (await session.execute(stmt)).scalars().all()
    for ev in candidates:
        if (
            ev.location_name.strip().lower() == new.location_name.strip().lower()
            and (ev.location_address or "").strip().lower()
            == (new.location_address or "").strip().lower()
        ):
            ev.title = new.title
            ev.description = new.description
            ev.festival = new.festival
            ev.source_text = new.source_text
            ev.location_name = new.location_name
            ev.location_address = new.location_address
            ev.ticket_price_min = new.ticket_price_min
            ev.ticket_price_max = new.ticket_price_max
            ev.ticket_link = new.ticket_link
            ev.event_type = new.event_type
            ev.emoji = new.emoji
            ev.end_date = new.end_date
            ev.is_free = new.is_free
            await session.commit()
            return ev, False

        title_ratio = SequenceMatcher(None, ev.title.lower(), new.title.lower()).ratio()
        loc_ratio = SequenceMatcher(None, ev.location_name.lower(), new.location_name.lower()).ratio()
        if title_ratio >= 0.6 and loc_ratio >= 0.6:
            ev.title = new.title
            ev.description = new.description
            ev.festival = new.festival
            ev.source_text = new.source_text
            ev.location_name = new.location_name
            ev.location_address = new.location_address
            ev.ticket_price_min = new.ticket_price_min
            ev.ticket_price_max = new.ticket_price_max
            ev.ticket_link = new.ticket_link
            ev.event_type = new.event_type
            ev.emoji = new.emoji
            ev.end_date = new.end_date
            ev.is_free = new.is_free
            await session.commit()
            return ev, False
        if loc_ratio >= 0.4 or ev.location_address == new.location_address:
            # uncertain, ask LLM
            try:
                dup, title, desc = await check_duplicate_via_4o(ev, new)
            except Exception:
                logging.exception("duplicate check failed")
                dup = False
            if dup:
                ev.title = title or new.title
                ev.description = desc or new.description
                ev.festival = new.festival
                ev.source_text = new.source_text
                ev.location_name = new.location_name
                ev.location_address = new.location_address
                ev.ticket_price_min = new.ticket_price_min
                ev.ticket_price_max = new.ticket_price_max
                ev.ticket_link = new.ticket_link
                ev.event_type = new.event_type
                ev.emoji = new.emoji
                ev.end_date = new.end_date
                ev.is_free = new.is_free
                await session.commit()
                return ev, False
    session.add(new)
    await session.commit()
    return new, True


async def add_events_from_text(
    db: Database,
    text: str,
    source_link: str | None,
    html_text: str | None = None,
    media: tuple[bytes, str] | None = None,
) -> list[tuple[Event, bool, list[str], str]]:
    try:
        parsed = await parse_event_via_4o(text)
    except Exception as e:
        logging.error("LLM error: %s", e)
        return []

    results: list[tuple[Event, bool, list[str], str]] = []
    first = True
    for data in parsed:
        date_str = data.get("date", "") or ""
        end_date = data.get("end_date") or None
        if end_date and ".." in end_date:
            end_date = end_date.split("..", 1)[-1].strip()
        if ".." in date_str:
            start, maybe_end = [p.strip() for p in date_str.split("..", 1)]
            date_str = start
            if not end_date:
                end_date = maybe_end

        event = Event(
            title=data.get("title", ""),
            description=data.get("short_description", ""),
            festival=data.get("festival") or None,
            date=date_str,
            time=data.get("time", ""),
            location_name=data.get("location_name", ""),
            location_address=data.get("location_address"),
            city=data.get("city"),
            ticket_price_min=data.get("ticket_price_min"),
            ticket_price_max=data.get("ticket_price_max"),
            ticket_link=data.get("ticket_link"),
            event_type=data.get("event_type"),
            emoji=data.get("emoji"),
            end_date=end_date,
            is_free=bool(data.get("is_free")),
            source_text=text,
            source_post_url=source_link,
        )

        # skip events that have already finished
        try:
            start = date.fromisoformat(event.date)
        except ValueError:
            logging.error("Invalid date from LLM: %s", event.date)
            continue
        final = date.fromisoformat(event.end_date) if event.end_date else start
        if final < date.today():
            logging.info("Ignoring past event %s on %s", event.title, event.date)
            continue

        async with db.get_session() as session:
            saved, added = await upsert_event(session, event)

        media_arg = media if first else None
        if saved.telegraph_url and saved.telegraph_path:
            await update_source_page(saved.telegraph_path, saved.title or "Event", html_text or text)
        else:
            res = await create_source_page(
                saved.title or "Event",
                saved.source_text,
                source_link,
                html_text,
                media_arg,
            )
            if res:
                url, path = res
                async with db.get_session() as session:
                    saved.telegraph_url = url
                    saved.telegraph_path = path
                    session.add(saved)
                    await session.commit()
        await sync_month_page(db, saved.date[:7])

        lines = [
            f"title: {saved.title}",
            f"date: {saved.date}",
            f"time: {saved.time}",
            f"location_name: {saved.location_name}",
        ]
        if saved.location_address:
            lines.append(f"location_address: {saved.location_address}")
        if saved.city:
            lines.append(f"city: {saved.city}")
        if saved.festival:
            lines.append(f"festival: {saved.festival}")
        if saved.description:
            lines.append(f"description: {saved.description}")
        if saved.event_type:
            lines.append(f"type: {saved.event_type}")
        if saved.ticket_price_min is not None:
            lines.append(f"price_min: {saved.ticket_price_min}")
        if saved.ticket_price_max is not None:
            lines.append(f"price_max: {saved.ticket_price_max}")
        if saved.ticket_link:
            lines.append(f"ticket_link: {saved.ticket_link}")
        if saved.telegraph_url:
            lines.append(f"telegraph: {saved.telegraph_url}")
        status = "added" if added else "updated"
        results.append((saved, added, lines, status))
        first = False
    return results


async def handle_add_event(message: types.Message, db: Database, bot: Bot):
    text = message.text.split(maxsplit=1)
    if len(text) != 2:
        await bot.send_message(message.chat.id, "Usage: /addevent <text>")
        return
    media = None
    if message.photo:
        bio = BytesIO()
        await bot.download(message.photo[-1].file_id, destination=bio)
        media = (bio.getvalue(), "photo.jpg")
    elif message.document and message.document.mime_type.startswith("image/"):
        bio = BytesIO()
        await bot.download(message.document.file_id, destination=bio)
        media = (bio.getvalue(), "image.jpg")
    elif message.video:
        bio = BytesIO()
        await bot.download(message.video.file_id, destination=bio)
        media = (bio.getvalue(), "video.mp4")

    results = await add_events_from_text(db, text[1], None, message.html_text, media)
    if not results:
        await bot.send_message(message.chat.id, "LLM error")
        return
    for saved, added, lines, status in results:
        markup = None
        if (
            not saved.is_free
            and saved.ticket_price_min is None
            and saved.ticket_price_max is None
        ):
            markup = types.InlineKeyboardMarkup(
                inline_keyboard=[[
                    types.InlineKeyboardButton(
                        text="\u2753 Это бесплатное мероприятие", callback_data=f"markfree:{saved.id}"
                    )
                ]]
            )
        await bot.send_message(
            message.chat.id,
            f"Event {status}\n" + "\n".join(lines),
            reply_markup=markup,
        )


async def handle_add_event_raw(message: types.Message, db: Database, bot: Bot):
    parts = message.text.split(maxsplit=1)
    if len(parts) != 2 or '|' not in parts[1]:
        await bot.send_message(message.chat.id, "Usage: /addevent_raw title|date|time|location")
        return
    title, date, time, location = (p.strip() for p in parts[1].split('|', 3))
    media = None
    if message.photo:
        bio = BytesIO()
        await bot.download(message.photo[-1].file_id, destination=bio)
        media = (bio.getvalue(), "photo.jpg")
    elif message.document and message.document.mime_type.startswith("image/"):
        bio = BytesIO()
        await bot.download(message.document.file_id, destination=bio)
        media = (bio.getvalue(), "image.jpg")
    elif message.video:
        bio = BytesIO()
        await bot.download(message.video.file_id, destination=bio)
        media = (bio.getvalue(), "video.mp4")

    event = Event(
        title=title,
        description="",
        festival=None,
        date=date,
        time=time,
        location_name=location,
        source_text=parts[1],
    )
    async with db.get_session() as session:
        event, added = await upsert_event(session, event)

    res = await create_source_page(
        event.title or "Event",
        event.source_text,
        None,
        event.source_text,
        media,
    )
    if res:
        url, path = res
        async with db.get_session() as session:
            event.telegraph_url = url
            event.telegraph_path = path
            session.add(event)
            await session.commit()
    await sync_month_page(db, event.date[:7])
    lines = [
        f"title: {event.title}",
        f"date: {event.date}",
        f"time: {event.time}",
        f"location_name: {event.location_name}",
    ]
    if event.telegraph_url:
        lines.append(f"telegraph: {event.telegraph_url}")
    status = "added" if added else "updated"
    markup = None
    if not event.is_free and event.ticket_price_min is None and event.ticket_price_max is None:
        markup = types.InlineKeyboardMarkup(
            inline_keyboard=[[
                types.InlineKeyboardButton(text="\u2753 Это бесплатное мероприятие", callback_data=f"markfree:{event.id}")
            ]]
        )
    await bot.send_message(
        message.chat.id,
        f"Event {status}\n" + "\n".join(lines),
        reply_markup=markup,
    )


def format_day(day: date, tz: timezone) -> str:
    if day == datetime.now(tz).date():
        return "Сегодня"
    return day.strftime("%d.%m.%Y")


MONTHS = [
    "января",
    "февраля",
    "марта",
    "апреля",
    "мая",
    "июня",
    "июля",
    "августа",
    "сентября",
    "октября",
    "ноября",
    "декабря",
]


def format_day_pretty(day: date) -> str:
    return f"{day.day} {MONTHS[day.month - 1]}"


def month_name(month: str) -> str:
    y, m = month.split("-")
    return f"{MONTHS[int(m) - 1]} {y}"


def next_month(month: str) -> str:
    d = datetime.fromisoformat(month + "-01")
    n = (d.replace(day=28) + timedelta(days=4)).replace(day=1)
    return n.strftime("%Y-%m")


def md_to_html(text: str) -> str:
    html_text = markdown.markdown(
        text,
        extensions=["markdown.extensions.fenced_code", "markdown.extensions.nl2br"],
    )
    # Telegraph API does not allow h1/h2 or Telegram-specific emoji tags
    html_text = re.sub(r"<(\/?)h[12]>", r"<\1h3>", html_text)
    html_text = re.sub(r"</?tg-emoji[^>]*>", "", html_text)
    return html_text


def format_event_md(e: Event) -> str:
    lines = [e.title, e.description]
    if e.is_free:
        lines.append("Бесплатно")
    elif e.ticket_link and (e.ticket_price_min is not None or e.ticket_price_max is not None):
        price = str(e.ticket_price_min or "")
        if e.ticket_price_max is not None and e.ticket_price_max != e.ticket_price_min:
            if price:
                price += "-"
            price += str(e.ticket_price_max)
        lines.append(f"[Билеты в источнике]({e.ticket_link}) {price}".strip())
    elif e.ticket_link:
        lines.append(f"[по регистрации]({e.ticket_link})")
    else:
        price = []
        if e.ticket_price_min is not None:
            price.append(str(e.ticket_price_min))
        if e.ticket_price_max is not None and e.ticket_price_max != e.ticket_price_min:
            price.append(str(e.ticket_price_max))
        if price:
            lines.append("-".join(price))
    if e.telegraph_url:
        lines.append(f"[подробнее]({e.telegraph_url})")
    loc = e.location_name
    if e.location_address:
        loc += f", {e.location_address}"
    if e.city:
        loc += f", #{e.city}"
    date_part = e.date.split("..", 1)[0]
    try:
        day = format_day_pretty(datetime.fromisoformat(date_part).date())
    except ValueError:
        logging.error("Invalid event date: %s", e.date)
        day = e.date
    lines.append(f"_{day} {e.time} {loc}_")
    return "\n".join(lines)


def format_exhibition_md(e: Event) -> str:
    lines = [e.title, e.description]
    if e.is_free:
        lines.append("Бесплатно")
    elif e.ticket_link:
        lines.append(f"[Билеты в источнике]({e.ticket_link})")
    if e.telegraph_url:
        lines.append(f"[подробнее]({e.telegraph_url})")
    loc = e.location_name
    if e.location_address:
        loc += f", {e.location_address}"
    if e.city:
        loc += f", #{e.city}"
    if e.end_date:
        end_part = e.end_date.split("..", 1)[0]
        try:
            end = format_day_pretty(datetime.fromisoformat(end_part).date())
        except ValueError:
            logging.error("Invalid end date: %s", e.end_date)
            end = e.end_date
        lines.append(f"_по {end}, {loc}_")
    return "\n".join(lines)


async def build_month_page_markdown(db: Database, month: str) -> tuple[str, str]:
    start = date.fromisoformat(month + "-01")
    next_start = (start.replace(day=28) + timedelta(days=4)).replace(day=1)
    async with db.get_session() as session:
        result = await session.execute(
            select(Event)
            .where(Event.date >= start.isoformat(), Event.date < next_start.isoformat())
            .order_by(Event.date, Event.time)
        )
        events = result.scalars().all()

        ex_result = await session.execute(
            select(Event)
            .where(
                Event.end_date.is_not(None),
                Event.end_date >= start.isoformat(),
                Event.date <= next_start.isoformat(),
            )
            .order_by(Event.date)
        )
        exhibitions = ex_result.scalars().all()

        next_page = await session.get(MonthPage, next_month(month))
        next_url = next_page.url if next_page else None

    by_day: dict[date, list[Event]] = {}
    for e in events:
        date_part = e.date.split("..", 1)[0]
        try:
            d = datetime.fromisoformat(date_part).date()
        except ValueError:
            logging.error("Invalid date for event %s: %s", e.id, e.date)
            continue
        by_day.setdefault(d, []).append(e)

    lines = [
        f"### События Калининграда в {month_name(month)}: полный анонс",
        "",
        f"Планируйте свой месяц заранее: интересные мероприятия Калининграда и 39 региона в {month_name(month)} — от лекций и концертов до культурных шоу.",
        "",
    ]

    for day in sorted(by_day):
        if day.weekday() == 5:
            lines.append("🟥🟥🟥 суббота 🟥🟥🟥")
        elif day.weekday() == 6:
            lines.append("🟥🟥 воскресенье 🟥🟥")
        lines.append(f"🟥🟥🟥 {format_day_pretty(day)} 🟥🟥🟥")
        lines.append("")
        for ev in by_day[day]:
            lines.append(format_event_md(ev))
            lines.append("")

    if next_url:
        lines.append(f"[Страница следующего месяца]({next_url})")
        lines.append("")

    lines.append("### Выставки")
    lines.append("")
    for ev in exhibitions:
        lines.append(format_exhibition_md(ev))
        lines.append("")

    title = f"События Калининграда в {month_name(month)}: полный анонс"
    return title, "\n".join(lines)


async def sync_month_page(db: Database, month: str):
    title, md_text = await build_month_page_markdown(db, month)
    html_text = md_to_html(md_text)
    token = get_telegraph_token()
    if not token:
        logging.error("Telegraph token unavailable")
        return
    tg = Telegraph(access_token=token)
    async with db.get_session() as session:
        page = await session.get(MonthPage, month)
        try:
            if page:
                await asyncio.to_thread(
                    tg.edit_page, page.path, title=title, html_content=html_text
                )
                logging.info("Edited month page %s", month)
            else:
                data = await asyncio.to_thread(
                    tg.create_page, title, html_content=html_text
                )
                page = MonthPage(
                    month=month, url=data.get("url"), path=data.get("path")
                )
                session.add(page)
                logging.info("Created month page %s", month)
            await session.commit()
        except Exception as e:
            logging.error("Failed to sync month page %s: %s", month, e)


async def build_events_message(db: Database, target_date: date, tz: timezone):
    async with db.get_session() as session:
        result = await session.execute(
            select(Event).where(
                (Event.date == target_date.isoformat())
                | (Event.end_date == target_date.isoformat())
            ).order_by(Event.time)
        )
        events = result.scalars().all()

    lines = []
    for e in events:
        prefix = ""
        if e.end_date and e.date == target_date.isoformat():
            prefix = "(Открытие) "
        elif e.end_date and e.end_date == target_date.isoformat() and e.end_date != e.date:
            prefix = "(Закрытие) "
        title = f"{e.emoji} {e.title}" if e.emoji else e.title
        lines.append(f"{e.id}. {prefix}{title}")
        loc = f"{e.time} {e.location_name}"
        if e.city:
            loc += f", #{e.city}"
        lines.append(loc)
        if e.is_free:
            lines.append("Бесплатно")
        else:
            price_parts = []
            if e.ticket_price_min is not None:
                price_parts.append(str(e.ticket_price_min))
            if e.ticket_price_max is not None and e.ticket_price_max != e.ticket_price_min:
                price_parts.append(str(e.ticket_price_max))
            if price_parts:
                lines.append("-".join(price_parts))
        if e.telegraph_url:
            lines.append(f"исходное: {e.telegraph_url}")
        lines.append("")
    if not lines:
        lines.append("No events")

    keyboard = [
        [
            types.InlineKeyboardButton(
                text="\u274C", callback_data=f"del:{e.id}:{target_date.isoformat()}"
            ),
            types.InlineKeyboardButton(
                text="\u270E", callback_data=f"edit:{e.id}"
            ),
        ]
        for e in events
    ]

    today = datetime.now(tz).date()
    prev_day = target_date - timedelta(days=1)
    next_day = target_date + timedelta(days=1)
    row = []
    if target_date > today:
        row.append(
            types.InlineKeyboardButton(text="\u25C0", callback_data=f"nav:{prev_day.isoformat()}")
        )
    row.append(
        types.InlineKeyboardButton(text="\u25B6", callback_data=f"nav:{next_day.isoformat()}")
    )
    keyboard.append(row)

    text = f"Events on {format_day(target_date, tz)}\n" + "\n".join(lines)
    markup = types.InlineKeyboardMarkup(inline_keyboard=keyboard)
    return text, markup


async def build_exhibitions_message(db: Database, tz: timezone):
    today = datetime.now(tz).date()
    async with db.get_session() as session:
        result = await session.execute(
            select(Event)
            .where(
                Event.end_date.is_not(None),
                Event.end_date >= today.isoformat(),
            )
            .order_by(Event.date)
        )
        events = result.scalars().all()

    lines = []
    for e in events:
        try:
            start = datetime.fromisoformat(e.date).date()
        except ValueError:
            if ".." in e.date:
                start = datetime.fromisoformat(e.date.split("..", 1)[0]).date()
            else:
                logging.error("Bad start date %s for event %s", e.date, e.id)
                continue
        end = None
        if e.end_date:
            try:
                end = datetime.fromisoformat(e.end_date).date()
            except ValueError:
                end = None

        period = ""
        if end:
            if start <= today:
                period = f"по {format_day_pretty(end)}"
            else:
                period = f"c {format_day_pretty(start)} по {format_day_pretty(end)}"
        title = f"{e.emoji} {e.title}" if e.emoji else e.title
        if period:
            lines.append(f"{e.id}. {title} ({period})")
        else:
            lines.append(f"{e.id}. {title}")
        loc = f"{e.time} {e.location_name}"
        if e.city:
            loc += f", #{e.city}"
        lines.append(loc)
        if e.is_free:
            lines.append("Бесплатно")
        else:
            price_parts = []
            if e.ticket_price_min is not None:
                price_parts.append(str(e.ticket_price_min))
            if e.ticket_price_max is not None and e.ticket_price_max != e.ticket_price_min:
                price_parts.append(str(e.ticket_price_max))
            if price_parts:
                lines.append("-".join(price_parts))
        if e.telegraph_url:
            lines.append(f"исходное: {e.telegraph_url}")
        lines.append("")

    if not lines:
        lines.append("No exhibitions")

    keyboard = [
        [
            types.InlineKeyboardButton(text="\u274C", callback_data=f"del:{e.id}:exh"),
            types.InlineKeyboardButton(text="\u270E", callback_data=f"edit:{e.id}"),
        ]
        for e in events
    ]
    markup = types.InlineKeyboardMarkup(inline_keyboard=keyboard) if events else None
    text = "Exhibitions\n" + "\n".join(lines)
    return text, markup


async def show_edit_menu(user_id: int, event: Event, bot: Bot):
    lines = [
        f"title: {event.title}",
        f"description: {event.description}",
        f"festival: {event.festival or ''}",
        f"date: {event.date}",
        f"end_date: {event.end_date or ''}",
        f"time: {event.time}",
        f"location_name: {event.location_name}",
        f"location_address: {event.location_address or ''}",
        f"city: {event.city or ''}",
        f"event_type: {event.event_type or ''}",
        f"emoji: {event.emoji or ''}",
        f"ticket_price_min: {event.ticket_price_min}",
        f"ticket_price_max: {event.ticket_price_max}",
        f"ticket_link: {event.ticket_link or ''}",
        f"is_free: {event.is_free}",
    ]
    fields = [
        "title",
        "description",
        "festival",
        "date",
        "end_date",
        "time",
        "location_name",
        "location_address",
        "city",
        "event_type",
        "emoji",
        "ticket_price_min",
        "ticket_price_max",
        "ticket_link",
        "is_free",
    ]
    keyboard = []
    row = []
    for idx, field in enumerate(fields, 1):
        row.append(
            types.InlineKeyboardButton(
                text=field, callback_data=f"editfield:{event.id}:{field}"
            )
        )
        if idx % 3 == 0:
            keyboard.append(row)
            row = []
    if row:
        keyboard.append(row)
    keyboard.append([
        types.InlineKeyboardButton(
            text=("\u2705 Бесплатно" if event.is_free else "\u274C Бесплатно"),
            callback_data=f"togglefree:{event.id}",
        )
    ])
    keyboard.append(
        [types.InlineKeyboardButton(text="Done", callback_data=f"editdone:{event.id}")]
    )
    markup = types.InlineKeyboardMarkup(inline_keyboard=keyboard)
    await bot.send_message(user_id, "\n".join(lines), reply_markup=markup)


async def handle_events(message: types.Message, db: Database, bot: Bot):
    parts = message.text.split(maxsplit=1)
    offset = await get_tz_offset(db)
    tz = offset_to_timezone(offset)

    if len(parts) == 2:
        text = parts[1]
        for fmt in ("%Y-%m-%d", "%d.%m.%Y"):
            try:
                day = datetime.strptime(text, fmt).date()
                break
            except ValueError:
                day = None
        if day is None:
            await bot.send_message(message.chat.id, "Usage: /events YYYY-MM-DD")
            return
    else:
        day = datetime.now(tz).date()

    async with db.get_session() as session:
        if not await session.get(User, message.from_user.id):
            await bot.send_message(message.chat.id, "Not authorized")
            return

    text, markup = await build_events_message(db, day, tz)
    await bot.send_message(message.chat.id, text, reply_markup=markup)


async def handle_ask_4o(message: types.Message, db: Database, bot: Bot):
    parts = message.text.split(maxsplit=1)
    if len(parts) != 2:
        await bot.send_message(message.chat.id, "Usage: /ask4o <text>")
        return
    async with db.get_session() as session:
        user = await session.get(User, message.from_user.id)
        if not user or not user.is_superadmin:
            await bot.send_message(message.chat.id, "Not authorized")
            return
    try:
        answer = await ask_4o(parts[1])
    except Exception as e:
        await bot.send_message(message.chat.id, f"LLM error: {e}")
        return
    await bot.send_message(message.chat.id, answer)


async def handle_exhibitions(message: types.Message, db: Database, bot: Bot):
    offset = await get_tz_offset(db)
    tz = offset_to_timezone(offset)

    async with db.get_session() as session:
        if not await session.get(User, message.from_user.id):
            await bot.send_message(message.chat.id, "Not authorized")
            return

    text, markup = await build_exhibitions_message(db, tz)
    await bot.send_message(message.chat.id, text, reply_markup=markup)


async def handle_months(message: types.Message, db: Database, bot: Bot):
    async with db.get_session() as session:
        if not await session.get(User, message.from_user.id):
            await bot.send_message(message.chat.id, "Not authorized")
            return
        result = await session.execute(select(MonthPage).order_by(MonthPage.month))
        pages = result.scalars().all()
    lines = ["Months:"]
    for p in pages:
        lines.append(f"{p.month}: {p.url}")
    await bot.send_message(message.chat.id, "\n".join(lines))


async def handle_edit_message(message: types.Message, db: Database, bot: Bot):
    state = editing_sessions.get(message.from_user.id)
    if not state:
        return
    eid, field = state
    if field is None:
        return
    value = message.text.strip()
    async with db.get_session() as session:
        event = await session.get(Event, eid)
        if not event:
            await bot.send_message(message.chat.id, "Event not found")
            del editing_sessions[message.from_user.id]
            return
        if field in {"ticket_price_min", "ticket_price_max"}:
            try:
                setattr(event, field, int(value))
            except ValueError:
                await bot.send_message(message.chat.id, "Invalid number")
                return
        else:
            setattr(event, field, value)
        await session.commit()
    editing_sessions[message.from_user.id] = (eid, None)
    await show_edit_menu(message.from_user.id, event, bot)


processed_media_groups: set[str] = set()


async def handle_forwarded(message: types.Message, db: Database, bot: Bot):
    text = message.text or message.caption
    if message.media_group_id:
        if message.media_group_id in processed_media_groups:
            return
        if not text:
            # wait for the part of the album that contains the caption
            return
        processed_media_groups.add(message.media_group_id)
    if not text:
        return
    async with db.get_session() as session:
        if not await session.get(User, message.from_user.id):
            return
    link = None
    if message.forward_from_chat and message.forward_from_message_id:
        chat = message.forward_from_chat
        msg_id = message.forward_from_message_id
        async with db.get_session() as session:
            ch = await session.get(Channel, chat.id)
            allowed = ch.is_registered if ch else False
        if allowed:
            if chat.username:
                link = f"https://t.me/{chat.username}/{msg_id}"
            else:
                cid = str(chat.id)
                if cid.startswith("-100"):
                    cid = cid[4:]
                else:
                    cid = cid.lstrip("-")
                link = f"https://t.me/c/{cid}/{msg_id}"
    media = None
    if message.photo:
        bio = BytesIO()
        await bot.download(message.photo[-1].file_id, destination=bio)
        media = (bio.getvalue(), "photo.jpg")
    elif message.document and message.document.mime_type.startswith("image/"):
        bio = BytesIO()
        await bot.download(message.document.file_id, destination=bio)
        name = message.document.file_name or "image.jpg"
        media = (bio.getvalue(), name)
    elif message.video:
        bio = BytesIO()
        await bot.download(message.video.file_id, destination=bio)
        media = (bio.getvalue(), "video.mp4")

    results = await add_events_from_text(
        db,
        text,
        link,
        message.html_text or message.caption_html,
        media,
    )
    for saved, added, lines, status in results:
        markup = None
        if (
            not saved.is_free
            and saved.ticket_price_min is None
            and saved.ticket_price_max is None
        ):
            markup = types.InlineKeyboardMarkup(
                inline_keyboard=[[
                    types.InlineKeyboardButton(
                        text="\u2753 Это бесплатное мероприятие", callback_data=f"markfree:{saved.id}"
                    )
                ]]
            )
        await bot.send_message(
            message.chat.id,
            f"Event {status}\n" + "\n".join(lines),
            reply_markup=markup,
        )


async def telegraph_test():
    token = get_telegraph_token()
    if not token:
        print("Unable to obtain Telegraph token")
        return
    tg = Telegraph(access_token=token)
    page = await asyncio.to_thread(
        tg.create_page, "Test Page", html_content="<p>test</p>"
    )
    logging.info("Created %s", page["url"])
    print("Created", page["url"])
    await asyncio.to_thread(
        tg.edit_page, page["path"], title="Test Page", html_content="<p>updated</p>"
    )
    logging.info("Edited %s", page["url"])
    print("Edited", page["url"])


async def update_source_page(path: str, title: str, new_html: str):
    """Append text to an existing Telegraph page."""
    token = get_telegraph_token()
    if not token:
        logging.error("Telegraph token unavailable")
        return
    tg = Telegraph(access_token=token)
    try:
        logging.info("Fetching telegraph page %s", path)
        page = await asyncio.to_thread(
            tg.get_page, path, return_html=True
        )
        html_content = page.get("content") or page.get("content_html") or ""
        cleaned = re.sub(r"</?tg-emoji[^>]*>", "", new_html)
        cleaned = cleaned.replace("\U0001F193\U0001F193\U0001F193\U0001F193", "Бесплатно")
<<<<<<< HEAD
        html_content += "<hr><p>" + cleaned.replace("\n", "<br/>") + "</p>"
=======
        html_content += f"<p>{CONTENT_SEPARATOR}</p><p>" + cleaned.replace("\n", "<br/>") + "</p>"
>>>>>>> 6168478a
        logging.info("Editing telegraph page %s", path)
        await asyncio.to_thread(
            tg.edit_page, path, title=title, html_content=html_content
        )
        logging.info("Updated telegraph page %s", path)
    except Exception as e:
        logging.error("Failed to update telegraph page: %s", e)


async def create_source_page(
    title: str,
    text: str,
    source_url: str | None,
    html_text: str | None = None,
    media: tuple[bytes, str] | None = None,
) -> tuple[str, str] | None:
    """Create a Telegraph page with the original event text."""
    token = get_telegraph_token()
    if not token:
        logging.error("Telegraph token unavailable")
        return None
    tg = Telegraph(access_token=token)
    html_content = ""
    # Media uploads to Telegraph are flaky and consume bandwidth.
    # Skip uploading files for now to keep requests lightweight.
    if media:
        logging.info("Media upload skipped for telegraph page")

    if source_url:
        html_content += (
            f'<p><a href="{html.escape(source_url)}"><strong>'
            f"{html.escape(title)}</strong></a></p>"
        )
    else:
        html_content += f"<p><strong>{html.escape(title)}</strong></p>"

    if html_text:
        cleaned = re.sub(r"</?tg-emoji[^>]*>", "", html_text)
        cleaned = cleaned.replace("\U0001F193\U0001F193\U0001F193\U0001F193", "Бесплатно")
        html_content += f"<p>{cleaned.replace('\n', '<br/>')}</p>"
    else:
        clean_text = text.replace("\U0001F193\U0001F193\U0001F193\U0001F193", "Бесплатно")
        paragraphs = [f"<p>{html.escape(line)}</p>" for line in clean_text.splitlines()]
        html_content += "".join(paragraphs)
    try:
        page = await asyncio.to_thread(
            tg.create_page, title, html_content=html_content
        )
    except Exception as e:
        logging.error("Failed to create telegraph page: %s", e)
        return None
    logging.info("Created telegraph page %s", page.get("url"))
    return page.get("url"), page.get("path")


def create_app() -> web.Application:
    token = os.getenv("TELEGRAM_BOT_TOKEN")
    if not token:
        raise RuntimeError("TELEGRAM_BOT_TOKEN is missing")

    webhook = os.getenv("WEBHOOK_URL")
    if not webhook:
        raise RuntimeError("WEBHOOK_URL is missing")

    bot = Bot(token)
    logging.info("DB_PATH=%s", DB_PATH)
    logging.info("FOUR_O_TOKEN found: %s", bool(os.getenv("FOUR_O_TOKEN")))
    dp = Dispatcher()
    db = Database(DB_PATH)

    async def start_wrapper(message: types.Message):
        await handle_start(message, db, bot)

    async def register_wrapper(message: types.Message):
        await handle_register(message, db, bot)

    async def requests_wrapper(message: types.Message):
        await handle_requests(message, db, bot)

    async def tz_wrapper(message: types.Message):
        await handle_tz(message, db, bot)

    async def callback_wrapper(callback: types.CallbackQuery):
        await process_request(callback, db, bot)

    async def add_event_wrapper(message: types.Message):
        await handle_add_event(message, db, bot)

    async def add_event_raw_wrapper(message: types.Message):
        await handle_add_event_raw(message, db, bot)

    async def ask_4o_wrapper(message: types.Message):
        await handle_ask_4o(message, db, bot)

    async def list_events_wrapper(message: types.Message):
        await handle_events(message, db, bot)

    async def set_channel_wrapper(message: types.Message):
        await handle_set_channel(message, db, bot)

    async def channels_wrapper(message: types.Message):
        await handle_channels(message, db, bot)

    async def exhibitions_wrapper(message: types.Message):
        await handle_exhibitions(message, db, bot)

    async def months_wrapper(message: types.Message):
        await handle_months(message, db, bot)

    async def edit_message_wrapper(message: types.Message):
        await handle_edit_message(message, db, bot)

    async def forward_wrapper(message: types.Message):
        await handle_forwarded(message, db, bot)

    dp.message.register(start_wrapper, Command("start"))
    dp.message.register(register_wrapper, Command("register"))
    dp.message.register(requests_wrapper, Command("requests"))
    dp.callback_query.register(
        callback_wrapper,
        lambda c: c.data.startswith("approve")
        or c.data.startswith("reject")
        or c.data.startswith("del:")
        or c.data.startswith("nav:")
        or c.data.startswith("edit:")
        or c.data.startswith("editfield:")
        or c.data.startswith("editdone:")
        or c.data.startswith("unset:")
        or c.data.startswith("set:")
        or c.data.startswith("togglefree:")
        or c.data.startswith("markfree:"),
    )
    dp.message.register(tz_wrapper, Command("tz"))
    dp.message.register(add_event_wrapper, Command("addevent"))
    dp.message.register(add_event_raw_wrapper, Command("addevent_raw"))
    dp.message.register(ask_4o_wrapper, Command("ask4o"))
    dp.message.register(list_events_wrapper, Command("events"))
    dp.message.register(set_channel_wrapper, Command("setchannel"))
    dp.message.register(channels_wrapper, Command("channels"))
    dp.message.register(exhibitions_wrapper, Command("exhibitions"))
    dp.message.register(months_wrapper, Command("months"))
    dp.message.register(edit_message_wrapper, lambda m: m.from_user.id in editing_sessions)
    dp.message.register(forward_wrapper, lambda m: bool(m.forward_date))
    dp.my_chat_member.register(partial(handle_my_chat_member, db=db))

    app = web.Application()
    SimpleRequestHandler(dp, bot).register(app, path="/webhook")
    setup_application(app, dp, bot=bot)

    async def on_startup(app: web.Application):
        logging.info("Initializing database")
        await db.init()
        hook = webhook.rstrip("/") + "/webhook"
        logging.info("Setting webhook to %s", hook)
        await bot.set_webhook(
            hook,
            allowed_updates=["message", "callback_query", "my_chat_member"],
        )

    async def on_shutdown(app: web.Application):
        await bot.session.close()

    app.on_startup.append(on_startup)
    app.on_shutdown.append(on_shutdown)
    return app

    async def on_shutdown(app: web.Application):
        await bot.session.close()

if __name__ == "__main__":
    import sys

    if len(sys.argv) > 1 and sys.argv[1] == "test_telegraph":
        asyncio.run(telegraph_test())
    else:
        web.run_app(create_app(), port=int(os.getenv("PORT", 8080)))<|MERGE_RESOLUTION|>--- conflicted
+++ resolved
@@ -1539,11 +1539,7 @@
         html_content = page.get("content") or page.get("content_html") or ""
         cleaned = re.sub(r"</?tg-emoji[^>]*>", "", new_html)
         cleaned = cleaned.replace("\U0001F193\U0001F193\U0001F193\U0001F193", "Бесплатно")
-<<<<<<< HEAD
-        html_content += "<hr><p>" + cleaned.replace("\n", "<br/>") + "</p>"
-=======
         html_content += f"<p>{CONTENT_SEPARATOR}</p><p>" + cleaned.replace("\n", "<br/>") + "</p>"
->>>>>>> 6168478a
         logging.info("Editing telegraph page %s", path)
         await asyncio.to_thread(
             tg.edit_page, path, title=title, html_content=html_content
