import logging
import os
from datetime import date, datetime, timedelta, timezone, time
from typing import Optional, Tuple, Iterable

from aiogram import Bot, Dispatcher, types
from aiogram.filters import Command
from aiogram.webhook.aiohttp_server import SimpleRequestHandler, setup_application
from aiohttp import web, ClientSession, FormData
import imghdr
from difflib import SequenceMatcher
import json
import re
from telegraph import Telegraph
from functools import partial
import asyncio
import contextlib
import html
from io import BytesIO
import markdown
from sqlalchemy.ext.asyncio import AsyncSession, create_async_engine
from sqlmodel import Field, SQLModel, select

logging.basicConfig(level=logging.INFO)

DB_PATH = os.getenv("DB_PATH", "/data/db.sqlite")
TELEGRAPH_TOKEN_FILE = os.getenv("TELEGRAPH_TOKEN_FILE", "/data/telegraph_token.txt")

# separator inserted between versions on Telegraph source pages
CONTENT_SEPARATOR = "🟧" * 10

# user_id -> (event_id, field?) for editing session
editing_sessions: dict[int, tuple[int, str | None]] = {}
# user_id -> channel_id for daily time editing
daily_time_sessions: dict[int, int] = {}

# toggle for uploading images to catbox
CATBOX_ENABLED: bool = False


class User(SQLModel, table=True):
    user_id: int = Field(primary_key=True)
    username: Optional[str] = None
    is_superadmin: bool = False


class PendingUser(SQLModel, table=True):
    user_id: int = Field(primary_key=True)
    username: Optional[str] = None
    requested_at: datetime = Field(default_factory=datetime.utcnow)


class RejectedUser(SQLModel, table=True):
    user_id: int = Field(primary_key=True)
    username: Optional[str] = None
    rejected_at: datetime = Field(default_factory=datetime.utcnow)


class Channel(SQLModel, table=True):
    channel_id: int = Field(primary_key=True)
    title: Optional[str] = None
    username: Optional[str] = None
    is_admin: bool = False
    is_registered: bool = False
    daily_time: Optional[str] = None
    last_daily: Optional[str] = None


class Setting(SQLModel, table=True):
    key: str = Field(primary_key=True)
    value: str


class Event(SQLModel, table=True):
    id: Optional[int] = Field(default=None, primary_key=True)
    title: str
    description: str
    festival: Optional[str] = None
    date: str
    time: str
    location_name: str
    location_address: Optional[str] = None
    city: Optional[str] = None
    ticket_price_min: Optional[int] = None
    ticket_price_max: Optional[int] = None
    ticket_link: Optional[str] = None
    event_type: Optional[str] = None
    emoji: Optional[str] = None
    end_date: Optional[str] = None
    is_free: bool = False
    pushkin_card: bool = False
    silent: bool = False
    telegraph_path: Optional[str] = None
    source_text: str
    telegraph_url: Optional[str] = None
    source_post_url: Optional[str] = None
    photo_count: int = 0
    added_at: datetime = Field(default_factory=datetime.utcnow)


class MonthPage(SQLModel, table=True):
    __table_args__ = {"extend_existing": True}
    month: str = Field(primary_key=True)
    url: str
    path: str


class WeekendPage(SQLModel, table=True):
    __table_args__ = {"extend_existing": True}
    start: str = Field(primary_key=True)
    url: str
    path: str


class Database:
    def __init__(self, path: str):
        self.engine = create_async_engine(f"sqlite+aiosqlite:///{path}")

    async def init(self):
        async with self.engine.begin() as conn:
            await conn.run_sync(SQLModel.metadata.create_all)
            result = await conn.exec_driver_sql("PRAGMA table_info(event)")
            cols = [r[1] for r in result.fetchall()]
            if "telegraph_url" not in cols:
                await conn.exec_driver_sql(
                    "ALTER TABLE event ADD COLUMN telegraph_url VARCHAR"
                )
            if "ticket_price_min" not in cols:
                await conn.exec_driver_sql(
                    "ALTER TABLE event ADD COLUMN ticket_price_min INTEGER"
                )
            if "ticket_price_max" not in cols:
                await conn.exec_driver_sql(
                    "ALTER TABLE event ADD COLUMN ticket_price_max INTEGER"
                )
            if "ticket_link" not in cols:
                await conn.exec_driver_sql(
                    "ALTER TABLE event ADD COLUMN ticket_link VARCHAR"
                )
            if "source_post_url" not in cols:
                await conn.exec_driver_sql(
                    "ALTER TABLE event ADD COLUMN source_post_url VARCHAR"
                )
            if "is_free" not in cols:
                await conn.exec_driver_sql(
                    "ALTER TABLE event ADD COLUMN is_free BOOLEAN DEFAULT 0"
                )
            if "silent" not in cols:
                await conn.exec_driver_sql(
                    "ALTER TABLE event ADD COLUMN silent BOOLEAN DEFAULT 0"
                )
            if "telegraph_path" not in cols:
                await conn.exec_driver_sql(
                    "ALTER TABLE event ADD COLUMN telegraph_path VARCHAR"
                )
            if "event_type" not in cols:
                await conn.exec_driver_sql(
                    "ALTER TABLE event ADD COLUMN event_type VARCHAR"
                )
            if "emoji" not in cols:
                await conn.exec_driver_sql("ALTER TABLE event ADD COLUMN emoji VARCHAR")
            if "end_date" not in cols:
                await conn.exec_driver_sql(
                    "ALTER TABLE event ADD COLUMN end_date VARCHAR"
                )
            if "added_at" not in cols:
                await conn.exec_driver_sql(
                    "ALTER TABLE event ADD COLUMN added_at VARCHAR"
                )
            if "photo_count" not in cols:
                await conn.exec_driver_sql(
                    "ALTER TABLE event ADD COLUMN photo_count INTEGER DEFAULT 0"
                )
            if "pushkin_card" not in cols:
                await conn.exec_driver_sql(
                    "ALTER TABLE event ADD COLUMN pushkin_card BOOLEAN DEFAULT 0"
                )

            result = await conn.exec_driver_sql("PRAGMA table_info(channel)")
            cols = [r[1] for r in result.fetchall()]
            if "daily_time" not in cols:
                await conn.exec_driver_sql(
                    "ALTER TABLE channel ADD COLUMN daily_time VARCHAR"
                )
            if "last_daily" not in cols:
                await conn.exec_driver_sql(
                    "ALTER TABLE channel ADD COLUMN last_daily VARCHAR"
                )

    def get_session(self) -> AsyncSession:
        """Create a new session with attributes kept after commit."""
        return AsyncSession(self.engine, expire_on_commit=False)


async def get_tz_offset(db: Database) -> str:
    async with db.get_session() as session:
        result = await session.get(Setting, "tz_offset")
        return result.value if result else "+00:00"


async def set_tz_offset(db: Database, value: str):
    async with db.get_session() as session:
        setting = await session.get(Setting, "tz_offset")
        if setting:
            setting.value = value
        else:
            setting = Setting(key="tz_offset", value=value)
            session.add(setting)
        await session.commit()


async def get_catbox_enabled(db: Database) -> bool:
    async with db.get_session() as session:
        setting = await session.get(Setting, "catbox_enabled")
        return setting.value == "1" if setting else False


async def set_catbox_enabled(db: Database, value: bool):
    async with db.get_session() as session:
        setting = await session.get(Setting, "catbox_enabled")
        if setting:
            setting.value = "1" if value else "0"
        else:
            setting = Setting(key="catbox_enabled", value="1" if value else "0")
            session.add(setting)
        await session.commit()
    global CATBOX_ENABLED
    CATBOX_ENABLED = value


def validate_offset(value: str) -> bool:
    if len(value) != 6 or value[0] not in "+-" or value[3] != ":":
        return False
    try:
        h = int(value[1:3])
        m = int(value[4:6])
        return 0 <= h <= 14 and 0 <= m < 60
    except ValueError:
        return False


def offset_to_timezone(value: str) -> timezone:
    sign = 1 if value[0] == "+" else -1
    hours = int(value[1:3])
    minutes = int(value[4:6])
    return timezone(sign * timedelta(hours=hours, minutes=minutes))


async def extract_images(message: types.Message, bot: Bot) -> list[tuple[bytes, str]]:
    """Download up to three images from the message."""
    images: list[tuple[bytes, str]] = []
    if message.photo:
        bio = BytesIO()
        await bot.download(message.photo[-1].file_id, destination=bio)
        images.append((bio.getvalue(), "photo.jpg"))
    if (
        message.document
        and message.document.mime_type
        and message.document.mime_type.startswith("image/")
    ):
        bio = BytesIO()
        await bot.download(message.document.file_id, destination=bio)
        name = message.document.file_name or "image.jpg"
        images.append((bio.getvalue(), name))
    return images[:3]


def normalize_hashtag_dates(text: str) -> str:
    """Replace hashtags like '#1_августа' with '1 августа'."""
    pattern = re.compile(
        r"#(\d{1,2})_(%s)" % "|".join(MONTHS)
    )
    return re.sub(pattern, lambda m: f"{m.group(1)} {m.group(2)}", text)


def strip_city_from_address(address: str | None, city: str | None) -> str | None:
    """Remove the city name from the end of the address if duplicated."""
    if not address or not city:
        return address
    city_clean = city.lstrip("#").strip().lower()
    addr = address.strip()
    if addr.lower().endswith(city_clean):
        addr = re.sub(r",?\s*#?%s$" % re.escape(city_clean), "", addr, flags=re.IGNORECASE)
    addr = addr.rstrip(", ")
    return addr


<<<<<<< HEAD
=======
def parse_bool_text(value: str) -> bool | None:
    """Convert text to boolean if possible."""
    normalized = value.strip().lower()
    if normalized in {"1", "true", "yes", "y", "да", "д", "ok", "on"}:
        return True
    if normalized in {"0", "false", "no", "n", "нет", "off"}:
        return False
    return None


>>>>>>> 8ebfcd98
def parse_events_date(text: str, tz: timezone) -> date | None:
    """Parse a date argument for /events allowing '2 августа [2025]'."""
    text = text.strip().lower()
    for fmt in ("%Y-%m-%d", "%d.%m.%Y"):
        try:
            return datetime.strptime(text, fmt).date()
        except ValueError:
            pass

    m = re.match(r"(\d{1,2})\s+([а-яё]+)(?:\s+(\d{4}))?", text)
    if not m:
        return None
    day = int(m.group(1))
    month_name = m.group(2)
    year_part = m.group(3)
    month = {name: i + 1 for i, name in enumerate(MONTHS)}.get(month_name)
    if not month:
        return None
    if year_part:
        year = int(year_part)
    else:
        today = datetime.now(tz).date()
        year = today.year
        if month < today.month or (month == today.month and day < today.day):
            year += 1
    try:
        return date(year, month, day)
    except ValueError:
        return None


async def parse_event_via_4o(text: str) -> list[dict]:
    token = os.getenv("FOUR_O_TOKEN")
    if not token:
        raise RuntimeError("FOUR_O_TOKEN is missing")
    url = os.getenv("FOUR_O_URL", "https://api.openai.com/v1/chat/completions")
    prompt_path = os.path.join("docs", "PROMPTS.md")
    with open(prompt_path, "r", encoding="utf-8") as f:
        prompt = f.read()
    loc_path = os.path.join("docs", "LOCATIONS.md")
    if os.path.exists(loc_path):
        with open(loc_path, "r", encoding="utf-8") as f:
            locations = [
                line.strip() for line in f if line.strip() and not line.startswith("#")
            ]
        if locations:
            prompt += "\nKnown venues:\n" + "\n".join(locations)
    headers = {
        "Authorization": f"Bearer {token}",
        "Content-Type": "application/json",
    }
    today = date.today().isoformat()
    payload = {
        "model": "gpt-4o",
        "messages": [
            {"role": "system", "content": prompt},
            {"role": "user", "content": f"Today is {today}. {text}"},
        ],
        "temperature": 0,
    }
    logging.info("Sending 4o parse request to %s", url)
    async with ClientSession() as session:
        resp = await session.post(url, json=payload, headers=headers)
        resp.raise_for_status()
        data = await resp.json()
    logging.debug("4o response: %s", data)
    content = (
        data.get("choices", [{}])[0].get("message", {}).get("content", "{}").strip()
    )
    if content.startswith("```"):
        content = content.strip("`\n")
        if content.lower().startswith("json"):
            content = content[4:].strip()
    try:
        data = json.loads(content)
    except json.JSONDecodeError:
        logging.error("Invalid JSON from 4o: %s", content)
        raise
    if isinstance(data, dict):
        if "events" in data and isinstance(data["events"], list):
            return data["events"]
        return [data]
    if isinstance(data, list):
        return data
    logging.error("Unexpected 4o format: %s", data)
    raise RuntimeError("bad 4o response")


async def ask_4o(text: str) -> str:
    token = os.getenv("FOUR_O_TOKEN")
    if not token:
        raise RuntimeError("FOUR_O_TOKEN is missing")
    url = os.getenv("FOUR_O_URL", "https://api.openai.com/v1/chat/completions")
    headers = {
        "Authorization": f"Bearer {token}",
        "Content-Type": "application/json",
    }
    payload = {
        "model": "gpt-4o",
        "messages": [{"role": "user", "content": text}],
        "temperature": 0,
    }
    logging.info("Sending 4o ask request to %s", url)
    async with ClientSession() as session:
        resp = await session.post(url, json=payload, headers=headers)
        resp.raise_for_status()
        data = await resp.json()
    logging.debug("4o response: %s", data)
    return data.get("choices", [{}])[0].get("message", {}).get("content", "").strip()


async def check_duplicate_via_4o(ev: Event, new: Event) -> Tuple[bool, str, str]:
    """Ask the LLM whether two events are duplicates."""
    prompt = (
        "Existing event:\n"
        f"Title: {ev.title}\nDescription: {ev.description}\nLocation: {ev.location_name} {ev.location_address}\n"
        "New event:\n"
        f"Title: {new.title}\nDescription: {new.description}\nLocation: {new.location_name} {new.location_address}\n"
        'Are these the same event? Respond with JSON {"duplicate": true|false, "title": "", "short_description": ""}.'
    )
    try:
        ans = await ask_4o(prompt)
        data = json.loads(ans)
        return (
            bool(data.get("duplicate")),
            data.get("title", ""),
            data.get("short_description", ""),
        )
    except Exception as e:
        logging.error("Duplicate check failed: %s", e)
        return False, "", ""


def get_telegraph_token() -> str | None:
    token = os.getenv("TELEGRAPH_TOKEN")
    if token:
        return token
    if os.path.exists(TELEGRAPH_TOKEN_FILE):
        with open(TELEGRAPH_TOKEN_FILE, "r", encoding="utf-8") as f:
            saved = f.read().strip()
            if saved:
                return saved
    try:
        tg = Telegraph()
        data = tg.create_account(short_name="eventsbot")
        token = data["access_token"]
        os.makedirs(os.path.dirname(TELEGRAPH_TOKEN_FILE), exist_ok=True)
        with open(TELEGRAPH_TOKEN_FILE, "w", encoding="utf-8") as f:
            f.write(token)
        logging.info(
            "Created Telegraph account; token stored at %s", TELEGRAPH_TOKEN_FILE
        )
        return token
    except Exception as e:
        logging.error("Failed to create Telegraph token: %s", e)
        return None


async def handle_start(message: types.Message, db: Database, bot: Bot):
    async with db.get_session() as session:
        result = await session.execute(select(User))
        user_count = len(result.scalars().all())
        user = await session.get(User, message.from_user.id)
        if user:
            await bot.send_message(message.chat.id, "Bot is running")
            return
        if user_count == 0:
            session.add(
                User(
                    user_id=message.from_user.id,
                    username=message.from_user.username,
                    is_superadmin=True,
                )
            )
            await session.commit()
            await bot.send_message(message.chat.id, "You are superadmin")
        else:
            await bot.send_message(message.chat.id, "Use /register to apply")


async def handle_register(message: types.Message, db: Database, bot: Bot):
    async with db.get_session() as session:
        if await session.get(User, message.from_user.id):
            await bot.send_message(message.chat.id, "Already registered")
            return
        if await session.get(RejectedUser, message.from_user.id):
            await bot.send_message(message.chat.id, "Access denied by administrator")
            return
        if await session.get(PendingUser, message.from_user.id):
            await bot.send_message(message.chat.id, "Awaiting approval")
            return
        result = await session.execute(select(PendingUser))
        if len(result.scalars().all()) >= 10:
            await bot.send_message(
                message.chat.id, "Registration queue full, try later"
            )
            return
        session.add(
            PendingUser(
                user_id=message.from_user.id, username=message.from_user.username
            )
        )
        await session.commit()
        await bot.send_message(message.chat.id, "Registration pending approval")


async def handle_requests(message: types.Message, db: Database, bot: Bot):
    async with db.get_session() as session:
        user = await session.get(User, message.from_user.id)
        if not user or not user.is_superadmin:
            return
        result = await session.execute(select(PendingUser))
        pending = result.scalars().all()
        if not pending:
            await bot.send_message(message.chat.id, "No pending users")
            return
        buttons = [
            [
                types.InlineKeyboardButton(
                    text="Approve", callback_data=f"approve:{p.user_id}"
                ),
                types.InlineKeyboardButton(
                    text="Reject", callback_data=f"reject:{p.user_id}"
                ),
            ]
            for p in pending
        ]
        keyboard = types.InlineKeyboardMarkup(inline_keyboard=buttons)
        lines = [f"{p.user_id} {p.username or ''}" for p in pending]
        await bot.send_message(message.chat.id, "\n".join(lines), reply_markup=keyboard)


async def process_request(callback: types.CallbackQuery, db: Database, bot: Bot):
    data = callback.data
    if data.startswith("approve") or data.startswith("reject"):
        uid = int(data.split(":", 1)[1])
        async with db.get_session() as session:
            p = await session.get(PendingUser, uid)
            if not p:
                await callback.answer("Not found", show_alert=True)
                return
            if data.startswith("approve"):
                session.add(User(user_id=uid, username=p.username, is_superadmin=False))
                await bot.send_message(uid, "You are approved")
            else:
                session.add(RejectedUser(user_id=uid, username=p.username))
                await bot.send_message(uid, "Your registration was rejected")
            await session.delete(p)
            await session.commit()
            await callback.answer("Done")
    elif data.startswith("del:"):
        _, eid, marker = data.split(":")
        month = None
        async with db.get_session() as session:
            event = await session.get(Event, int(eid))
            if event:
                month = event.date.split("..", 1)[0][:7]
                await session.delete(event)
                await session.commit()
        if month:
            await sync_month_page(db, month)
            w_start = (
                weekend_start_for_date(datetime.fromisoformat(event.date).date())
                if event
                else None
            )
            if w_start:
                await sync_weekend_page(db, w_start.isoformat())
        offset = await get_tz_offset(db)
        tz = offset_to_timezone(offset)
        if marker == "exh":
            text, markup = await build_exhibitions_message(db, tz)
        else:
            target = datetime.strptime(marker, "%Y-%m-%d").date()
            text, markup = await build_events_message(db, target, tz)
        await callback.message.edit_text(text, reply_markup=markup)
        await callback.answer("Deleted")
    elif data.startswith("edit:"):
        eid = int(data.split(":")[1])
        async with db.get_session() as session:
            event = await session.get(Event, eid)
        if event:
            editing_sessions[callback.from_user.id] = (eid, None)
            await show_edit_menu(callback.from_user.id, event, bot)
        await callback.answer()
    elif data.startswith("editfield:"):
        _, eid, field = data.split(":")
        editing_sessions[callback.from_user.id] = (int(eid), field)
        await callback.message.answer(f"Send new value for {field}")
        await callback.answer()
    elif data.startswith("editdone:"):
        if callback.from_user.id in editing_sessions:
            del editing_sessions[callback.from_user.id]
        await callback.message.answer("Editing finished")
        await callback.answer()
    elif data.startswith("togglefree:"):
        eid = int(data.split(":")[1])
        async with db.get_session() as session:
            event = await session.get(Event, eid)
            if event:
                event.is_free = not event.is_free
                await session.commit()
                logging.info("togglefree: event %s set to %s", eid, event.is_free)
                month = event.date.split("..", 1)[0][:7]
        if event:
            await sync_month_page(db, month)
            w_start = weekend_start_for_date(datetime.fromisoformat(event.date).date())
            if w_start:
                await sync_weekend_page(db, w_start.isoformat())
        async with db.get_session() as session:
            event = await session.get(Event, eid)
        if event:
            await show_edit_menu(callback.from_user.id, event, bot)
        await callback.answer()
    elif data.startswith("togglesilent:"):
        eid = int(data.split(":")[1])
        async with db.get_session() as session:
            event = await session.get(Event, eid)
            if event:
                event.silent = not event.silent
                await session.commit()
                logging.info("togglesilent: event %s set to %s", eid, event.silent)
                month = event.date.split("..", 1)[0][:7]
        if event:
            await sync_month_page(db, month)
            w_start = weekend_start_for_date(datetime.fromisoformat(event.date).date())
            if w_start:
                await sync_weekend_page(db, w_start.isoformat())
        markup = types.InlineKeyboardMarkup(
            inline_keyboard=[
                [
                    types.InlineKeyboardButton(
                        text=(
                            "\U0001f910 Тихий режим"
                            if event and event.silent
                            else "\U0001f6a9 Переключить на тихий режим"
                        ),
                        callback_data=f"togglesilent:{eid}",
                    )
                ]
            ]
        )
        try:
            await bot.edit_message_reply_markup(
                chat_id=callback.message.chat.id,
                message_id=callback.message.message_id,
                reply_markup=markup,
            )
        except Exception as e:
            logging.error("failed to update silent button: %s", e)
        await callback.answer("Toggled")
    elif data.startswith("markfree:"):
        eid = int(data.split(":")[1])
        async with db.get_session() as session:
            event = await session.get(Event, eid)
            if event:
                event.is_free = True
                await session.commit()
                logging.info("markfree: event %s marked free", eid)
                month = event.date.split("..", 1)[0][:7]
        if event:
            await sync_month_page(db, month)
            w_start = weekend_start_for_date(datetime.fromisoformat(event.date).date())
            if w_start:
                await sync_weekend_page(db, w_start.isoformat())
        markup = types.InlineKeyboardMarkup(
            inline_keyboard=[
                [
                    types.InlineKeyboardButton(
                        text="\u2705 Бесплатное мероприятие",
                        callback_data=f"togglefree:{eid}",
                    ),
                    types.InlineKeyboardButton(
                        text="\U0001f6a9 Переключить на тихий режим",
                        callback_data=f"togglesilent:{eid}",
                    ),
                ]
            ]
        )
        try:
            await bot.edit_message_reply_markup(
                chat_id=callback.message.chat.id,
                message_id=callback.message.message_id,
                reply_markup=markup,
            )
        except Exception as e:
            logging.error("failed to update free button: %s", e)
        await callback.answer("Marked")
    elif data.startswith("nav:"):
        _, day = data.split(":")
        offset = await get_tz_offset(db)
        tz = offset_to_timezone(offset)
        target = datetime.strptime(day, "%Y-%m-%d").date()
        text, markup = await build_events_message(db, target, tz)
        await callback.message.edit_text(text, reply_markup=markup)
        await callback.answer()
    elif data.startswith("unset:"):
        cid = int(data.split(":")[1])
        async with db.get_session() as session:
            ch = await session.get(Channel, cid)
            if ch:
                ch.is_registered = False
                logging.info("channel %s unset", cid)
                await session.commit()
        await send_channels_list(callback.message, db, bot, edit=True)
        await callback.answer("Removed")
    elif data.startswith("set:"):
        cid = int(data.split(":")[1])
        async with db.get_session() as session:
            ch = await session.get(Channel, cid)
            if ch and ch.is_admin:
                ch.is_registered = True
                logging.info("channel %s registered", cid)
                await session.commit()
        await send_setchannel_list(callback.message, db, bot, edit=True)
        await callback.answer("Registered")
    elif data.startswith("dailyset:"):
        cid = int(data.split(":")[1])
        async with db.get_session() as session:
            ch = await session.get(Channel, cid)
            if ch and ch.is_admin:
                ch.daily_time = "08:00"
                await session.commit()
        await send_regdaily_list(callback.message, db, bot, edit=True)
        await callback.answer("Registered")
    elif data.startswith("dailyunset:"):
        cid = int(data.split(":")[1])
        async with db.get_session() as session:
            ch = await session.get(Channel, cid)
            if ch:
                ch.daily_time = None
                await session.commit()
        await send_daily_list(callback.message, db, bot, edit=True)
        await callback.answer("Removed")
    elif data.startswith("dailytime:"):
        cid = int(data.split(":")[1])
        daily_time_sessions[callback.from_user.id] = cid
        await callback.message.answer("Send new time HH:MM")
        await callback.answer()
    elif data.startswith("dailysend:"):
        cid = int(data.split(":")[1])
        offset = await get_tz_offset(db)
        tz = offset_to_timezone(offset)
        await send_daily_announcement(db, bot, cid, tz, record=False)
        await callback.answer("Sent")


async def handle_tz(message: types.Message, db: Database, bot: Bot):
    parts = message.text.split(maxsplit=1)
    if len(parts) != 2 or not validate_offset(parts[1]):
        await bot.send_message(message.chat.id, "Usage: /tz +02:00")
        return
    async with db.get_session() as session:
        user = await session.get(User, message.from_user.id)
        if not user or not user.is_superadmin:
            await bot.send_message(message.chat.id, "Not authorized")
            return
    await set_tz_offset(db, parts[1])
    await bot.send_message(message.chat.id, f"Timezone set to {parts[1]}")


async def handle_images(message: types.Message, db: Database, bot: Bot):
    async with db.get_session() as session:
        user = await session.get(User, message.from_user.id)
        if not user or not user.is_superadmin:
            await bot.send_message(message.chat.id, "Not authorized")
            return
    new_value = not CATBOX_ENABLED
    await set_catbox_enabled(db, new_value)
    status = "enabled" if new_value else "disabled"
    await bot.send_message(message.chat.id, f"Image uploads {status}")


async def handle_my_chat_member(update: types.ChatMemberUpdated, db: Database):
    if update.chat.type != "channel":
        return
    status = update.new_chat_member.status
    is_admin = status in {"administrator", "creator"}
    logging.info(
        "my_chat_member: %s -> %s (admin=%s)",
        update.chat.id,
        status,
        is_admin,
    )
    async with db.get_session() as session:
        channel = await session.get(Channel, update.chat.id)
        if not channel:
            channel = Channel(
                channel_id=update.chat.id,
                title=update.chat.title,
                username=getattr(update.chat, "username", None),
                is_admin=is_admin,
            )
            session.add(channel)
        else:
            channel.title = update.chat.title
            channel.username = getattr(update.chat, "username", None)
            channel.is_admin = is_admin
        await session.commit()


async def send_channels_list(
    message: types.Message, db: Database, bot: Bot, edit: bool = False
):
    async with db.get_session() as session:
        user = await session.get(User, message.from_user.id)
        if not user or not user.is_superadmin:
            if not edit:
                await bot.send_message(message.chat.id, "Not authorized")
            return
        result = await session.execute(
            select(Channel).where(Channel.is_admin.is_(True))
        )
        channels = result.scalars().all()
    logging.info("channels list: %s", [c.channel_id for c in channels])
    lines = []
    keyboard = []
    for ch in channels:
        name = ch.title or ch.username or str(ch.channel_id)
        if ch.is_registered:
            lines.append(f"{name} ✅")
            keyboard.append(
                [
                    types.InlineKeyboardButton(
                        text="Cancel", callback_data=f"unset:{ch.channel_id}"
                    )
                ]
            )
        else:
            lines.append(name)
    if not lines:
        lines.append("No channels")
    markup = types.InlineKeyboardMarkup(inline_keyboard=keyboard) if keyboard else None
    if edit:
        await message.edit_text("\n".join(lines), reply_markup=markup)
    else:
        await bot.send_message(message.chat.id, "\n".join(lines), reply_markup=markup)


async def send_setchannel_list(
    message: types.Message, db: Database, bot: Bot, edit: bool = False
):
    async with db.get_session() as session:
        user = await session.get(User, message.from_user.id)
        if not user or not user.is_superadmin:
            if not edit:
                await bot.send_message(message.chat.id, "Not authorized")
            return
        result = await session.execute(
            select(Channel).where(
                Channel.is_admin.is_(True), Channel.is_registered.is_(False)
            )
        )
        channels = result.scalars().all()
    logging.info("setchannel list: %s", [c.channel_id for c in channels])
    lines = []
    keyboard = []
    for ch in channels:
        name = ch.title or ch.username or str(ch.channel_id)
        lines.append(name)
        keyboard.append(
            [
                types.InlineKeyboardButton(
                    text=name, callback_data=f"set:{ch.channel_id}"
                )
            ]
        )
    if not lines:
        lines.append("No channels")
    markup = types.InlineKeyboardMarkup(inline_keyboard=keyboard) if keyboard else None
    if edit:
        await message.edit_text("\n".join(lines), reply_markup=markup)
    else:
        await bot.send_message(message.chat.id, "\n".join(lines), reply_markup=markup)


async def send_regdaily_list(
    message: types.Message, db: Database, bot: Bot, edit: bool = False
):
    async with db.get_session() as session:
        user = await session.get(User, message.from_user.id)
        if not user or not user.is_superadmin:
            if not edit:
                await bot.send_message(message.chat.id, "Not authorized")
            return
        result = await session.execute(
            select(Channel).where(
                Channel.is_admin.is_(True), Channel.daily_time.is_(None)
            )
        )
        channels = result.scalars().all()
    lines = []
    keyboard = []
    for ch in channels:
        name = ch.title or ch.username or str(ch.channel_id)
        lines.append(name)
        keyboard.append(
            [
                types.InlineKeyboardButton(
                    text=name, callback_data=f"dailyset:{ch.channel_id}"
                )
            ]
        )
    if not lines:
        lines.append("No channels")
    markup = types.InlineKeyboardMarkup(inline_keyboard=keyboard) if keyboard else None
    if edit:
        await message.edit_text("\n".join(lines), reply_markup=markup)
    else:
        await bot.send_message(message.chat.id, "\n".join(lines), reply_markup=markup)


async def send_daily_list(
    message: types.Message, db: Database, bot: Bot, edit: bool = False
):
    async with db.get_session() as session:
        user = await session.get(User, message.from_user.id)
        if not user or not user.is_superadmin:
            if not edit:
                await bot.send_message(message.chat.id, "Not authorized")
            return
        result = await session.execute(
            select(Channel).where(Channel.daily_time.is_not(None))
        )
        channels = result.scalars().all()
    lines = []
    keyboard = []
    for ch in channels:
        name = ch.title or ch.username or str(ch.channel_id)
        t = ch.daily_time or "?"
        lines.append(f"{name} {t}")
        keyboard.append(
            [
                types.InlineKeyboardButton(
                    text="Cancel", callback_data=f"dailyunset:{ch.channel_id}"
                ),
                types.InlineKeyboardButton(
                    text="Time", callback_data=f"dailytime:{ch.channel_id}"
                ),
                types.InlineKeyboardButton(
                    text="Test", callback_data=f"dailysend:{ch.channel_id}"
                ),
            ]
        )
    if not lines:
        lines.append("No channels")
    markup = types.InlineKeyboardMarkup(inline_keyboard=keyboard) if keyboard else None
    if edit:
        await message.edit_text("\n".join(lines), reply_markup=markup)
    else:
        await bot.send_message(message.chat.id, "\n".join(lines), reply_markup=markup)


async def handle_set_channel(message: types.Message, db: Database, bot: Bot):
    await send_setchannel_list(message, db, bot, edit=False)


async def handle_channels(message: types.Message, db: Database, bot: Bot):
    await send_channels_list(message, db, bot, edit=False)


async def handle_regdailychannels(message: types.Message, db: Database, bot: Bot):
    await send_regdaily_list(message, db, bot, edit=False)


async def handle_daily(message: types.Message, db: Database, bot: Bot):
    await send_daily_list(message, db, bot, edit=False)


async def upsert_event(session: AsyncSession, new: Event) -> Tuple[Event, bool]:
    """Insert or update an event if a similar one exists.

    Returns (event, added_flag)."""

    stmt = select(Event).where(
        Event.date == new.date,
        Event.time == new.time,
    )
    candidates = (await session.execute(stmt)).scalars().all()
    for ev in candidates:
        if (
            ev.location_name.strip().lower() == new.location_name.strip().lower()
            and (ev.location_address or "").strip().lower()
            == (new.location_address or "").strip().lower()
        ):
            ev.title = new.title
            ev.description = new.description
            ev.festival = new.festival
            ev.source_text = new.source_text
            ev.location_name = new.location_name
            ev.location_address = new.location_address
            ev.ticket_price_min = new.ticket_price_min
            ev.ticket_price_max = new.ticket_price_max
            ev.ticket_link = new.ticket_link
            ev.event_type = new.event_type
            ev.emoji = new.emoji
            ev.end_date = new.end_date
            ev.is_free = new.is_free
            ev.pushkin_card = new.pushkin_card
            await session.commit()
            return ev, False

        title_ratio = SequenceMatcher(None, ev.title.lower(), new.title.lower()).ratio()
        if title_ratio >= 0.9:
            ev.title = new.title
            ev.description = new.description
            ev.festival = new.festival
            ev.source_text = new.source_text
            ev.location_name = new.location_name
            ev.location_address = new.location_address
            ev.ticket_price_min = new.ticket_price_min
            ev.ticket_price_max = new.ticket_price_max
            ev.ticket_link = new.ticket_link
            ev.event_type = new.event_type
            ev.emoji = new.emoji
            ev.end_date = new.end_date
            ev.is_free = new.is_free
            ev.pushkin_card = new.pushkin_card
            await session.commit()
            return ev, False

        if (
            ev.location_name.strip().lower() == new.location_name.strip().lower()
            and (ev.location_address or "").strip().lower()
            == (new.location_address or "").strip().lower()
        ):
            ev.title = new.title
            ev.description = new.description
            ev.festival = new.festival
            ev.source_text = new.source_text
            ev.location_name = new.location_name
            ev.location_address = new.location_address
            ev.ticket_price_min = new.ticket_price_min
            ev.ticket_price_max = new.ticket_price_max
            ev.ticket_link = new.ticket_link
            ev.event_type = new.event_type
            ev.emoji = new.emoji
            ev.end_date = new.end_date
            ev.is_free = new.is_free
            ev.pushkin_card = new.pushkin_card
            await session.commit()
            return ev, False

        title_ratio = SequenceMatcher(None, ev.title.lower(), new.title.lower()).ratio()
        if title_ratio >= 0.9:
            ev.title = new.title
            ev.description = new.description
            ev.festival = new.festival
            ev.source_text = new.source_text
            ev.location_name = new.location_name
            ev.location_address = new.location_address
            ev.ticket_price_min = new.ticket_price_min
            ev.ticket_price_max = new.ticket_price_max
            ev.ticket_link = new.ticket_link
            ev.event_type = new.event_type
            ev.emoji = new.emoji
            ev.end_date = new.end_date
            ev.is_free = new.is_free
            ev.pushkin_card = new.pushkin_card
            await session.commit()
            return ev, False

        if (
            ev.location_name.strip().lower() == new.location_name.strip().lower()
            and (ev.location_address or "").strip().lower()
            == (new.location_address or "").strip().lower()
        ):
            ev.title = new.title
            ev.description = new.description
            ev.festival = new.festival
            ev.source_text = new.source_text
            ev.location_name = new.location_name
            ev.location_address = new.location_address
            ev.ticket_price_min = new.ticket_price_min
            ev.ticket_price_max = new.ticket_price_max
            ev.ticket_link = new.ticket_link
            ev.event_type = new.event_type
            ev.emoji = new.emoji
            ev.end_date = new.end_date
            ev.is_free = new.is_free
            ev.pushkin_card = new.pushkin_card
            await session.commit()
            return ev, False

        title_ratio = SequenceMatcher(None, ev.title.lower(), new.title.lower()).ratio()
        if title_ratio >= 0.9:
            ev.title = new.title
            ev.description = new.description
            ev.festival = new.festival
            ev.source_text = new.source_text
            ev.location_name = new.location_name
            ev.location_address = new.location_address
            ev.ticket_price_min = new.ticket_price_min
            ev.ticket_price_max = new.ticket_price_max
            ev.ticket_link = new.ticket_link
            ev.event_type = new.event_type
            ev.emoji = new.emoji
            ev.end_date = new.end_date
            ev.is_free = new.is_free
            ev.pushkin_card = new.pushkin_card
            await session.commit()
            return ev, False

        if (
            ev.location_name.strip().lower() == new.location_name.strip().lower()
            and (ev.location_address or "").strip().lower()
            == (new.location_address or "").strip().lower()
        ):
            ev.title = new.title
            ev.description = new.description
            ev.festival = new.festival
            ev.source_text = new.source_text
            ev.location_name = new.location_name
            ev.location_address = new.location_address
            ev.ticket_price_min = new.ticket_price_min
            ev.ticket_price_max = new.ticket_price_max
            ev.ticket_link = new.ticket_link
            ev.event_type = new.event_type
            ev.emoji = new.emoji
            ev.end_date = new.end_date
            ev.is_free = new.is_free
            ev.pushkin_card = new.pushkin_card
            await session.commit()
            return ev, False

        title_ratio = SequenceMatcher(None, ev.title.lower(), new.title.lower()).ratio()
        loc_ratio = SequenceMatcher(
            None, ev.location_name.lower(), new.location_name.lower()
        ).ratio()
        if title_ratio >= 0.6 and loc_ratio >= 0.6:
            ev.title = new.title
            ev.description = new.description
            ev.festival = new.festival
            ev.source_text = new.source_text
            ev.location_name = new.location_name
            ev.location_address = new.location_address
            ev.ticket_price_min = new.ticket_price_min
            ev.ticket_price_max = new.ticket_price_max
            ev.ticket_link = new.ticket_link
            ev.event_type = new.event_type
            ev.emoji = new.emoji
            ev.end_date = new.end_date
            ev.is_free = new.is_free
            ev.pushkin_card = new.pushkin_card
            await session.commit()
            return ev, False
        should_check = False
        if loc_ratio >= 0.4 or (ev.location_address or "") == (
            new.location_address or ""
        ):
            should_check = True
        elif title_ratio >= 0.5:
            should_check = True
        if should_check:
            # uncertain, ask LLM
            try:
                dup, title, desc = await check_duplicate_via_4o(ev, new)
            except Exception:
                logging.exception("duplicate check failed")
                dup = False
            if dup:
                ev.title = title or new.title
                ev.description = desc or new.description
                ev.festival = new.festival
                ev.source_text = new.source_text
                ev.location_name = new.location_name
                ev.location_address = new.location_address
                ev.ticket_price_min = new.ticket_price_min
                ev.ticket_price_max = new.ticket_price_max
                ev.ticket_link = new.ticket_link
                ev.event_type = new.event_type
                ev.emoji = new.emoji
                ev.end_date = new.end_date
                ev.is_free = new.is_free
                ev.pushkin_card = new.pushkin_card
                await session.commit()
                return ev, False
    new.added_at = datetime.utcnow()
    session.add(new)
    await session.commit()
    return new, True


async def add_events_from_text(
    db: Database,
    text: str,
    source_link: str | None,
    html_text: str | None = None,
    media: list[tuple[bytes, str]] | tuple[bytes, str] | None = None,
) -> list[tuple[Event, bool, list[str], str]]:
    try:
        parsed = await parse_event_via_4o(text)
    except Exception as e:
        logging.error("LLM error: %s", e)
        return []

    results: list[tuple[Event, bool, list[str], str]] = []
    first = True
    links_iter = iter(extract_links_from_html(html_text) if html_text else [])
    for data in parsed:
        date_str = data.get("date", "") or ""
        end_date = data.get("end_date") or None
        if end_date and ".." in end_date:
            end_date = end_date.split("..", 1)[-1].strip()
        if ".." in date_str:
            start, maybe_end = [p.strip() for p in date_str.split("..", 1)]
            date_str = start
            if not end_date:
                end_date = maybe_end

        addr = data.get("location_address")
        city = data.get("city")
        addr = strip_city_from_address(addr, city)

        base_event = Event(
            title=data.get("title", ""),
            description=data.get("short_description", ""),
            festival=data.get("festival") or None,
            date=date_str,
            time=data.get("time", ""),
            location_name=data.get("location_name", ""),
            location_address=addr,
            city=city,
            ticket_price_min=data.get("ticket_price_min"),
            ticket_price_max=data.get("ticket_price_max"),
            ticket_link=data.get("ticket_link"),
            event_type=data.get("event_type"),
            emoji=data.get("emoji"),
            end_date=end_date,
            is_free=bool(data.get("is_free")),
            pushkin_card=bool(data.get("pushkin_card")),
            source_text=text,
            source_post_url=source_link,
        )

        if base_event.event_type == "выставка" and not base_event.end_date:
            try:
                start_dt = date.fromisoformat(base_event.date)
            except ValueError:
                start_dt = date.today()
                base_event.date = start_dt.isoformat()
            base_event.end_date = date(start_dt.year, 12, 31).isoformat()

        events_to_add = [base_event]
        if (
            base_event.event_type != "выставка"
            and base_event.end_date
            and base_event.end_date != base_event.date
        ):
            try:
                start_dt = date.fromisoformat(base_event.date)
                end_dt = date.fromisoformat(base_event.end_date)
            except ValueError:
                start_dt = end_dt = None
            if start_dt and end_dt and end_dt > start_dt:
                events_to_add = []
                for i in range((end_dt - start_dt).days + 1):
                    day = start_dt + timedelta(days=i)
                    copy_e = Event(**base_event.model_dump(exclude={"id", "added_at"}))
                    copy_e.date = day.isoformat()
                    copy_e.end_date = None
                    events_to_add.append(copy_e)

        for event in events_to_add:
            if not is_valid_url(event.ticket_link):
                try:
                    extracted = next(links_iter)
                except StopIteration:
                    extracted = None
                if extracted:
                    event.ticket_link = extracted

            # skip events that have already finished
            try:
                start = date.fromisoformat(event.date)
            except ValueError:
                logging.error("Invalid date from LLM: %s", event.date)
                continue
            final = date.fromisoformat(event.end_date) if event.end_date else start
            if final < date.today():
                logging.info("Ignoring past event %s on %s", event.title, event.date)
                continue

            async with db.get_session() as session:
                saved, added = await upsert_event(session, event)

            media_arg = media if first else None
            upload_info = ""
            photo_count = saved.photo_count
            if saved.telegraph_url and saved.telegraph_path:
                upload_info, added_count = await update_source_page(
                    saved.telegraph_path,
                    saved.title or "Event",
                    html_text or text,
                    media_arg,
                )
                if added_count:
                    photo_count += added_count
                    async with db.get_session() as session:
                        saved.photo_count = photo_count
                        session.add(saved)
                        await session.commit()
            else:
                res = await create_source_page(
                    saved.title or "Event",
                    saved.source_text,
                    source_link,
                    html_text,
                    media_arg,
                )
                if res:
                    if len(res) == 4:
                        url, path, upload_info, photo_count = res
                    elif len(res) == 3:
                        url, path, upload_info = res
                        photo_count = 0
                    else:
                        url, path = res
                        upload_info = ""
                        photo_count = 0
                    async with db.get_session() as session:
                        saved.telegraph_url = url
                        saved.telegraph_path = path
                        saved.photo_count = photo_count
                        session.add(saved)
                        await session.commit()
            await sync_month_page(db, saved.date[:7])
            w_start = weekend_start_for_date(datetime.fromisoformat(saved.date).date())
            if w_start:
                await sync_weekend_page(db, w_start.isoformat())

            lines = [
                f"title: {saved.title}",
                f"date: {saved.date}",
                f"time: {saved.time}",
                f"location_name: {saved.location_name}",
            ]
            if saved.location_address:
                lines.append(f"location_address: {saved.location_address}")
            if saved.city:
                lines.append(f"city: {saved.city}")
            if saved.festival:
                lines.append(f"festival: {saved.festival}")
            if saved.description:
                lines.append(f"description: {saved.description}")
            if saved.event_type:
                lines.append(f"type: {saved.event_type}")
            if saved.ticket_price_min is not None:
                lines.append(f"price_min: {saved.ticket_price_min}")
            if saved.ticket_price_max is not None:
                lines.append(f"price_max: {saved.ticket_price_max}")
            if saved.ticket_link:
                lines.append(f"ticket_link: {saved.ticket_link}")
            if saved.telegraph_url:
                lines.append(f"telegraph: {saved.telegraph_url}")
            if upload_info:
                lines.append(f"catbox: {upload_info}")
            status = "added" if added else "updated"
            results.append((saved, added, lines, status))
            first = False
    return results


async def handle_add_event(message: types.Message, db: Database, bot: Bot):
    parts = (message.text or message.caption or "").split(maxsplit=1)
    if len(parts) != 2:
        await bot.send_message(message.chat.id, "Usage: /addevent <text>")
        return
    images = await extract_images(message, bot)
    media = images if images else None
    html_text = message.html_text or message.caption_html
    if html_text and html_text.startswith("/addevent"):
        html_text = html_text[len("/addevent") :].lstrip()
    results = await add_events_from_text(
        db,
        parts[1],
        None,
        html_text,
        media,
    )
    if not results:
        await bot.send_message(message.chat.id, "LLM error")
        return
    for saved, added, lines, status in results:
        btns = []
        if (
            not saved.is_free
            and saved.ticket_price_min is None
            and saved.ticket_price_max is None
        ):
            btns.append(
                types.InlineKeyboardButton(
                    text="\u2753 Это бесплатное мероприятие",
                    callback_data=f"markfree:{saved.id}",
                )
            )
        btns.append(
            types.InlineKeyboardButton(
                text="\U0001f6a9 Переключить на тихий режим",
                callback_data=f"togglesilent:{saved.id}",
            )
        )
        markup = types.InlineKeyboardMarkup(inline_keyboard=[btns])
        await bot.send_message(
            message.chat.id,
            f"Event {status}\n" + "\n".join(lines),
            reply_markup=markup,
        )


async def handle_add_event_raw(message: types.Message, db: Database, bot: Bot):
    parts = (message.text or message.caption or "").split(maxsplit=1)
    if len(parts) != 2 or "|" not in parts[1]:
        await bot.send_message(
            message.chat.id, "Usage: /addevent_raw title|date|time|location"
        )
        return
    title, date, time, location = (p.strip() for p in parts[1].split("|", 3))
    images = await extract_images(message, bot)
    media = images if images else None

    event = Event(
        title=title,
        description="",
        festival=None,
        date=date,
        time=time,
        location_name=location,
        source_text=parts[1],
    )
    async with db.get_session() as session:
        event, added = await upsert_event(session, event)

    html_text = message.html_text or message.caption_html
    if html_text and html_text.startswith("/addevent_raw"):
        html_text = html_text[len("/addevent_raw") :].lstrip()
    res = await create_source_page(
        event.title or "Event",
        event.source_text,
        None,
        html_text or event.source_text,
        media,
    )
    upload_info = ""
    photo_count = 0
    if res:
        if len(res) == 4:
            url, path, upload_info, photo_count = res
        elif len(res) == 3:
            url, path, upload_info = res
            photo_count = 0
        else:
            url, path = res
            upload_info = ""
            photo_count = 0
        async with db.get_session() as session:
            event.telegraph_url = url
            event.telegraph_path = path
            event.photo_count = photo_count
            session.add(event)
            await session.commit()
    await sync_month_page(db, event.date[:7])
    w_start = weekend_start_for_date(datetime.fromisoformat(event.date).date())
    if w_start:
        await sync_weekend_page(db, w_start.isoformat())
    lines = [
        f"title: {event.title}",
        f"date: {event.date}",
        f"time: {event.time}",
        f"location_name: {event.location_name}",
    ]
    if event.telegraph_url:
        lines.append(f"telegraph: {event.telegraph_url}")
    if upload_info:
        lines.append(f"catbox: {upload_info}")
    status = "added" if added else "updated"
    btns = []
    if (
        not event.is_free
        and event.ticket_price_min is None
        and event.ticket_price_max is None
    ):
        btns.append(
            types.InlineKeyboardButton(
                text="\u2753 Это бесплатное мероприятие",
                callback_data=f"markfree:{event.id}",
            )
        )
    btns.append(
        types.InlineKeyboardButton(
            text="\U0001f6a9 Переключить на тихий режим",
            callback_data=f"togglesilent:{event.id}",
        )
    )
    markup = types.InlineKeyboardMarkup(inline_keyboard=[btns])
    await bot.send_message(
        message.chat.id,
        f"Event {status}\n" + "\n".join(lines),
        reply_markup=markup,
    )


def format_day(day: date, tz: timezone) -> str:
    if day == datetime.now(tz).date():
        return "Сегодня"
    return day.strftime("%d.%m.%Y")


MONTHS = [
    "января",
    "февраля",
    "марта",
    "апреля",
    "мая",
    "июня",
    "июля",
    "августа",
    "сентября",
    "октября",
    "ноября",
    "декабря",
]

DAYS_OF_WEEK = [
    "понедельник",
    "вторник",
    "среда",
    "четверг",
    "пятница",
    "суббота",
    "воскресенье",
]


def format_day_pretty(day: date) -> str:
    return f"{day.day} {MONTHS[day.month - 1]}"


def format_weekend_range(saturday: date) -> str:
    """Return human-friendly weekend range like '12–13 июля'."""
    sunday = saturday + timedelta(days=1)
    if saturday.month == sunday.month:
        return f"{saturday.day}\u2013{sunday.day} {MONTHS[saturday.month - 1]}"
    return (
        f"{saturday.day} {MONTHS[saturday.month - 1]} \u2013 "
        f"{sunday.day} {MONTHS[sunday.month - 1]}"
    )


def month_name(month: str) -> str:
    y, m = month.split("-")
    return f"{MONTHS[int(m) - 1]} {y}"


MONTHS_PREP = [
    "январе",
    "феврале",
    "марте",
    "апреле",
    "мае",
    "июне",
    "июле",
    "августе",
    "сентябре",
    "октябре",
    "ноябре",
    "декабре",
]

# month names in nominative case for navigation links
MONTHS_NOM = [
    "январь",
    "февраль",
    "март",
    "апрель",
    "май",
    "июнь",
    "июль",
    "август",
    "сентябрь",
    "октябрь",
    "ноябрь",
    "декабрь",
]


def month_name_prepositional(month: str) -> str:
    y, m = month.split("-")
    return f"{MONTHS_PREP[int(m) - 1]} {y}"


def month_name_nominative(month: str) -> str:
    """Return month name in nominative case, add year if different from current."""
    y, m = month.split("-")
    name = MONTHS_NOM[int(m) - 1]
    if int(y) != date.today().year:
        return f"{name} {y}"
    return name


def next_month(month: str) -> str:
    d = datetime.fromisoformat(month + "-01")
    n = (d.replace(day=28) + timedelta(days=4)).replace(day=1)
    return n.strftime("%Y-%m")


def md_to_html(text: str) -> str:
    html_text = markdown.markdown(
        text,
        extensions=["markdown.extensions.fenced_code", "markdown.extensions.nl2br"],
    )
    # Telegraph API does not allow h1/h2 or Telegram-specific emoji tags
    html_text = re.sub(r"<(\/?)h[12]>", r"<\1h3>", html_text)
    html_text = re.sub(r"</?tg-emoji[^>]*>", "", html_text)
    return html_text


def extract_link_from_html(html_text: str) -> str | None:
    """Return a registration or ticket link from HTML if present."""
    pattern = re.compile(
        r"<a[^>]+href=['\"]([^'\"]+)['\"][^>]*>(.*?)</a>",
        re.IGNORECASE | re.DOTALL,
    )
    matches = list(pattern.finditer(html_text))

    # prefer anchors whose text mentions registration or tickets
    for m in matches:
        href, label = m.group(1), m.group(2)
        text = label.lower()
        if any(word in text for word in ["регистра", "ticket", "билет"]):
            return href

    # otherwise look for anchors located near the word "регистрация"
    lower_html = html_text.lower()
    for m in matches:
        href = m.group(1)
        start, end = m.span()
        context_before = lower_html[max(0, start - 60) : start]
        context_after = lower_html[end : end + 60]
        if "регистра" in context_before or "регистра" in context_after:
            return href

    if matches:
        return matches[0].group(1)
    return None


def extract_links_from_html(html_text: str) -> list[str]:
    """Return all registration or ticket links in order of appearance."""
    pattern = re.compile(
        r"<a[^>]+href=['\"]([^'\"]+)['\"][^>]*>(.*?)</a>",
        re.IGNORECASE | re.DOTALL,
    )
    matches = list(pattern.finditer(html_text))
    lower_html = html_text.lower()

    def qualifies(label: str, start: int, end: int) -> bool:
        text = label.lower()
        if any(word in text for word in ["регистра", "ticket", "билет"]):
            return True
        context_before = lower_html[max(0, start - 60) : start]
        context_after = lower_html[end : end + 60]
        return "регистра" in context_before or "регистра" in context_after or "билет" in context_before or "билет" in context_after

    prioritized: list[tuple[int, str]] = []
    others: list[tuple[int, str]] = []
    for m in matches:
        href, label = m.group(1), m.group(2)
        if qualifies(label, *m.span()):
            prioritized.append((m.start(), href))
        else:
            others.append((m.start(), href))

    prioritized.sort(key=lambda x: x[0])
    others.sort(key=lambda x: x[0])
    links = [h for _, h in prioritized]
    links.extend(h for _, h in others)
    return links


def is_valid_url(text: str | None) -> bool:
    if not text:
        return False
    return bool(re.match(r"https?://", text))


def is_recent(e: Event) -> bool:
    if e.added_at is None:
        return False
    now = datetime.utcnow()
    start = datetime.combine(now.date() - timedelta(days=1), datetime.min.time())
    return e.added_at >= start and not e.silent


def format_event_md(e: Event) -> str:
    prefix = ""
    if is_recent(e):
        prefix += "\U0001f6a9 "
    emoji_part = ""
    if e.emoji and not e.title.strip().startswith(e.emoji):
        emoji_part = f"{e.emoji} "
    lines = [f"{prefix}{emoji_part}{e.title}".strip(), e.description.strip()]
    if e.pushkin_card:
        lines.append("\u2705 Пушкинская карта")
    if e.is_free:
        txt = "🟡 Бесплатно"
        if e.ticket_link:
            txt += f" [по регистрации]({e.ticket_link})"
        lines.append(txt)
    elif e.ticket_link and (
        e.ticket_price_min is not None or e.ticket_price_max is not None
    ):
        if e.ticket_price_max is not None and e.ticket_price_max != e.ticket_price_min:
            price = f"от {e.ticket_price_min} до {e.ticket_price_max}"
        else:
            price = str(e.ticket_price_min or e.ticket_price_max or "")
        lines.append(f"[Билеты в источнике]({e.ticket_link}) {price}".strip())
    elif e.ticket_link:
        lines.append(f"[по регистрации]({e.ticket_link})")
    else:
        if (
            e.ticket_price_min is not None
            and e.ticket_price_max is not None
            and e.ticket_price_min != e.ticket_price_max
        ):
            price = f"от {e.ticket_price_min} до {e.ticket_price_max}"
        elif e.ticket_price_min is not None:
            price = str(e.ticket_price_min)
        elif e.ticket_price_max is not None:
            price = str(e.ticket_price_max)
        else:
            price = ""
        if price:
            lines.append(f"Билеты {price}")
    if e.telegraph_url:
        cam = "\U0001f4f8" * max(0, e.photo_count)
        prefix = f"{cam} " if cam else ""
        lines.append(f"{prefix}[подробнее]({e.telegraph_url})")
    loc = e.location_name
    addr = e.location_address
    if addr and e.city:
        addr = strip_city_from_address(addr, e.city)
    if addr:
        loc += f", {addr}"
    if e.city:
        loc += f", #{e.city}"
    date_part = e.date.split("..", 1)[0]
    try:
        day = format_day_pretty(datetime.fromisoformat(date_part).date())
    except ValueError:
        logging.error("Invalid event date: %s", e.date)
        day = e.date
    lines.append(f"_{day} {e.time} {loc}_")
    return "\n".join(lines)


def format_event_daily(e: Event, highlight: bool = False) -> str:
    """Return HTML-formatted text for a daily announcement item."""
    prefix = ""
    if highlight:
        prefix += "\U0001f449 "
    if is_recent(e):
        prefix += "\U0001f6a9 "
    emoji_part = ""
    if e.emoji and not e.title.strip().startswith(e.emoji):
        emoji_part = f"{e.emoji} "

    title = html.escape(e.title)
    if e.source_post_url:
        title = f'<a href="{html.escape(e.source_post_url)}">{title}</a>'
    title = f"<b>{prefix}{emoji_part}{title}</b>".strip()
    lines = [title, html.escape(e.description.strip())]
    if e.pushkin_card:
        lines.append("\u2705 Пушкинская карта")

    if e.is_free:
        txt = "🟡 Бесплатно"
        if e.ticket_link:
            txt += f' <a href="{html.escape(e.ticket_link)}">по регистрации</a>'
        lines.append(txt)
    elif e.ticket_link and (
        e.ticket_price_min is not None or e.ticket_price_max is not None
    ):
        if e.ticket_price_max is not None and e.ticket_price_max != e.ticket_price_min:
            price = f"от {e.ticket_price_min} до {e.ticket_price_max}"
        else:
            price = str(e.ticket_price_min or e.ticket_price_max or "")
        lines.append(
            f'<a href="{html.escape(e.ticket_link)}">Билеты в источнике</a> {price}'.strip()
        )
    elif e.ticket_link:
        lines.append(f'<a href="{html.escape(e.ticket_link)}">по регистрации</a>')
    else:
        price = ""
        if (
            e.ticket_price_min is not None
            and e.ticket_price_max is not None
            and e.ticket_price_min != e.ticket_price_max
        ):
            price = f"от {e.ticket_price_min} до {e.ticket_price_max}"
        elif e.ticket_price_min is not None:
            price = str(e.ticket_price_min)
        elif e.ticket_price_max is not None:
            price = str(e.ticket_price_max)
        if price:
            lines.append(f"Билеты {price}")

    loc = html.escape(e.location_name)
    addr = e.location_address
    if addr and e.city:
        addr = strip_city_from_address(addr, e.city)
    if addr:
        loc += f", {html.escape(addr)}"
    if e.city:
        loc += f", #{html.escape(e.city)}"
    date_part = e.date.split("..", 1)[0]
    try:
        day = format_day_pretty(datetime.fromisoformat(date_part).date())
    except ValueError:
        logging.error("Invalid event date: %s", e.date)
        day = e.date
    lines.append(f"<i>{day} {e.time} {loc}</i>")

    return "\n".join(lines)


def format_exhibition_md(e: Event) -> str:
    prefix = ""
    if is_recent(e):
        prefix += "\U0001f6a9 "
    emoji_part = ""
    if e.emoji and not e.title.strip().startswith(e.emoji):
        emoji_part = f"{e.emoji} "
    lines = [f"{prefix}{emoji_part}{e.title}".strip(), e.description.strip()]
    if e.pushkin_card:
        lines.append("\u2705 Пушкинская карта")
    if e.is_free:
        txt = "🟡 Бесплатно"
        if e.ticket_link:
            txt += f" [по регистрации]({e.ticket_link})"
        lines.append(txt)
    elif e.ticket_link:
        lines.append(f"[Билеты в источнике]({e.ticket_link})")
    elif (
        e.ticket_price_min is not None
        and e.ticket_price_max is not None
        and e.ticket_price_min != e.ticket_price_max
    ):
        lines.append(f"Билеты от {e.ticket_price_min} до {e.ticket_price_max}")
    elif e.ticket_price_min is not None:
        lines.append(f"Билеты {e.ticket_price_min}")
    elif e.ticket_price_max is not None:
        lines.append(f"Билеты {e.ticket_price_max}")
    if e.telegraph_url:
        cam = "\U0001f4f8" * max(0, e.photo_count)
        prefix = f"{cam} " if cam else ""
        lines.append(f"{prefix}[подробнее]({e.telegraph_url})")
    loc = e.location_name
    addr = e.location_address
    if addr and e.city:
        addr = strip_city_from_address(addr, e.city)
    if addr:
        loc += f", {addr}"
    if e.city:
        loc += f", #{e.city}"
    if e.end_date:
        end_part = e.end_date.split("..", 1)[0]
        try:
            end = format_day_pretty(datetime.fromisoformat(end_part).date())
        except ValueError:
            logging.error("Invalid end date: %s", e.end_date)
            end = e.end_date
        lines.append(f"_по {end}, {loc}_")
    return "\n".join(lines)


def event_title_nodes(e: Event) -> list:
    nodes: list = []
    if is_recent(e):
        nodes.append("\U0001f6a9 ")
    if e.emoji and not e.title.strip().startswith(e.emoji):
        nodes.append(f"{e.emoji} ")
    title_text = e.title
    if e.source_post_url:
        nodes.append(
            {"tag": "a", "attrs": {"href": e.source_post_url}, "children": [title_text]}
        )
    else:
        nodes.append(title_text)
    return nodes


def event_to_nodes(e: Event) -> list[dict]:
    md = format_event_md(e)
    lines = md.split("\n")
    body_md = "\n".join(lines[1:]) if len(lines) > 1 else ""
    from telegraph.utils import html_to_nodes

    nodes = [{"tag": "h4", "children": event_title_nodes(e)}]
    if body_md:
        html_text = md_to_html(body_md)
        nodes.extend(html_to_nodes(html_text))
    nodes.append({"tag": "p", "children": ["\u00a0"]})
    return nodes


def exhibition_title_nodes(e: Event) -> list:
    nodes: list = []
    if is_recent(e):
        nodes.append("\U0001f6a9 ")
    if e.emoji and not e.title.strip().startswith(e.emoji):
        nodes.append(f"{e.emoji} ")
    title_text = e.title
    if e.source_post_url:
        nodes.append(
            {"tag": "a", "attrs": {"href": e.source_post_url}, "children": [title_text]}
        )
    else:
        nodes.append(title_text)
    return nodes


def exhibition_to_nodes(e: Event) -> list[dict]:
    md = format_exhibition_md(e)
    lines = md.split("\n")
    body_md = "\n".join(lines[1:]) if len(lines) > 1 else ""
    from telegraph.utils import html_to_nodes

    nodes = [{"tag": "h4", "children": exhibition_title_nodes(e)}]
    if body_md:
        html_text = md_to_html(body_md)
        nodes.extend(html_to_nodes(html_text))
    nodes.append({"tag": "p", "children": ["\u00a0"]})
    return nodes


async def build_month_page_content(db: Database, month: str) -> tuple[str, list]:
    start = date.fromisoformat(month + "-01")
    next_start = (start.replace(day=28) + timedelta(days=4)).replace(day=1)
    async with db.get_session() as session:
        result = await session.execute(
            select(Event)
            .where(Event.date >= start.isoformat(), Event.date < next_start.isoformat())
            .order_by(Event.date, Event.time)
        )
        events = result.scalars().all()

        ex_result = await session.execute(
            select(Event)
            .where(
                Event.end_date.is_not(None),
                Event.end_date >= start.isoformat(),
                Event.date <= next_start.isoformat(),
                Event.event_type == "выставка",
            )
            .order_by(Event.date)
        )
        exhibitions = ex_result.scalars().all()

        result_nav = await session.execute(select(MonthPage).order_by(MonthPage.month))
        nav_pages = result_nav.scalars().all()

    today = date.today()
    events = [
        e
        for e in events
        if (
            (e.end_date and e.end_date >= today.isoformat())
            or (not e.end_date and e.date >= today.isoformat())
        )
        and not (e.event_type == "выставка" and e.date < today.isoformat())
    ]
    exhibitions = [
        e
        for e in exhibitions
        if e.end_date
        and e.end_date >= today.isoformat()
        and e.date <= today.isoformat()
    ]

    by_day: dict[date, list[Event]] = {}
    for e in events:
        date_part = e.date.split("..", 1)[0]
        try:
            d = datetime.fromisoformat(date_part).date()
        except ValueError:
            logging.error("Invalid date for event %s: %s", e.id, e.date)
            continue
        by_day.setdefault(d, []).append(e)

    content: list[dict] = []
    intro = f"Планируйте свой месяц заранее: интересные мероприятия Калининграда и 39 региона в {month_name_prepositional(month)} — от лекций и концертов до культурных шоу. "
    intro_nodes = [
        intro,
        {
            "tag": "a",
            "attrs": {"href": "https://t.me/kenigevents"},
            "children": ["Полюбить Калининград Анонсы"],
        },
    ]
    content.append({"tag": "p", "children": intro_nodes})

    for day in sorted(by_day):
        if day.weekday() == 5:
            content.append({"tag": "h3", "children": ["🟥🟥🟥 суббота 🟥🟥🟥"]})
        elif day.weekday() == 6:
            content.append({"tag": "h3", "children": ["🟥🟥 воскресенье 🟥🟥"]})
        content.append(
            {"tag": "h3", "children": [f"🟥🟥🟥 {format_day_pretty(day)} 🟥🟥🟥"]}
        )
        content.append({"tag": "br"})
        content.append({"tag": "p", "children": ["\u00a0"]})
        for ev in by_day[day]:
            content.extend(event_to_nodes(ev))

    today_month = date.today().strftime("%Y-%m")
    future_pages = [p for p in nav_pages if p.month >= today_month]
    if future_pages:
        nav_children = []
        for idx, p in enumerate(future_pages):
            name = month_name_nominative(p.month)
            if p.month == month:
                nav_children.append(name)
            else:
                nav_children.append(
                    {"tag": "a", "attrs": {"href": p.url}, "children": [name]}
                )
            if idx < len(future_pages) - 1:
                nav_children.append(" ")
        content.append({"tag": "br"})
        content.append({"tag": "h4", "children": nav_children})

    if exhibitions:
        content.append({"tag": "h3", "children": ["Постоянные выставки"]})
        content.append({"tag": "br"})
        content.append({"tag": "p", "children": ["\u00a0"]})
        for ev in exhibitions:
            content.extend(exhibition_to_nodes(ev))

    title = f"События Калининграда в {month_name_prepositional(month)}: полный анонс от Полюбить Калининград Анонсы"
    return title, content


async def sync_month_page(db: Database, month: str, update_links: bool = True):
    token = get_telegraph_token()
    if not token:
        logging.error("Telegraph token unavailable")
        return
    tg = Telegraph(access_token=token)
    async with db.get_session() as session:
        page = await session.get(MonthPage, month)
        try:
            created = False
            if not page:
                title, content = await build_month_page_content(db, month)
                data = await asyncio.to_thread(tg.create_page, title, content=content)
                page = MonthPage(
                    month=month, url=data.get("url"), path=data.get("path")
                )
                session.add(page)
                await session.commit()
                created = True

            title, content = await build_month_page_content(db, month)
            await asyncio.to_thread(
                tg.edit_page, page.path, title=title, content=content
            )
            logging.info("%s month page %s", "Created" if created else "Edited", month)
            await session.commit()
        except Exception as e:
            logging.error("Failed to sync month page %s: %s", month, e)

    if update_links:
        async with db.get_session() as session:
            result = await session.execute(select(MonthPage).order_by(MonthPage.month))
            months = result.scalars().all()
        for p in months:
            if p.month != month:
                await sync_month_page(db, p.month, update_links=False)


def weekend_start_for_date(d: date) -> date | None:
    if d.weekday() == 5:
        return d
    if d.weekday() == 6:
        return d - timedelta(days=1)
    return None


def next_weekend_start(d: date) -> date:
    w = weekend_start_for_date(d)
    if w and d <= w:
        return w
    days_ahead = (5 - d.weekday()) % 7
    if days_ahead == 0:
        days_ahead = 7
    return d + timedelta(days=days_ahead)


async def build_weekend_page_content(db: Database, start: str) -> tuple[str, list]:
    saturday = date.fromisoformat(start)
    sunday = saturday + timedelta(days=1)
    days = [saturday, sunday]
    async with db.get_session() as session:
        result = await session.execute(
            select(Event)
            .where(Event.date.in_([d.isoformat() for d in days]))
            .order_by(Event.date, Event.time)
        )
        events = result.scalars().all()

        ex_res = await session.execute(
            select(Event)
            .where(
                Event.event_type == "выставка",
                Event.end_date.is_not(None),
                Event.date <= sunday.isoformat(),
                Event.end_date >= saturday.isoformat(),
            )
            .order_by(Event.date)
        )
        exhibitions = ex_res.scalars().all()

        res_w = await session.execute(select(WeekendPage).order_by(WeekendPage.start))
        weekend_pages = res_w.scalars().all()
        res_m = await session.execute(select(MonthPage).order_by(MonthPage.month))
        month_pages = res_m.scalars().all()

    today = date.today()
    events = [
        e
        for e in events
        if (
            (e.end_date and e.end_date >= today.isoformat())
            or (not e.end_date and e.date >= today.isoformat())
        )
    ]

    by_day: dict[date, list[Event]] = {}
    for e in events:
        d = date.fromisoformat(e.date)
        by_day.setdefault(d, []).append(e)

    content: list[dict] = []
    content.append(
        {
            "tag": "p",
            "children": [
                "Проведите выходные ярко: все события Калининградской области и 39 региона — концерты, кино под открытым небом и гастрономические фестивали."
            ],
        }
    )

    for d in days:
        if d not in by_day:
            continue
        if d.weekday() == 5:
            content.append({"tag": "h3", "children": ["🟥🟥🟥 суббота 🟥🟥🟥"]})
        elif d.weekday() == 6:
            content.append({"tag": "h3", "children": ["🟥🟥 воскресенье 🟥🟥"]})
        content.append(
            {"tag": "h3", "children": [f"🟥🟥🟥 {format_day_pretty(d)} 🟥🟥🟥"]}
        )
        content.append({"tag": "br"})
        content.append({"tag": "p", "children": ["\u00a0"]})
        for ev in by_day[d]:
            content.extend(event_to_nodes(ev))

    weekend_nav: list[dict] = []
    future_weekends = [w for w in weekend_pages if w.start >= start]
    if future_weekends:
        nav_children = []
        for idx, w in enumerate(future_weekends):
            s = date.fromisoformat(w.start)
            label = format_weekend_range(s)
            if w.start == start:
                nav_children.append(label)
            else:
                nav_children.append(
                    {"tag": "a", "attrs": {"href": w.url}, "children": [label]}
                )
            if idx < len(future_weekends) - 1:
                nav_children.append(" ")
        weekend_nav = [{"tag": "br"}, {"tag": "h4", "children": nav_children}]
        content.extend(weekend_nav)

    month_nav: list[dict] = []
    cur_month = start[:7]
    today_month = date.today().strftime("%Y-%m")
    future_months = [m for m in month_pages if m.month >= today_month]
    if future_months:
        nav_children = []
        for idx, p in enumerate(future_months):
            name = month_name_nominative(p.month)
            nav_children.append({"tag": "a", "attrs": {"href": p.url}, "children": [name]})
            if idx < len(future_months) - 1:
                nav_children.append(" ")
        month_nav = [{"tag": "br"}, {"tag": "h4", "children": nav_children}]
        content.extend(month_nav)

    if exhibitions:
        if weekend_nav or month_nav:
            content.append({"tag": "br"})
            content.append({"tag": "p", "children": ["\u00a0"]})
        content.append({"tag": "h3", "children": ["Постоянные выставки"]})
        content.append({"tag": "br"})
        content.append({"tag": "p", "children": ["\u00a0"]})
        for ev in exhibitions:
            content.extend(exhibition_to_nodes(ev))

    if weekend_nav:
        content.extend(weekend_nav)
    if month_nav:
        content.extend(month_nav)

    title = (
        "Чем заняться на выходных в Калининградской области "
        f"{format_weekend_range(saturday)}"
    )
    return title, content


async def sync_weekend_page(db: Database, start: str, update_links: bool = True):
    token = get_telegraph_token()
    if not token:
        logging.error("Telegraph token unavailable")
        return
    tg = Telegraph(access_token=token)
    async with db.get_session() as session:
        page = await session.get(WeekendPage, start)
        try:
            created = False
            if not page:
                # Create a placeholder page to obtain path and URL
                title, content = await build_weekend_page_content(db, start)
                data = await asyncio.to_thread(tg.create_page, title, content=content)
                page = WeekendPage(
                    start=start, url=data.get("url"), path=data.get("path")
                )
                session.add(page)
                await session.commit()
                created = True

            # Rebuild content including this page in navigation
            title, content = await build_weekend_page_content(db, start)
            await asyncio.to_thread(
                tg.edit_page, page.path, title=title, content=content
            )
            logging.info(
                "%s weekend page %s", "Created" if created else "Edited", start
            )
            await session.commit()
        except Exception as e:
            logging.error("Failed to sync weekend page %s: %s", start, e)

    if update_links:
        async with db.get_session() as session:
            result = await session.execute(
                select(WeekendPage).order_by(WeekendPage.start)
            )
            weekends = result.scalars().all()
        for w in weekends:
            if w.start != start:
                await sync_weekend_page(db, w.start, update_links=False)


async def build_daily_posts(
    db: Database, tz: timezone
) -> list[tuple[str, types.InlineKeyboardMarkup | None]]:
    today = datetime.now(tz).date()
    yesterday_start_local = datetime.combine(
        today - timedelta(days=1), time(0, 0), tz
    )
    yesterday_utc = yesterday_start_local.astimezone(timezone.utc)
    async with db.get_session() as session:
        res_today = await session.execute(
            select(Event).where(Event.date == today.isoformat()).order_by(Event.time)
        )
        events_today = res_today.scalars().all()
        res_new = await session.execute(
            select(Event)
            .where(
                Event.date > today.isoformat(),
                Event.added_at.is_not(None),
                Event.added_at >= yesterday_utc,
                Event.silent.is_(False),
            )
            .order_by(Event.date, Event.time)
        )
        events_new = res_new.scalars().all()

        w_start = next_weekend_start(today)
        wpage = await session.get(WeekendPage, w_start.isoformat())
        cur_month = today.strftime("%Y-%m")
        mp_cur = await session.get(MonthPage, cur_month)
        mp_next = await session.get(MonthPage, next_month(cur_month))

        new_events = (
            await session.execute(
                select(Event).where(
                    Event.added_at.is_not(None),
                    Event.added_at >= yesterday_utc,
                )
            )
        ).scalars().all()

        weekend_count = 0
        if wpage:
            sat = w_start
            sun = w_start + timedelta(days=1)
            for e in new_events:
                if e.date in {sat.isoformat(), sun.isoformat()} or (
                    e.event_type == "выставка"
                    and e.end_date
                    and e.end_date >= sat.isoformat()
                    and e.date <= sun.isoformat()
                ):
                    weekend_count += 1

        cur_count = 0
        next_count = 0
        for e in new_events:
            m = e.date[:7]
            if m == cur_month:
                cur_count += 1
            elif m == next_month(cur_month):
                next_count += 1

    lines1 = [
        f"<b>АНОНС на {format_day_pretty(today)} {today.year} #ежедневныйанонс</b>",
        DAYS_OF_WEEK[today.weekday()],
        "",
        "<b><i>НЕ ПРОПУСТИТЕ СЕГОДНЯ</i></b>",
    ]
    for e in events_today:
        lines1.append("")
        lines1.append(format_event_daily(e, highlight=True))
    section1 = "\n".join(lines1)

    lines2 = ["<b><i>ДОБАВИЛИ В АНОНС</i></b>"]
    for e in events_new:
        lines2.append("")
        lines2.append(format_event_daily(e))
    section2 = "\n".join(lines2)

    buttons = []
    if wpage:
        sunday = w_start + timedelta(days=1)
        prefix = f"(+{weekend_count}) " if weekend_count else ""
        text = (
            f"{prefix}Мероприятия на выходные {w_start.day} {sunday.day} {MONTHS[w_start.month - 1]}"
        )
        buttons.append(types.InlineKeyboardButton(text=text, url=wpage.url))
    if mp_cur:
        prefix = f"(+{cur_count}) " if cur_count else ""
        buttons.append(
            types.InlineKeyboardButton(
                text=f"{prefix}Мероприятия на {month_name_nominative(cur_month)}",
                url=mp_cur.url,
            )
        )
    if mp_next:
        prefix = f"(+{next_count}) " if next_count else ""
        buttons.append(
            types.InlineKeyboardButton(
                text=f"{prefix}Мероприятия на {month_name_nominative(next_month(cur_month))}",
                url=mp_next.url,
            )
        )
    markup = None
    if buttons:
        markup = types.InlineKeyboardMarkup(inline_keyboard=[[b] for b in buttons])

    combined = section1 + "\n\n\n" + section2
    if len(combined) <= 4096:
        return [(combined, markup)]
    return [(section1, None), (section2, markup)]


async def send_daily_announcement(
    db: Database,
    bot: Bot,
    channel_id: int,
    tz: timezone,
    *,
    record: bool = True,
):
    posts = await build_daily_posts(db, tz)
    for text, markup in posts:
        await bot.send_message(
            channel_id,
            text,
            reply_markup=markup,
            parse_mode="HTML",
            disable_web_page_preview=True,
        )
    if record:
        async with db.get_session() as session:
            ch = await session.get(Channel, channel_id)
            if ch:
                ch.last_daily = datetime.now(tz).date().isoformat()
                await session.commit()


async def daily_scheduler(db: Database, bot: Bot):
    while True:
        offset = await get_tz_offset(db)
        tz = offset_to_timezone(offset)
        now = datetime.now(tz)
        now_time = now.time().replace(second=0, microsecond=0)
        async with db.get_session() as session:
            result = await session.execute(
                select(Channel).where(Channel.daily_time.is_not(None))
            )
            channels = result.scalars().all()
        for ch in channels:
            if not ch.daily_time:
                continue
            try:
                target_time = datetime.strptime(ch.daily_time, "%H:%M").time()
            except ValueError:
                continue
            if (
                ch.last_daily or ""
            ) != now.date().isoformat() and now_time >= target_time:
                try:
                    await send_daily_announcement(db, bot, ch.channel_id, tz)
                except Exception as e:
                    logging.error("daily send failed for %s: %s", ch.channel_id, e)
        await asyncio.sleep(60)


async def build_events_message(db: Database, target_date: date, tz: timezone):
    async with db.get_session() as session:
        result = await session.execute(
            select(Event)
            .where(
                (Event.date == target_date.isoformat())
                | (Event.end_date == target_date.isoformat())
            )
            .order_by(Event.time)
        )
        events = result.scalars().all()

    lines = []
    for e in events:
        prefix = ""
        if e.end_date and e.date == target_date.isoformat():
            prefix = "(Открытие) "
        elif (
            e.end_date
            and e.end_date == target_date.isoformat()
            and e.end_date != e.date
        ):
            prefix = "(Закрытие) "
        title = f"{e.emoji} {e.title}" if e.emoji else e.title
        lines.append(f"{e.id}. {prefix}{title}")
        loc = f"{e.time} {e.location_name}"
        if e.city:
            loc += f", #{e.city}"
        lines.append(loc)
        if e.is_free:
            lines.append("Бесплатно")
        else:
            price_parts = []
            if e.ticket_price_min is not None:
                price_parts.append(str(e.ticket_price_min))
            if (
                e.ticket_price_max is not None
                and e.ticket_price_max != e.ticket_price_min
            ):
                price_parts.append(str(e.ticket_price_max))
            if price_parts:
                lines.append("-".join(price_parts))
        if e.telegraph_url:
            lines.append(f"исходное: {e.telegraph_url}")
        lines.append("")
    if not lines:
        lines.append("No events")

    keyboard = [
        [
            types.InlineKeyboardButton(
                text="\u274c", callback_data=f"del:{e.id}:{target_date.isoformat()}"
            ),
            types.InlineKeyboardButton(text="\u270e", callback_data=f"edit:{e.id}"),
        ]
        for e in events
    ]

    today = datetime.now(tz).date()
    prev_day = target_date - timedelta(days=1)
    next_day = target_date + timedelta(days=1)
    row = []
    if target_date > today:
        row.append(
            types.InlineKeyboardButton(
                text="\u25c0", callback_data=f"nav:{prev_day.isoformat()}"
            )
        )
    row.append(
        types.InlineKeyboardButton(
            text="\u25b6", callback_data=f"nav:{next_day.isoformat()}"
        )
    )
    keyboard.append(row)

    text = f"Events on {format_day(target_date, tz)}\n" + "\n".join(lines)
    markup = types.InlineKeyboardMarkup(inline_keyboard=keyboard)
    return text, markup


async def build_exhibitions_message(db: Database, tz: timezone):
    today = datetime.now(tz).date()
    async with db.get_session() as session:
        result = await session.execute(
            select(Event)
            .where(
                Event.end_date.is_not(None),
                Event.end_date >= today.isoformat(),
            )
            .order_by(Event.date)
        )
        events = result.scalars().all()

    lines = []
    for e in events:
        try:
            start = datetime.fromisoformat(e.date).date()
        except ValueError:
            if ".." in e.date:
                start = datetime.fromisoformat(e.date.split("..", 1)[0]).date()
            else:
                logging.error("Bad start date %s for event %s", e.date, e.id)
                continue
        end = None
        if e.end_date:
            try:
                end = datetime.fromisoformat(e.end_date).date()
            except ValueError:
                end = None

        period = ""
        if end:
            if start <= today:
                period = f"по {format_day_pretty(end)}"
            else:
                period = f"c {format_day_pretty(start)} по {format_day_pretty(end)}"
        title = f"{e.emoji} {e.title}" if e.emoji else e.title
        if period:
            lines.append(f"{e.id}. {title} ({period})")
        else:
            lines.append(f"{e.id}. {title}")
        loc = f"{e.time} {e.location_name}"
        if e.city:
            loc += f", #{e.city}"
        lines.append(loc)
        if e.is_free:
            lines.append("Бесплатно")
        else:
            price_parts = []
            if e.ticket_price_min is not None:
                price_parts.append(str(e.ticket_price_min))
            if (
                e.ticket_price_max is not None
                and e.ticket_price_max != e.ticket_price_min
            ):
                price_parts.append(str(e.ticket_price_max))
            if price_parts:
                lines.append("-".join(price_parts))
        if e.telegraph_url:
            lines.append(f"исходное: {e.telegraph_url}")
        lines.append("")

    if not lines:
        lines.append("No exhibitions")

    keyboard = [
        [
            types.InlineKeyboardButton(text="\u274c", callback_data=f"del:{e.id}:exh"),
            types.InlineKeyboardButton(text="\u270e", callback_data=f"edit:{e.id}"),
        ]
        for e in events
    ]
    markup = types.InlineKeyboardMarkup(inline_keyboard=keyboard) if events else None
    text = "Exhibitions\n" + "\n".join(lines)
    return text, markup


async def show_edit_menu(user_id: int, event: Event, bot: Bot):
    lines = [
        f"title: {event.title}",
        f"description: {event.description}",
        f"festival: {event.festival or ''}",
        f"date: {event.date}",
        f"end_date: {event.end_date or ''}",
        f"time: {event.time}",
        f"location_name: {event.location_name}",
        f"location_address: {event.location_address or ''}",
        f"city: {event.city or ''}",
        f"event_type: {event.event_type or ''}",
        f"emoji: {event.emoji or ''}",
        f"ticket_price_min: {event.ticket_price_min}",
        f"ticket_price_max: {event.ticket_price_max}",
        f"ticket_link: {event.ticket_link or ''}",
        f"is_free: {event.is_free}",
        f"pushkin_card: {event.pushkin_card}",
    ]
    fields = [
        "title",
        "description",
        "festival",
        "date",
        "end_date",
        "time",
        "location_name",
        "location_address",
        "city",
        "event_type",
        "emoji",
        "ticket_price_min",
        "ticket_price_max",
        "ticket_link",
        "is_free",
        "pushkin_card",
    ]
    keyboard = []
    row = []
    for idx, field in enumerate(fields, 1):
        row.append(
            types.InlineKeyboardButton(
                text=field, callback_data=f"editfield:{event.id}:{field}"
            )
        )
        if idx % 3 == 0:
            keyboard.append(row)
            row = []
    if row:
        keyboard.append(row)
    keyboard.append(
        [
            types.InlineKeyboardButton(
                text=(
                    "\U0001f6a9 Переключить на тихий режим"
                    if not event.silent
                    else "\U0001f910 Тихий режим"
                ),
                callback_data=f"togglesilent:{event.id}",
            )
        ]
    )
    keyboard.append(
        [
            types.InlineKeyboardButton(
                text=("\u2705 Бесплатно" if event.is_free else "\u274c Бесплатно"),
                callback_data=f"togglefree:{event.id}",
            )
        ]
    )
    keyboard.append(
        [types.InlineKeyboardButton(text="Done", callback_data=f"editdone:{event.id}")]
    )
    markup = types.InlineKeyboardMarkup(inline_keyboard=keyboard)
    await bot.send_message(user_id, "\n".join(lines), reply_markup=markup)


async def handle_events(message: types.Message, db: Database, bot: Bot):
    parts = message.text.split(maxsplit=1)
    offset = await get_tz_offset(db)
    tz = offset_to_timezone(offset)

    if len(parts) == 2:
        day = parse_events_date(parts[1], tz)
        if not day:
            await bot.send_message(message.chat.id, "Usage: /events <date>")
            return
    else:
        day = datetime.now(tz).date()

    async with db.get_session() as session:
        if not await session.get(User, message.from_user.id):
            await bot.send_message(message.chat.id, "Not authorized")
            return

    text, markup = await build_events_message(db, day, tz)
    await bot.send_message(message.chat.id, text, reply_markup=markup)


async def handle_ask_4o(message: types.Message, db: Database, bot: Bot):
    parts = message.text.split(maxsplit=1)
    if len(parts) != 2:
        await bot.send_message(message.chat.id, "Usage: /ask4o <text>")
        return
    async with db.get_session() as session:
        user = await session.get(User, message.from_user.id)
        if not user or not user.is_superadmin:
            await bot.send_message(message.chat.id, "Not authorized")
            return
    try:
        answer = await ask_4o(parts[1])
    except Exception as e:
        await bot.send_message(message.chat.id, f"LLM error: {e}")
        return
    await bot.send_message(message.chat.id, answer)


async def handle_exhibitions(message: types.Message, db: Database, bot: Bot):
    offset = await get_tz_offset(db)
    tz = offset_to_timezone(offset)

    async with db.get_session() as session:
        if not await session.get(User, message.from_user.id):
            await bot.send_message(message.chat.id, "Not authorized")
            return

    text, markup = await build_exhibitions_message(db, tz)
    await bot.send_message(message.chat.id, text, reply_markup=markup)


async def handle_pages(message: types.Message, db: Database, bot: Bot):
    async with db.get_session() as session:
        if not await session.get(User, message.from_user.id):
            await bot.send_message(message.chat.id, "Not authorized")
            return
        result = await session.execute(select(MonthPage).order_by(MonthPage.month))
        months = result.scalars().all()
        res_w = await session.execute(select(WeekendPage).order_by(WeekendPage.start))
        weekends = res_w.scalars().all()
    lines = ["Months:"]
    for p in months:
        lines.append(f"{p.month}: {p.url}")
    if weekends:
        lines.append("")
        lines.append("Weekends:")
        for w in weekends:
            lines.append(f"{w.start}: {w.url}")
    await bot.send_message(message.chat.id, "\n".join(lines))


async def handle_edit_message(message: types.Message, db: Database, bot: Bot):
    state = editing_sessions.get(message.from_user.id)
    if not state:
        return
    eid, field = state
    if field is None:
        return
    value = (message.text or message.caption or "").strip()
    if field == "ticket_link" and value in {"", "-"}:
        value = ""
    if not value and field != "ticket_link":
        await bot.send_message(message.chat.id, "No text supplied")
        return
    async with db.get_session() as session:
        event = await session.get(Event, eid)
        if not event:
            await bot.send_message(message.chat.id, "Event not found")
            del editing_sessions[message.from_user.id]
            return
        old_date = event.date.split("..", 1)[0]
        old_month = old_date[:7]
        if field in {"ticket_price_min", "ticket_price_max"}:
            try:
                setattr(event, field, int(value))
            except ValueError:
                await bot.send_message(message.chat.id, "Invalid number")
                return
        else:
            if field in {"is_free", "pushkin_card", "silent"}:
                bool_val = parse_bool_text(value)
                if bool_val is None:
                    await bot.send_message(message.chat.id, "Invalid boolean")
                    return
                setattr(event, field, bool_val)
            elif field == "ticket_link" and value == "":
                setattr(event, field, None)
            else:
                setattr(event, field, value)
        await session.commit()
        new_date = event.date.split("..", 1)[0]
        new_month = new_date[:7]
    await sync_month_page(db, old_month)
    old_w = weekend_start_for_date(datetime.fromisoformat(old_date).date())
    if old_w:
        await sync_weekend_page(db, old_w.isoformat())
    if new_month != old_month:
        await sync_month_page(db, new_month)
    new_w = weekend_start_for_date(datetime.fromisoformat(new_date).date())
    if new_w and new_w != old_w:
        await sync_weekend_page(db, new_w.isoformat())
    editing_sessions[message.from_user.id] = (eid, None)
    await show_edit_menu(message.from_user.id, event, bot)


async def handle_daily_time_message(message: types.Message, db: Database, bot: Bot):
    cid = daily_time_sessions.get(message.from_user.id)
    if not cid:
        return
    value = (message.text or "").strip()
    if not re.match(r"^\d{1,2}:\d{2}$", value):
        await bot.send_message(message.chat.id, "Invalid time")
        return
    if len(value.split(":")[0]) == 1:
        value = f"0{value}"
    async with db.get_session() as session:
        ch = await session.get(Channel, cid)
        if ch:
            ch.daily_time = value
            await session.commit()
    del daily_time_sessions[message.from_user.id]
    await bot.send_message(message.chat.id, f"Time set to {value}")


processed_media_groups: set[str] = set()


async def handle_forwarded(message: types.Message, db: Database, bot: Bot):
    text = message.text or message.caption
    if message.media_group_id:
        if message.media_group_id in processed_media_groups:
            return
        if not text:
            # wait for the part of the album that contains the caption
            return
        processed_media_groups.add(message.media_group_id)
    if not text:
        return
    async with db.get_session() as session:
        if not await session.get(User, message.from_user.id):
            return
    link = None
    if message.forward_from_chat and message.forward_from_message_id:
        chat = message.forward_from_chat
        msg_id = message.forward_from_message_id
        async with db.get_session() as session:
            ch = await session.get(Channel, chat.id)
            allowed = ch.is_registered if ch else False
        if allowed:
            if chat.username:
                link = f"https://t.me/{chat.username}/{msg_id}"
            else:
                cid = str(chat.id)
                if cid.startswith("-100"):
                    cid = cid[4:]
                else:
                    cid = cid.lstrip("-")
                link = f"https://t.me/c/{cid}/{msg_id}"
    images = await extract_images(message, bot)
    media = images if images else None

    results = await add_events_from_text(
        db,
        text,
        link,
        message.html_text or message.caption_html,
        media,
    )
    for saved, added, lines, status in results:
        buttons = []
        if (
            not saved.is_free
            and saved.ticket_price_min is None
            and saved.ticket_price_max is None
        ):
            buttons.append(
                types.InlineKeyboardButton(
                    text="\u2753 Это бесплатное мероприятие",
                    callback_data=f"markfree:{saved.id}",
                )
            )
        buttons.append(
            types.InlineKeyboardButton(
                text="\U0001f6a9 Переключить на тихий режим",
                callback_data=f"togglesilent:{saved.id}",
            )
        )
        markup = (
            types.InlineKeyboardMarkup(inline_keyboard=[buttons]) if buttons else None
        )
        await bot.send_message(
            message.chat.id,
            f"Event {status}\n" + "\n".join(lines),
            reply_markup=markup,
        )


async def telegraph_test():
    token = get_telegraph_token()
    if not token:
        print("Unable to obtain Telegraph token")
        return
    tg = Telegraph(access_token=token)
    page = await asyncio.to_thread(
        tg.create_page, "Test Page", html_content="<p>test</p>"
    )
    logging.info("Created %s", page["url"])
    print("Created", page["url"])
    await asyncio.to_thread(
        tg.edit_page, page["path"], title="Test Page", html_content="<p>updated</p>"
    )
    logging.info("Edited %s", page["url"])
    print("Edited", page["url"])


async def update_source_page(
    path: str,
    title: str,
    new_html: str,
    media: list[tuple[bytes, str]] | tuple[bytes, str] | None = None,
) -> tuple[str, int]:
    """Append text to an existing Telegraph page."""
    token = get_telegraph_token()
    if not token:
        logging.error("Telegraph token unavailable")
        return "token missing"
    tg = Telegraph(access_token=token)
    try:
        logging.info("Fetching telegraph page %s", path)
        page = await asyncio.to_thread(tg.get_page, path, return_html=True)
        html_content = page.get("content") or page.get("content_html") or ""
        catbox_msg = ""
        images: list[tuple[bytes, str]] = []
        if media:
            images = [media] if isinstance(media, tuple) else list(media)
        catbox_urls: list[str] = []
        if CATBOX_ENABLED and images:
            async with ClientSession() as session:
                for data, name in images[:3]:
                    if len(data) > 5 * 1024 * 1024:
                        logging.warning("catbox skip %s: too large", name)
                        catbox_msg += f"{name}: too large; "
                        continue
                    if not imghdr.what(None, data):
                        logging.warning("catbox skip %s: not image", name)
                        catbox_msg += f"{name}: not image; "
                        continue
                    try:
                        form = FormData()
                        form.add_field("reqtype", "fileupload")
                        form.add_field("fileToUpload", data, filename=name)
                        async with session.post(
                            "https://catbox.moe/user/api.php", data=form
                        ) as resp:
                            text = await resp.text()
                            if resp.status == 200 and text.startswith("http"):
                                url = text.strip()
                                catbox_urls.append(url)
                                catbox_msg += "ok; "
                                logging.info("catbox uploaded %s", url)
                            else:
                                catbox_msg += f"{name}: err {resp.status}; "
                                logging.error(
                                    "catbox upload failed %s: %s %s",
                                    name,
                                    resp.status,
                                    text,
                                )
                    except Exception as e:
                        catbox_msg += f"{name}: {e}; "
                        logging.error("catbox error %s: %s", name, e)
            catbox_msg = catbox_msg.strip("; ")
        elif images:
            catbox_msg = "disabled"
        for url in catbox_urls:
            html_content += f'<img src="{html.escape(url)}"/><p></p>'
        new_html = normalize_hashtag_dates(new_html)
        cleaned = re.sub(r"</?tg-emoji[^>]*>", "", new_html)
        cleaned = cleaned.replace(
            "\U0001f193\U0001f193\U0001f193\U0001f193", "Бесплатно"
        )
        html_content += (
            f"<p>{CONTENT_SEPARATOR}</p><p>" + cleaned.replace("\n", "<br/>") + "</p>"
        )
        logging.info("Editing telegraph page %s", path)
        await asyncio.to_thread(
            tg.edit_page, path, title=title, html_content=html_content
        )
        logging.info("Updated telegraph page %s", path)
        return catbox_msg, len(catbox_urls)
    except Exception as e:
        logging.error("Failed to update telegraph page: %s", e)
        return f"error: {e}", 0


async def create_source_page(
    title: str,
    text: str,
    source_url: str | None,
    html_text: str | None = None,
    media: list[tuple[bytes, str]] | tuple[bytes, str] | None = None,
) -> tuple[str, str, str, int] | None:
    """Create a Telegraph page with the original event text."""
    token = get_telegraph_token()
    if not token:
        logging.error("Telegraph token unavailable")
        return None
    tg = Telegraph(access_token=token)
    html_content = ""

    def strip_title(line_text: str) -> str:
        lines = line_text.splitlines()
        if lines and lines[0].strip() == title.strip():
            return "\n".join(lines[1:]).lstrip()
        return line_text

    images: list[tuple[bytes, str]] = []
    if media:
        images = [media] if isinstance(media, tuple) else list(media)
    catbox_urls: list[str] = []
    catbox_msg = ""
    if CATBOX_ENABLED and images:
        async with ClientSession() as session:
            for data, name in images[:3]:
                if len(data) > 5 * 1024 * 1024:
                    logging.warning("catbox skip %s: too large", name)
                    catbox_msg += f"{name}: too large; "
                    continue
                if not imghdr.what(None, data):
                    logging.warning("catbox skip %s: not image", name)
                    catbox_msg += f"{name}: not image; "
                    continue
                try:
                    form = FormData()
                    form.add_field("reqtype", "fileupload")
                    form.add_field("fileToUpload", data, filename=name)
                    async with session.post(
                        "https://catbox.moe/user/api.php", data=form
                    ) as resp:
                        text_r = await resp.text()
                        if resp.status == 200 and text_r.startswith("http"):
                            url = text_r.strip()
                            catbox_urls.append(url)
                            catbox_msg += "ok; "
                            logging.info("catbox uploaded %s", url)
                        else:
                            catbox_msg += f"{name}: err {resp.status}; "
                            logging.error(
                                "catbox upload failed %s: %s %s",
                                name,
                                resp.status,
                                text_r,
                            )
                except Exception as e:
                    catbox_msg += f"{name}: {e}; "
                    logging.error("catbox error %s: %s", name, e)
        catbox_msg = catbox_msg.strip("; ")
    elif images:
        catbox_msg = "disabled"

    if source_url:
        html_content += (
            f'<p><a href="{html.escape(source_url)}"><strong>'
            f"{html.escape(title)}</strong></a></p>"
        )
    else:
        html_content += f"<p><strong>{html.escape(title)}</strong></p>"

    for url in catbox_urls:
        html_content += f'<img src="{html.escape(url)}"/><p></p>'

    if html_text:
        html_text = strip_title(html_text)
        html_text = normalize_hashtag_dates(html_text)
        cleaned = re.sub(r"</?tg-emoji[^>]*>", "", html_text)
        cleaned = cleaned.replace(
            "\U0001f193\U0001f193\U0001f193\U0001f193", "Бесплатно"
        )
        html_content += f"<p>{cleaned.replace('\n', '<br/>')}</p>"
    else:
        clean_text = strip_title(text)
        clean_text = normalize_hashtag_dates(clean_text)
        clean_text = clean_text.replace(
            "\U0001f193\U0001f193\U0001f193\U0001f193", "Бесплатно"
        )
        paragraphs = [f"<p>{html.escape(line)}</p>" for line in clean_text.splitlines()]
        html_content += "".join(paragraphs)
    try:
        page = await asyncio.to_thread(tg.create_page, title, html_content=html_content)
    except Exception as e:
        logging.error("Failed to create telegraph page: %s", e)
        return None
    logging.info("Created telegraph page %s", page.get("url"))
    return page.get("url"), page.get("path"), catbox_msg, len(catbox_urls)


def create_app() -> web.Application:
    token = os.getenv("TELEGRAM_BOT_TOKEN")
    if not token:
        raise RuntimeError("TELEGRAM_BOT_TOKEN is missing")

    webhook = os.getenv("WEBHOOK_URL")
    if not webhook:
        raise RuntimeError("WEBHOOK_URL is missing")

    bot = Bot(token)
    logging.info("DB_PATH=%s", DB_PATH)
    logging.info("FOUR_O_TOKEN found: %s", bool(os.getenv("FOUR_O_TOKEN")))
    dp = Dispatcher()
    db = Database(DB_PATH)

    async def start_wrapper(message: types.Message):
        await handle_start(message, db, bot)

    async def register_wrapper(message: types.Message):
        await handle_register(message, db, bot)

    async def requests_wrapper(message: types.Message):
        await handle_requests(message, db, bot)

    async def tz_wrapper(message: types.Message):
        await handle_tz(message, db, bot)

    async def callback_wrapper(callback: types.CallbackQuery):
        await process_request(callback, db, bot)

    async def add_event_wrapper(message: types.Message):
        await handle_add_event(message, db, bot)

    async def add_event_raw_wrapper(message: types.Message):
        await handle_add_event_raw(message, db, bot)

    async def ask_4o_wrapper(message: types.Message):
        await handle_ask_4o(message, db, bot)

    async def list_events_wrapper(message: types.Message):
        await handle_events(message, db, bot)

    async def set_channel_wrapper(message: types.Message):
        await handle_set_channel(message, db, bot)

    async def channels_wrapper(message: types.Message):
        await handle_channels(message, db, bot)

    async def exhibitions_wrapper(message: types.Message):
        await handle_exhibitions(message, db, bot)

    async def pages_wrapper(message: types.Message):
        await handle_pages(message, db, bot)

    async def edit_message_wrapper(message: types.Message):
        await handle_edit_message(message, db, bot)

    async def daily_time_wrapper(message: types.Message):
        await handle_daily_time_message(message, db, bot)

    async def forward_wrapper(message: types.Message):
        await handle_forwarded(message, db, bot)

    async def reg_daily_wrapper(message: types.Message):
        await handle_regdailychannels(message, db, bot)

    async def daily_wrapper(message: types.Message):
        await handle_daily(message, db, bot)

    async def images_wrapper(message: types.Message):
        await handle_images(message, db, bot)

    dp.message.register(start_wrapper, Command("start"))
    dp.message.register(register_wrapper, Command("register"))
    dp.message.register(requests_wrapper, Command("requests"))
    dp.callback_query.register(
        callback_wrapper,
        lambda c: c.data.startswith("approve")
        or c.data.startswith("reject")
        or c.data.startswith("del:")
        or c.data.startswith("nav:")
        or c.data.startswith("edit:")
        or c.data.startswith("editfield:")
        or c.data.startswith("editdone:")
        or c.data.startswith("unset:")
        or c.data.startswith("set:")
        or c.data.startswith("dailyset:")
        or c.data.startswith("dailyunset:")
        or c.data.startswith("dailytime:")
        or c.data.startswith("dailysend:")
        or c.data.startswith("togglefree:")
        or c.data.startswith("markfree:")
        or c.data.startswith("togglesilent:"),
    )
    dp.message.register(tz_wrapper, Command("tz"))
    dp.message.register(add_event_wrapper, Command("addevent"))
    dp.message.register(add_event_raw_wrapper, Command("addevent_raw"))
    dp.message.register(ask_4o_wrapper, Command("ask4o"))
    dp.message.register(list_events_wrapper, Command("events"))
    dp.message.register(set_channel_wrapper, Command("setchannel"))
    dp.message.register(images_wrapper, Command("images"))
    dp.message.register(channels_wrapper, Command("channels"))
    dp.message.register(reg_daily_wrapper, Command("regdailychannels"))
    dp.message.register(daily_wrapper, Command("daily"))
    dp.message.register(exhibitions_wrapper, Command("exhibitions"))
    dp.message.register(pages_wrapper, Command("pages"))
    dp.message.register(
        edit_message_wrapper, lambda m: m.from_user.id in editing_sessions
    )
    dp.message.register(
        daily_time_wrapper, lambda m: m.from_user.id in daily_time_sessions
    )
    dp.message.register(forward_wrapper, lambda m: bool(m.forward_date))
    dp.my_chat_member.register(partial(handle_my_chat_member, db=db))

    app = web.Application()
    SimpleRequestHandler(dp, bot).register(app, path="/webhook")
    setup_application(app, dp, bot=bot)

    async def on_startup(app: web.Application):
        logging.info("Initializing database")
        await db.init()
        global CATBOX_ENABLED
        CATBOX_ENABLED = await get_catbox_enabled(db)
        hook = webhook.rstrip("/") + "/webhook"
        logging.info("Setting webhook to %s", hook)
        await bot.set_webhook(
            hook,
            allowed_updates=["message", "callback_query", "my_chat_member"],
        )
        app["daily_task"] = asyncio.create_task(daily_scheduler(db, bot))

    async def on_shutdown(app: web.Application):
        await bot.session.close()
        if "daily_task" in app:
            app["daily_task"].cancel()
            with contextlib.suppress(Exception):
                await app["daily_task"]

    app.on_startup.append(on_startup)
    app.on_shutdown.append(on_shutdown)
    return app


if __name__ == "__main__":
    import sys

    if len(sys.argv) > 1 and sys.argv[1] == "test_telegraph":
        asyncio.run(telegraph_test())
    else:
        web.run_app(create_app(), port=int(os.getenv("PORT", 8080)))<|MERGE_RESOLUTION|>--- conflicted
+++ resolved
@@ -285,8 +285,6 @@
     return addr
 
 
-<<<<<<< HEAD
-=======
 def parse_bool_text(value: str) -> bool | None:
     """Convert text to boolean if possible."""
     normalized = value.strip().lower()
@@ -297,7 +295,6 @@
     return None
 
 
->>>>>>> 8ebfcd98
 def parse_events_date(text: str, tz: timezone) -> date | None:
     """Parse a date argument for /events allowing '2 августа [2025]'."""
     text = text.strip().lower()
