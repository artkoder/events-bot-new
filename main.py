import logging
import os
from datetime import date, datetime, timedelta, timezone, time
from typing import Optional, Tuple, Iterable
from urllib.parse import urlparse
import uuid
import textwrap
from supabase import create_client, Client
from icalendar import Calendar, Event as IcsEvent

from aiogram import Bot, Dispatcher, types
from aiogram.filters import Command
from aiogram.webhook.aiohttp_server import SimpleRequestHandler, setup_application
from aiohttp import web, FormData, ClientSession, TCPConnector
from aiogram.client.session.aiohttp import AiohttpSession
import socket
import imghdr
from difflib import SequenceMatcher
import json
import re

from telegraph import Telegraph, TelegraphException

from telegraph.api import json_dumps
from functools import partial
import asyncio
import contextlib
import html
from io import BytesIO
import markdown
from sqlalchemy.ext.asyncio import AsyncSession, create_async_engine
from sqlmodel import Field, SQLModel, select
import aiosqlite

logging.basicConfig(level=logging.INFO)

DB_PATH = os.getenv("DB_PATH", "/data/db.sqlite")
TELEGRAPH_TOKEN_FILE = os.getenv("TELEGRAPH_TOKEN_FILE", "/data/telegraph_token.txt")
SUPABASE_URL = os.getenv("SUPABASE_URL")
SUPABASE_KEY = os.getenv("SUPABASE_KEY")
SUPABASE_BUCKET = os.getenv("SUPABASE_BUCKET", "events-ics")
VK_TOKEN = os.getenv("VK_TOKEN")
ICS_CONTENT_TYPE = "text/calendar; charset=utf-8"
ICS_CONTENT_DISP_TEMPLATE = 'inline; filename="{name}"'
ICS_CALNAME = "kenigevents"




def fold_unicode_line(line: str, limit: int = 74) -> str:
    """Return a folded iCalendar line without splitting UTF-8 code points."""
    encoded = line.encode("utf-8")
    parts: list[str] = []
    while len(encoded) > limit:
        cut = limit
        while cut > 0 and (encoded[cut] & 0xC0) == 0x80:
            cut -= 1
        parts.append(encoded[:cut].decode("utf-8"))
        encoded = encoded[cut:]
    parts.append(encoded.decode("utf-8"))
    return "\r\n ".join(parts)

# currently active timezone offset for date calculations
LOCAL_TZ = timezone.utc

# separator inserted between versions on Telegraph source pages
CONTENT_SEPARATOR = "🟧" * 10
# separator line between events in VK posts

VK_EVENT_SEPARATOR = "\u2800\n\u2800"
# single blank line for VK posts
VK_BLANK_LINE = "\u2800"


# user_id -> (event_id, field?) for editing session
editing_sessions: dict[int, tuple[int, str | None]] = {}
# user_id -> channel_id for daily time editing
daily_time_sessions: dict[int, int] = {}
# waiting for VK group ID input
vk_group_sessions: set[int] = set()
# user_id -> section (today/added) for VK time update
vk_time_sessions: dict[int, str] = {}

# superadmin user_id -> pending partner user_id
partner_info_sessions: dict[int, int] = {}
# user_id -> festival_id for description editing
festival_edit_sessions: dict[int, int] = {}

# toggle for uploading images to catbox
CATBOX_ENABLED: bool = False
_supabase_client: Client | None = None

# Telegraph API rejects pages over ~64&nbsp;kB. Use a slightly lower limit
# to decide when month pages should be split into two parts.
TELEGRAPH_PAGE_LIMIT = 60000


class IPv4AiohttpSession(AiohttpSession):
    """Aiohttp session that forces IPv4 connections."""

    def __init__(self, *args, **kwargs) -> None:
        super().__init__(*args, **kwargs)
        self._connector_init["family"] = socket.AF_INET


def create_ipv4_session(session_cls: type[ClientSession] = ClientSession) -> ClientSession:
    """Return ClientSession that forces IPv4 connections."""
    connector = TCPConnector(family=socket.AF_INET)
    try:
        return session_cls(connector=connector)
    except TypeError:
        return session_cls()



class User(SQLModel, table=True):
    user_id: int = Field(primary_key=True)
    username: Optional[str] = None
    is_superadmin: bool = False
    is_partner: bool = False
    organization: Optional[str] = None
    location: Optional[str] = None
    blocked: bool = False


class PendingUser(SQLModel, table=True):
    user_id: int = Field(primary_key=True)
    username: Optional[str] = None
    requested_at: datetime = Field(default_factory=datetime.utcnow)


class RejectedUser(SQLModel, table=True):
    user_id: int = Field(primary_key=True)
    username: Optional[str] = None
    rejected_at: datetime = Field(default_factory=datetime.utcnow)


class Channel(SQLModel, table=True):
    channel_id: int = Field(primary_key=True)
    title: Optional[str] = None
    username: Optional[str] = None
    is_admin: bool = False
    is_registered: bool = False
    is_asset: bool = False
    daily_time: Optional[str] = None
    last_daily: Optional[str] = None


def build_channel_post_url(ch: Channel, message_id: int) -> str:
    """Return https://t.me/... link for a channel message."""
    if ch.username:
        return f"https://t.me/{ch.username}/{message_id}"
    cid = str(ch.channel_id)
    if cid.startswith("-100"):
        cid = cid[4:]
    else:
        cid = cid.lstrip("-")
    return f"https://t.me/c/{cid}/{message_id}"


class Setting(SQLModel, table=True):
    key: str = Field(primary_key=True)
    value: str


class Event(SQLModel, table=True):
    id: Optional[int] = Field(default=None, primary_key=True)
    title: str
    description: str
    festival: Optional[str] = None
    date: str
    time: str
    location_name: str
    location_address: Optional[str] = None
    city: Optional[str] = None
    ticket_price_min: Optional[int] = None
    ticket_price_max: Optional[int] = None
    ticket_link: Optional[str] = None
    event_type: Optional[str] = None
    emoji: Optional[str] = None
    end_date: Optional[str] = None
    is_free: bool = False
    pushkin_card: bool = False
    silent: bool = False
    telegraph_path: Optional[str] = None
    source_text: str
    telegraph_url: Optional[str] = None
    ics_url: Optional[str] = None
    source_post_url: Optional[str] = None
    ics_post_url: Optional[str] = None
    ics_post_id: Optional[int] = None
    source_chat_id: Optional[int] = None
    source_message_id: Optional[int] = None
    creator_id: Optional[int] = None
    photo_count: int = 0
    added_at: datetime = Field(default_factory=datetime.utcnow)


class MonthPage(SQLModel, table=True):
    __table_args__ = {"extend_existing": True}
    month: str = Field(primary_key=True)
    url: str
    path: str
    url2: Optional[str] = None
    path2: Optional[str] = None


class WeekendPage(SQLModel, table=True):
    __table_args__ = {"extend_existing": True}
    start: str = Field(primary_key=True)
    url: str
    path: str


class Festival(SQLModel, table=True):
    __table_args__ = {"extend_existing": True}
    id: Optional[int] = Field(default=None, primary_key=True)
    name: str
    description: Optional[str] = None
    telegraph_url: Optional[str] = None
    telegraph_path: Optional[str] = None
    vk_post_url: Optional[str] = None


class Database:
    def __init__(self, path: str):
        self.engine = create_async_engine(f"sqlite+aiosqlite:///{path}")

    async def init(self):
        async with self.engine.begin() as conn:
            await conn.run_sync(SQLModel.metadata.create_all)
            result = await conn.exec_driver_sql("PRAGMA table_info(event)")
            cols = [r[1] for r in result.fetchall()]
            if "telegraph_url" not in cols:
                await conn.exec_driver_sql(
                    "ALTER TABLE event ADD COLUMN telegraph_url VARCHAR"
                )
            if "ticket_price_min" not in cols:
                await conn.exec_driver_sql(
                    "ALTER TABLE event ADD COLUMN ticket_price_min INTEGER"
                )
            if "ticket_price_max" not in cols:
                await conn.exec_driver_sql(
                    "ALTER TABLE event ADD COLUMN ticket_price_max INTEGER"
                )
            if "ticket_link" not in cols:
                await conn.exec_driver_sql(
                    "ALTER TABLE event ADD COLUMN ticket_link VARCHAR"
                )
            if "source_post_url" not in cols:
                await conn.exec_driver_sql(
                    "ALTER TABLE event ADD COLUMN source_post_url VARCHAR"
                )
            if "is_free" not in cols:
                await conn.exec_driver_sql(
                    "ALTER TABLE event ADD COLUMN is_free BOOLEAN DEFAULT 0"
                )
            if "silent" not in cols:
                await conn.exec_driver_sql(
                    "ALTER TABLE event ADD COLUMN silent BOOLEAN DEFAULT 0"
                )
            if "telegraph_path" not in cols:
                await conn.exec_driver_sql(
                    "ALTER TABLE event ADD COLUMN telegraph_path VARCHAR"
                )
            if "event_type" not in cols:
                await conn.exec_driver_sql(
                    "ALTER TABLE event ADD COLUMN event_type VARCHAR"
                )
            if "emoji" not in cols:
                await conn.exec_driver_sql("ALTER TABLE event ADD COLUMN emoji VARCHAR")
            if "end_date" not in cols:
                await conn.exec_driver_sql(
                    "ALTER TABLE event ADD COLUMN end_date VARCHAR"
                )
            if "added_at" not in cols:
                await conn.exec_driver_sql(
                    "ALTER TABLE event ADD COLUMN added_at VARCHAR"
                )
            if "photo_count" not in cols:
                await conn.exec_driver_sql(
                    "ALTER TABLE event ADD COLUMN photo_count INTEGER DEFAULT 0"
                )
            if "pushkin_card" not in cols:
                await conn.exec_driver_sql(
                    "ALTER TABLE event ADD COLUMN pushkin_card BOOLEAN DEFAULT 0"
                )
            if "ics_url" not in cols:
                await conn.exec_driver_sql(
                    "ALTER TABLE event ADD COLUMN ics_url VARCHAR"
                )
            if "ics_post_url" not in cols:
                await conn.exec_driver_sql(
                    "ALTER TABLE event ADD COLUMN ics_post_url VARCHAR"
                )
            if "ics_post_id" not in cols:
                await conn.exec_driver_sql(
                    "ALTER TABLE event ADD COLUMN ics_post_id INTEGER"
                )
            if "source_chat_id" not in cols:
                await conn.exec_driver_sql(
                    "ALTER TABLE event ADD COLUMN source_chat_id INTEGER"
                )
            if "source_message_id" not in cols:
                await conn.exec_driver_sql(
                    "ALTER TABLE event ADD COLUMN source_message_id INTEGER"
                )
            if "creator_id" not in cols:
                await conn.exec_driver_sql(
                    "ALTER TABLE event ADD COLUMN creator_id INTEGER"
                )

            result = await conn.exec_driver_sql("PRAGMA table_info(user)")
            cols = [r[1] for r in result.fetchall()]
            if "is_partner" not in cols:
                await conn.exec_driver_sql(
                    "ALTER TABLE user ADD COLUMN is_partner BOOLEAN DEFAULT 0"
                )
            if "organization" not in cols:
                await conn.exec_driver_sql(
                    "ALTER TABLE user ADD COLUMN organization VARCHAR"
                )
            if "location" not in cols:
                await conn.exec_driver_sql(
                    "ALTER TABLE user ADD COLUMN location VARCHAR"
                )
            if "blocked" not in cols:
                await conn.exec_driver_sql(
                    "ALTER TABLE user ADD COLUMN blocked BOOLEAN DEFAULT 0"
                )

            result = await conn.exec_driver_sql("PRAGMA table_info(channel)")
            cols = [r[1] for r in result.fetchall()]
            if "daily_time" not in cols:
                await conn.exec_driver_sql(
                    "ALTER TABLE channel ADD COLUMN daily_time VARCHAR"
                )
            if "last_daily" not in cols:
                await conn.exec_driver_sql(
                    "ALTER TABLE channel ADD COLUMN last_daily VARCHAR"
                )
            if "is_asset" not in cols:
                await conn.exec_driver_sql(
                    "ALTER TABLE channel ADD COLUMN is_asset BOOLEAN DEFAULT 0"
                )

            result = await conn.exec_driver_sql("PRAGMA table_info(monthpage)")
            cols = [r[1] for r in result.fetchall()]
            if "url2" not in cols:
                await conn.exec_driver_sql(
                    "ALTER TABLE monthpage ADD COLUMN url2 VARCHAR"
                )
            if "path2" not in cols:
                await conn.exec_driver_sql(
                    "ALTER TABLE monthpage ADD COLUMN path2 VARCHAR"
                )

    def get_session(self) -> AsyncSession:
        """Create a new session with attributes kept after commit."""
        return AsyncSession(self.engine, expire_on_commit=False)


async def get_tz_offset(db: Database) -> str:
    async with db.get_session() as session:
        result = await session.get(Setting, "tz_offset")
        offset = result.value if result else "+00:00"
    global LOCAL_TZ
    LOCAL_TZ = offset_to_timezone(offset)
    return offset


async def set_tz_offset(db: Database, value: str):
    async with db.get_session() as session:
        setting = await session.get(Setting, "tz_offset")
        if setting:
            setting.value = value
        else:
            setting = Setting(key="tz_offset", value=value)
            session.add(setting)
        await session.commit()
    global LOCAL_TZ
    LOCAL_TZ = offset_to_timezone(value)


async def get_catbox_enabled(db: Database) -> bool:
    async with db.get_session() as session:
        setting = await session.get(Setting, "catbox_enabled")
        return setting.value == "1" if setting else False


async def set_catbox_enabled(db: Database, value: bool):
    async with db.get_session() as session:
        setting = await session.get(Setting, "catbox_enabled")
        if setting:
            setting.value = "1" if value else "0"
        else:
            setting = Setting(key="catbox_enabled", value="1" if value else "0")
            session.add(setting)
        await session.commit()
    global CATBOX_ENABLED
    CATBOX_ENABLED = value


async def get_setting_value(db: Database, key: str) -> str | None:
    async with db.get_session() as session:
        setting = await session.get(Setting, key)
        return setting.value if setting else None


async def set_setting_value(db: Database, key: str, value: str | None):
    async with db.get_session() as session:
        setting = await session.get(Setting, key)
        if value is None:
            if setting:
                await session.delete(setting)
        elif setting:
            setting.value = value
        else:
            setting = Setting(key=key, value=value)
            session.add(setting)
        await session.commit()


async def get_vk_group_id(db: Database) -> str | None:
    return await get_setting_value(db, "vk_group_id")


async def set_vk_group_id(db: Database, group_id: str | None):
    await set_setting_value(db, "vk_group_id", group_id)


async def get_vk_time_today(db: Database) -> str:
    return await get_setting_value(db, "vk_time_today") or "08:00"


async def set_vk_time_today(db: Database, value: str):
    await set_setting_value(db, "vk_time_today", value)


async def get_vk_time_added(db: Database) -> str:
    return await get_setting_value(db, "vk_time_added") or "20:00"


async def set_vk_time_added(db: Database, value: str):
    await set_setting_value(db, "vk_time_added", value)


async def get_vk_last_today(db: Database) -> str | None:
    return await get_setting_value(db, "vk_last_today")


async def set_vk_last_today(db: Database, value: str):
    await set_setting_value(db, "vk_last_today", value)


async def get_vk_last_added(db: Database) -> str | None:
    return await get_setting_value(db, "vk_last_added")


async def set_vk_last_added(db: Database, value: str):
    await set_setting_value(db, "vk_last_added", value)


def get_supabase_client() -> Client | None:
    global _supabase_client
    if _supabase_client is None and SUPABASE_URL and SUPABASE_KEY:
        _supabase_client = create_client(SUPABASE_URL, SUPABASE_KEY)
    return _supabase_client


async def get_asset_channel(db: Database) -> Channel | None:
    async with db.get_session() as session:
        result = await session.execute(
            select(Channel).where(Channel.is_asset.is_(True))
        )
        return result.scalars().first()


async def get_superadmin_id(db: Database) -> int | None:
    """Return the Telegram ID of the superadmin if present."""
    async with db.get_session() as session:
        result = await session.execute(
            select(User.user_id).where(User.is_superadmin.is_(True))
        )
        return result.scalars().first()


async def notify_superadmin(db: Database, bot: Bot, text: str):
    """Send a message to the superadmin, ignoring failures."""
    admin_id = await get_superadmin_id(db)
    if not admin_id:
        return
    try:
        await bot.send_message(admin_id, text)
    except Exception as e:
        logging.error("failed to notify superadmin: %s", e)


async def notify_event_added(
    db: Database, bot: Bot, user: User | None, event: Event, added: bool
) -> None:
    """Notify superadmin when a user or partner adds an event."""
    if not added or not user or user.is_superadmin:
        return
    role = "partner" if user.is_partner else "user"
    name = f"@{user.username}" if user.username else str(user.user_id)
    text = f"{name} ({role}) added event {event.title} {event.date}"
    await notify_superadmin(db, bot, text)


async def dump_database(path: str = DB_PATH) -> bytes:
    """Return a SQL dump of the specified database."""
    async with aiosqlite.connect(path) as conn:
        lines: list[str] = []
        async for line in conn.iterdump():
            lines.append(line)
    return "\n".join(lines).encode("utf-8")


async def restore_database(data: bytes, db: Database, path: str = DB_PATH):
    """Replace current database with the provided dump."""
    if os.path.exists(path):
        os.remove(path)
    async with aiosqlite.connect(path) as conn:
        await conn.executescript(data.decode("utf-8"))
        await conn.commit()
    await db.init()


def build_asset_caption(event: Event, day: date) -> str:
    """Return HTML caption for a calendar asset post."""
    loc = html.escape(event.location_name or "")
    addr = event.location_address
    if addr and event.city:
        addr = strip_city_from_address(addr, event.city)
    if addr:
        loc += f", {html.escape(addr)}"
    if event.city:
        loc += f", #{html.escape(event.city)}"
    return (
        f"<b>{html.escape(event.title)}</b>\n"
        f"<i>{format_day_pretty(day)} {event.time} {loc}</i>"
    )


def validate_offset(value: str) -> bool:
    if len(value) != 6 or value[0] not in "+-" or value[3] != ":":
        return False
    try:
        h = int(value[1:3])
        m = int(value[4:6])
        return 0 <= h <= 14 and 0 <= m < 60
    except ValueError:
        return False


def offset_to_timezone(value: str) -> timezone:
    sign = 1 if value[0] == "+" else -1
    hours = int(value[1:3])
    minutes = int(value[4:6])
    return timezone(sign * timedelta(hours=hours, minutes=minutes))


async def extract_images(message: types.Message, bot: Bot) -> list[tuple[bytes, str]]:
    """Download up to three images from the message."""
    images: list[tuple[bytes, str]] = []
    if message.photo:
        bio = BytesIO()
        await bot.download(message.photo[-1].file_id, destination=bio)
        images.append((bio.getvalue(), "photo.jpg"))
    if (
        message.document
        and message.document.mime_type
        and message.document.mime_type.startswith("image/")
    ):
        bio = BytesIO()
        await bot.download(message.document.file_id, destination=bio)
        name = message.document.file_name or "image.jpg"
        images.append((bio.getvalue(), name))
    return images[:3]


def normalize_hashtag_dates(text: str) -> str:
    """Replace hashtags like '#1_августа' with '1 августа'."""
    pattern = re.compile(
        r"#(\d{1,2})_(%s)" % "|".join(MONTHS)
    )
    return re.sub(pattern, lambda m: f"{m.group(1)} {m.group(2)}", text)


def strip_city_from_address(address: str | None, city: str | None) -> str | None:
    """Remove the city name from the end of the address if duplicated."""
    if not address or not city:
        return address
    city_clean = city.lstrip("#").strip().lower()
    addr = address.strip()
    if addr.lower().endswith(city_clean):
        addr = re.sub(r",?\s*#?%s$" % re.escape(city_clean), "", addr, flags=re.IGNORECASE)
    addr = addr.rstrip(", ")
    return addr


def canonicalize_date(value: str) -> str | None:
    """Return ISO date string if value parses as date or ``None``."""
    value = value.split("..", 1)[0].strip()
    if not value:
        return None
    try:
        return date.fromisoformat(value).isoformat()
    except ValueError:
        parsed = parse_events_date(value, timezone.utc)
        return parsed.isoformat() if parsed else None


def parse_iso_date(value: str) -> date | None:
    """Return ``date`` parsed from ISO string or ``None``."""
    try:
        return date.fromisoformat(value.split("..", 1)[0])
    except Exception:
        return None


ICS_LABEL = "Добавить в календарь на телефоне (ICS)"
MONTH_NAV_START = "<!--month-nav-start-->"
MONTH_NAV_END = "<!--month-nav-end-->"

FOOTER_LINK_HTML = (
    '<p>&nbsp;</p>'
    '<p><a href="https://t.me/kenigevents">Полюбить Калининград Анонсы</a></p>'
    '<p>&nbsp;</p>'
)


def parse_time_range(value: str) -> tuple[time, time | None] | None:
    """Return start and optional end time from text like ``10:00`` or ``10:00-12:00``.

    Accepts ``-`` as well as ``..`` or ``—``/``–`` between times.
    """
    value = value.strip()
    parts = re.split(r"\s*(?:-|–|—|\.\.\.?|…)+\s*", value, maxsplit=1)
    try:
        start = datetime.strptime(parts[0], "%H:%M").time()
    except ValueError:
        return None
    end: time | None = None
    if len(parts) == 2:
        try:
            end = datetime.strptime(parts[1], "%H:%M").time()
        except ValueError:
            end = None
    return start, end


def apply_ics_link(html_content: str, url: str | None) -> str:
    """Insert or remove the ICS link block in Telegraph HTML."""
    idx = html_content.find(ICS_LABEL)
    if idx != -1:
        start = html_content.rfind("<p", 0, idx)
        end = html_content.find("</p>", idx)
        if start != -1 and end != -1:
            html_content = html_content[:start] + html_content[end + 4 :]
    if not url:
        return html_content
    link_html = (
        f'<p>\U0001f4c5 <a href="{html.escape(url)}">{ICS_LABEL}</a></p>'
    )
    idx = html_content.find("</p>")
    if idx == -1:
        return link_html + html_content
    pos = idx + 4
    img_pattern = re.compile(r"<img[^>]+><p></p>")
    for m in img_pattern.finditer(html_content, pos):
        pos = m.end()
    return html_content[:pos] + link_html + html_content[pos:]


def apply_month_nav(html_content: str, html_block: str | None) -> str:
    """Insert or replace the month navigation block."""
    start = html_content.find(MONTH_NAV_START)
    if start != -1:
        end = html_content.find(MONTH_NAV_END, start)
        if end != -1:
            html_content = html_content[:start] + html_content[end + len(MONTH_NAV_END) :]
    if html_block:
        html_content += f"{MONTH_NAV_START}{html_block}{MONTH_NAV_END}"
    return html_content


def apply_footer_link(html_content: str) -> str:
    """Ensure the Telegram channel link footer is present once."""
    pattern = re.compile(
        r'<p><a href="https://t\.me/kenigevents">[^<]+</a></p><p>&nbsp;</p>'
    )
    html_content = pattern.sub("", html_content).rstrip()
    return html_content + FOOTER_LINK_HTML


async def build_month_nav_html(db: Database) -> str:
    async with db.get_session() as session:
        result = await session.execute(select(MonthPage).order_by(MonthPage.month))
        months = result.scalars().all()
    today_month = datetime.now(LOCAL_TZ).strftime("%Y-%m")
    future_months = [m for m in months if m.month >= today_month]
    if not future_months:
        return ""
    links: list[str] = []
    for idx, p in enumerate(future_months):
        name = month_name_nominative(p.month)
        links.append(f'<a href="{html.escape(p.url)}">{name}</a>')
        if idx < len(future_months) - 1:
            links.append(" ")
    return "<br/><h4>" + "".join(links) + "</h4>"

async def build_month_buttons(db: Database, limit: int = 3) -> list[types.InlineKeyboardButton]:
    """Return buttons linking to upcoming month pages."""
    async with db.get_session() as session:
        result = await session.execute(
            select(MonthPage)
            .where(MonthPage.month >= datetime.now(LOCAL_TZ).strftime("%Y-%m"))
            .order_by(MonthPage.month)
        )
        months = result.scalars().all()
    buttons: list[types.InlineKeyboardButton] = []
    for p in months[:limit]:
        if p.url:
            label = f"\U0001f4c5 {month_name_nominative(p.month)}"
            buttons.append(types.InlineKeyboardButton(text=label, url=p.url))
    return buttons


def parse_bool_text(value: str) -> bool | None:
    """Convert text to boolean if possible."""
    normalized = value.strip().lower()
    if normalized in {"1", "true", "yes", "y", "да", "д", "ok", "on"}:
        return True
    if normalized in {"0", "false", "no", "n", "нет", "off"}:
        return False
    return None


def parse_events_date(text: str, tz: timezone) -> date | None:
    """Parse a date argument for /events allowing '2 августа [2025]'."""
    text = text.strip().lower()
    for fmt in ("%Y-%m-%d", "%d.%m.%Y"):
        try:
            return datetime.strptime(text, fmt).date()
        except ValueError:
            pass

    m = re.match(r"(\d{1,2})\s+([а-яё]+)(?:\s+(\d{4}))?", text)
    if not m:
        return None
    day = int(m.group(1))
    month_name = m.group(2)
    year_part = m.group(3)
    month = {name: i + 1 for i, name in enumerate(MONTHS)}.get(month_name)
    if not month:
        return None
    if year_part:
        year = int(year_part)
    else:
        today = datetime.now(tz).date()
        year = today.year
        if month < today.month or (month == today.month and day < today.day):
            year += 1
    try:
        return date(year, month, day)
    except ValueError:
        return None


async def build_ics_content(db: Database, event: Event) -> str:
    """Build an RFC 5545 compliant ICS string for an event."""
    time_range = parse_time_range(event.time)
    if not time_range:
        raise ValueError("bad time")
    start_t, end_t = time_range
    date_obj = parse_iso_date(event.date)
    if not date_obj:
        raise ValueError("bad date")
    start_dt = datetime.combine(date_obj, start_t)
    if end_t:
        end_dt = datetime.combine(date_obj, end_t)
    else:
        end_dt = start_dt + timedelta(hours=1)

    title = event.title
    if event.location_name:
        title = f"{title} в {event.location_name}"

    desc = event.description or ""
    link = event.source_post_url or event.telegraph_url
    if link:
        desc = f"{desc}\n\n{link}" if desc else link

    loc_parts = []
    if event.location_address:
        loc_parts.append(event.location_address)
    if event.city:
        loc_parts.append(event.city)
    # Join without a space after comma to avoid iOS parsing issues
    location = ",".join(loc_parts)

    cal = Calendar()
    cal.add("VERSION", "2.0")
    cal.add("PRODID", "-//events-bot//RU")
    cal.add("CALSCALE", "GREGORIAN")
    cal.add("METHOD", "PUBLISH")
    cal.add("X-WR-CALNAME", ICS_CALNAME)

    vevent = IcsEvent()
    vevent.add("UID", f"{uuid.uuid4()}@{event.id}")
    vevent.add("DTSTAMP", datetime.now(timezone.utc))
    vevent.add("DTSTART", start_dt)
    vevent.add("DTEND", end_dt)
    vevent.add("SUMMARY", title)
    vevent.add("DESCRIPTION", desc)
    if location:
        vevent.add("LOCATION", location)
    if link:
        vevent.add("URL", link)
    cal.add_component(vevent)

    raw = cal.to_ical().decode("utf-8")
    lines = raw.split("\r\n")
    if lines and lines[-1] == "":
        lines.pop()

    # unfold lines first
    unfolded: list[str] = []
    for line in lines:
        if line.startswith(" ") and unfolded:
            unfolded[-1] += line[1:]
        else:
            unfolded.append(line)

    for i, line in enumerate(unfolded):
        if line.startswith("LOCATION:") or line.startswith("LOCATION;"):
            unfolded[i] = line.replace("\\, ", "\\,\\ ")

    idx = unfolded.index("BEGIN:VEVENT")
    vbody = unfolded[idx + 1 : -2]  # between BEGIN:VEVENT and END:VEVENT
    order = ["UID", "DTSTAMP", "DTSTART", "DTEND"]
    props: list[str] = []
    for key in order:
        for l in list(vbody):
            if l.startswith(key + ":") or l.startswith(key + ";"):
                props.append(l)
                vbody.remove(l)
    props.extend(vbody)

    body = ["BEGIN:VEVENT"] + props + ["END:VEVENT"]
    headers = [
        "BEGIN:VCALENDAR",
        "VERSION:2.0",
        "PRODID:-//events-bot//RU",
        "CALSCALE:GREGORIAN",
        "METHOD:PUBLISH",
        f"X-WR-CALNAME:{ICS_CALNAME}",
    ]
    final_lines = headers + body + ["END:VCALENDAR"]
    folded = [fold_unicode_line(l) for l in final_lines]
    return "\r\n".join(folded) + "\r\n"


async def upload_ics(event: Event, db: Database) -> str | None:
    client = get_supabase_client()
    if not client:
        logging.error("Supabase client not configured")
        return None
    if event.end_date:
        logging.info("skip ics for multi-day event %s", event.id)
        return None
    if not parse_time_range(event.time):
        logging.info("skip ics for unclear time %s", event.id)
        return None
    content = await build_ics_content(db, event)
    d = parse_iso_date(event.date)
    if d:
        path = f"Event-{event.id}-{d.day:02d}-{d.month:02d}-{d.year}.ics"
    else:
        path = f"Event-{event.id}.ics"
    try:
        logging.info("Uploading ICS to %s/%s", SUPABASE_BUCKET, path)
        client.storage.from_(SUPABASE_BUCKET).upload(
            path,
            content.encode("utf-8"),
            {
                "content-type": ICS_CONTENT_TYPE,
                "content-disposition": ICS_CONTENT_DISP_TEMPLATE.format(name=path),
                "upsert": "true",
            },
        )
        url = client.storage.from_(SUPABASE_BUCKET).get_public_url(path)
        logging.info("ICS uploaded: %s", url)
    except Exception as e:
        logging.error("Failed to upload ics: %s", e)
        return None
    return url


async def post_ics_asset(event: Event, db: Database, bot: Bot) -> tuple[str, int] | None:
    channel = await get_asset_channel(db)
    if not channel:
        logging.info("no asset channel configured")
        return None
    try:
        content = await build_ics_content(db, event)
    except Exception as e:
        logging.error("failed to build ics content: %s", e)
        return None

    d = parse_iso_date(event.date)
    if d:
        name = f"Event-{event.id}-{d.day:02d}-{d.month:02d}-{d.year}.ics"
    else:

        d = date.today()
        name = f"Event-{event.id}.ics"
    file = types.BufferedInputFile(content.encode("utf-8"), filename=name)
    caption = build_asset_caption(event, d)

    logging.info("posting ics asset to channel %s with caption %s", channel.channel_id, caption.replace('\n', ' | '))

    try:
        msg = await bot.send_document(
            channel.channel_id,
            file,
            caption=caption,
            parse_mode="HTML",
        )
        url = build_channel_post_url(channel, msg.message_id)
        logging.info("posted ics to asset channel: %s", url)
        return url, msg.message_id
    except Exception as e:
        logging.error("failed to post ics to asset channel: %s", e)
        return None

async def add_calendar_button(event: Event, db: Database, bot: Bot):
    """Attach calendar link button to the original channel post."""
    if not (
        event.source_chat_id
        and event.source_message_id
        and event.ics_post_url
    ):
        return
    month_buttons = await build_month_buttons(db)
    rows = [[types.InlineKeyboardButton(text="Добавить в календарь", url=event.ics_post_url)]]
    if month_buttons:
        rows.append(month_buttons)
    markup = types.InlineKeyboardMarkup(inline_keyboard=rows)
    try:
        await bot.edit_message_reply_markup(
            chat_id=event.source_chat_id,
            message_id=event.source_message_id,
            reply_markup=markup,
        )

        logging.info(
            "calendar button set for event %s post %s", event.id, event.source_post_url
        )

    except Exception as e:
        logging.error("failed to set calendar button: %s", e)


async def delete_ics(event: Event):
    client = get_supabase_client()
    if not client or not event.ics_url:
        return
    path = event.ics_url.split("/")[-1]
    try:
        logging.info("Deleting ICS %s from %s", path, SUPABASE_BUCKET)
        client.storage.from_(SUPABASE_BUCKET).remove([path])
    except Exception as e:
        logging.error("Failed to delete ics: %s", e)


async def delete_asset_post(event: Event, db: Database, bot: Bot):
    if not event.ics_post_id:
        return
    channel = await get_asset_channel(db)
    if not channel:
        return
    try:
        await bot.delete_message(channel.channel_id, event.ics_post_id)
    except Exception as e:
        logging.error("failed to delete asset message: %s", e)


async def remove_calendar_button(event: Event, bot: Bot):
    """Remove calendar button from the original channel post."""
    if not (event.source_chat_id and event.source_message_id):
        return
    try:
        await bot.edit_message_reply_markup(
            chat_id=event.source_chat_id,
            message_id=event.source_message_id,
            reply_markup=None,
        )

        logging.info(
            "calendar button removed for event %s post %s",
            event.id,
            event.source_post_url,
        )

    except Exception as e:
        logging.error("failed to remove calendar button: %s", e)


async def parse_event_via_4o(
    text: str,
    source_channel: str | None = None,
    *,
    festival_names: list[str] | None = None,
    **extra: str | None,
) -> list[dict]:
    token = os.getenv("FOUR_O_TOKEN")
    if not token:
        raise RuntimeError("FOUR_O_TOKEN is missing")
    url = os.getenv("FOUR_O_URL", "https://api.openai.com/v1/chat/completions")
    prompt_path = os.path.join("docs", "PROMPTS.md")
    with open(prompt_path, "r", encoding="utf-8") as f:
        prompt = f.read()
    loc_path = os.path.join("docs", "LOCATIONS.md")
    if os.path.exists(loc_path):
        with open(loc_path, "r", encoding="utf-8") as f:
            locations = [
                line.strip() for line in f if line.strip() and not line.startswith("#")
            ]
        if locations:
            prompt += "\nKnown venues:\n" + "\n".join(locations)
    if festival_names:
        prompt += "\nKnown festivals:\n" + "\n".join(festival_names)
    headers = {
        "Authorization": f"Bearer {token}",
        "Content-Type": "application/json",
    }
    if not source_channel:
        source_channel = extra.get("channel_title")
    today = datetime.now(LOCAL_TZ).date().isoformat()
    user_msg = f"Today is {today}. "
    if source_channel:
        user_msg += f"Channel: {source_channel}. "
    user_msg += text
    payload = {
        "model": "gpt-4o",
        "messages": [
            {"role": "system", "content": prompt},
            {"role": "user", "content": user_msg},
        ],
        "temperature": 0,
    }
    logging.info("Sending 4o parse request to %s", url)
    async with create_ipv4_session(ClientSession) as session:
        resp = await session.post(url, json=payload, headers=headers)
        resp.raise_for_status()
        data = await resp.json()
    logging.debug("4o response: %s", data)
    content = (
        data.get("choices", [{}])[0].get("message", {}).get("content", "{}").strip()
    )
    if content.startswith("```"):
        content = content.strip("`\n")
        if content.lower().startswith("json"):
            content = content[4:].strip()
    try:
        data = json.loads(content)
    except json.JSONDecodeError:
        logging.error("Invalid JSON from 4o: %s", content)
        raise
    if isinstance(data, dict):
        if "events" in data and isinstance(data["events"], list):
            return data["events"]
        return [data]
    if isinstance(data, list):
        return data
    logging.error("Unexpected 4o format: %s", data)
    raise RuntimeError("bad 4o response")


async def ask_4o(text: str) -> str:
    token = os.getenv("FOUR_O_TOKEN")
    if not token:
        raise RuntimeError("FOUR_O_TOKEN is missing")
    url = os.getenv("FOUR_O_URL", "https://api.openai.com/v1/chat/completions")
    headers = {
        "Authorization": f"Bearer {token}",
        "Content-Type": "application/json",
    }
    payload = {
        "model": "gpt-4o",
        "messages": [{"role": "user", "content": text}],
        "temperature": 0,
    }
    logging.info("Sending 4o ask request to %s", url)
    async with create_ipv4_session(ClientSession) as session:
        resp = await session.post(url, json=payload, headers=headers)
        resp.raise_for_status()
        data = await resp.json()
    logging.debug("4o response: %s", data)
    return data.get("choices", [{}])[0].get("message", {}).get("content", "").strip()


async def check_duplicate_via_4o(ev: Event, new: Event) -> Tuple[bool, str, str]:
    """Ask the LLM whether two events are duplicates."""
    prompt = (
        "Existing event:\n"
        f"Title: {ev.title}\nDescription: {ev.description}\nLocation: {ev.location_name} {ev.location_address}\n"
        "New event:\n"
        f"Title: {new.title}\nDescription: {new.description}\nLocation: {new.location_name} {new.location_address}\n"
        'Are these the same event? Respond with JSON {"duplicate": true|false, "title": "", "short_description": ""}.'
    )
    try:
        ans = await ask_4o(prompt)
        data = json.loads(ans)
        return (
            bool(data.get("duplicate")),
            data.get("title", ""),
            data.get("short_description", ""),
        )
    except Exception as e:
        logging.error("Duplicate check failed: %s", e)
        return False, "", ""


def get_telegraph_token() -> str | None:
    token = os.getenv("TELEGRAPH_TOKEN")
    if token:
        return token
    if os.path.exists(TELEGRAPH_TOKEN_FILE):
        with open(TELEGRAPH_TOKEN_FILE, "r", encoding="utf-8") as f:
            saved = f.read().strip()
            if saved:
                return saved
    try:
        tg = Telegraph()
        data = tg.create_account(short_name="eventsbot")
        token = data["access_token"]
        os.makedirs(os.path.dirname(TELEGRAPH_TOKEN_FILE), exist_ok=True)
        with open(TELEGRAPH_TOKEN_FILE, "w", encoding="utf-8") as f:
            f.write(token)
        logging.info(
            "Created Telegraph account; token stored at %s", TELEGRAPH_TOKEN_FILE
        )
        return token
    except Exception as e:
        logging.error("Failed to create Telegraph token: %s", e)
        return None


async def handle_start(message: types.Message, db: Database, bot: Bot):
    async with db.get_session() as session:
        result = await session.execute(select(User))
        user_count = len(result.scalars().all())
        user = await session.get(User, message.from_user.id)
        if user:
            if user.blocked:
                await bot.send_message(message.chat.id, "Access denied")
                return
            if user.is_partner:
                org = f" ({user.organization})" if user.organization else ""
                await bot.send_message(message.chat.id, f"You are partner{org}")
            else:
                await bot.send_message(message.chat.id, "Bot is running")
            return
        if user_count == 0:
            session.add(
                User(
                    user_id=message.from_user.id,
                    username=message.from_user.username,
                    is_superadmin=True,
                )
            )
            await session.commit()
            await bot.send_message(message.chat.id, "You are superadmin")
        else:
            await bot.send_message(message.chat.id, "Use /register to apply")


async def handle_register(message: types.Message, db: Database, bot: Bot):
    async with db.get_session() as session:
        existing = await session.get(User, message.from_user.id)
        if existing:
            if existing.blocked:
                await bot.send_message(message.chat.id, "Access denied")
            else:
                await bot.send_message(message.chat.id, "Already registered")
            return
        if await session.get(RejectedUser, message.from_user.id):
            await bot.send_message(message.chat.id, "Access denied by administrator")
            return
        if await session.get(PendingUser, message.from_user.id):
            await bot.send_message(message.chat.id, "Awaiting approval")
            return
        result = await session.execute(select(PendingUser))
        if len(result.scalars().all()) >= 10:
            await bot.send_message(
                message.chat.id, "Registration queue full, try later"
            )
            return
        session.add(
            PendingUser(
                user_id=message.from_user.id, username=message.from_user.username
            )
        )
        await session.commit()
        await bot.send_message(message.chat.id, "Registration pending approval")


async def handle_requests(message: types.Message, db: Database, bot: Bot):
    async with db.get_session() as session:
        user = await session.get(User, message.from_user.id)
        if not user or not user.is_superadmin:
            return
        result = await session.execute(select(PendingUser))
        pending = result.scalars().all()
        if not pending:
            await bot.send_message(message.chat.id, "No pending users")
            return
        buttons = [
            [
                types.InlineKeyboardButton(
                    text="Approve", callback_data=f"approve:{p.user_id}"
                ),
                types.InlineKeyboardButton(
                    text="Partner", callback_data=f"partner:{p.user_id}"
                ),
                types.InlineKeyboardButton(
                    text="Reject", callback_data=f"reject:{p.user_id}"
                ),
            ]
            for p in pending
        ]
        keyboard = types.InlineKeyboardMarkup(inline_keyboard=buttons)
        lines = [f"{p.user_id} {p.username or ''}" for p in pending]
        await bot.send_message(message.chat.id, "\n".join(lines), reply_markup=keyboard)


async def process_request(callback: types.CallbackQuery, db: Database, bot: Bot):
    data = callback.data
    if data.startswith("approve") or data.startswith("reject") or data.startswith("partner"):
        uid = int(data.split(":", 1)[1])
        async with db.get_session() as session:
            p = await session.get(PendingUser, uid)
            if not p:
                await callback.answer("Not found", show_alert=True)
                return
            if data.startswith("approve"):
                session.add(User(user_id=uid, username=p.username, is_superadmin=False))
                await bot.send_message(uid, "You are approved")
            elif data.startswith("partner"):
                partner_info_sessions[callback.from_user.id] = uid
                await callback.message.answer(
                    "Send organization and location, e.g. 'Дом Китобоя, Мира 9, Калининград'"
                )
                await callback.answer()
                return
            else:
                session.add(RejectedUser(user_id=uid, username=p.username))
                await bot.send_message(uid, "Your registration was rejected")
            await session.delete(p)
            await session.commit()
            await callback.answer("Done")
    elif data.startswith("block:") or data.startswith("unblock:"):
        uid = int(data.split(":", 1)[1])
        async with db.get_session() as session:
            user = await session.get(User, uid)
            if not user or user.is_superadmin:
                await callback.answer("Not allowed", show_alert=True)
                return
            user.blocked = data.startswith("block:")
            await session.commit()
        await send_users_list(callback.message, db, bot, edit=True)
        await callback.answer("Updated")
    elif data.startswith("del:"):
        _, eid, marker = data.split(":")
        month = None
        async with db.get_session() as session:
            user = await session.get(User, callback.from_user.id)
            event = await session.get(Event, int(eid))
            if (user and user.blocked) or (
                user and user.is_partner and event and event.creator_id != user.user_id
            ):
                await callback.answer("Not authorized", show_alert=True)
                return
            if event:
                month = event.date.split("..", 1)[0][:7]
                await session.delete(event)
                await session.commit()
        if month:
            await sync_month_page(db, month)
            d = parse_iso_date(event.date) if event else None
            w_start = weekend_start_for_date(d) if d else None
            if w_start:
                await sync_weekend_page(db, w_start.isoformat())
        offset = await get_tz_offset(db)
        tz = offset_to_timezone(offset)
        if marker == "exh":
            text, markup = await build_exhibitions_message(db, tz)
        else:
            target = datetime.strptime(marker, "%Y-%m-%d").date()
            filter_id = user.user_id if user and user.is_partner else None
            text, markup = await build_events_message(db, target, tz, filter_id)
        await callback.message.edit_text(text, reply_markup=markup)
        await callback.answer("Deleted")
    elif data.startswith("edit:"):
        eid = int(data.split(":")[1])
        async with db.get_session() as session:
            user = await session.get(User, callback.from_user.id)
            event = await session.get(Event, eid)
        if event and ((user and user.blocked) or (user and user.is_partner and event.creator_id != user.user_id)):
            await callback.answer("Not authorized", show_alert=True)
            return
        if event:
            editing_sessions[callback.from_user.id] = (eid, None)
            await show_edit_menu(callback.from_user.id, event, bot)
        await callback.answer()
    elif data.startswith("editfield:"):
        _, eid, field = data.split(":")
        async with db.get_session() as session:
            user = await session.get(User, callback.from_user.id)
            event = await session.get(Event, int(eid))
            if not event or (user and user.blocked) or (
                user and user.is_partner and event.creator_id != user.user_id
            ):
                await callback.answer("Not authorized", show_alert=True)
                return
        if field == "festival":
            async with db.get_session() as session:
                fests = (await session.execute(select(Festival))).scalars().all()
            keyboard = [
                [
                    types.InlineKeyboardButton(text=f.name, callback_data=f"setfest:{eid}:{f.id}")
                ]
                for f in fests
            ]
            keyboard.append([
                types.InlineKeyboardButton(text="None", callback_data=f"setfest:{eid}:0")
            ])
            markup = types.InlineKeyboardMarkup(inline_keyboard=keyboard)
            await callback.message.answer("Choose festival", reply_markup=markup)
            await callback.answer()
            return
        editing_sessions[callback.from_user.id] = (int(eid), field)
        await callback.message.answer(f"Send new value for {field}")
        await callback.answer()
    elif data.startswith("editdone:"):
        if callback.from_user.id in editing_sessions:
            del editing_sessions[callback.from_user.id]
        await callback.message.answer("Editing finished")
        await callback.answer()
    elif data.startswith("togglefree:"):
        eid = int(data.split(":")[1])
        async with db.get_session() as session:
            user = await session.get(User, callback.from_user.id)
            event = await session.get(Event, eid)
            if not event or (user and user.blocked) or (
                user and user.is_partner and event.creator_id != user.user_id
            ):
                await callback.answer("Not authorized", show_alert=True)
                return
            if event:
                event.is_free = not event.is_free
                await session.commit()
                logging.info("togglefree: event %s set to %s", eid, event.is_free)
                month = event.date.split("..", 1)[0][:7]
        if event:
            await sync_month_page(db, month)
            d = parse_iso_date(event.date)
            w_start = weekend_start_for_date(d) if d else None
            if w_start:
                await sync_weekend_page(db, w_start.isoformat())
        async with db.get_session() as session:
            event = await session.get(Event, eid)
        if event:
            await show_edit_menu(callback.from_user.id, event, bot)
        await callback.answer()
    elif data.startswith("setfest:"):
        _, eid, fid = data.split(":")
        async with db.get_session() as session:
            user = await session.get(User, callback.from_user.id)
            event = await session.get(Event, int(eid))
            if not event or (user and user.blocked) or (
                user and user.is_partner and event.creator_id != user.user_id
            ):
                await callback.answer("Not authorized", show_alert=True)
                return
            if fid == "0":
                event.festival = None
            else:
                fest = await session.get(Festival, int(fid))
                if fest:
                    event.festival = fest.name
            await session.commit()
            fest_name = event.festival
<<<<<<< HEAD
            logging.info(
                "event %s festival set to %s",
                eid,
                fest_name or "None",
            )
=======
>>>>>>> 73931726
        if fest_name:
            await sync_festival_page(db, fest_name)
        await show_edit_menu(callback.from_user.id, event, bot)
        await callback.answer("Updated")
    elif data.startswith("togglesilent:"):
        eid = int(data.split(":")[1])
        async with db.get_session() as session:
            user = await session.get(User, callback.from_user.id)
            event = await session.get(Event, eid)
            if not event or (user and user.blocked) or (
                user and user.is_partner and event.creator_id != user.user_id
            ):
                await callback.answer("Not authorized", show_alert=True)
                return
            if event:
                event.silent = not event.silent
                await session.commit()
                logging.info("togglesilent: event %s set to %s", eid, event.silent)
                month = event.date.split("..", 1)[0][:7]
        if event:
            await sync_month_page(db, month)
            d = parse_iso_date(event.date)
            w_start = weekend_start_for_date(d) if d else None
            if w_start:
                await sync_weekend_page(db, w_start.isoformat())
        markup = types.InlineKeyboardMarkup(
            inline_keyboard=[
                [
                    types.InlineKeyboardButton(
                        text=(
                            "\U0001f910 Тихий режим"
                            if event and event.silent
                            else "\U0001f6a9 Переключить на тихий режим"
                        ),
                        callback_data=f"togglesilent:{eid}",
                    )
                ]
            ]
        )
        try:
            await bot.edit_message_reply_markup(
                chat_id=callback.message.chat.id,
                message_id=callback.message.message_id,
                reply_markup=markup,
            )
        except Exception as e:
            logging.error("failed to update silent button: %s", e)
        await callback.answer("Toggled")
    elif data.startswith("createics:"):
        eid = int(data.split(":")[1])
        async with db.get_session() as session:
            user = await session.get(User, callback.from_user.id)
            event = await session.get(Event, eid)
            if not event or (user and user.blocked) or (
                user and user.is_partner and event.creator_id != user.user_id
            ):
                await callback.answer("Not authorized", show_alert=True)
                return
            if event:
                url = await upload_ics(event, db)
                if url:
                    event.ics_url = url
                    await session.commit()
                    logging.info("ICS saved for event %s: %s", eid, url)
                    posted = await post_ics_asset(event, db, bot)
                    if posted:
                        url_p, msg_id = posted
                        event.ics_post_url = url_p
                        event.ics_post_id = msg_id
                        await add_calendar_button(event, db, bot)
                    if event.telegraph_path:
                        await update_source_page_ics(
                            event.telegraph_path, event.title or "Event", url
                        )
                    month = event.date.split("..", 1)[0][:7]
                    await sync_month_page(db, month)

                    d = parse_iso_date(event.date)
                    w_start = weekend_start_for_date(d) if d else None

                    if w_start:
                        await sync_weekend_page(db, w_start.isoformat())
                else:
                    logging.warning("ICS creation failed for event %s", eid)
        if event:
            await show_edit_menu(callback.from_user.id, event, bot)
        await callback.answer("Created")
    elif data.startswith("delics:"):
        eid = int(data.split(":")[1])
        async with db.get_session() as session:
            user = await session.get(User, callback.from_user.id)
            event = await session.get(Event, eid)
            if not event or (user and user.blocked) or (
                user and user.is_partner and event.creator_id != user.user_id
            ):
                await callback.answer("Not authorized", show_alert=True)
                return
            if event and event.ics_url:
                await delete_ics(event)
                event.ics_url = None
                await session.commit()
                logging.info("ICS removed for event %s", eid)
                await delete_asset_post(event, db, bot)
                event.ics_post_url = None
                event.ics_post_id = None
                await session.commit()
                await remove_calendar_button(event, bot)
                if event.telegraph_path:
                    await update_source_page_ics(
                        event.telegraph_path, event.title or "Event", None
                    )
                month = event.date.split("..", 1)[0][:7]
                await sync_month_page(db, month)

                d = parse_iso_date(event.date)
                w_start = weekend_start_for_date(d) if d else None

                if w_start:
                    await sync_weekend_page(db, w_start.isoformat())
            elif event:
                logging.debug("deleteics: no file for event %s", eid)
        if event:
            await show_edit_menu(callback.from_user.id, event, bot)
        await callback.answer("Deleted")
    elif data.startswith("markfree:"):
        eid = int(data.split(":")[1])
        async with db.get_session() as session:
            user = await session.get(User, callback.from_user.id)
            event = await session.get(Event, eid)
            if not event or (user and user.blocked) or (
                user and user.is_partner and event.creator_id != user.user_id
            ):
                await callback.answer("Not authorized", show_alert=True)
                return
            if event:
                event.is_free = True
                await session.commit()
                logging.info("markfree: event %s marked free", eid)
                month = event.date.split("..", 1)[0][:7]
        if event:
            await sync_month_page(db, month)
            d = parse_iso_date(event.date)
            w_start = weekend_start_for_date(d) if d else None
            if w_start:
                await sync_weekend_page(db, w_start.isoformat())
        markup = types.InlineKeyboardMarkup(
            inline_keyboard=[
                [
                    types.InlineKeyboardButton(
                        text="\u2705 Бесплатное мероприятие",
                        callback_data=f"togglefree:{eid}",
                    ),
                    types.InlineKeyboardButton(
                        text="\U0001f6a9 Переключить на тихий режим",
                        callback_data=f"togglesilent:{eid}",
                    ),
                ]
            ]
        )
        try:
            await bot.edit_message_reply_markup(
                chat_id=callback.message.chat.id,
                message_id=callback.message.message_id,
                reply_markup=markup,
            )
        except Exception as e:
            logging.error("failed to update free button: %s", e)
        await callback.answer("Marked")
    elif data.startswith("nav:"):
        _, day = data.split(":")
        offset = await get_tz_offset(db)
        tz = offset_to_timezone(offset)
        target = datetime.strptime(day, "%Y-%m-%d").date()
        async with db.get_session() as session:
            user = await session.get(User, callback.from_user.id)
        filter_id = user.user_id if user and user.is_partner else None
        text, markup = await build_events_message(db, target, tz, filter_id)
        await callback.message.edit_text(text, reply_markup=markup)
        await callback.answer()
    elif data.startswith("unset:"):
        cid = int(data.split(":")[1])
        async with db.get_session() as session:
            ch = await session.get(Channel, cid)
            if ch:
                ch.is_registered = False
                logging.info("channel %s unset", cid)
                await session.commit()
        await send_channels_list(callback.message, db, bot, edit=True)
        await callback.answer("Removed")
    elif data.startswith("assetunset:"):
        cid = int(data.split(":")[1])
        async with db.get_session() as session:
            ch = await session.get(Channel, cid)
            if ch and ch.is_asset:
                ch.is_asset = False
                logging.info("asset channel unset %s", cid)
                await session.commit()
        await send_channels_list(callback.message, db, bot, edit=True)
        await callback.answer("Removed")
    elif data.startswith("set:"):
        cid = int(data.split(":")[1])
        async with db.get_session() as session:
            ch = await session.get(Channel, cid)
            if ch and ch.is_admin:
                ch.is_registered = True
                logging.info("channel %s registered", cid)
                await session.commit()
        await send_setchannel_list(callback.message, db, bot, edit=True)
        await callback.answer("Registered")
    elif data.startswith("assetset:"):
        cid = int(data.split(":")[1])
        async with db.get_session() as session:
            current = await session.execute(
                select(Channel).where(Channel.is_asset.is_(True))
            )
            cur = current.scalars().first()
            if cur and cur.channel_id != cid:
                cur.is_asset = False
            ch = await session.get(Channel, cid)
            if ch and ch.is_admin:
                ch.is_asset = True
            await session.commit()
        await send_setchannel_list(callback.message, db, bot, edit=True)
        await callback.answer("Registered")
    elif data.startswith("dailyset:"):
        cid = int(data.split(":")[1])
        async with db.get_session() as session:
            ch = await session.get(Channel, cid)
            if ch and ch.is_admin:
                ch.daily_time = "08:00"
                await session.commit()
        await send_regdaily_list(callback.message, db, bot, edit=True)
        await callback.answer("Registered")
    elif data.startswith("dailyunset:"):
        cid = int(data.split(":")[1])
        async with db.get_session() as session:
            ch = await session.get(Channel, cid)
            if ch:
                ch.daily_time = None
                await session.commit()
        await send_daily_list(callback.message, db, bot, edit=True)
        await callback.answer("Removed")
    elif data.startswith("dailytime:"):
        cid = int(data.split(":")[1])
        daily_time_sessions[callback.from_user.id] = cid
        await callback.message.answer("Send new time HH:MM")
        await callback.answer()
    elif data.startswith("dailysend:"):
        cid = int(data.split(":")[1])
        offset = await get_tz_offset(db)
        tz = offset_to_timezone(offset)
        await send_daily_announcement(db, bot, cid, tz, record=False)
        await callback.answer("Sent")
    elif data.startswith("dailysendtom:"):
        cid = int(data.split(":")[1])
        offset = await get_tz_offset(db)
        tz = offset_to_timezone(offset)
        now = datetime.now(tz) + timedelta(days=1)
        await send_daily_announcement(db, bot, cid, tz, record=False, now=now)
        await callback.answer("Sent")
    elif data == "vkset":
        vk_group_sessions.add(callback.from_user.id)
        await callback.message.answer("Send VK group id or 'off'")
        await callback.answer()
    elif data == "vkunset":
        await set_vk_group_id(db, None)
        await send_daily_list(callback.message, db, bot, edit=True)
        await callback.answer("Disabled")
    elif data.startswith("vktime:"):
        typ = data.split(":", 1)[1]
        vk_time_sessions[callback.from_user.id] = typ
        await callback.message.answer("Send new time HH:MM")
        await callback.answer()
    elif data.startswith("vkdailysend:"):
        section = data.split(":", 1)[1]
        group_id = await get_vk_group_id(db)
        if group_id:
            offset = await get_tz_offset(db)
            tz = offset_to_timezone(offset)
            await send_daily_announcement_vk(
                db, VK_TOKEN, group_id, tz, section=section
            )
        await callback.answer("Sent")


async def handle_tz(message: types.Message, db: Database, bot: Bot):
    parts = message.text.split(maxsplit=1)
    if len(parts) != 2 or not validate_offset(parts[1]):
        await bot.send_message(message.chat.id, "Usage: /tz +02:00")
        return
    async with db.get_session() as session:
        user = await session.get(User, message.from_user.id)
        if not user or not user.is_superadmin:
            await bot.send_message(message.chat.id, "Not authorized")
            return
    await set_tz_offset(db, parts[1])
    await bot.send_message(message.chat.id, f"Timezone set to {parts[1]}")


async def handle_images(message: types.Message, db: Database, bot: Bot):
    async with db.get_session() as session:
        user = await session.get(User, message.from_user.id)
        if not user or not user.is_superadmin:
            await bot.send_message(message.chat.id, "Not authorized")
            return
    new_value = not CATBOX_ENABLED
    await set_catbox_enabled(db, new_value)
    status = "enabled" if new_value else "disabled"
    await bot.send_message(message.chat.id, f"Image uploads {status}")


async def handle_vkgroup(message: types.Message, db: Database, bot: Bot):
    parts = message.text.split(maxsplit=1)
    if len(parts) != 2:
        await bot.send_message(message.chat.id, "Usage: /vkgroup <id|off>")
        return
    async with db.get_session() as session:
        user = await session.get(User, message.from_user.id)
        if not user or not user.is_superadmin:
            await bot.send_message(message.chat.id, "Not authorized")
            return
    if parts[1].lower() == "off":
        await set_vk_group_id(db, None)
        await bot.send_message(message.chat.id, "VK posting disabled")
    else:
        await set_vk_group_id(db, parts[1])
        await bot.send_message(message.chat.id, f"VK group set to {parts[1]}")


async def handle_vktime(message: types.Message, db: Database, bot: Bot):
    parts = message.text.split()
    if len(parts) != 3 or parts[1] not in {"today", "added"}:
        await bot.send_message(message.chat.id, "Usage: /vktime today|added HH:MM")
        return
    async with db.get_session() as session:
        user = await session.get(User, message.from_user.id)
        if not user or not user.is_superadmin:
            await bot.send_message(message.chat.id, "Not authorized")
            return
    if not re.match(r"^\d{2}:\d{2}$", parts[2]):
        await bot.send_message(message.chat.id, "Invalid time format")
        return
    if parts[1] == "today":
        await set_vk_time_today(db, parts[2])
    else:
        await set_vk_time_added(db, parts[2])
    await bot.send_message(message.chat.id, "VK time updated")


async def handle_my_chat_member(update: types.ChatMemberUpdated, db: Database):
    if update.chat.type != "channel":
        return
    status = update.new_chat_member.status
    is_admin = status in {"administrator", "creator"}
    logging.info(
        "my_chat_member: %s -> %s (admin=%s)",
        update.chat.id,
        status,
        is_admin,
    )
    async with db.get_session() as session:
        channel = await session.get(Channel, update.chat.id)
        if not channel:
            channel = Channel(
                channel_id=update.chat.id,
                title=update.chat.title,
                username=getattr(update.chat, "username", None),
                is_admin=is_admin,
            )
            session.add(channel)
        else:
            channel.title = update.chat.title
            channel.username = getattr(update.chat, "username", None)
            channel.is_admin = is_admin
        await session.commit()


async def send_channels_list(
    message: types.Message, db: Database, bot: Bot, edit: bool = False
):
    async with db.get_session() as session:
        user = await session.get(User, message.from_user.id)
        if not user or not user.is_superadmin:
            if not edit:
                await bot.send_message(message.chat.id, "Not authorized")
            return
        result = await session.execute(
            select(Channel).where(Channel.is_admin.is_(True))
        )
        channels = result.scalars().all()
    logging.info("channels list: %s", [c.channel_id for c in channels])
    lines = []
    keyboard = []
    for ch in channels:
        name = ch.title or ch.username or str(ch.channel_id)
        status = []
        row: list[types.InlineKeyboardButton] = []
        if ch.is_registered:
            status.append("✅")
            row.append(
                types.InlineKeyboardButton(
                    text="Cancel", callback_data=f"unset:{ch.channel_id}"
                )
            )
        if ch.is_asset:
            status.append("📅")
            row.append(
                types.InlineKeyboardButton(
                    text="Asset off", callback_data=f"assetunset:{ch.channel_id}"
                )
            )
        lines.append(f"{name} {' '.join(status)}".strip())
        if row:
            keyboard.append(row)
    if not lines:
        lines.append("No channels")
    markup = types.InlineKeyboardMarkup(inline_keyboard=keyboard) if keyboard else None
    if edit:
        await message.edit_text("\n".join(lines), reply_markup=markup)
    else:
        await bot.send_message(message.chat.id, "\n".join(lines), reply_markup=markup)


async def send_users_list(message: types.Message, db: Database, bot: Bot, edit: bool = False):
    async with db.get_session() as session:
        user = await session.get(User, message.from_user.id)
        if not user or not user.is_superadmin:
            if not edit:
                await bot.send_message(message.chat.id, "Not authorized")
            return
        result = await session.execute(select(User))
        users = result.scalars().all()
    lines = []
    keyboard = []
    for u in users:
        role = "superadmin" if u.is_superadmin else ("partner" if u.is_partner else "user")
        org = f" ({u.organization})" if u.is_partner and u.organization else ""
        status = " 🚫" if u.blocked else ""
        lines.append(f"{u.user_id} {u.username or ''} {role}{org}{status}".strip())
        if not u.is_superadmin:
            if u.blocked:
                keyboard.append([types.InlineKeyboardButton(text="Unblock", callback_data=f"unblock:{u.user_id}")])
            else:
                keyboard.append([types.InlineKeyboardButton(text="Block", callback_data=f"block:{u.user_id}")])
    markup = types.InlineKeyboardMarkup(inline_keyboard=keyboard) if keyboard else None
    if edit:
        await message.edit_text("\n".join(lines), reply_markup=markup)
    else:
        await bot.send_message(message.chat.id, "\n".join(lines), reply_markup=markup)


async def send_festivals_list(message: types.Message, db: Database, bot: Bot, edit: bool = False):
    async with db.get_session() as session:
        if not await session.get(User, message.from_user.id):
            if not edit:
                await bot.send_message(message.chat.id, "Not authorized")
            return
        result = await session.execute(select(Festival))
        fests = result.scalars().all()
    lines = [f"{f.id} {f.name}" for f in fests]
    keyboard = [
        [
            types.InlineKeyboardButton(text="Edit", callback_data=f"festedit:{f.id}"),
            types.InlineKeyboardButton(text="Delete", callback_data=f"festdel:{f.id}"),
        ]
        for f in fests
    ]
    if not lines:
        lines.append("No festivals")
    markup = types.InlineKeyboardMarkup(inline_keyboard=keyboard) if keyboard else None
    if edit:
        await message.edit_text("\n".join(lines), reply_markup=markup)
    else:
        await bot.send_message(message.chat.id, "\n".join(lines), reply_markup=markup)


async def send_setchannel_list(
    message: types.Message, db: Database, bot: Bot, edit: bool = False
):
    async with db.get_session() as session:
        user = await session.get(User, message.from_user.id)
        if not user or not user.is_superadmin:
            if not edit:
                await bot.send_message(message.chat.id, "Not authorized")
            return
        result = await session.execute(
            select(Channel).where(Channel.is_admin.is_(True))
        )
        channels = result.scalars().all()
    logging.info("setchannel list: %s", [c.channel_id for c in channels])
    lines = []
    keyboard = []
    for ch in channels:
        name = ch.title or ch.username or str(ch.channel_id)
        lines.append(name)
        row = []
        if ch.daily_time is None:
            row.append(
                types.InlineKeyboardButton(
                    text="Announce", callback_data=f"set:{ch.channel_id}"
                )
            )
        if not ch.is_asset:
            row.append(
                types.InlineKeyboardButton(
                    text="Asset", callback_data=f"assetset:{ch.channel_id}"
                )
            )
        if row:
            keyboard.append(row)
    if not lines:
        lines.append("No channels")
    markup = types.InlineKeyboardMarkup(inline_keyboard=keyboard) if keyboard else None
    if edit:
        await message.edit_text("\n".join(lines), reply_markup=markup)
    else:
        await bot.send_message(message.chat.id, "\n".join(lines), reply_markup=markup)


async def send_regdaily_list(
    message: types.Message, db: Database, bot: Bot, edit: bool = False
):
    async with db.get_session() as session:
        user = await session.get(User, message.from_user.id)
        if not user or not user.is_superadmin:
            if not edit:
                await bot.send_message(message.chat.id, "Not authorized")
            return
        result = await session.execute(
            select(Channel).where(
                Channel.is_admin.is_(True), Channel.daily_time.is_(None)
            )
        )
        channels = result.scalars().all()
    lines = []
    keyboard = []
    group_id = await get_vk_group_id(db)
    if group_id:
        lines.append(f"VK group {group_id}")
        keyboard.append([
            types.InlineKeyboardButton(text="Change", callback_data="vkset"),
            types.InlineKeyboardButton(text="Disable", callback_data="vkunset"),
        ])
    else:
        lines.append("VK group disabled")
        keyboard.append([
            types.InlineKeyboardButton(text="Set VK group", callback_data="vkset")
        ])
    for ch in channels:
        name = ch.title or ch.username or str(ch.channel_id)
        lines.append(name)
        keyboard.append(
            [
                types.InlineKeyboardButton(
                    text=name, callback_data=f"dailyset:{ch.channel_id}"
                )
            ]
        )
    if not lines:
        lines.append("No channels")
    markup = types.InlineKeyboardMarkup(inline_keyboard=keyboard) if keyboard else None
    if edit:
        await message.edit_text("\n".join(lines), reply_markup=markup)
    else:
        await bot.send_message(message.chat.id, "\n".join(lines), reply_markup=markup)


async def send_daily_list(
    message: types.Message, db: Database, bot: Bot, edit: bool = False
):
    async with db.get_session() as session:
        user = await session.get(User, message.from_user.id)
        if not user or not user.is_superadmin:
            if not edit:
                await bot.send_message(message.chat.id, "Not authorized")
            return
        result = await session.execute(
            select(Channel).where(Channel.daily_time.is_not(None))
        )
        channels = result.scalars().all()
    lines = []
    keyboard = []
    group_id = await get_vk_group_id(db)
    if group_id:
        t_today = await get_vk_time_today(db)
        t_added = await get_vk_time_added(db)
        lines.append(f"VK group {group_id} {t_today}/{t_added}")
        keyboard.append([
            types.InlineKeyboardButton(text="Disable", callback_data="vkunset"),
            types.InlineKeyboardButton(text="Today", callback_data="vktime:today"),
            types.InlineKeyboardButton(text="Added", callback_data="vktime:added"),
            types.InlineKeyboardButton(text="Test today", callback_data="vkdailysend:today"),
            types.InlineKeyboardButton(text="Test added", callback_data="vkdailysend:added"),
        ])
    else:
        lines.append("VK group disabled")
        keyboard.append([
            types.InlineKeyboardButton(text="Set VK group", callback_data="vkset")
        ])
    for ch in channels:
        name = ch.title or ch.username or str(ch.channel_id)
        t = ch.daily_time or "?"
        lines.append(f"{name} {t}")
        keyboard.append(
            [
                types.InlineKeyboardButton(
                    text="Cancel", callback_data=f"dailyunset:{ch.channel_id}"
                ),
                types.InlineKeyboardButton(
                    text="Time", callback_data=f"dailytime:{ch.channel_id}"
                ),
                types.InlineKeyboardButton(
                    text="Test", callback_data=f"dailysend:{ch.channel_id}"
                ),
                types.InlineKeyboardButton(
                    text="Test tomorrow",
                    callback_data=f"dailysendtom:{ch.channel_id}",
                ),
            ]
        )
    if not lines:
        lines.append("No channels")
    markup = types.InlineKeyboardMarkup(inline_keyboard=keyboard) if keyboard else None
    if edit:
        await message.edit_text("\n".join(lines), reply_markup=markup)
    else:
        await bot.send_message(message.chat.id, "\n".join(lines), reply_markup=markup)


async def handle_set_channel(message: types.Message, db: Database, bot: Bot):
    await send_setchannel_list(message, db, bot, edit=False)


async def handle_channels(message: types.Message, db: Database, bot: Bot):
    await send_channels_list(message, db, bot, edit=False)


async def handle_users(message: types.Message, db: Database, bot: Bot):
    await send_users_list(message, db, bot, edit=False)


async def handle_regdailychannels(message: types.Message, db: Database, bot: Bot):
    await send_regdaily_list(message, db, bot, edit=False)


async def handle_daily(message: types.Message, db: Database, bot: Bot):
    await send_daily_list(message, db, bot, edit=False)


async def upsert_event(session: AsyncSession, new: Event) -> Tuple[Event, bool]:
    """Insert or update an event if a similar one exists.

    Returns (event, added_flag)."""

    stmt = select(Event).where(
        Event.date == new.date,
        Event.time == new.time,
    )
    candidates = (await session.execute(stmt)).scalars().all()
    for ev in candidates:
        if (
            ev.location_name.strip().lower() == new.location_name.strip().lower()
            and (ev.location_address or "").strip().lower()
            == (new.location_address or "").strip().lower()
        ):
            ev.title = new.title
            ev.description = new.description
            ev.festival = new.festival
            ev.source_text = new.source_text
            ev.location_name = new.location_name
            ev.location_address = new.location_address
            ev.ticket_price_min = new.ticket_price_min
            ev.ticket_price_max = new.ticket_price_max
            ev.ticket_link = new.ticket_link
            ev.event_type = new.event_type
            ev.emoji = new.emoji
            ev.end_date = new.end_date
            ev.is_free = new.is_free
            ev.pushkin_card = new.pushkin_card
            await session.commit()
            return ev, False

        title_ratio = SequenceMatcher(None, ev.title.lower(), new.title.lower()).ratio()
        if title_ratio >= 0.9:
            ev.title = new.title
            ev.description = new.description
            ev.festival = new.festival
            ev.source_text = new.source_text
            ev.location_name = new.location_name
            ev.location_address = new.location_address
            ev.ticket_price_min = new.ticket_price_min
            ev.ticket_price_max = new.ticket_price_max
            ev.ticket_link = new.ticket_link
            ev.event_type = new.event_type
            ev.emoji = new.emoji
            ev.end_date = new.end_date
            ev.is_free = new.is_free
            ev.pushkin_card = new.pushkin_card
            await session.commit()
            return ev, False

        if (
            ev.location_name.strip().lower() == new.location_name.strip().lower()
            and (ev.location_address or "").strip().lower()
            == (new.location_address or "").strip().lower()
        ):
            ev.title = new.title
            ev.description = new.description
            ev.festival = new.festival
            ev.source_text = new.source_text
            ev.location_name = new.location_name
            ev.location_address = new.location_address
            ev.ticket_price_min = new.ticket_price_min
            ev.ticket_price_max = new.ticket_price_max
            ev.ticket_link = new.ticket_link
            ev.event_type = new.event_type
            ev.emoji = new.emoji
            ev.end_date = new.end_date
            ev.is_free = new.is_free
            ev.pushkin_card = new.pushkin_card
            await session.commit()
            return ev, False

        title_ratio = SequenceMatcher(None, ev.title.lower(), new.title.lower()).ratio()
        if title_ratio >= 0.9:
            ev.title = new.title
            ev.description = new.description
            ev.festival = new.festival
            ev.source_text = new.source_text
            ev.location_name = new.location_name
            ev.location_address = new.location_address
            ev.ticket_price_min = new.ticket_price_min
            ev.ticket_price_max = new.ticket_price_max
            ev.ticket_link = new.ticket_link
            ev.event_type = new.event_type
            ev.emoji = new.emoji
            ev.end_date = new.end_date
            ev.is_free = new.is_free
            ev.pushkin_card = new.pushkin_card
            await session.commit()
            return ev, False

        if (
            ev.location_name.strip().lower() == new.location_name.strip().lower()
            and (ev.location_address or "").strip().lower()
            == (new.location_address or "").strip().lower()
        ):
            ev.title = new.title
            ev.description = new.description
            ev.festival = new.festival
            ev.source_text = new.source_text
            ev.location_name = new.location_name
            ev.location_address = new.location_address
            ev.ticket_price_min = new.ticket_price_min
            ev.ticket_price_max = new.ticket_price_max
            ev.ticket_link = new.ticket_link
            ev.event_type = new.event_type
            ev.emoji = new.emoji
            ev.end_date = new.end_date
            ev.is_free = new.is_free
            ev.pushkin_card = new.pushkin_card
            await session.commit()
            return ev, False

        title_ratio = SequenceMatcher(None, ev.title.lower(), new.title.lower()).ratio()
        if title_ratio >= 0.9:
            ev.title = new.title
            ev.description = new.description
            ev.festival = new.festival
            ev.source_text = new.source_text
            ev.location_name = new.location_name
            ev.location_address = new.location_address
            ev.ticket_price_min = new.ticket_price_min
            ev.ticket_price_max = new.ticket_price_max
            ev.ticket_link = new.ticket_link
            ev.event_type = new.event_type
            ev.emoji = new.emoji
            ev.end_date = new.end_date
            ev.is_free = new.is_free
            ev.pushkin_card = new.pushkin_card
            await session.commit()
            return ev, False

        if (
            ev.location_name.strip().lower() == new.location_name.strip().lower()
            and (ev.location_address or "").strip().lower()
            == (new.location_address or "").strip().lower()
        ):
            ev.title = new.title
            ev.description = new.description
            ev.festival = new.festival
            ev.source_text = new.source_text
            ev.location_name = new.location_name
            ev.location_address = new.location_address
            ev.ticket_price_min = new.ticket_price_min
            ev.ticket_price_max = new.ticket_price_max
            ev.ticket_link = new.ticket_link
            ev.event_type = new.event_type
            ev.emoji = new.emoji
            ev.end_date = new.end_date
            ev.is_free = new.is_free
            ev.pushkin_card = new.pushkin_card
            await session.commit()
            return ev, False

        title_ratio = SequenceMatcher(None, ev.title.lower(), new.title.lower()).ratio()
        loc_ratio = SequenceMatcher(
            None, ev.location_name.lower(), new.location_name.lower()
        ).ratio()
        if title_ratio >= 0.6 and loc_ratio >= 0.6:
            ev.title = new.title
            ev.description = new.description
            ev.festival = new.festival
            ev.source_text = new.source_text
            ev.location_name = new.location_name
            ev.location_address = new.location_address
            ev.ticket_price_min = new.ticket_price_min
            ev.ticket_price_max = new.ticket_price_max
            ev.ticket_link = new.ticket_link
            ev.event_type = new.event_type
            ev.emoji = new.emoji
            ev.end_date = new.end_date
            ev.is_free = new.is_free
            ev.pushkin_card = new.pushkin_card
            await session.commit()
            return ev, False
        should_check = False
        if loc_ratio >= 0.4 or (ev.location_address or "") == (
            new.location_address or ""
        ):
            should_check = True
        elif title_ratio >= 0.5:
            should_check = True
        if should_check:
            # uncertain, ask LLM
            try:
                dup, title, desc = await check_duplicate_via_4o(ev, new)
            except Exception:
                logging.exception("duplicate check failed")
                dup = False
            if dup:
                ev.title = title or new.title
                ev.description = desc or new.description
                ev.festival = new.festival
                ev.source_text = new.source_text
                ev.location_name = new.location_name
                ev.location_address = new.location_address
                ev.ticket_price_min = new.ticket_price_min
                ev.ticket_price_max = new.ticket_price_max
                ev.ticket_link = new.ticket_link
                ev.event_type = new.event_type
                ev.emoji = new.emoji
                ev.end_date = new.end_date
                ev.is_free = new.is_free
                ev.pushkin_card = new.pushkin_card
                await session.commit()
                return ev, False
    new.added_at = datetime.utcnow()
    session.add(new)
    await session.commit()
    return new, True


async def add_events_from_text(
    db: Database,
    text: str,
    source_link: str | None,
    html_text: str | None = None,
    media: list[tuple[bytes, str]] | tuple[bytes, str] | None = None,
    *,
    raise_exc: bool = False,
    source_chat_id: int | None = None,
    source_message_id: int | None = None,
    creator_id: int | None = None,
    display_source: bool = True,
    source_channel: str | None = None,
    channel_title: str | None = None,


    bot: Bot | None = None,

) -> list[tuple[Event, bool, list[str], str]]:
    logging.info(
        "add_events_from_text start: len=%d source=%s", len(text), source_link
    )
    try:
        logging.info("LLM parse start (%d chars)", len(text))
        llm_text = text
        if channel_title:
            llm_text = f"{channel_title}\n{llm_text}"
        async with db.get_session() as session:
            res_f = await session.execute(select(Festival.name))
            fest_names = [r[0] for r in res_f.fetchall()]
        try:
            if source_channel:
                parsed = await parse_event_via_4o(
                    llm_text, source_channel, festival_names=fest_names
                )
            else:
                parsed = await parse_event_via_4o(llm_text, festival_names=fest_names)
        except TypeError:
            if source_channel:
                parsed = await parse_event_via_4o(llm_text, source_channel)
            else:
                parsed = await parse_event_via_4o(llm_text)

        logging.info("LLM returned %d events", len(parsed))
    except Exception as e:
        logging.error("LLM error: %s", e)
        if raise_exc:
            raise
        return []

    results: list[tuple[Event, bool, list[str], str]] = []
    first = True
    links_iter = iter(extract_links_from_html(html_text) if html_text else [])
    for data in parsed:
        logging.info(
            "processing event candidate: %s on %s %s",
            data.get("title"),
            data.get("date"),
            data.get("time"),
        )
        if data.get("festival"):
            logging.info(
                "4o recognized festival %s for event %s",
                data.get("festival"),
                data.get("title"),
            )

        date_raw = data.get("date", "") or ""
        end_date_raw = data.get("end_date") or None
        if end_date_raw and ".." in end_date_raw:
            end_date_raw = end_date_raw.split("..", 1)[-1].strip()
        if ".." in date_raw:
            start, maybe_end = [p.strip() for p in date_raw.split("..", 1)]
            date_raw = start
            if not end_date_raw:
                end_date_raw = maybe_end
        date_str = canonicalize_date(date_raw)
        end_date = canonicalize_date(end_date_raw) if end_date_raw else None


        addr = data.get("location_address")
        city = data.get("city")
        addr = strip_city_from_address(addr, city)

        base_event = Event(
            title=data.get("title", ""),
            description=data.get("short_description", ""),
            festival=data.get("festival") or None,
            date=date_str,
            time=data.get("time", ""),
            location_name=data.get("location_name", ""),
            location_address=addr,
            city=city,
            ticket_price_min=data.get("ticket_price_min"),
            ticket_price_max=data.get("ticket_price_max"),
            ticket_link=data.get("ticket_link"),
            event_type=data.get("event_type"),
            emoji=data.get("emoji"),
            end_date=end_date,
            is_free=bool(data.get("is_free")),
            pushkin_card=bool(data.get("pushkin_card")),
            source_text=text,
            source_post_url=source_link,
            source_chat_id=source_chat_id,
            source_message_id=source_message_id,
            creator_id=creator_id,
        )

        if base_event.event_type == "выставка" and not base_event.end_date:
            start_dt = parse_iso_date(base_event.date) or datetime.now(LOCAL_TZ).date()
            base_event.date = start_dt.isoformat()
            base_event.end_date = date(start_dt.year, 12, 31).isoformat()

        events_to_add = [base_event]
        if (
            base_event.event_type != "выставка"
            and base_event.end_date
            and base_event.end_date != base_event.date
        ):
            start_dt = parse_iso_date(base_event.date)
            end_dt = parse_iso_date(base_event.end_date) if base_event.end_date else None
            if start_dt and end_dt and end_dt > start_dt:
                events_to_add = []
                for i in range((end_dt - start_dt).days + 1):
                    day = start_dt + timedelta(days=i)
                    copy_e = Event(
                        **base_event.model_dump(
                            exclude={
                                "id",
                                "added_at",
                                "ics_post_url",
                                "ics_post_id",
                            }
                        )
                    )
                    copy_e.date = day.isoformat()
                    copy_e.end_date = None
                    events_to_add.append(copy_e)

        for event in events_to_add:
            if not is_valid_url(event.ticket_link):
                try:
                    extracted = next(links_iter)
                except StopIteration:
                    extracted = None
                if extracted:
                    event.ticket_link = extracted

            # skip events that have already finished - disabled for consistency in tests

            async with db.get_session() as session:
                saved, added = await upsert_event(session, event)
            logging.info(
                "event %s with id %s", "added" if added else "updated", saved.id
            )

            media_arg = media if first else None
            upload_info = ""
            photo_count = saved.photo_count
            if saved.telegraph_url and saved.telegraph_path:
                upload_info, added_count = await update_source_page(
                    saved.telegraph_path,
                    saved.title or "Event",
                    html_text or text,
                    media_arg,
                    db,
                )
                if added_count:
                    photo_count += added_count
                    async with db.get_session() as session:
                        saved.photo_count = photo_count
                        session.add(saved)
                        await session.commit()
                await update_event_description(saved, db)
            else:
                if not saved.ics_url:
                    ics = await upload_ics(saved, db)
                    if ics:
                        logging.info("ICS saved for event %s: %s", saved.id, ics)
                        async with db.get_session() as session:
                            obj = await session.get(Event, saved.id)
                            if obj:
                                obj.ics_url = ics
                                await session.commit()
                                saved.ics_url = ics

                if bot and saved.ics_url and not saved.ics_post_url:
                    posted = await post_ics_asset(saved, db, bot)
                    if posted:
                        url_p, msg_id = posted
                        logging.info(
                            "asset post %s for event %s", url_p, saved.id
                        )
                        async with db.get_session() as session:
                            obj = await session.get(Event, saved.id)
                            if obj:
                                obj.ics_post_url = url_p
                                obj.ics_post_id = msg_id
                                await session.commit()
                                saved.ics_post_url = url_p
                                saved.ics_post_id = msg_id
                        await add_calendar_button(saved, db, bot)
                        logging.info(
                            "calendar button added for event %s", saved.id
                        )
                        if saved.telegraph_path:
                            await update_source_page_ics(
                                saved.telegraph_path,
                                saved.title or "Event",
                                saved.ics_url,
                            )
                extra_kwargs = {"display_link": False} if not display_source else {}
                res = await create_source_page(
                    saved.title or "Event",
                    saved.source_text,
                    source_link,
                    html_text,
                    media_arg,
                    saved.ics_url,
                    db,
                    **extra_kwargs,
                )
                if res:
                    if len(res) == 4:
                        url, path, upload_info, photo_count = res
                    elif len(res) == 3:
                        url, path, upload_info = res
                        photo_count = 0
                    else:
                        url, path = res
                        upload_info = ""
                        photo_count = 0
                    logging.info("telegraph page %s", url)
                    async with db.get_session() as session:
                        saved.telegraph_url = url
                        saved.telegraph_path = path
                        saved.photo_count = photo_count
                        session.add(saved)
                        await session.commit()
            if saved.telegraph_path:
                await update_event_description(saved, db)
            logging.info("syncing month page %s", saved.date[:7])
            await sync_month_page(db, saved.date[:7])
            d_saved = parse_iso_date(saved.date)
            w_start = weekend_start_for_date(d_saved) if d_saved else None
            if w_start:
                logging.info("syncing weekend page %s", w_start.isoformat())
                await sync_weekend_page(db, w_start.isoformat())
            if saved.festival:
                logging.info("syncing festival %s", saved.festival)
                await sync_festival_page(db, saved.festival)

            lines = [
                f"title: {saved.title}",
                f"date: {saved.date}",
                f"time: {saved.time}",
                f"location_name: {saved.location_name}",
            ]
            if saved.location_address:
                lines.append(f"location_address: {saved.location_address}")
            if saved.city:
                lines.append(f"city: {saved.city}")
            if saved.festival:
                lines.append(f"festival: {saved.festival}")
            if saved.description:
                lines.append(f"description: {saved.description}")
            if saved.event_type:
                lines.append(f"type: {saved.event_type}")
            if saved.ticket_price_min is not None:
                lines.append(f"price_min: {saved.ticket_price_min}")
            if saved.ticket_price_max is not None:
                lines.append(f"price_max: {saved.ticket_price_max}")
            if saved.ticket_link:
                lines.append(f"ticket_link: {saved.ticket_link}")
            if saved.telegraph_url:
                lines.append(f"telegraph: {saved.telegraph_url}")
            if is_vk_wall_url(saved.source_post_url):
                lines.append(f"Vk: {saved.source_post_url}")
            if upload_info:
                lines.append(f"catbox: {upload_info}")
            status = "added" if added else "updated"
            results.append((saved, added, lines, status))
            first = False
    logging.info("add_events_from_text finished with %d results", len(results))
    return results


async def handle_add_event(message: types.Message, db: Database, bot: Bot):
    parts = (message.text or message.caption or "").split(maxsplit=1)
    if len(parts) != 2:
        await bot.send_message(message.chat.id, "Usage: /addevent <text>")
        return
    async with db.get_session() as session:
        user = await session.get(User, message.from_user.id)
        if user and user.blocked:
            await bot.send_message(message.chat.id, "Not authorized")
            return
    creator_id = user.user_id if user else message.from_user.id
    images = await extract_images(message, bot)
    media = images if images else None
    html_text = message.html_text or message.caption_html
    if html_text and html_text.startswith("/addevent"):
        html_text = html_text[len("/addevent") :].lstrip()
    text_content = parts[1]
    source_link = None
    lines = text_content.splitlines()
    if lines:
        m = re.match(r"https?://vk\.com/wall[\w\d_-]+", lines[0].strip(), re.I)
        if m:
            source_link = lines[0].strip()
            text_content = "\n".join(lines[1:]).lstrip()
            if html_text:
                html_lines = html_text.splitlines()
                if html_lines and re.match(r"https?://vk\.com/wall[\w\d_-]+", html_lines[0].strip(), re.I):
                    html_text = "\n".join(html_lines[1:]).lstrip()
    try:
        results = await add_events_from_text(
            db,
            text_content,
            source_link,
            html_text,
            media,
            raise_exc=True,
            creator_id=creator_id,
            display_source=False if source_link else True,
            source_channel=None,

            bot=bot,
        )
    except Exception as e:
        await bot.send_message(message.chat.id, f"LLM error: {e}")
        return
    if not results:
        await bot.send_message(message.chat.id, "LLM error")
        return
    for saved, added, lines, status in results:
        btns = []
        if (
            not saved.is_free
            and saved.ticket_price_min is None
            and saved.ticket_price_max is None
        ):
            btns.append(
                types.InlineKeyboardButton(
                    text="\u2753 Это бесплатное мероприятие",
                    callback_data=f"markfree:{saved.id}",
                )
            )
        btns.append(
            types.InlineKeyboardButton(
                text="\U0001f6a9 Переключить на тихий режим",
                callback_data=f"togglesilent:{saved.id}",
            )
        )
        markup = types.InlineKeyboardMarkup(inline_keyboard=[btns])
        await bot.send_message(
            message.chat.id,
            f"Event {status}\n" + "\n".join(lines),
            reply_markup=markup,
        )
        await notify_event_added(db, bot, user, saved, added)


async def handle_add_event_raw(message: types.Message, db: Database, bot: Bot):
    parts = (message.text or message.caption or "").split(maxsplit=1)
    if len(parts) != 2 or "|" not in parts[1]:
        await bot.send_message(
            message.chat.id, "Usage: /addevent_raw title|date|time|location"
        )
        return
    async with db.get_session() as session:
        user = await session.get(User, message.from_user.id)
        if user and user.blocked:
            await bot.send_message(message.chat.id, "Not authorized")
            return
    creator_id = user.user_id if user else message.from_user.id
    title, date_raw, time, location = (p.strip() for p in parts[1].split("|", 3))
    date_iso = canonicalize_date(date_raw)
    if not date_iso:
        await bot.send_message(message.chat.id, "Invalid date")
        return
    images = await extract_images(message, bot)
    media = images if images else None

    event = Event(
        title=title,
        description="",
        festival=None,
        date=date_iso,
        time=time,
        location_name=location,
        source_text=parts[1],
        creator_id=creator_id,
    )
    async with db.get_session() as session:
        event, added = await upsert_event(session, event)

    if not event.ics_url:
        ics = await upload_ics(event, db)
        if ics:
            async with db.get_session() as session:
                obj = await session.get(Event, event.id)
                if obj:
                    obj.ics_url = ics
                    await session.commit()
                    event.ics_url = ics

    html_text = message.html_text or message.caption_html
    if html_text and html_text.startswith("/addevent_raw"):
        html_text = html_text[len("/addevent_raw") :].lstrip()
    res = await create_source_page(
        event.title or "Event",
        event.source_text,
        None,
        html_text or event.source_text,
        media,
        event.ics_url,
        db,
    )
    upload_info = ""
    photo_count = 0
    if res:
        if len(res) == 4:
            url, path, upload_info, photo_count = res
        elif len(res) == 3:
            url, path, upload_info = res
            photo_count = 0
        else:
            url, path = res
            upload_info = ""
            photo_count = 0
        async with db.get_session() as session:
            event.telegraph_url = url
            event.telegraph_path = path
            event.photo_count = photo_count
            session.add(event)
            await session.commit()
    await sync_month_page(db, event.date[:7])
    d = parse_iso_date(event.date)
    w_start = weekend_start_for_date(d) if d else None
    if w_start:
        await sync_weekend_page(db, w_start.isoformat())
    lines = [
        f"title: {event.title}",
        f"date: {event.date}",
        f"time: {event.time}",
        f"location_name: {event.location_name}",
    ]
    if event.telegraph_url:
        lines.append(f"telegraph: {event.telegraph_url}")
    if is_vk_wall_url(event.source_post_url):
        lines.append(f"Vk: {event.source_post_url}")
    if upload_info:
        lines.append(f"catbox: {upload_info}")
    status = "added" if added else "updated"
    btns = []
    if (
        not event.is_free
        and event.ticket_price_min is None
        and event.ticket_price_max is None
    ):
        btns.append(
            types.InlineKeyboardButton(
                text="\u2753 Это бесплатное мероприятие",
                callback_data=f"markfree:{event.id}",
            )
        )
    btns.append(
        types.InlineKeyboardButton(
            text="\U0001f6a9 Переключить на тихий режим",
            callback_data=f"togglesilent:{event.id}",
        )
    )
    markup = types.InlineKeyboardMarkup(inline_keyboard=[btns])
    await bot.send_message(
        message.chat.id,
        f"Event {status}\n" + "\n".join(lines),
        reply_markup=markup,
    )
    await notify_event_added(db, bot, user, event, added)


def format_day(day: date, tz: timezone) -> str:
    if day == datetime.now(tz).date():
        return "Сегодня"
    return day.strftime("%d.%m.%Y")


MONTHS = [
    "января",
    "февраля",
    "марта",
    "апреля",
    "мая",
    "июня",
    "июля",
    "августа",
    "сентября",
    "октября",
    "ноября",
    "декабря",
]

DAYS_OF_WEEK = [
    "понедельник",
    "вторник",
    "среда",
    "четверг",
    "пятница",
    "суббота",
    "воскресенье",
]


def format_day_pretty(day: date) -> str:
    return f"{day.day} {MONTHS[day.month - 1]}"


def format_weekend_range(saturday: date) -> str:
    """Return human-friendly weekend range like '12–13 июля'."""
    sunday = saturday + timedelta(days=1)
    if saturday.month == sunday.month:
        return f"{saturday.day}\u2013{sunday.day} {MONTHS[saturday.month - 1]}"
    return (
        f"{saturday.day} {MONTHS[saturday.month - 1]} \u2013 "
        f"{sunday.day} {MONTHS[sunday.month - 1]}"
    )


def month_name(month: str) -> str:
    y, m = month.split("-")
    return f"{MONTHS[int(m) - 1]} {y}"


MONTHS_PREP = [
    "январе",
    "феврале",
    "марте",
    "апреле",
    "мае",
    "июне",
    "июле",
    "августе",
    "сентябре",
    "октябре",
    "ноябре",
    "декабре",
]

# month names in nominative case for navigation links
MONTHS_NOM = [
    "январь",
    "февраль",
    "март",
    "апрель",
    "май",
    "июнь",
    "июль",
    "август",
    "сентябрь",
    "октябрь",
    "ноябрь",
    "декабрь",
]


def month_name_prepositional(month: str) -> str:
    y, m = month.split("-")
    return f"{MONTHS_PREP[int(m) - 1]} {y}"


def month_name_nominative(month: str) -> str:
    """Return month name in nominative case, add year if different from current."""
    y, m = month.split("-")
    name = MONTHS_NOM[int(m) - 1]
    if int(y) != datetime.now(LOCAL_TZ).year:
        return f"{name} {y}"
    return name


def next_month(month: str) -> str:
    d = datetime.fromisoformat(month + "-01")
    n = (d.replace(day=28) + timedelta(days=4)).replace(day=1)
    return n.strftime("%Y-%m")


def md_to_html(text: str) -> str:
    html_text = markdown.markdown(
        text,
        extensions=["markdown.extensions.fenced_code", "markdown.extensions.nl2br"],
    )
    # Telegraph API does not allow h1/h2 or Telegram-specific emoji tags
    html_text = re.sub(r"<(\/?)h[12]>", r"<\1h3>", html_text)
    html_text = re.sub(r"</?tg-emoji[^>]*>", "", html_text)
    return html_text


def extract_link_from_html(html_text: str) -> str | None:
    """Return a registration or ticket link from HTML if present."""
    pattern = re.compile(
        r"<a[^>]+href=['\"]([^'\"]+)['\"][^>]*>(.*?)</a>",
        re.IGNORECASE | re.DOTALL,
    )
    matches = list(pattern.finditer(html_text))

    # prefer anchors whose text mentions registration or tickets
    for m in matches:
        href, label = m.group(1), m.group(2)
        text = label.lower()
        if any(word in text for word in ["регистра", "ticket", "билет"]):
            return href

    # otherwise look for anchors located near the word "регистрация"
    lower_html = html_text.lower()
    for m in matches:
        href = m.group(1)
        start, end = m.span()
        context_before = lower_html[max(0, start - 60) : start]
        context_after = lower_html[end : end + 60]
        if "регистра" in context_before or "регистра" in context_after:
            return href

    if matches:
        return matches[0].group(1)
    return None


def extract_links_from_html(html_text: str) -> list[str]:
    """Return all registration or ticket links in order of appearance."""
    pattern = re.compile(
        r"<a[^>]+href=['\"]([^'\"]+)['\"][^>]*>(.*?)</a>",
        re.IGNORECASE | re.DOTALL,
    )
    matches = list(pattern.finditer(html_text))
    lower_html = html_text.lower()

    def qualifies(label: str, start: int, end: int) -> bool:
        text = label.lower()
        if any(word in text for word in ["регистра", "ticket", "билет"]):
            return True
        context_before = lower_html[max(0, start - 60) : start]
        context_after = lower_html[end : end + 60]
        return "регистра" in context_before or "регистра" in context_after or "билет" in context_before or "билет" in context_after

    prioritized: list[tuple[int, str]] = []
    others: list[tuple[int, str]] = []
    for m in matches:
        href, label = m.group(1), m.group(2)
        if qualifies(label, *m.span()):
            prioritized.append((m.start(), href))
        else:
            others.append((m.start(), href))

    prioritized.sort(key=lambda x: x[0])
    others.sort(key=lambda x: x[0])
    links = [h for _, h in prioritized]
    links.extend(h for _, h in others)
    return links


def is_valid_url(text: str | None) -> bool:
    if not text:
        return False
    return bool(re.match(r"https?://", text))


def is_vk_wall_url(url: str | None) -> bool:
    """Return True if the URL points to a VK wall post."""
    if not url:
        return False
    try:
        parsed = urlparse(url)
    except Exception:
        return False
    host = parsed.netloc.lower()
    if host in {"vk.cc", "vk.link", "go.vk.com", "l.vk.com"}:
        return False
    if host.endswith("vk.com") and "/wall" in parsed.path:
        return True
    return False


def recent_cutoff(tz: timezone, now: datetime | None = None) -> datetime:
    """Return UTC datetime for the start of the previous day in the given tz."""
    if now is None:
        now = datetime.now(tz)
    start_local = datetime.combine(
        now.date() - timedelta(days=1),
        time(0, 0),
        tz,
    )
    return start_local.astimezone(timezone.utc).replace(tzinfo=None)


def split_text(text: str, limit: int = 4096) -> list[str]:
    """Split text into chunks without breaking lines."""
    parts: list[str] = []
    while len(text) > limit:
        cut = text.rfind("\n", 0, limit)
        if cut == -1:
            cut = limit
        parts.append(text[:cut])
        text = text[cut:].lstrip("\n")
    if text:
        parts.append(text)
    return parts


def is_recent(e: Event, tz: timezone | None = None, now: datetime | None = None) -> bool:
    if e.added_at is None or e.silent:
        return False
    if tz is None:
        tz = LOCAL_TZ
    start = recent_cutoff(tz, now)
    return e.added_at >= start


def format_event_md(e: Event) -> str:
    prefix = ""
    if is_recent(e):
        prefix += "\U0001f6a9 "
    emoji_part = ""
    if e.emoji and not e.title.strip().startswith(e.emoji):
        emoji_part = f"{e.emoji} "
    lines = [f"{prefix}{emoji_part}{e.title}".strip(), e.description.strip()]
    if e.pushkin_card:
        lines.append("\u2705 Пушкинская карта")
    if e.is_free:
        txt = "🟡 Бесплатно"
        if e.ticket_link:
            txt += f" [по регистрации]({e.ticket_link})"
        lines.append(txt)
    elif e.ticket_link and (
        e.ticket_price_min is not None or e.ticket_price_max is not None
    ):
        if e.ticket_price_max is not None and e.ticket_price_max != e.ticket_price_min:
            price = f"от {e.ticket_price_min} до {e.ticket_price_max}"
        else:
            price = str(e.ticket_price_min or e.ticket_price_max or "")
        lines.append(f"[Билеты в источнике]({e.ticket_link}) {price}".strip())
    elif e.ticket_link:
        lines.append(f"[по регистрации]({e.ticket_link})")
    else:
        if (
            e.ticket_price_min is not None
            and e.ticket_price_max is not None
            and e.ticket_price_min != e.ticket_price_max
        ):
            price = f"от {e.ticket_price_min} до {e.ticket_price_max}"
        elif e.ticket_price_min is not None:
            price = str(e.ticket_price_min)
        elif e.ticket_price_max is not None:
            price = str(e.ticket_price_max)
        else:
            price = ""
        if price:
            lines.append(f"Билеты {price}")
    if e.telegraph_url:
        cam = "\U0001f4f8" * max(0, e.photo_count)
        prefix = f"{cam} " if cam else ""
        more_line = f"{prefix}[подробнее]({e.telegraph_url})"
        if e.ics_post_url:
            more_line += f" \U0001f4c5 [добавить в календарь]({e.ics_post_url})"
        lines.append(more_line)
    loc = e.location_name
    addr = e.location_address
    if addr and e.city:
        addr = strip_city_from_address(addr, e.city)
    if addr:
        loc += f", {addr}"
    if e.city:
        loc += f", #{e.city}"
    date_part = e.date.split("..", 1)[0]
    d = parse_iso_date(date_part)
    if d:
        day = format_day_pretty(d)
    else:
        logging.error("Invalid event date: %s", e.date)
        day = e.date
    lines.append(f"_{day} {e.time} {loc}_")
    return "\n".join(lines)



def format_event_vk(
    e: Event,
    highlight: bool = False,
    weekend_url: str | None = None,
    festival: Festival | None = None,
) -> str:

    prefix = ""
    if highlight:
        prefix += "\U0001f449 "
    if is_recent(e):
        prefix += "\U0001f6a9 "
    emoji_part = ""
    if e.emoji and not e.title.strip().startswith(e.emoji):
        emoji_part = f"{e.emoji} "


    title = f"{prefix}{emoji_part}{e.title.upper()}".strip()
    desc = re.sub(
        r",?\s*подробнее\s*\([^\n]*\)$",
        "",
        e.description.strip(),
        flags=re.I,
    )
    details_link = None
    if is_vk_wall_url(e.source_post_url):
        details_link = e.source_post_url
    elif e.telegraph_url:
        details_link = e.telegraph_url
    if details_link:
        desc = f"{desc}, [подробнее|{details_link}]"
    lines = [title]
    if festival:
        link = festival.vk_post_url
        if link:
            lines.append(f"[{festival.name}|{link}]")
        else:
            lines.append(festival.name)
    lines.append(desc)

    if e.pushkin_card:
        lines.append("\u2705 Пушкинская карта")

    if e.is_free:
        lines.append("🟡 Бесплатно")
        if e.ticket_link:
            lines.append("по регистрации")
            lines.append(f"\U0001f39f {e.ticket_link}")
    elif e.ticket_link and (
        e.ticket_price_min is not None or e.ticket_price_max is not None
    ):
        if e.ticket_price_max is not None and e.ticket_price_max != e.ticket_price_min:
            price = f"от {e.ticket_price_min} до {e.ticket_price_max} руб."
        else:
            val = e.ticket_price_min if e.ticket_price_min is not None else e.ticket_price_max
            price = f"{val} руб." if val is not None else ""
        lines.append(f"Билеты в источнике {price}".strip())
        lines.append(f"\U0001f39f {e.ticket_link}")
    elif e.ticket_link:
        lines.append("по регистрации")
        lines.append(f"\U0001f39f {e.ticket_link}")
    else:
        price = ""
        if (
            e.ticket_price_min is not None
            and e.ticket_price_max is not None
            and e.ticket_price_min != e.ticket_price_max
        ):
            price = f"от {e.ticket_price_min} до {e.ticket_price_max} руб."
        elif e.ticket_price_min is not None:
            price = f"{e.ticket_price_min} руб."
        elif e.ticket_price_max is not None:
            price = f"{e.ticket_price_max} руб."
        if price:
            lines.append(f"Билеты {price}")

    # details link already appended to description above

    loc = e.location_name
    addr = e.location_address
    if addr and e.city:
        addr = strip_city_from_address(addr, e.city)
    if addr:
        loc += f", {addr}"
    if e.city:
        loc += f", #{e.city}"
    date_part = e.date.split("..", 1)[0]
    d = parse_iso_date(date_part)
    if d:
        day = format_day_pretty(d)
    else:
        logging.error("Invalid event date: %s", e.date)
        day = e.date
    if weekend_url and d and d.weekday() == 5:
        day_fmt = f"{day}"
    else:
        day_fmt = day
    lines.append(f"\U0001f4c5 {day_fmt} {e.time}")
    lines.append(f"\U0001f4cd {loc}")

    return "\n".join(lines)


def format_event_daily(
    e: Event,
    highlight: bool = False,
    weekend_url: str | None = None,
    festival: Festival | None = None,
) -> str:
    """Return HTML-formatted text for a daily announcement item."""
    prefix = ""
    if highlight:
        prefix += "\U0001f449 "
    if is_recent(e):
        prefix += "\U0001f6a9 "
    emoji_part = ""
    if e.emoji and not e.title.strip().startswith(e.emoji):
        emoji_part = f"{e.emoji} "

    title = html.escape(e.title)
    if e.source_post_url:
        title = f'<a href="{html.escape(e.source_post_url)}">{title}</a>'
    title = f"<b>{prefix}{emoji_part}{title}</b>".strip()

    desc = e.description.strip()
    desc = re.sub(r",?\s*подробнее\s*\([^\n]*\)$", "", desc, flags=re.I)
    lines = [title]
    if festival:
        link = festival.telegraph_url
        if link:
            lines.append(f'<a href="{html.escape(link)}">{html.escape(festival.name)}</a>')
        else:
            lines.append(html.escape(festival.name))
    lines.append(html.escape(desc))

    if e.pushkin_card:
        lines.append("\u2705 Пушкинская карта")

    if e.is_free:
        txt = "🟡 Бесплатно"
        if e.ticket_link:
            txt += f' <a href="{html.escape(e.ticket_link)}">по регистрации</a>'
        lines.append(txt)
    elif e.ticket_link and (
        e.ticket_price_min is not None or e.ticket_price_max is not None
    ):
        if e.ticket_price_max is not None and e.ticket_price_max != e.ticket_price_min:
            price = f"от {e.ticket_price_min} до {e.ticket_price_max}"
        else:
            price = str(e.ticket_price_min or e.ticket_price_max or "")
        lines.append(
            f'<a href="{html.escape(e.ticket_link)}">Билеты в источнике</a> {price}'.strip()
        )
    elif e.ticket_link:
        lines.append(f'<a href="{html.escape(e.ticket_link)}">по регистрации</a>')
    else:
        price = ""
        if (
            e.ticket_price_min is not None
            and e.ticket_price_max is not None
            and e.ticket_price_min != e.ticket_price_max
        ):
            price = f"от {e.ticket_price_min} до {e.ticket_price_max}"
        elif e.ticket_price_min is not None:
            price = str(e.ticket_price_min)
        elif e.ticket_price_max is not None:
            price = str(e.ticket_price_max)
        if price:
            lines.append(f"Билеты {price}")

    loc = html.escape(e.location_name)
    addr = e.location_address
    if addr and e.city:
        addr = strip_city_from_address(addr, e.city)
    if addr:
        loc += f", {html.escape(addr)}"
    if e.city:
        loc += f", #{html.escape(e.city)}"
    date_part = e.date.split("..", 1)[0]
    d = parse_iso_date(date_part)
    if d:
        day = format_day_pretty(d)
    else:
        logging.error("Invalid event date: %s", e.date)
        day = e.date
    if weekend_url and d and d.weekday() == 5:
        day_fmt = f'<a href="{html.escape(weekend_url)}">{day}</a>'
    else:
        day_fmt = day
    lines.append(f"<i>{day_fmt} {e.time} {loc}</i>")

    return "\n".join(lines)


def format_exhibition_md(e: Event) -> str:
    prefix = ""
    if is_recent(e):
        prefix += "\U0001f6a9 "
    emoji_part = ""
    if e.emoji and not e.title.strip().startswith(e.emoji):
        emoji_part = f"{e.emoji} "
    lines = [f"{prefix}{emoji_part}{e.title}".strip(), e.description.strip()]
    if e.pushkin_card:
        lines.append("\u2705 Пушкинская карта")
    if e.is_free:
        txt = "🟡 Бесплатно"
        if e.ticket_link:
            txt += f" [по регистрации]({e.ticket_link})"
        lines.append(txt)
    elif e.ticket_link:
        lines.append(f"[Билеты в источнике]({e.ticket_link})")
    elif (
        e.ticket_price_min is not None
        and e.ticket_price_max is not None
        and e.ticket_price_min != e.ticket_price_max
    ):
        lines.append(f"Билеты от {e.ticket_price_min} до {e.ticket_price_max}")
    elif e.ticket_price_min is not None:
        lines.append(f"Билеты {e.ticket_price_min}")
    elif e.ticket_price_max is not None:
        lines.append(f"Билеты {e.ticket_price_max}")
    if e.telegraph_url:
        cam = "\U0001f4f8" * max(0, e.photo_count)
        prefix = f"{cam} " if cam else ""
        lines.append(f"{prefix}[подробнее]({e.telegraph_url})")
    loc = e.location_name
    addr = e.location_address
    if addr and e.city:
        addr = strip_city_from_address(addr, e.city)
    if addr:
        loc += f", {addr}"
    if e.city:
        loc += f", #{e.city}"
    if e.end_date:
        end_part = e.end_date.split("..", 1)[0]
        d_end = parse_iso_date(end_part)
        if d_end:
            end = format_day_pretty(d_end)
        else:
            logging.error("Invalid end date: %s", e.end_date)
            end = e.end_date
        lines.append(f"_по {end}, {loc}_")
    return "\n".join(lines)


def event_title_nodes(e: Event) -> list:
    nodes: list = []
    if is_recent(e):
        nodes.append("\U0001f6a9 ")
    if e.emoji and not e.title.strip().startswith(e.emoji):
        nodes.append(f"{e.emoji} ")
    title_text = e.title
    if e.source_post_url:
        nodes.append(
            {"tag": "a", "attrs": {"href": e.source_post_url}, "children": [title_text]}
        )
    else:
        nodes.append(title_text)
    return nodes


def event_to_nodes(e: Event) -> list[dict]:
    md = format_event_md(e)
    lines = md.split("\n")
    body_md = "\n".join(lines[1:]) if len(lines) > 1 else ""
    from telegraph.utils import html_to_nodes

    nodes = [{"tag": "h4", "children": event_title_nodes(e)}]
    if body_md:
        html_text = md_to_html(body_md)
        nodes.extend(html_to_nodes(html_text))
    nodes.append({"tag": "p", "children": ["\u00a0"]})
    return nodes


def exhibition_title_nodes(e: Event) -> list:
    nodes: list = []
    if is_recent(e):
        nodes.append("\U0001f6a9 ")
    if e.emoji and not e.title.strip().startswith(e.emoji):
        nodes.append(f"{e.emoji} ")
    title_text = e.title
    if e.source_post_url:
        nodes.append(
            {"tag": "a", "attrs": {"href": e.source_post_url}, "children": [title_text]}
        )
    else:
        nodes.append(title_text)
    return nodes


def exhibition_to_nodes(e: Event) -> list[dict]:
    md = format_exhibition_md(e)
    lines = md.split("\n")
    body_md = "\n".join(lines[1:]) if len(lines) > 1 else ""
    from telegraph.utils import html_to_nodes

    nodes = [{"tag": "h4", "children": exhibition_title_nodes(e)}]
    if body_md:
        html_text = md_to_html(body_md)
        nodes.extend(html_to_nodes(html_text))
    nodes.append({"tag": "p", "children": ["\u00a0"]})
    return nodes

async def get_month_data(db: Database, month: str, *, fallback: bool = True):
    """Return events, exhibitions and nav pages for the given month."""
    start = date.fromisoformat(month + "-01")
    next_start = (start.replace(day=28) + timedelta(days=4)).replace(day=1)
    async with db.get_session() as session:
        result = await session.execute(
            select(Event)
            .where(Event.date >= start.isoformat(), Event.date < next_start.isoformat())
            .order_by(Event.date, Event.time)
        )
        events = result.scalars().all()

        ex_result = await session.execute(
            select(Event)
            .where(
                Event.end_date.is_not(None),
                Event.end_date >= start.isoformat(),
                Event.date <= next_start.isoformat(),
                Event.event_type == "выставка",
            )
            .order_by(Event.date)
        )
        exhibitions = ex_result.scalars().all()

        result_nav = await session.execute(select(MonthPage).order_by(MonthPage.month))
        nav_pages = result_nav.scalars().all()


    today = datetime.now(LOCAL_TZ).date()

    if month == today.strftime("%Y-%m"):
        today_str = today.isoformat()
        cutoff = (today - timedelta(days=30)).isoformat()
        events = [e for e in events if e.date.split("..", 1)[0] >= today_str]
        exhibitions = [
            e for e in exhibitions if e.end_date and e.end_date >= cutoff
        ]

    if not exhibitions and fallback:
        prev_month = (start - timedelta(days=1)).strftime("%Y-%m")
        if prev_month != month:
            prev_events, prev_exh, _ = await get_month_data(db, prev_month, fallback=False)
            if not events:
                events.extend(prev_events)
            exhibitions.extend(prev_exh)

    return events, exhibitions, nav_pages


async def build_month_page_content(
    db: Database,
    month: str,
    events: list[Event] | None = None,
    exhibitions: list[Event] | None = None,
    nav_pages: list[MonthPage] | None = None,
    continuation_url: str | None = None,
) -> tuple[str, list]:
    if events is None or exhibitions is None or nav_pages is None:
        events, exhibitions, nav_pages = await get_month_data(db, month)


    today = datetime.now(LOCAL_TZ).date()
    cutoff = (today - timedelta(days=30)).isoformat()

    if month == today.strftime("%Y-%m"):
        events = [e for e in events if e.date.split("..", 1)[0] >= cutoff]
        exhibitions = [e for e in exhibitions if e.end_date and e.end_date >= cutoff]

    today_str = today.isoformat()
    events = [
        e
        for e in events
        if not (e.event_type == "выставка" and e.date < today_str)
    ]
    exhibitions = [
        e for e in exhibitions if e.end_date and e.date <= today_str
    ]

    by_day: dict[date, list[Event]] = {}
    for e in events:
        date_part = e.date.split("..", 1)[0]
        d = parse_iso_date(date_part)
        if not d:
            logging.error("Invalid date for event %s: %s", e.id, e.date)
            continue
        by_day.setdefault(d, []).append(e)

    content: list[dict] = []
    intro = f"Планируйте свой месяц заранее: интересные мероприятия Калининграда и 39 региона в {month_name_prepositional(month)} — от лекций и концертов до культурных шоу. "
    intro_nodes = [
        intro,
        {
            "tag": "a",
            "attrs": {"href": "https://t.me/kenigevents"},
            "children": ["Полюбить Калининград Анонсы"],
        },
    ]
    content.append({"tag": "p", "children": intro_nodes})

    for day in sorted(by_day):
        if day.weekday() == 5:
            content.append({"tag": "h3", "children": ["🟥🟥🟥 суббота 🟥🟥🟥"]})
        elif day.weekday() == 6:
            content.append({"tag": "h3", "children": ["🟥🟥 воскресенье 🟥🟥"]})
        content.append(
            {"tag": "h3", "children": [f"🟥🟥🟥 {format_day_pretty(day)} 🟥🟥🟥"]}
        )
        content.append({"tag": "br"})
        content.append({"tag": "p", "children": ["\u00a0"]})
        for ev in by_day[day]:
            content.extend(event_to_nodes(ev))

    today_month = datetime.now(LOCAL_TZ).strftime("%Y-%m")
    future_pages = [p for p in nav_pages if p.month >= today_month]
    month_nav: list[dict] = []
    nav_children = []
    if future_pages:
        for idx, p in enumerate(future_pages):
            name = month_name_nominative(p.month)
            if p.month == month:
                nav_children.append(name)
            else:
                nav_children.append(
                    {"tag": "a", "attrs": {"href": p.url}, "children": [name]}
                )
            if idx < len(future_pages) - 1:
                nav_children.append(" ")
    else:
        nav_children = [month_name_nominative(month)]

    if nav_children:
        month_nav = [{"tag": "br"}, {"tag": "h4", "children": nav_children}]
        content.extend(month_nav)

    if exhibitions:
        if month_nav:
            content.append({"tag": "br"})
            content.append({"tag": "p", "children": ["\u00a0"]})
        content.append({"tag": "h3", "children": ["Постоянные выставки"]})
        content.append({"tag": "br"})
        content.append({"tag": "p", "children": ["\u00a0"]})
        for ev in exhibitions:
            content.extend(exhibition_to_nodes(ev))

    if month_nav:
        content.extend(month_nav)

    if continuation_url:
        content.append({"tag": "br"})
        content.append({"tag": "p", "children": ["\u00a0"]})
        content.append(
            {
                "tag": "h3",
                "children": [
                    {
                        "tag": "a",
                        "attrs": {"href": continuation_url},
                        "children": [f"{month_name_nominative(month)} продолжение"],
                    }
                ],
            }
        )

    title = f"События Калининграда в {month_name_prepositional(month)}: полный анонс от Полюбить Калининград Анонсы"
    return title, content


async def sync_month_page(db: Database, month: str, update_links: bool = False):
    token = get_telegraph_token()
    if not token:
        logging.error("Telegraph token unavailable")
        return
    tg = Telegraph(access_token=token)
    async with db.get_session() as session:
        page = await session.get(MonthPage, month)
        try:
            created = False
            if not page:
                page = MonthPage(month=month, url="", path="")
                session.add(page)
                await session.commit()
                created = True

            events, exhibitions, nav_pages = await get_month_data(db, month)


            async def split_and_update():
                """Split the month into two pages keeping the first path."""
                # Find maximum number of events that fit on the first page
                low, high, best = 1, len(events) - 1, 1
                while low <= high:
                    mid = (low + high) // 2
                    _, c = await build_month_page_content(
                        db, month, events[:mid], exhibitions, nav_pages
                    )
                    if len(json_dumps(c).encode("utf-8")) <= TELEGRAPH_PAGE_LIMIT:
                        best = mid
                        low = mid + 1
                    else:
                        high = mid - 1

                first = events[:best]
                second = events[best:]

                title2, content2 = await build_month_page_content(
                    db, month, second, exhibitions, nav_pages
                )
                if not page.path2:
                    data2 = await asyncio.to_thread(tg.create_page, title2, content=content2)
                    page.url2 = data2.get("url")
                    page.path2 = data2.get("path")
                else:
                    await asyncio.to_thread(
                        tg.edit_page, page.path2, title=title2, content=content2
                    )

                title1, content1 = await build_month_page_content(
                    db, month, first, [], nav_pages, continuation_url=page.url2
                )
                if not page.path:
                    data1 = await asyncio.to_thread(tg.create_page, title1, content=content1)
                    page.url = data1.get("url")
                    page.path = data1.get("path")
                else:
                    await asyncio.to_thread(
                        tg.edit_page, page.path, title=title1, content=content1
                    )
                logging.info(
                    "%s month page %s split into two", "Created" if created else "Edited", month
                )
                await session.commit()


            title, content = await build_month_page_content(
                db, month, events, exhibitions, nav_pages
            )
            size = len(json_dumps(content).encode("utf-8"))


            try:
                if size <= TELEGRAPH_PAGE_LIMIT:
                    if not page.path:
                        data = await asyncio.to_thread(tg.create_page, title, content=content)
                        page.url = data.get("url")
                        page.path = data.get("path")
                    else:
                        await asyncio.to_thread(
                            tg.edit_page, page.path, title=title, content=content
                        )
                    page.url2 = None
                    page.path2 = None
                    logging.info(
                        "%s month page %s", "Created" if created else "Edited", month
                    )
                    await session.commit()
                else:
                    await split_and_update()
            except TelegraphException as e:
                if "CONTENT_TOO_BIG" in str(e):
                    logging.warning("Month page %s too big, splitting", month)
                    await split_and_update()
                else:
                    raise

        except Exception as e:
            logging.error("Failed to sync month page %s: %s", month, e)

    if update_links or created:
        async with db.get_session() as session:
            result = await session.execute(select(MonthPage).order_by(MonthPage.month))
            months = result.scalars().all()
        for p in months:
            if p.month != month:
                await sync_month_page(db, p.month, update_links=False)


def weekend_start_for_date(d: date) -> date | None:
    if d.weekday() == 5:
        return d
    if d.weekday() == 6:
        return d - timedelta(days=1)
    return None


def next_weekend_start(d: date) -> date:
    w = weekend_start_for_date(d)
    if w and d <= w:
        return w
    days_ahead = (5 - d.weekday()) % 7
    if days_ahead == 0:
        days_ahead = 7
    return d + timedelta(days=days_ahead)


async def build_weekend_page_content(db: Database, start: str) -> tuple[str, list]:
    saturday = date.fromisoformat(start)
    sunday = saturday + timedelta(days=1)
    days = [saturday, sunday]
    async with db.get_session() as session:
        result = await session.execute(
            select(Event)
            .where(Event.date.in_([d.isoformat() for d in days]))
            .order_by(Event.date, Event.time)
        )
        events = result.scalars().all()

        ex_res = await session.execute(
            select(Event)
            .where(
                Event.event_type == "выставка",
                Event.end_date.is_not(None),
                Event.date <= sunday.isoformat(),
                Event.end_date >= saturday.isoformat(),
            )
            .order_by(Event.date)
        )
        exhibitions = ex_res.scalars().all()

        res_w = await session.execute(select(WeekendPage).order_by(WeekendPage.start))
        weekend_pages = res_w.scalars().all()
        res_m = await session.execute(select(MonthPage).order_by(MonthPage.month))
        month_pages = res_m.scalars().all()

    today = datetime.now(LOCAL_TZ).date()
    events = [
        e
        for e in events
        if (
            (e.end_date and e.end_date >= today.isoformat())
            or (not e.end_date and e.date >= today.isoformat())
        )
    ]

    by_day: dict[date, list[Event]] = {}
    for e in events:
        d = parse_iso_date(e.date)
        if not d:
            continue
        by_day.setdefault(d, []).append(e)

    content: list[dict] = []
    content.append(
        {
            "tag": "p",
            "children": [
                "Вот что рекомендуют ",
                {
                    "tag": "a",
                    "attrs": {"href": "https://t.me/kenigevents"},
                    "children": ["Полюбить Калининград Анонсы"],
                },
                " чтобы провести выходные ярко: события Калининградской области и 39 региона — концерты, спектакли, фестивали.",
            ],
        }
    )

    for d in days:
        if d not in by_day:
            continue
        if d.weekday() == 5:
            content.append({"tag": "h3", "children": ["🟥🟥🟥 суббота 🟥🟥🟥"]})
        elif d.weekday() == 6:
            content.append({"tag": "h3", "children": ["🟥🟥 воскресенье 🟥🟥"]})
        content.append(
            {"tag": "h3", "children": [f"🟥🟥🟥 {format_day_pretty(d)} 🟥🟥🟥"]}
        )
        content.append({"tag": "br"})
        content.append({"tag": "p", "children": ["\u00a0"]})
        for ev in by_day[d]:
            content.extend(event_to_nodes(ev))

    weekend_nav: list[dict] = []
    future_weekends = [w for w in weekend_pages if w.start >= start]
    if future_weekends:
        nav_children = []
        for idx, w in enumerate(future_weekends):
            s = date.fromisoformat(w.start)
            label = format_weekend_range(s)
            if w.start == start:
                nav_children.append(label)
            else:
                nav_children.append(
                    {"tag": "a", "attrs": {"href": w.url}, "children": [label]}
                )
            if idx < len(future_weekends) - 1:
                nav_children.append(" ")
        weekend_nav = [{"tag": "br"}, {"tag": "h4", "children": nav_children}]
        content.extend(weekend_nav)

    month_nav: list[dict] = []
    cur_month = start[:7]
    today_month = datetime.now(LOCAL_TZ).strftime("%Y-%m")
    future_months = [m for m in month_pages if m.month >= today_month]
    if future_months:
        nav_children = []
        for idx, p in enumerate(future_months):
            name = month_name_nominative(p.month)
            nav_children.append({"tag": "a", "attrs": {"href": p.url}, "children": [name]})
            if idx < len(future_months) - 1:
                nav_children.append(" ")
        month_nav = [{"tag": "br"}, {"tag": "h4", "children": nav_children}]
        content.extend(month_nav)

    if exhibitions:
        if weekend_nav or month_nav:
            content.append({"tag": "br"})
            content.append({"tag": "p", "children": ["\u00a0"]})
        content.append({"tag": "h3", "children": ["Постоянные выставки"]})
        content.append({"tag": "br"})
        content.append({"tag": "p", "children": ["\u00a0"]})
        for ev in exhibitions:
            content.extend(exhibition_to_nodes(ev))

    if weekend_nav:
        content.extend(weekend_nav)
    if month_nav:
        content.extend(month_nav)

    title = (
        "Чем заняться на выходных в Калининградской области "
        f"{format_weekend_range(saturday)}"
    )
    return title, content


async def sync_weekend_page(db: Database, start: str, update_links: bool = False):
    token = get_telegraph_token()
    if not token:
        logging.error("Telegraph token unavailable")
        return
    tg = Telegraph(access_token=token)
    async with db.get_session() as session:
        page = await session.get(WeekendPage, start)
        try:
            created = False
            if not page:
                # Create a placeholder page to obtain path and URL
                title, content = await build_weekend_page_content(db, start)
                data = await asyncio.to_thread(tg.create_page, title, content=content)
                page = WeekendPage(
                    start=start, url=data.get("url"), path=data.get("path")
                )
                session.add(page)
                await session.commit()
                created = True

            # Rebuild content including this page in navigation
            title, content = await build_weekend_page_content(db, start)
            await asyncio.to_thread(
                tg.edit_page, page.path, title=title, content=content
            )
            logging.info(
                "%s weekend page %s", "Created" if created else "Edited", start
            )
            await session.commit()
        except Exception as e:
            logging.error("Failed to sync weekend page %s: %s", start, e)

    if update_links or created:
        async with db.get_session() as session:
            result = await session.execute(
                select(WeekendPage).order_by(WeekendPage.start)
            )
            weekends = result.scalars().all()
        for w in weekends:
            if w.start != start:
                await sync_weekend_page(db, w.start, update_links=False)


async def build_festival_page_content(db: Database, fest: Festival) -> tuple[str, list]:
    async with db.get_session() as session:
        res = await session.execute(
            select(Event).where(Event.festival == fest.name).order_by(Event.date, Event.time)
        )
        events = res.scalars().all()
    nodes: list[dict] = []
    if fest.description:
        nodes.append({"tag": "p", "children": [fest.description]})
    for e in events:
        nodes.extend(event_to_nodes(e))
    return fest.name, nodes


async def sync_festival_page(db: Database, name: str):
    token = get_telegraph_token()
    if not token:
        logging.error("Telegraph token unavailable")
        return
    tg = Telegraph(access_token=token)
    async with db.get_session() as session:
        fest = await session.exec(select(Festival).where(Festival.name == name))
        fest = fest.first()
        if not fest:
            return
        try:
            title, content = await build_festival_page_content(db, fest)
<<<<<<< HEAD
            created = False
            if fest.telegraph_path:
                await asyncio.to_thread(
                    tg.edit_page, fest.telegraph_path, title=title, content=content
                )
                logging.info("updated festival page %s in Telegraph", name)
=======
            if fest.telegraph_path:
                await asyncio.to_thread(tg.edit_page, fest.telegraph_path, title=title, content=content)
>>>>>>> 73931726
            else:
                data = await asyncio.to_thread(tg.create_page, title, content=content)
                fest.telegraph_url = data.get("url")
                fest.telegraph_path = data.get("path")
<<<<<<< HEAD
                created = True
                logging.info("created festival page %s: %s", name, fest.telegraph_url)
=======
>>>>>>> 73931726
            await session.commit()
            logging.info("synced festival page %s", name)
        except Exception as e:
            logging.error("Failed to sync festival %s: %s", name, e)


async def build_daily_posts(
    db: Database,
    tz: timezone,
    now: datetime | None = None,
) -> list[tuple[str, types.InlineKeyboardMarkup | None]]:
    if now is None:
        now = datetime.now(tz)
    today = now.date()
    yesterday_utc = recent_cutoff(tz, now)
    fest_map: dict[str, Festival] = {}
    async with db.get_session() as session:
        res_today = await session.execute(
            select(Event)
            .where(Event.date == today.isoformat())
            .order_by(Event.time)
        )
        events_today = res_today.scalars().all()
        res_new = await session.execute(
            select(Event)
            .where(
                Event.date > today.isoformat(),
                Event.added_at.is_not(None),
                Event.added_at >= yesterday_utc,
                Event.silent.is_(False),
            )
            .order_by(Event.date, Event.time)
        )
        events_new = res_new.scalars().all()

        w_start = next_weekend_start(today)
        wpage = await session.get(WeekendPage, w_start.isoformat())
        res_w_all = await session.execute(select(WeekendPage))
        weekend_map = {w.start: w for w in res_w_all.scalars().all()}
        cur_month = today.strftime("%Y-%m")
        mp_cur = await session.get(MonthPage, cur_month)
        mp_next = await session.get(MonthPage, next_month(cur_month))

        new_events = (
            await session.execute(
                select(Event).where(
                    Event.added_at.is_not(None),
                    Event.added_at >= yesterday_utc,
                )
            )
        ).scalars().all()

        res_fests = await session.execute(select(Festival))
        fest_map = {f.name: f for f in res_fests.scalars().all()}

        weekend_count = 0
        if wpage:
            sat = w_start
            sun = w_start + timedelta(days=1)
            weekend_new = [
                e
                for e in new_events
                if e.date in {sat.isoformat(), sun.isoformat()}
                or (
                    e.event_type == "выставка"
                    and e.end_date
                    and e.end_date >= sat.isoformat()
                    and e.date <= sun.isoformat()
                )
            ]
            weekend_today = [
                e
                for e in events_today
                if e.date in {sat.isoformat(), sun.isoformat()}
                or (
                    e.event_type == "выставка"
                    and e.end_date
                    and e.end_date >= sat.isoformat()
                    and e.date <= sun.isoformat()
                )
            ]
            weekend_count = max(0, len(weekend_new) - len(weekend_today))

        cur_count = 0
        next_count = 0
        for e in new_events:
            m = e.date[:7]
            if m == cur_month:
                cur_count += 1
            elif m == next_month(cur_month):
                next_count += 1

    tag = f"{today.day}{MONTHS[today.month - 1]}"
    lines1 = [
        f"<b>АНОНС на {format_day_pretty(today)} {today.year} #ежедневныйанонс</b>",
        DAYS_OF_WEEK[today.weekday()],
        "",
        "<b><i>НЕ ПРОПУСТИТЕ СЕГОДНЯ</i></b>",
    ]
    for e in events_today:
        w_url = None
        d = parse_iso_date(e.date)
        if d and d.weekday() == 5:
            w = weekend_map.get(d.isoformat())
            if w:
                w_url = w.url
        lines1.append("")
        lines1.append(
            format_event_daily(
                e,
                highlight=True,
                weekend_url=w_url,
                festival=fest_map.get(e.festival or ""),
            )
        )
    lines1.append("")
    lines1.append(
        f"#Афиша_Калининград #Калининград #концерт #{tag} #{today.day}_{MONTHS[today.month - 1]}"
    )
    section1 = "\n".join(lines1)

    lines2 = [f"<b><i>+{len(events_new)} ДОБАВИЛИ В АНОНС</i></b>"]
    for e in events_new:
        w_url = None
        d = parse_iso_date(e.date)
        if d and d.weekday() == 5:
            w = weekend_map.get(d.isoformat())
            if w:
                w_url = w.url
        lines2.append("")
        lines2.append(
            format_event_daily(
                e,
                weekend_url=w_url,
                festival=fest_map.get(e.festival or ""),
            )
        )
    section2 = "\n".join(lines2)

    buttons = []
    if wpage:
        sunday = w_start + timedelta(days=1)
        prefix = f"(+{weekend_count}) " if weekend_count else ""
        text = (
            f"{prefix}Мероприятия на выходные {w_start.day} {sunday.day} {MONTHS[w_start.month - 1]}"
        )
        buttons.append(types.InlineKeyboardButton(text=text, url=wpage.url))
    if mp_cur:
        prefix = f"(+{cur_count}) " if cur_count else ""
        buttons.append(
            types.InlineKeyboardButton(
                text=f"{prefix}Мероприятия на {month_name_nominative(cur_month)}",
                url=mp_cur.url,
            )
        )
    if mp_next:
        prefix = f"(+{next_count}) " if next_count else ""
        buttons.append(
            types.InlineKeyboardButton(
                text=f"{prefix}Мероприятия на {month_name_nominative(next_month(cur_month))}",
                url=mp_next.url,
            )
        )
    markup = None
    if buttons:
        markup = types.InlineKeyboardMarkup(inline_keyboard=[[b] for b in buttons])

    combined = section1 + "\n\n\n" + section2
    if len(combined) <= 4096:
        return [(combined, markup)]

    posts: list[tuple[str, types.InlineKeyboardMarkup | None]] = []
    for part in split_text(section1):
        posts.append((part, None))
    section2_parts = split_text(section2)
    for part in section2_parts[:-1]:
        posts.append((part, None))
    posts.append((section2_parts[-1], markup))
    return posts


async def build_daily_sections_vk(
    db: Database,
    tz: timezone,
    now: datetime | None = None,
) -> tuple[str, str]:
    if now is None:
        now = datetime.now(tz)
    today = now.date()
    yesterday_utc = recent_cutoff(tz, now)
    fest_map: dict[str, Festival] = {}
    async with db.get_session() as session:
        res_today = await session.execute(
            select(Event)
            .where(Event.date == today.isoformat())
            .order_by(Event.time)
        )
        events_today = res_today.scalars().all()
        res_new = await session.execute(
            select(Event)
            .where(
                Event.date > today.isoformat(),
                Event.added_at.is_not(None),
                Event.added_at >= yesterday_utc,
                Event.silent.is_(False),
            )
            .order_by(Event.date, Event.time)
        )
        events_new = res_new.scalars().all()

        w_start = next_weekend_start(today)
        wpage = await session.get(WeekendPage, w_start.isoformat())
        res_w_all = await session.execute(select(WeekendPage))
        weekend_map = {w.start: w for w in res_w_all.scalars().all()}
        cur_month = today.strftime("%Y-%m")
        mp_cur = await session.get(MonthPage, cur_month)
        mp_next = await session.get(MonthPage, next_month(cur_month))

        new_events = (
            await session.execute(
                select(Event).where(
                    Event.added_at.is_not(None),
                    Event.added_at >= yesterday_utc,
                )
            )
        ).scalars().all()

        weekend_count = 0
        if wpage:
            sat = w_start
            sun = w_start + timedelta(days=1)
            weekend_new = [
                e
                for e in new_events
                if e.date in {sat.isoformat(), sun.isoformat()}
                or (
                    e.event_type == "выставка"
                    and e.end_date
                    and e.end_date >= sat.isoformat()
                    and e.date <= sun.isoformat()
                )
            ]
            weekend_today = [
                e
                for e in events_today
                if e.date in {sat.isoformat(), sun.isoformat()}
                or (
                    e.event_type == "выставка"
                    and e.end_date
                    and e.end_date >= sat.isoformat()
                    and e.date <= sun.isoformat()
                )
            ]
            weekend_count = max(0, len(weekend_new) - len(weekend_today))

        cur_count = 0
        next_count = 0
        for e in new_events:
            m = e.date[:7]
            if m == cur_month:
                cur_count += 1
            elif m == next_month(cur_month):
                next_count += 1

    lines1 = [
        f"\U0001f4c5 АНОНС на {format_day_pretty(today)} {today.year}",
        DAYS_OF_WEEK[today.weekday()],
        "",
        "НЕ ПРОПУСТИТЕ СЕГОДНЯ",
    ]
    for e in events_today:
        w_url = None
        d = parse_iso_date(e.date)
        if d and d.weekday() == 5:
            w = weekend_map.get(d.isoformat())
            if w:
                w_url = w.url
        lines1.append(
            format_event_vk(
                e,
                highlight=True,
                weekend_url=w_url,
                festival=fest_map.get(e.festival or ""),
            )
        )
        lines1.append(VK_EVENT_SEPARATOR)
    if events_today:
        lines1.pop()
    link_lines: list[str] = []
    if wpage:
        sunday = w_start + timedelta(days=1)
        prefix = f"(+{weekend_count}) " if weekend_count else ""
        link_lines.append(
            f"{prefix}выходные {w_start.day} {sunday.day} {MONTHS[w_start.month - 1]}: {wpage.url}"

        )
    if mp_cur:
        prefix = f"(+{cur_count}) " if cur_count else ""
        link_lines.append(
            f"{prefix}{month_name_nominative(cur_month)}: {mp_cur.url}"

        )
    if mp_next:
        prefix = f"(+{next_count}) " if next_count else ""
        link_lines.append(
            f"{prefix}{month_name_nominative(next_month(cur_month))}: {mp_next.url}"
        )
    if link_lines:
        lines1.append(VK_EVENT_SEPARATOR)
        lines1.extend(link_lines)
    lines1.append(VK_EVENT_SEPARATOR)
    lines1.append(
        f"#Афиша_Калининград #кудапойти_Калининград #Калининград #39region #концерт #{today.day}{MONTHS[today.month - 1]}"
    )
    section1 = "\n".join(lines1)

    lines2 = [f"+{len(events_new)} ДОБАВИЛИ В АНОНС", VK_BLANK_LINE]
    for e in events_new:
        w_url = None
        d = parse_iso_date(e.date)
        if d and d.weekday() == 5:
            w = weekend_map.get(d.isoformat())
            if w:
                w_url = w.url
        lines2.append(
            format_event_vk(
                e,
                weekend_url=w_url,
                festival=fest_map.get(e.festival or ""),
            )
        )
        lines2.append(VK_EVENT_SEPARATOR)
    if events_new:
        lines2.pop()
    if link_lines:
        lines2.append(VK_EVENT_SEPARATOR)
        lines2.extend(link_lines)
    lines2.append(VK_EVENT_SEPARATOR)
    lines2.append(
        f"#события_Калининград #Калининград #39region #новое #фестиваль #{today.day}{MONTHS[today.month - 1]}"
    )
    section2 = "\n".join(lines2)

    return section1, section2


async def post_to_vk(token: str, group_id: str, message: str):
    if not token or not group_id:
        return
    url = "https://api.vk.com/method/wall.post"
    params = {
        "owner_id": f"-{group_id.lstrip('-')}",
        "from_group": 1,
        "message": message,
        "access_token": token,
        "v": "5.131",
    }
    async with create_ipv4_session(ClientSession) as session:
        async with session.post(url, data=params) as resp:
            data = await resp.json()
            if "error" in data:
                raise RuntimeError(f"VK error: {data['error']}")


async def send_daily_announcement_vk(
    db: Database,
    token: str,
    group_id: str,
    tz: timezone,
    *,
    section: str,
    now: datetime | None = None,
):
    section1, section2 = await build_daily_sections_vk(db, tz, now)
    if section == "today":
        await post_to_vk(token, group_id, section1)
    elif section == "added":
        await post_to_vk(token, group_id, section2)
    else:
        await post_to_vk(token, group_id, section1)
        await post_to_vk(token, group_id, section2)


async def send_daily_announcement(
    db: Database,
    bot: Bot,
    channel_id: int,
    tz: timezone,
    *,
    record: bool = True,
    now: datetime | None = None,
):
    posts = await build_daily_posts(db, tz, now)
    for text, markup in posts:
        try:
            await bot.send_message(
                channel_id,
                text,
                reply_markup=markup,
                parse_mode="HTML",
                disable_web_page_preview=True,
            )
        except Exception as e:
            logging.error("daily send failed for %s: %s", channel_id, e)
            if "message is too long" in str(e):
                continue
            raise
    if record and now is None:
        async with db.get_session() as session:
            ch = await session.get(Channel, channel_id)
            if ch:
                ch.last_daily = (now or datetime.now(tz)).date().isoformat()
                await session.commit()


async def daily_scheduler(db: Database, bot: Bot):
    while True:
        offset = await get_tz_offset(db)
        tz = offset_to_timezone(offset)
        now = datetime.now(tz)
        now_time = now.time().replace(second=0, microsecond=0)
        async with db.get_session() as session:
            result = await session.execute(
                select(Channel).where(Channel.daily_time.is_not(None))
            )
            channels = result.scalars().all()
        for ch in channels:
            if not ch.daily_time:
                continue
            try:
                target_time = datetime.strptime(ch.daily_time, "%H:%M").time()
            except ValueError:
                continue
            if (
                ch.last_daily or ""
            ) != now.date().isoformat() and now_time >= target_time:
                try:
                    await send_daily_announcement(db, bot, ch.channel_id, tz)
                except Exception as e:
                    logging.error("daily send failed for %s: %s", ch.channel_id, e)
        await asyncio.sleep(60)


async def vk_scheduler(db: Database):
    if not VK_TOKEN:
        return
    while True:
        group_id = await get_vk_group_id(db)
        if not group_id:
            await asyncio.sleep(60)
            continue
        offset = await get_tz_offset(db)
        tz = offset_to_timezone(offset)
        now = datetime.now(tz)
        now_time = now.time().replace(second=0, microsecond=0)
        today_time = datetime.strptime(await get_vk_time_today(db), "%H:%M").time()
        added_time = datetime.strptime(await get_vk_time_added(db), "%H:%M").time()

        last_today = await get_vk_last_today(db)
        if (last_today or "") != now.date().isoformat() and now_time >= today_time:
            try:
                await send_daily_announcement_vk(db, VK_TOKEN, group_id, tz, section="today")
                await set_vk_last_today(db, now.date().isoformat())
            except Exception as e:
                logging.error("vk daily today failed: %s", e)

        last_added = await get_vk_last_added(db)
        if (last_added or "") != now.date().isoformat() and now_time >= added_time:
            try:
                await send_daily_announcement_vk(db, VK_TOKEN, group_id, tz, section="added")
                await set_vk_last_added(db, now.date().isoformat())
            except Exception as e:
                logging.error("vk daily added failed: %s", e)

        await asyncio.sleep(60)


async def cleanup_old_events(db: Database, bot: Bot | None = None) -> int:
    """Remove events that finished over a week ago.

    Returns the number of deleted events."""
    offset = await get_tz_offset(db)
    tz = offset_to_timezone(offset)
    threshold = (datetime.now(tz) - timedelta(days=7)).date().isoformat()
    async with db.get_session() as session:
        result = await session.execute(
            select(Event).where(
                (
                    Event.end_date.is_not(None)
                    & (Event.end_date < threshold)
                )
                | (
                    Event.end_date.is_(None)
                    & (Event.date < threshold)
                )
            )
        )
        events = result.scalars().all()
        count = len(events)
        for event in events:
            await delete_ics(event)
            if bot:
                await delete_asset_post(event, db, bot)
                await remove_calendar_button(event, bot)
            await session.delete(event)
        if events:
            await session.commit()
    return count


async def cleanup_scheduler(db: Database, bot: Bot):
    last_run: date | None = None
    while True:
        offset = await get_tz_offset(db)
        tz = offset_to_timezone(offset)
        now = datetime.now(tz)
        if now.time() >= time(3, 0) and now.date() != last_run:
            try:
                count = await cleanup_old_events(db, bot)
                await notify_superadmin(
                    db,
                    bot,
                    f"Cleanup completed: removed {count} events",
                )
            except Exception as e:
                logging.error("cleanup failed: %s", e)
                await notify_superadmin(db, bot, f"Cleanup failed: {e}")
            last_run = now.date()
        await asyncio.sleep(60)


async def build_events_message(db: Database, target_date: date, tz: timezone, creator_id: int | None = None):
    async with db.get_session() as session:
        stmt = select(Event).where(
            (Event.date == target_date.isoformat())
            | (Event.end_date == target_date.isoformat())
        )
        if creator_id is not None:
            stmt = stmt.where(Event.creator_id == creator_id)
        result = await session.execute(stmt.order_by(Event.time))
        events = result.scalars().all()

    lines = []
    for e in events:
        prefix = ""
        if e.end_date and e.date == target_date.isoformat():
            prefix = "(Открытие) "
        elif (
            e.end_date
            and e.end_date == target_date.isoformat()
            and e.end_date != e.date
        ):
            prefix = "(Закрытие) "
        title = f"{e.emoji} {e.title}" if e.emoji else e.title
        lines.append(f"{e.id}. {prefix}{title}")
        loc = f"{e.time} {e.location_name}"
        if e.city:
            loc += f", #{e.city}"
        lines.append(loc)
        if e.is_free:
            lines.append("Бесплатно")
        else:
            price_parts = []
            if e.ticket_price_min is not None:
                price_parts.append(str(e.ticket_price_min))
            if (
                e.ticket_price_max is not None
                and e.ticket_price_max != e.ticket_price_min
            ):
                price_parts.append(str(e.ticket_price_max))
            if price_parts:
                lines.append("-".join(price_parts))
        if e.telegraph_url:
            lines.append(f"исходное: {e.telegraph_url}")
        lines.append("")
    if not lines:
        lines.append("No events")

    keyboard = [
        [
            types.InlineKeyboardButton(
                text=f"\u274c {e.id}", callback_data=f"del:{e.id}:{target_date.isoformat()}"
            ),
            types.InlineKeyboardButton(
                text=f"\u270e {e.id}", callback_data=f"edit:{e.id}"
            ),
        ]
        for e in events
    ]

    today = datetime.now(tz).date()
    prev_day = target_date - timedelta(days=1)
    next_day = target_date + timedelta(days=1)
    row = []
    if target_date > today:
        row.append(
            types.InlineKeyboardButton(
                text="\u25c0", callback_data=f"nav:{prev_day.isoformat()}"
            )
        )
    row.append(
        types.InlineKeyboardButton(
            text="\u25b6", callback_data=f"nav:{next_day.isoformat()}"
        )
    )
    keyboard.append(row)

    text = f"Events on {format_day(target_date, tz)}\n" + "\n".join(lines)
    markup = types.InlineKeyboardMarkup(inline_keyboard=keyboard)
    return text, markup


async def build_exhibitions_message(db: Database, tz: timezone):
    today = datetime.now(tz).date()
    cutoff = (today - timedelta(days=30)).isoformat()
    async with db.get_session() as session:
        result = await session.execute(
            select(Event)
            .where(
                Event.end_date.is_not(None),
                Event.end_date >= cutoff,
            )
            .order_by(Event.date)
        )
        events = result.scalars().all()

    lines = []
    for e in events:
        start = parse_iso_date(e.date)
        if not start:
            if ".." in e.date:
                start = parse_iso_date(e.date.split("..", 1)[0])
        if not start:
            logging.error("Bad start date %s for event %s", e.date, e.id)
            continue
        end = None
        if e.end_date:
            end = parse_iso_date(e.end_date)

        period = ""
        if end:
            period = f"c {format_day_pretty(start)} по {format_day_pretty(end)}"
        title = f"{e.emoji} {e.title}" if e.emoji else e.title
        if period:
            lines.append(f"{e.id}. {title} ({period})")
        else:
            lines.append(f"{e.id}. {title}")
        loc = f"{e.time} {e.location_name}"
        if e.city:
            loc += f", #{e.city}"
        lines.append(loc)
        if e.is_free:
            lines.append("Бесплатно")
        else:
            price_parts = []
            if e.ticket_price_min is not None:
                price_parts.append(str(e.ticket_price_min))
            if (
                e.ticket_price_max is not None
                and e.ticket_price_max != e.ticket_price_min
            ):
                price_parts.append(str(e.ticket_price_max))
            if price_parts:
                lines.append("-".join(price_parts))
        if e.telegraph_url:
            lines.append(f"исходное: {e.telegraph_url}")
        lines.append("")

    if not lines:
        lines.append("No exhibitions")

    keyboard = [
        [
            types.InlineKeyboardButton(
                text=f"\u274c {e.id}", callback_data=f"del:{e.id}:exh"
            ),
            types.InlineKeyboardButton(
                text=f"\u270e {e.id}", callback_data=f"edit:{e.id}"
            ),
        ]
        for e in events
    ]
    markup = types.InlineKeyboardMarkup(inline_keyboard=keyboard) if events else None
    text = "Exhibitions\n" + "\n".join(lines)
    return text, markup


async def show_edit_menu(user_id: int, event: Event, bot: Bot):
    lines = [
        f"title: {event.title}",
        f"description: {event.description}",
        f"festival: {event.festival or ''}",
        f"date: {event.date}",
        f"end_date: {event.end_date or ''}",
        f"time: {event.time}",
        f"location_name: {event.location_name}",
        f"location_address: {event.location_address or ''}",
        f"city: {event.city or ''}",
        f"event_type: {event.event_type or ''}",
        f"emoji: {event.emoji or ''}",
        f"ticket_price_min: {event.ticket_price_min}",
        f"ticket_price_max: {event.ticket_price_max}",
        f"ticket_link: {event.ticket_link or ''}",
        f"is_free: {event.is_free}",
        f"pushkin_card: {event.pushkin_card}",
        f"ics_url: {event.ics_url or ''}",
    ]
    fields = [
        "title",
        "description",
        "festival",
        "date",
        "end_date",
        "time",
        "location_name",
        "location_address",
        "city",
        "event_type",
        "emoji",
        "ticket_price_min",
        "ticket_price_max",
        "ticket_link",
        "is_free",
        "pushkin_card",
    ]
    keyboard = []
    row = []
    for idx, field in enumerate(fields, 1):
        row.append(
            types.InlineKeyboardButton(
                text=field, callback_data=f"editfield:{event.id}:{field}"
            )
        )
        if idx % 3 == 0:
            keyboard.append(row)
            row = []
    if row:
        keyboard.append(row)
    keyboard.append(
        [
            types.InlineKeyboardButton(
                text=(
                    "\U0001f6a9 Переключить на тихий режим"
                    if not event.silent
                    else "\U0001f910 Тихий режим"
                ),
                callback_data=f"togglesilent:{event.id}",
            )
        ]
    )
    keyboard.append(
        [
            types.InlineKeyboardButton(
                text=("\u2705 Бесплатно" if event.is_free else "\u274c Бесплатно"),
                callback_data=f"togglefree:{event.id}",
            )
        ]
    )
    if event.ics_url:
        keyboard.append(
            [
                types.InlineKeyboardButton(
                    text="Delete ICS",
                    callback_data=f"delics:{event.id}",
                )
            ]
        )
    else:
        keyboard.append(
            [
                types.InlineKeyboardButton(
                    text="Create ICS",
                    callback_data=f"createics:{event.id}",
                )
            ]
        )
    keyboard.append(
        [types.InlineKeyboardButton(text="Done", callback_data=f"editdone:{event.id}")]
    )
    markup = types.InlineKeyboardMarkup(inline_keyboard=keyboard)
    await bot.send_message(user_id, "\n".join(lines), reply_markup=markup)


async def handle_events(message: types.Message, db: Database, bot: Bot):
    parts = message.text.split(maxsplit=1)
    offset = await get_tz_offset(db)
    tz = offset_to_timezone(offset)

    if len(parts) == 2:
        day = parse_events_date(parts[1], tz)
        if not day:
            await bot.send_message(message.chat.id, "Usage: /events <date>")
            return
    else:
        day = datetime.now(tz).date()

    async with db.get_session() as session:
        user = await session.get(User, message.from_user.id)
        if not user or user.blocked:
            await bot.send_message(message.chat.id, "Not authorized")
            return
        creator_filter = user.user_id if user.is_partner else None

    text, markup = await build_events_message(db, day, tz, creator_filter)
    await bot.send_message(message.chat.id, text, reply_markup=markup)


async def handle_ask_4o(message: types.Message, db: Database, bot: Bot):
    parts = message.text.split(maxsplit=1)
    if len(parts) != 2:
        await bot.send_message(message.chat.id, "Usage: /ask4o <text>")
        return
    async with db.get_session() as session:
        user = await session.get(User, message.from_user.id)
        if not user or not user.is_superadmin:
            await bot.send_message(message.chat.id, "Not authorized")
            return
    try:
        answer = await ask_4o(parts[1])
    except Exception as e:
        await bot.send_message(message.chat.id, f"LLM error: {e}")
        return
    await bot.send_message(message.chat.id, answer)


async def handle_exhibitions(message: types.Message, db: Database, bot: Bot):
    offset = await get_tz_offset(db)
    tz = offset_to_timezone(offset)

    async with db.get_session() as session:
        if not await session.get(User, message.from_user.id):
            await bot.send_message(message.chat.id, "Not authorized")
            return

    text, markup = await build_exhibitions_message(db, tz)
    await bot.send_message(message.chat.id, text, reply_markup=markup)


async def handle_pages(message: types.Message, db: Database, bot: Bot):
    async with db.get_session() as session:
        if not await session.get(User, message.from_user.id):
            await bot.send_message(message.chat.id, "Not authorized")
            return
        result = await session.execute(select(MonthPage).order_by(MonthPage.month))
        months = result.scalars().all()
        res_w = await session.execute(select(WeekendPage).order_by(WeekendPage.start))
        weekends = res_w.scalars().all()
    lines = ["Months:"]
    for p in months:
        lines.append(f"{p.month}: {p.url}")
    if weekends:
        lines.append("")
        lines.append("Weekends:")
        for w in weekends:
            lines.append(f"{w.start}: {w.url}")
    await bot.send_message(message.chat.id, "\n".join(lines))


async def handle_fest(message: types.Message, db: Database, bot: Bot):
    await send_festivals_list(message, db, bot, edit=False)





async def fetch_views(path: str, url: str | None = None) -> int | None:
    token = get_telegraph_token()
    if not token:
        return None
    domain = "telegra.ph"
    if url:
        try:
            domain = url.split("//", 1)[1].split("/", 1)[0]
        except Exception:
            pass
    tg = Telegraph(access_token=token, domain=domain)

    try:
        data = await asyncio.to_thread(tg.get_views, path)
        return int(data.get("views", 0))
    except Exception as e:
        logging.error("Failed to fetch views for %s: %s", path, e)
        return None


async def collect_page_stats(db: Database) -> list[str]:
    today = datetime.now(LOCAL_TZ).date()
    prev_month_start = (today.replace(day=1) - timedelta(days=1)).replace(day=1)
    prev_month = prev_month_start.strftime("%Y-%m")

    prev_weekend = next_weekend_start(today - timedelta(days=7))
    cur_month = today.strftime("%Y-%m")
    cur_weekend = next_weekend_start(today)

    async with db.get_session() as session:
        mp_prev = await session.get(MonthPage, prev_month)
        wp_prev = await session.get(WeekendPage, prev_weekend.isoformat())

        res_months = await session.execute(
            select(MonthPage)
            .where(MonthPage.month >= cur_month)
            .order_by(MonthPage.month)
        )
        future_months = res_months.scalars().all()

        res_weekends = await session.execute(
            select(WeekendPage)
            .where(WeekendPage.start >= cur_weekend.isoformat())
            .order_by(WeekendPage.start)
        )
        future_weekends = res_weekends.scalars().all()

    lines: list[str] = []

    if mp_prev and mp_prev.path:

        views = await fetch_views(mp_prev.path, mp_prev.url)

        if views is not None:
            month_dt = date.fromisoformat(mp_prev.month + "-01")
            lines.append(f"{MONTHS_NOM[month_dt.month - 1]}: {views} просмотров")

    if wp_prev and wp_prev.path:

        views = await fetch_views(wp_prev.path, wp_prev.url)

        if views is not None:
            label = format_weekend_range(prev_weekend)
            lines.append(f"{label}: {views} просмотров")

    for wp in future_weekends:
        if not wp.path:
            continue

        views = await fetch_views(wp.path, wp.url)

        if views is not None:
            label = format_weekend_range(date.fromisoformat(wp.start))
            lines.append(f"{label}: {views} просмотров")

    for mp in future_months:
        if not mp.path:
            continue

        views = await fetch_views(mp.path, mp.url)

        if views is not None:
            month_dt = date.fromisoformat(mp.month + "-01")
            lines.append(f"{MONTHS_NOM[month_dt.month - 1]}: {views} просмотров")


    return lines


async def collect_event_stats(db: Database) -> list[str]:
    today = datetime.now(LOCAL_TZ).date()
    prev_month_start = (today.replace(day=1) - timedelta(days=1)).replace(day=1)
    async with db.get_session() as session:
        result = await session.execute(
            select(Event).where(
                Event.telegraph_path.is_not(None),
                Event.date >= prev_month_start.isoformat(),
            )
        )
        events = result.scalars().all()
    stats = []
    for e in events:
        if not e.telegraph_path:
            continue

        views = await fetch_views(e.telegraph_path, e.telegraph_url)

        if views is not None:
            stats.append((e.telegraph_url or e.telegraph_path, views))
    stats.sort(key=lambda x: x[1], reverse=True)
    return [f"{url}: {v}" for url, v in stats]


async def handle_stats(message: types.Message, db: Database, bot: Bot):
    parts = message.text.split()
    mode = parts[1] if len(parts) > 1 else ""
    async with db.get_session() as session:
        user = await session.get(User, message.from_user.id)
        if not user or not user.is_superadmin:
            await bot.send_message(message.chat.id, "Not authorized")
            return
    lines = await (collect_event_stats(db) if mode == "events" else collect_page_stats(db))
    await bot.send_message(message.chat.id, "\n".join(lines) if lines else "No data")


async def handle_dumpdb(message: types.Message, db: Database, bot: Bot):
    async with db.get_session() as session:
        user = await session.get(User, message.from_user.id)
        if not user or not user.is_superadmin:
            await bot.send_message(message.chat.id, "Not authorized")
            return
        result = await session.execute(select(Channel))
        channels = result.scalars().all()
        tz_setting = await session.get(Setting, "tz_offset")
        catbox_setting = await session.get(Setting, "catbox_enabled")

    data = await dump_database(db.engine.url.database)
    file = types.BufferedInputFile(data, filename="dump.sql")
    await bot.send_document(message.chat.id, file)

    lines = ["Channels:"]
    for ch in channels:
        roles: list[str] = []
        if ch.is_registered:
            roles.append("announcement")
        if ch.is_asset:
            roles.append("asset")
        if ch.daily_time:
            roles.append(f"daily {ch.daily_time}")
        title = ch.title or ch.username or str(ch.channel_id)
        lines.append(f"- {title}: {', '.join(roles) if roles else 'admin'}")

    lines.append("")
    lines.append("To restore on another server:")
    lines.append("1. Start the bot and send /restore with the dump file.")
    if tz_setting:
        lines.append(f"2. Current timezone: {tz_setting.value}")
    lines.append("3. Add the bot as admin to the channels listed above.")
    if catbox_setting and catbox_setting.value == "1":
        lines.append("4. Run /images to enable photo uploads.")

    await bot.send_message(message.chat.id, "\n".join(lines))


async def handle_restore(message: types.Message, db: Database, bot: Bot):
    async with db.get_session() as session:
        user = await session.get(User, message.from_user.id)
        if not user or not user.is_superadmin:
            await bot.send_message(message.chat.id, "Not authorized")
            return
    document = message.document
    if not document and message.reply_to_message:
        document = message.reply_to_message.document
    if not document:
        await bot.send_message(message.chat.id, "Attach dump file")
        return
    bio = BytesIO()
    await bot.download(document.file_id, destination=bio)
    await restore_database(bio.getvalue(), db, db.engine.url.database)
    await bot.send_message(message.chat.id, "Database restored")
async def handle_edit_message(message: types.Message, db: Database, bot: Bot):
    state = editing_sessions.get(message.from_user.id)
    if not state:
        return
    eid, field = state
    if field is None:
        return
    value = (message.text or message.caption or "").strip()
    if field == "ticket_link" and value in {"", "-"}:
        value = ""
    if not value and field != "ticket_link":
        await bot.send_message(message.chat.id, "No text supplied")
        return
    async with db.get_session() as session:
        user = await session.get(User, message.from_user.id)
        event = await session.get(Event, eid)
        if not event or (user and user.blocked) or (
            user and user.is_partner and event.creator_id != user.user_id
        ):
            await bot.send_message(message.chat.id, "Event not found" if not event else "Not authorized")
            del editing_sessions[message.from_user.id]
            return
        old_date = event.date.split("..", 1)[0]
        old_month = old_date[:7]
        old_fest = event.festival
        if field in {"ticket_price_min", "ticket_price_max"}:
            try:
                setattr(event, field, int(value))
            except ValueError:
                await bot.send_message(message.chat.id, "Invalid number")
                return
        else:
            if field in {"is_free", "pushkin_card", "silent"}:
                bool_val = parse_bool_text(value)
                if bool_val is None:
                    await bot.send_message(message.chat.id, "Invalid boolean")
                    return
                setattr(event, field, bool_val)
            elif field == "ticket_link" and value == "":
                setattr(event, field, None)
            else:
                setattr(event, field, value)
        await session.commit()
        new_date = event.date.split("..", 1)[0]
        new_month = new_date[:7]
        new_fest = event.festival
    await sync_month_page(db, old_month)
    old_dt = parse_iso_date(old_date)
    old_w = weekend_start_for_date(old_dt) if old_dt else None
    if old_w:
        await sync_weekend_page(db, old_w.isoformat())
    if new_month != old_month:
        await sync_month_page(db, new_month)
    new_dt = parse_iso_date(new_date)
    new_w = weekend_start_for_date(new_dt) if new_dt else None
    if new_w and new_w != old_w:
        await sync_weekend_page(db, new_w.isoformat())
    if old_fest:
        await sync_festival_page(db, old_fest)
    if new_fest and new_fest != old_fest:
        await sync_festival_page(db, new_fest)
    editing_sessions[message.from_user.id] = (eid, None)
    await show_edit_menu(message.from_user.id, event, bot)


async def handle_daily_time_message(message: types.Message, db: Database, bot: Bot):
    cid = daily_time_sessions.get(message.from_user.id)
    if not cid:
        return
    value = (message.text or "").strip()
    if not re.match(r"^\d{1,2}:\d{2}$", value):
        await bot.send_message(message.chat.id, "Invalid time")
        return
    if len(value.split(":")[0]) == 1:
        value = f"0{value}"
    async with db.get_session() as session:
        ch = await session.get(Channel, cid)
        if ch:
            ch.daily_time = value
            await session.commit()
    del daily_time_sessions[message.from_user.id]
    await bot.send_message(message.chat.id, f"Time set to {value}")


async def handle_vk_group_message(message: types.Message, db: Database, bot: Bot):
    if message.from_user.id not in vk_group_sessions:
        return
    value = (message.text or "").strip()
    if value.lower() == "off":
        await set_vk_group_id(db, None)
        await bot.send_message(message.chat.id, "VK posting disabled")
    else:
        await set_vk_group_id(db, value)
        await bot.send_message(message.chat.id, f"VK group set to {value}")
    vk_group_sessions.discard(message.from_user.id)


async def handle_vk_time_message(message: types.Message, db: Database, bot: Bot):
    typ = vk_time_sessions.get(message.from_user.id)
    if not typ:
        return
    value = (message.text or "").strip()
    if not re.match(r"^\d{1,2}:\d{2}$", value):
        await bot.send_message(message.chat.id, "Invalid time")
        return
    if len(value.split(":")[0]) == 1:
        value = f"0{value}"
    if typ == "today":
        await set_vk_time_today(db, value)
    else:
        await set_vk_time_added(db, value)
    vk_time_sessions.pop(message.from_user.id, None)
    await bot.send_message(message.chat.id, f"Time set to {value}")


async def handle_partner_info_message(message: types.Message, db: Database, bot: Bot):
    uid = partner_info_sessions.get(message.from_user.id)
    if not uid:
        return
    text = (message.text or "").strip()
    if "," not in text:
        await bot.send_message(message.chat.id, "Please send 'Organization, location'")
        return
    org, loc = [p.strip() for p in text.split(",", 1)]
    async with db.get_session() as session:
        pending = await session.get(PendingUser, uid)
        if not pending:
            await bot.send_message(message.chat.id, "Pending user not found")
            partner_info_sessions.pop(message.from_user.id, None)
            return
        session.add(
            User(
                user_id=uid,
                username=pending.username,
                is_partner=True,
                organization=org,
                location=loc,
            )
        )
        await session.delete(pending)
        await session.commit()
    partner_info_sessions.pop(message.from_user.id, None)
    await bot.send_message(uid, "You are approved as partner")
    await bot.send_message(
        message.chat.id,
        f"User {uid} approved as partner at {org}, {loc}",
    )
    logging.info("approved user %s as partner %s, %s", uid, org, loc)


async def handle_festival_edit_message(message: types.Message, db: Database, bot: Bot):
    fid = festival_edit_sessions.get(message.from_user.id)
    if not fid:
        return
    text = (message.text or "").strip()
    async with db.get_session() as session:
        fest = await session.get(Festival, fid)
        if not fest:
            await bot.send_message(message.chat.id, "Festival not found")
            festival_edit_sessions.pop(message.from_user.id, None)
            return
        fest.description = text
        await session.commit()
<<<<<<< HEAD
        logging.info("festival %s description updated", fest.name)
=======
>>>>>>> 73931726
    festival_edit_sessions.pop(message.from_user.id, None)
    await bot.send_message(message.chat.id, "Festival updated")
    await sync_festival_page(db, fest.name)


processed_media_groups: set[str] = set()

# store up to three images for albums until the caption arrives

pending_media_groups: dict[str, list[tuple[bytes, str]]] = {}


async def handle_forwarded(message: types.Message, db: Database, bot: Bot):
    logging.info(
        "received forwarded message %s from %s",
        message.message_id,
        message.from_user.id,
    )
    text = message.text or message.caption
    images = await extract_images(message, bot)
    logging.info(
        "forward text len=%d photos=%d",
        len(text or ""),
        len(images or []),
    )
    media: list[tuple[bytes, str]] | None = None
    if message.media_group_id:
        gid = message.media_group_id
        if gid in processed_media_groups:
            logging.info("skip already processed album %s", gid)
            return
        if not text:
            if images:

                buf = pending_media_groups.setdefault(gid, [])
                if len(buf) < 3:
                    buf.extend(images[: 3 - len(buf)])
            logging.info("waiting for caption in album %s", gid)
            return
        stored = pending_media_groups.pop(gid, [])
        if len(stored) < 3 and images:
            stored.extend(images[: 3 - len(stored)])
        media = stored

        processed_media_groups.add(gid)
    else:
        if not text:
            logging.info("forwarded message has no text")
            return
        media = images[:3] if images else None
    async with db.get_session() as session:
        user = await session.get(User, message.from_user.id)
        if not user or user.blocked:
            logging.info("user %s not registered or blocked", message.from_user.id)
            return
    link = None
    msg_id = None
    chat_id: int | None = None
    channel_name: str | None = None

    if message.forward_from_chat and message.forward_from_message_id:
        chat = message.forward_from_chat
        msg_id = message.forward_from_message_id
        chat_id = chat.id
        channel_name = chat.title or getattr(chat, "username", None)

        async with db.get_session() as session:
            ch = await session.get(Channel, chat_id)
            allowed = ch.is_registered if ch else False
        logging.info("forward from chat %s allowed=%s", chat_id, allowed)
        if allowed:
            if chat.username:
                link = f"https://t.me/{chat.username}/{msg_id}"
            else:
                cid = str(chat_id)
                if cid.startswith("-100"):
                    cid = cid[4:]
                else:
                    cid = cid.lstrip("-")
                link = f"https://t.me/c/{cid}/{msg_id}"
    else:
        fo = message.model_extra.get("forward_origin") if hasattr(message, "model_extra") else None
        if isinstance(fo, dict) and fo.get("type") == "messageOriginChannel":
            chat_data = fo.get("chat") or {}
            chat_id = chat_data.get("id")
            msg_id = fo.get("message_id")
            channel_name = chat_data.get("title") or chat_data.get("username")

            async with db.get_session() as session:
                ch = await session.get(Channel, chat_id)
                allowed = ch.is_registered if ch else False
            logging.info("forward from origin chat %s allowed=%s", chat_id, allowed)
            if allowed:
                username = chat_data.get("username")
                if username:
                    link = f"https://t.me/{username}/{msg_id}"
                else:
                    cid = str(chat_id)
                    if cid.startswith("-100"):
                        cid = cid[4:]
                    else:
                        cid = cid.lstrip("-")
                    link = f"https://t.me/c/{cid}/{msg_id}"
    if link:
        logging.info("source post url %s", link)
    logging.info("parsing forwarded text via LLM")
    results = await add_events_from_text(
        db,
        text,
        link,
        message.html_text or message.caption_html,
        media,
        source_chat_id=chat_id if link else None,
        source_message_id=msg_id if link else None,
        creator_id=user.user_id,
        source_channel=channel_name,

        bot=bot,

    )
    logging.info("forward parsed %d events", len(results))
    if not results:
        logging.info("no events parsed from forwarded text")
        return
    for saved, added, lines, status in results:
        buttons = []
        if (
            not saved.is_free
            and saved.ticket_price_min is None
            and saved.ticket_price_max is None
        ):
            buttons.append(
                types.InlineKeyboardButton(
                    text="\u2753 Это бесплатное мероприятие",
                    callback_data=f"markfree:{saved.id}",
                )
            )
        buttons.append(
            types.InlineKeyboardButton(
                text="\U0001f6a9 Переключить на тихий режим",
                callback_data=f"togglesilent:{saved.id}",
            )
        )
        markup = (
            types.InlineKeyboardMarkup(inline_keyboard=[buttons]) if buttons else None
        )
        text_out = f"Event {status}\n" + "\n".join(lines)
        logging.info("sending response for event %s", saved.id)
        try:
            await bot.send_message(
                message.chat.id,
                text_out,
                reply_markup=markup,
            )
            await notify_event_added(db, bot, user, saved, added)
        except Exception as e:
            logging.error("failed to send event response: %s", e)


async def telegraph_test():
    token = get_telegraph_token()
    if not token:
        print("Unable to obtain Telegraph token")
        return
    tg = Telegraph(access_token=token)
    page = await asyncio.to_thread(
        tg.create_page, "Test Page", html_content="<p>test</p>"
    )
    logging.info("Created %s", page["url"])
    print("Created", page["url"])
    await asyncio.to_thread(
        tg.edit_page, page["path"], title="Test Page", html_content="<p>updated</p>"
    )
    logging.info("Edited %s", page["url"])
    print("Edited", page["url"])


async def update_source_page(
    path: str,
    title: str,
    new_html: str,
    media: list[tuple[bytes, str]] | tuple[bytes, str] | None = None,
    db: Database | None = None,
) -> tuple[str, int]:
    """Append text to an existing Telegraph page."""
    token = get_telegraph_token()
    if not token:
        logging.error("Telegraph token unavailable")
        return "token missing"
    tg = Telegraph(access_token=token)
    try:
        logging.info("Fetching telegraph page %s", path)
        page = await asyncio.to_thread(tg.get_page, path, return_html=True)
        html_content = page.get("content") or page.get("content_html") or ""
        catbox_msg = ""
        images: list[tuple[bytes, str]] = []
        if media:
            images = [media] if isinstance(media, tuple) else list(media)
        catbox_urls: list[str] = []
        if CATBOX_ENABLED and images:
            async with ClientSession() as session:
                for data, name in images[:3]:
                    if len(data) > 5 * 1024 * 1024:
                        logging.warning("catbox skip %s: too large", name)
                        catbox_msg += f"{name}: too large; "
                        continue
                    if not imghdr.what(None, data):
                        logging.warning("catbox skip %s: not image", name)
                        catbox_msg += f"{name}: not image; "
                        continue
                    try:
                        form = FormData()
                        form.add_field("reqtype", "fileupload")
                        form.add_field("fileToUpload", data, filename=name)
                        async with session.post(
                            "https://catbox.moe/user/api.php", data=form
                        ) as resp:
                            text = await resp.text()
                            if resp.status == 200 and text.startswith("http"):
                                url = text.strip()
                                catbox_urls.append(url)
                                catbox_msg += "ok; "
                                logging.info("catbox uploaded %s", url)
                            else:
                                catbox_msg += f"{name}: err {resp.status}; "
                                logging.error(
                                    "catbox upload failed %s: %s %s",
                                    name,
                                    resp.status,
                                    text,
                                )
                    except Exception as e:
                        catbox_msg += f"{name}: {e}; "
                        logging.error("catbox error %s: %s", name, e)
            catbox_msg = catbox_msg.strip("; ")
        elif images:
            catbox_msg = "disabled"
        for url in catbox_urls:
            html_content += f'<img src="{html.escape(url)}"/><p></p>'
        new_html = normalize_hashtag_dates(new_html)
        cleaned = re.sub(r"</?tg-emoji[^>]*>", "", new_html)
        cleaned = cleaned.replace(
            "\U0001f193\U0001f193\U0001f193\U0001f193", "Бесплатно"
        )
        html_content += (
            f"<p>{CONTENT_SEPARATOR}</p><p>" + cleaned.replace("\n", "<br/>") + "</p>"
        )
        if db:
            nav_html = await build_month_nav_html(db)
            html_content = apply_month_nav(html_content, nav_html)
        html_content = apply_footer_link(html_content)
        logging.info("Editing telegraph page %s", path)
        await asyncio.to_thread(
            tg.edit_page, path, title=title, html_content=html_content
        )
        logging.info("Updated telegraph page %s", path)
        return catbox_msg, len(catbox_urls)
    except Exception as e:
        logging.error("Failed to update telegraph page: %s", e)
        return f"error: {e}", 0


async def update_source_page_ics(path: str, title: str, url: str | None):
    """Insert or remove the ICS link in a Telegraph page."""
    token = get_telegraph_token()
    if not token:
        logging.error("Telegraph token unavailable")
        return
    tg = Telegraph(access_token=token)
    try:
        logging.info("Editing telegraph ICS for %s", path)
        page = await asyncio.to_thread(tg.get_page, path, return_html=True)
        html_content = page.get("content") or page.get("content_html") or ""
        html_content = apply_ics_link(html_content, url)
        html_content = apply_footer_link(html_content)
        await asyncio.to_thread(
            tg.edit_page, path, title=title, html_content=html_content
        )
    except Exception as e:
        logging.error("Failed to update ICS link: %s", e)


async def get_source_page_text(path: str) -> str:
    """Return plain text from a Telegraph page."""
    token = get_telegraph_token()
    if not token:
        logging.error("Telegraph token unavailable")
        return ""
    tg = Telegraph(access_token=token)
    try:
        page = await asyncio.to_thread(tg.get_page, path, return_html=True)
    except Exception as e:
        logging.error("Failed to fetch telegraph page: %s", e)
        return ""
    html_content = page.get("content") or page.get("content_html") or ""
    html_content = apply_ics_link(html_content, None)
    html_content = apply_month_nav(html_content, None)
    html_content = html_content.replace(FOOTER_LINK_HTML, "")
    html_content = html_content.replace(f"<p>{CONTENT_SEPARATOR}</p>", f"\n{CONTENT_SEPARATOR}\n")
    html_content = html_content.replace("<br/>", "\n").replace("<br>", "\n")
    html_content = re.sub(r"</p>\s*<p>", "\n", html_content)
    html_content = re.sub(r"<[^>]+>", "", html_content)
    text = html.unescape(html_content)
    text = text.replace(CONTENT_SEPARATOR, "").replace("\xa0", " ")
    return text.strip()


async def update_event_description(event: Event, db: Database) -> None:
    """Rebuild event.description from the Telegraph source page."""
    if not event.telegraph_path:
        return
    text = await get_source_page_text(event.telegraph_path)
    if not text:
        return
    try:
        parsed = await parse_event_via_4o(text)
    except Exception as e:
        logging.error("Failed to parse source text for description: %s", e)
        return
    if not parsed:
        return
    desc = parsed[0].get("short_description", "").strip()
    if not desc:
        return
    async with db.get_session() as session:
        obj = await session.get(Event, event.id)
        if obj:
            obj.description = desc
            await session.commit()
            event.description = desc


async def create_source_page(
    title: str,
    text: str,
    source_url: str | None,
    html_text: str | None = None,
    media: list[tuple[bytes, str]] | tuple[bytes, str] | None = None,
    ics_url: str | None = None,
    db: Database | None = None,
    *,
    display_link: bool = True,
) -> tuple[str, str, str, int] | None:
    """Create a Telegraph page with the original event text."""
    token = get_telegraph_token()
    if not token:
        logging.error("Telegraph token unavailable")
        return None
    tg = Telegraph(access_token=token)
    html_content = ""

    def strip_title(line_text: str) -> str:
        lines = line_text.splitlines()
        if lines and lines[0].strip() == title.strip():
            return "\n".join(lines[1:]).lstrip()
        return line_text

    images: list[tuple[bytes, str]] = []
    if media:
        images = [media] if isinstance(media, tuple) else list(media)
    catbox_urls: list[str] = []
    catbox_msg = ""
    if CATBOX_ENABLED and images:
        async with ClientSession() as session:
            for data, name in images[:3]:
                if len(data) > 5 * 1024 * 1024:
                    logging.warning("catbox skip %s: too large", name)
                    catbox_msg += f"{name}: too large; "
                    continue
                if not imghdr.what(None, data):
                    logging.warning("catbox skip %s: not image", name)
                    catbox_msg += f"{name}: not image; "
                    continue
                try:
                    form = FormData()
                    form.add_field("reqtype", "fileupload")
                    form.add_field("fileToUpload", data, filename=name)
                    async with session.post(
                        "https://catbox.moe/user/api.php", data=form
                    ) as resp:
                        text_r = await resp.text()
                        if resp.status == 200 and text_r.startswith("http"):
                            url = text_r.strip()
                            catbox_urls.append(url)
                            catbox_msg += "ok; "
                            logging.info("catbox uploaded %s", url)
                        else:
                            catbox_msg += f"{name}: err {resp.status}; "
                            logging.error(
                                "catbox upload failed %s: %s %s",
                                name,
                                resp.status,
                                text_r,
                            )
                except Exception as e:
                    catbox_msg += f"{name}: {e}; "
                    logging.error("catbox error %s: %s", name, e)
        catbox_msg = catbox_msg.strip("; ")
    elif images:
        catbox_msg = "disabled"

    if source_url and display_link:
        html_content += (
            f'<p><a href="{html.escape(source_url)}"><strong>'
            f"{html.escape(title)}</strong></a></p>"
        )
    else:
        html_content += f"<p><strong>{html.escape(title)}</strong></p>"

    for url in catbox_urls:
        html_content += f'<img src="{html.escape(url)}"/><p></p>'

    html_content = apply_ics_link(html_content, ics_url)

    if html_text:
        html_text = strip_title(html_text)
        html_text = normalize_hashtag_dates(html_text)
        cleaned = re.sub(r"</?tg-emoji[^>]*>", "", html_text)
        cleaned = cleaned.replace(
            "\U0001f193\U0001f193\U0001f193\U0001f193", "Бесплатно"
        )
        html_content += f"<p>{cleaned.replace('\n', '<br/>')}</p>"
    else:
        clean_text = strip_title(text)
        clean_text = normalize_hashtag_dates(clean_text)
        clean_text = clean_text.replace(
            "\U0001f193\U0001f193\U0001f193\U0001f193", "Бесплатно"
        )
        paragraphs = [f"<p>{html.escape(line)}</p>" for line in clean_text.splitlines()]
        html_content += "".join(paragraphs)

    if db:
        nav_html = await build_month_nav_html(db)
        html_content = apply_month_nav(html_content, nav_html)
    html_content = apply_footer_link(html_content)
    try:
        page = await asyncio.to_thread(tg.create_page, title, html_content=html_content)
    except Exception as e:
        logging.error("Failed to create telegraph page: %s", e)
        return None
    logging.info("Created telegraph page %s", page.get("url"))
    return page.get("url"), page.get("path"), catbox_msg, len(catbox_urls)


def create_app() -> web.Application:
    token = os.getenv("TELEGRAM_BOT_TOKEN")
    if not token:
        raise RuntimeError("TELEGRAM_BOT_TOKEN is missing")

    webhook = os.getenv("WEBHOOK_URL")
    if not webhook:
        raise RuntimeError("WEBHOOK_URL is missing")

    session = IPv4AiohttpSession()
    bot = Bot(token, session=session)
    logging.info("DB_PATH=%s", DB_PATH)
    logging.info("FOUR_O_TOKEN found: %s", bool(os.getenv("FOUR_O_TOKEN")))
    dp = Dispatcher()
    db = Database(DB_PATH)

    async def start_wrapper(message: types.Message):
        await handle_start(message, db, bot)

    async def register_wrapper(message: types.Message):
        await handle_register(message, db, bot)

    async def requests_wrapper(message: types.Message):
        await handle_requests(message, db, bot)

    async def tz_wrapper(message: types.Message):
        await handle_tz(message, db, bot)

    async def callback_wrapper(callback: types.CallbackQuery):
        await process_request(callback, db, bot)

    async def add_event_wrapper(message: types.Message):
        await handle_add_event(message, db, bot)

    async def add_event_raw_wrapper(message: types.Message):
        await handle_add_event_raw(message, db, bot)

    async def ask_4o_wrapper(message: types.Message):
        await handle_ask_4o(message, db, bot)

    async def list_events_wrapper(message: types.Message):
        await handle_events(message, db, bot)

    async def set_channel_wrapper(message: types.Message):
        await handle_set_channel(message, db, bot)

    async def channels_wrapper(message: types.Message):
        await handle_channels(message, db, bot)

    async def exhibitions_wrapper(message: types.Message):
        await handle_exhibitions(message, db, bot)

    async def pages_wrapper(message: types.Message):
        await handle_pages(message, db, bot)

    async def stats_wrapper(message: types.Message):
        await handle_stats(message, db, bot)

    async def users_wrapper(message: types.Message):
        await handle_users(message, db, bot)

    async def dumpdb_wrapper(message: types.Message):
        await handle_dumpdb(message, db, bot)

    async def restore_wrapper(message: types.Message):
        await handle_restore(message, db, bot)

    async def edit_message_wrapper(message: types.Message):
        await handle_edit_message(message, db, bot)

    async def daily_time_wrapper(message: types.Message):
        await handle_daily_time_message(message, db, bot)

    async def vk_group_msg_wrapper(message: types.Message):
        await handle_vk_group_message(message, db, bot)

    async def vk_time_msg_wrapper(message: types.Message):
        await handle_vk_time_message(message, db, bot)

    async def partner_info_wrapper(message: types.Message):
        await handle_partner_info_message(message, db, bot)

    async def forward_wrapper(message: types.Message):
        await handle_forwarded(message, db, bot)

    async def reg_daily_wrapper(message: types.Message):
        await handle_regdailychannels(message, db, bot)

    async def daily_wrapper(message: types.Message):
        await handle_daily(message, db, bot)

    async def images_wrapper(message: types.Message):
        await handle_images(message, db, bot)

    async def vkgroup_wrapper(message: types.Message):
        await handle_vkgroup(message, db, bot)

    async def vktime_wrapper(message: types.Message):
        await handle_vktime(message, db, bot)

    dp.message.register(start_wrapper, Command("start"))
    dp.message.register(register_wrapper, Command("register"))
    dp.message.register(requests_wrapper, Command("requests"))
    dp.callback_query.register(
        callback_wrapper,
        lambda c: c.data.startswith("approve")
        or c.data.startswith("reject")
        or c.data.startswith("del:")
        or c.data.startswith("nav:")
        or c.data.startswith("edit:")
        or c.data.startswith("editfield:")
        or c.data.startswith("editdone:")
        or c.data.startswith("unset:")
        or c.data.startswith("assetunset:")
        or c.data.startswith("set:")
        or c.data.startswith("assetset:")
        or c.data.startswith("dailyset:")
        or c.data.startswith("dailyunset:")
        or c.data.startswith("dailytime:")
        or c.data.startswith("dailysend:")
        or c.data.startswith("dailysendtom:")
        or c.data == "vkset"
        or c.data == "vkunset"
        or c.data.startswith("vktime:")
        or c.data.startswith("vkdailysend:")
        or c.data.startswith("togglefree:")
        or c.data.startswith("markfree:")
        or c.data.startswith("togglesilent:")
        or c.data.startswith("createics:")
        or c.data.startswith("delics:")
        or c.data.startswith("partner:")
        or c.data.startswith("block:")
        or c.data.startswith("unblock:")
        or c.data.startswith("festedit:")
        or c.data.startswith("festdel:")
        or c.data.startswith("setfest:")
    ,
    )
    dp.message.register(tz_wrapper, Command("tz"))
    dp.message.register(add_event_wrapper, Command("addevent"))
    dp.message.register(add_event_raw_wrapper, Command("addevent_raw"))
    dp.message.register(ask_4o_wrapper, Command("ask4o"))
    dp.message.register(list_events_wrapper, Command("events"))
    dp.message.register(set_channel_wrapper, Command("setchannel"))
    dp.message.register(images_wrapper, Command("images"))
    dp.message.register(vkgroup_wrapper, Command("vkgroup"))
    dp.message.register(vktime_wrapper, Command("vktime"))
    dp.message.register(partner_info_wrapper, lambda m: m.from_user.id in partner_info_sessions)
    dp.message.register(channels_wrapper, Command("channels"))
    dp.message.register(reg_daily_wrapper, Command("regdailychannels"))
    dp.message.register(daily_wrapper, Command("daily"))
    dp.message.register(exhibitions_wrapper, Command("exhibitions"))
    dp.message.register(handle_fest, Command("fest"))
    dp.message.register(pages_wrapper, Command("pages"))
    dp.message.register(stats_wrapper, Command("stats"))
    dp.message.register(users_wrapper, Command("users"))
    dp.message.register(dumpdb_wrapper, Command("dumpdb"))
    dp.message.register(restore_wrapper, Command("restore"))
    dp.message.register(
        edit_message_wrapper, lambda m: m.from_user.id in editing_sessions
    )
    dp.message.register(
        daily_time_wrapper, lambda m: m.from_user.id in daily_time_sessions
    )
    dp.message.register(
        vk_group_msg_wrapper, lambda m: m.from_user.id in vk_group_sessions
    )
    dp.message.register(
        vk_time_msg_wrapper, lambda m: m.from_user.id in vk_time_sessions
    )
    dp.message.register(
        handle_festival_edit_message, lambda m: m.from_user.id in festival_edit_sessions
    )
    dp.message.register(
        forward_wrapper,
        lambda m: bool(m.forward_date)
        or "forward_origin" in getattr(m, "model_extra", {}),
    )
    dp.my_chat_member.register(partial(handle_my_chat_member, db=db))

    app = web.Application()
    SimpleRequestHandler(dp, bot).register(app, path="/webhook")
    setup_application(app, dp, bot=bot)

    async def on_startup(app: web.Application):
        logging.info("Initializing database")
        await db.init()
        await get_tz_offset(db)
        global CATBOX_ENABLED
        CATBOX_ENABLED = await get_catbox_enabled(db)
        hook = webhook.rstrip("/") + "/webhook"
        logging.info("Setting webhook to %s", hook)
        try:
            await bot.set_webhook(
                hook,
                allowed_updates=["message", "callback_query", "my_chat_member"],
            )
        except Exception as e:
            logging.error("Failed to set webhook: %s", e)
        app["daily_task"] = asyncio.create_task(daily_scheduler(db, bot))
        app["vk_task"] = asyncio.create_task(vk_scheduler(db))
        app["cleanup_task"] = asyncio.create_task(cleanup_scheduler(db, bot))

    async def on_shutdown(app: web.Application):
        await bot.session.close()
        if "daily_task" in app:
            app["daily_task"].cancel()
            with contextlib.suppress(Exception):
                await app["daily_task"]
        if "vk_task" in app:
            app["vk_task"].cancel()
            with contextlib.suppress(Exception):
                await app["vk_task"]
        if "cleanup_task" in app:
            app["cleanup_task"].cancel()
            with contextlib.suppress(Exception):
                await app["cleanup_task"]

    app.on_startup.append(on_startup)
    app.on_shutdown.append(on_shutdown)
    return app


if __name__ == "__main__":
    import sys

    if len(sys.argv) > 1 and sys.argv[1] == "test_telegraph":
        asyncio.run(telegraph_test())
    else:
        web.run_app(create_app(), port=int(os.getenv("PORT", 8080)))<|MERGE_RESOLUTION|>--- conflicted
+++ resolved
@@ -1395,14 +1395,12 @@
                     event.festival = fest.name
             await session.commit()
             fest_name = event.festival
-<<<<<<< HEAD
             logging.info(
                 "event %s festival set to %s",
                 eid,
                 fest_name or "None",
             )
-=======
->>>>>>> 73931726
+
         if fest_name:
             await sync_festival_page(db, fest_name)
         await show_edit_menu(callback.from_user.id, event, bot)
@@ -3850,26 +3848,21 @@
             return
         try:
             title, content = await build_festival_page_content(db, fest)
-<<<<<<< HEAD
+
             created = False
             if fest.telegraph_path:
                 await asyncio.to_thread(
                     tg.edit_page, fest.telegraph_path, title=title, content=content
                 )
                 logging.info("updated festival page %s in Telegraph", name)
-=======
-            if fest.telegraph_path:
-                await asyncio.to_thread(tg.edit_page, fest.telegraph_path, title=title, content=content)
->>>>>>> 73931726
+
             else:
                 data = await asyncio.to_thread(tg.create_page, title, content=content)
                 fest.telegraph_url = data.get("url")
                 fest.telegraph_path = data.get("path")
-<<<<<<< HEAD
                 created = True
                 logging.info("created festival page %s: %s", name, fest.telegraph_url)
-=======
->>>>>>> 73931726
+
             await session.commit()
             logging.info("synced festival page %s", name)
         except Exception as e:
@@ -5078,10 +5071,8 @@
             return
         fest.description = text
         await session.commit()
-<<<<<<< HEAD
         logging.info("festival %s description updated", fest.name)
-=======
->>>>>>> 73931726
+
     festival_edit_sessions.pop(message.from_user.id, None)
     await bot.send_message(message.chat.id, "Festival updated")
     await sync_festival_page(db, fest.name)
