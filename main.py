import logging
import os
from datetime import date, datetime, timedelta, timezone
from typing import Optional, Tuple

from aiogram import Bot, Dispatcher, types
from aiogram.filters import Command
from aiogram.webhook.aiohttp_server import SimpleRequestHandler, setup_application
from aiohttp import web, ClientSession
from difflib import SequenceMatcher
import json
import re
from telegraph import Telegraph
from functools import partial
import asyncio
import html
from io import BytesIO
import markdown
from sqlalchemy.ext.asyncio import AsyncSession, create_async_engine
from sqlmodel import Field, SQLModel, select

logging.basicConfig(level=logging.INFO)

DB_PATH = os.getenv("DB_PATH", "/data/db.sqlite")
TELEGRAPH_TOKEN_FILE = os.getenv("TELEGRAPH_TOKEN_FILE", "/data/telegraph_token.txt")

# user_id -> (event_id, field?) for editing session
editing_sessions: dict[int, tuple[int, str | None]] = {}


class User(SQLModel, table=True):
    user_id: int = Field(primary_key=True)
    username: Optional[str] = None
    is_superadmin: bool = False


class PendingUser(SQLModel, table=True):
    user_id: int = Field(primary_key=True)
    username: Optional[str] = None
    requested_at: datetime = Field(default_factory=datetime.utcnow)


class RejectedUser(SQLModel, table=True):
    user_id: int = Field(primary_key=True)
    username: Optional[str] = None
    rejected_at: datetime = Field(default_factory=datetime.utcnow)


class Channel(SQLModel, table=True):
    channel_id: int = Field(primary_key=True)
    title: Optional[str] = None
    username: Optional[str] = None
    is_admin: bool = False
    is_registered: bool = False


class Setting(SQLModel, table=True):
    key: str = Field(primary_key=True)
    value: str


class Event(SQLModel, table=True):
    id: Optional[int] = Field(default=None, primary_key=True)
    title: str
    description: str
    festival: Optional[str] = None
    date: str
    time: str
    location_name: str
    location_address: Optional[str] = None
    city: Optional[str] = None
    ticket_price_min: Optional[int] = None
    ticket_price_max: Optional[int] = None
    ticket_link: Optional[str] = None
    event_type: Optional[str] = None
    emoji: Optional[str] = None
    end_date: Optional[str] = None
    is_free: bool = False
    telegraph_path: Optional[str] = None
    source_text: str
    telegraph_url: Optional[str] = None
    source_post_url: Optional[str] = None


class MonthPage(SQLModel, table=True):
    month: str = Field(primary_key=True)
    url: str
    path: str


class Database:
    def __init__(self, path: str):
        self.engine = create_async_engine(f"sqlite+aiosqlite:///{path}")

    async def init(self):
        async with self.engine.begin() as conn:
            await conn.run_sync(SQLModel.metadata.create_all)
            result = await conn.exec_driver_sql("PRAGMA table_info(event)")
            cols = [r[1] for r in result.fetchall()]
            if "telegraph_url" not in cols:
                await conn.exec_driver_sql(
                    "ALTER TABLE event ADD COLUMN telegraph_url VARCHAR"
                )
            if "ticket_price_min" not in cols:
                await conn.exec_driver_sql(
                    "ALTER TABLE event ADD COLUMN ticket_price_min INTEGER"
                )
            if "ticket_price_max" not in cols:
                await conn.exec_driver_sql(
                    "ALTER TABLE event ADD COLUMN ticket_price_max INTEGER"
                )
            if "ticket_link" not in cols:
                await conn.exec_driver_sql(
                    "ALTER TABLE event ADD COLUMN ticket_link VARCHAR"
                )
            if "source_post_url" not in cols:
                await conn.exec_driver_sql(
                    "ALTER TABLE event ADD COLUMN source_post_url VARCHAR"
                )
            if "is_free" not in cols:
                await conn.exec_driver_sql(
                    "ALTER TABLE event ADD COLUMN is_free BOOLEAN DEFAULT 0"
                )
            if "telegraph_path" not in cols:
                await conn.exec_driver_sql(
                    "ALTER TABLE event ADD COLUMN telegraph_path VARCHAR"
                )
            if "event_type" not in cols:
                await conn.exec_driver_sql(
                    "ALTER TABLE event ADD COLUMN event_type VARCHAR"
                )
            if "emoji" not in cols:
                await conn.exec_driver_sql(
                    "ALTER TABLE event ADD COLUMN emoji VARCHAR"
                )
            if "end_date" not in cols:
                await conn.exec_driver_sql(
                    "ALTER TABLE event ADD COLUMN end_date VARCHAR"
                )

    def get_session(self) -> AsyncSession:
        """Create a new session with attributes kept after commit."""
        return AsyncSession(self.engine, expire_on_commit=False)


async def get_tz_offset(db: Database) -> str:
    async with db.get_session() as session:
        result = await session.get(Setting, "tz_offset")
        return result.value if result else "+00:00"


async def set_tz_offset(db: Database, value: str):
    async with db.get_session() as session:
        setting = await session.get(Setting, "tz_offset")
        if setting:
            setting.value = value
        else:
            setting = Setting(key="tz_offset", value=value)
            session.add(setting)
        await session.commit()


def validate_offset(value: str) -> bool:
    if len(value) != 6 or value[0] not in "+-" or value[3] != ":":
        return False
    try:
        h = int(value[1:3])
        m = int(value[4:6])
        return 0 <= h <= 14 and 0 <= m < 60
    except ValueError:
        return False


def offset_to_timezone(value: str) -> timezone:
    sign = 1 if value[0] == "+" else -1
    hours = int(value[1:3])
    minutes = int(value[4:6])
    return timezone(sign * timedelta(hours=hours, minutes=minutes))


async def parse_event_via_4o(text: str) -> list[dict]:
    token = os.getenv("FOUR_O_TOKEN")
    if not token:
        raise RuntimeError("FOUR_O_TOKEN is missing")
    url = os.getenv("FOUR_O_URL", "https://api.openai.com/v1/chat/completions")
    prompt_path = os.path.join("docs", "PROMPTS.md")
    with open(prompt_path, "r", encoding="utf-8") as f:
        prompt = f.read()
    loc_path = os.path.join("docs", "LOCATIONS.md")
    if os.path.exists(loc_path):
        with open(loc_path, "r", encoding="utf-8") as f:
            locations = [line.strip() for line in f if line.strip() and not line.startswith("#")]
        if locations:
            prompt += "\nKnown venues:\n" + "\n".join(locations)
    headers = {
        "Authorization": f"Bearer {token}",
        "Content-Type": "application/json",
    }
    today = date.today().isoformat()
    payload = {
        "model": "gpt-4o",
        "messages": [
            {"role": "system", "content": prompt},
            {"role": "user", "content": f"Today is {today}. {text}"},
        ],
        "temperature": 0,
    }
    logging.info("Sending 4o parse request to %s", url)
    async with ClientSession() as session:
        resp = await session.post(url, json=payload, headers=headers)
        resp.raise_for_status()
        data = await resp.json()
    logging.debug("4o response: %s", data)
    content = (
        data.get("choices", [{}])[0]
        .get("message", {})
        .get("content", "{}")
        .strip()
    )
    if content.startswith("```"):
        content = content.strip("`\n")
        if content.lower().startswith("json"):
            content = content[4:].strip()
    try:
        data = json.loads(content)
    except json.JSONDecodeError:
        logging.error("Invalid JSON from 4o: %s", content)
        raise
    if isinstance(data, dict):
        if "events" in data and isinstance(data["events"], list):
            return data["events"]
        return [data]
    if isinstance(data, list):
        return data
    logging.error("Unexpected 4o format: %s", data)
    raise RuntimeError("bad 4o response")


async def ask_4o(text: str) -> str:
    token = os.getenv("FOUR_O_TOKEN")
    if not token:
        raise RuntimeError("FOUR_O_TOKEN is missing")
    url = os.getenv("FOUR_O_URL", "https://api.openai.com/v1/chat/completions")
    headers = {
        "Authorization": f"Bearer {token}",
        "Content-Type": "application/json",
    }
    payload = {
        "model": "gpt-4o",
        "messages": [{"role": "user", "content": text}],
        "temperature": 0,
    }
    logging.info("Sending 4o ask request to %s", url)
    async with ClientSession() as session:
        resp = await session.post(url, json=payload, headers=headers)
        resp.raise_for_status()
        data = await resp.json()
    logging.debug("4o response: %s", data)
    return (
        data.get("choices", [{}])[0]
        .get("message", {})
        .get("content", "")
        .strip()
    )


async def check_duplicate_via_4o(ev: Event, new: Event) -> Tuple[bool, str, str]:
    """Ask the LLM whether two events are duplicates."""
    prompt = (
        "Existing event:\n"
        f"Title: {ev.title}\nDescription: {ev.description}\nLocation: {ev.location_name} {ev.location_address}\n"
        "New event:\n"
        f"Title: {new.title}\nDescription: {new.description}\nLocation: {new.location_name} {new.location_address}\n"
        "Are these the same event? Respond with JSON {\"duplicate\": true|false, \"title\": \"\", \"short_description\": \"\"}."
    )
    try:
        ans = await ask_4o(prompt)
        data = json.loads(ans)
        return (
            bool(data.get("duplicate")),
            data.get("title", ""),
            data.get("short_description", ""),
        )
    except Exception as e:
        logging.error("Duplicate check failed: %s", e)
        return False, "", ""


def get_telegraph_token() -> str | None:
    token = os.getenv("TELEGRAPH_TOKEN")
    if token:
        return token
    if os.path.exists(TELEGRAPH_TOKEN_FILE):
        with open(TELEGRAPH_TOKEN_FILE, "r", encoding="utf-8") as f:
            saved = f.read().strip()
            if saved:
                return saved
    try:
        tg = Telegraph()
        data = tg.create_account(short_name="eventsbot")
        token = data["access_token"]
        os.makedirs(os.path.dirname(TELEGRAPH_TOKEN_FILE), exist_ok=True)
        with open(TELEGRAPH_TOKEN_FILE, "w", encoding="utf-8") as f:
            f.write(token)
        logging.info("Created Telegraph account; token stored at %s", TELEGRAPH_TOKEN_FILE)
        return token
    except Exception as e:
        logging.error("Failed to create Telegraph token: %s", e)
        return None


async def handle_start(message: types.Message, db: Database, bot: Bot):
    async with db.get_session() as session:
        result = await session.execute(select(User))
        user_count = len(result.scalars().all())
        user = await session.get(User, message.from_user.id)
        if user:
            await bot.send_message(message.chat.id, "Bot is running")
            return
        if user_count == 0:
            session.add(
                User(
                    user_id=message.from_user.id,
                    username=message.from_user.username,
                    is_superadmin=True,
                )
            )
            await session.commit()
            await bot.send_message(message.chat.id, "You are superadmin")
        else:
            await bot.send_message(message.chat.id, "Use /register to apply")


async def handle_register(message: types.Message, db: Database, bot: Bot):
    async with db.get_session() as session:
        if await session.get(User, message.from_user.id):
            await bot.send_message(message.chat.id, "Already registered")
            return
        if await session.get(RejectedUser, message.from_user.id):
            await bot.send_message(message.chat.id, "Access denied by administrator")
            return
        if await session.get(PendingUser, message.from_user.id):
            await bot.send_message(message.chat.id, "Awaiting approval")
            return
        result = await session.execute(select(PendingUser))
        if len(result.scalars().all()) >= 10:
            await bot.send_message(
                message.chat.id, "Registration queue full, try later"
            )
            return
        session.add(
            PendingUser(
                user_id=message.from_user.id, username=message.from_user.username
            )
        )
        await session.commit()
        await bot.send_message(message.chat.id, "Registration pending approval")


async def handle_requests(message: types.Message, db: Database, bot: Bot):
    async with db.get_session() as session:
        user = await session.get(User, message.from_user.id)
        if not user or not user.is_superadmin:
            return
        result = await session.execute(select(PendingUser))
        pending = result.scalars().all()
        if not pending:
            await bot.send_message(message.chat.id, "No pending users")
            return
        buttons = [
            [
                types.InlineKeyboardButton(
                    text="Approve", callback_data=f"approve:{p.user_id}"
                ),
                types.InlineKeyboardButton(
                    text="Reject", callback_data=f"reject:{p.user_id}"
                ),
            ]
            for p in pending
        ]
        keyboard = types.InlineKeyboardMarkup(inline_keyboard=buttons)
        lines = [f"{p.user_id} {p.username or ''}" for p in pending]
        await bot.send_message(message.chat.id, "\n".join(lines), reply_markup=keyboard)


async def process_request(callback: types.CallbackQuery, db: Database, bot: Bot):
    data = callback.data
    if data.startswith("approve") or data.startswith("reject"):
        uid = int(data.split(":", 1)[1])
        async with db.get_session() as session:
            p = await session.get(PendingUser, uid)
            if not p:
                await callback.answer("Not found", show_alert=True)
                return
            if data.startswith("approve"):
                session.add(User(user_id=uid, username=p.username, is_superadmin=False))
                await bot.send_message(uid, "You are approved")
            else:
                session.add(RejectedUser(user_id=uid, username=p.username))
                await bot.send_message(uid, "Your registration was rejected")
            await session.delete(p)
            await session.commit()
            await callback.answer("Done")
    elif data.startswith("del:"):
        _, eid, day = data.split(":")
        async with db.get_session() as session:
            event = await session.get(Event, int(eid))
            if event:
                await session.delete(event)
                await session.commit()
        offset = await get_tz_offset(db)
        tz = offset_to_timezone(offset)
        target = datetime.strptime(day, "%Y-%m-%d").date()
        text, markup = await build_events_message(db, target, tz)
        await callback.message.edit_text(text, reply_markup=markup)
        await callback.answer("Deleted")
    elif data.startswith("edit:"):
        eid = int(data.split(":")[1])
        async with db.get_session() as session:
            event = await session.get(Event, eid)
        if event:
            editing_sessions[callback.from_user.id] = (eid, None)
            await show_edit_menu(callback.from_user.id, event, bot)
        await callback.answer()
    elif data.startswith("editfield:"):
        _, eid, field = data.split(":")
        editing_sessions[callback.from_user.id] = (int(eid), field)
        await callback.message.answer(f"Send new value for {field}")
        await callback.answer()
    elif data.startswith("editdone:"):
        if callback.from_user.id in editing_sessions:
            del editing_sessions[callback.from_user.id]
        await callback.message.answer("Editing finished")
        await callback.answer()
    elif data.startswith("togglefree:"):
        eid = int(data.split(":")[1])
        async with db.get_session() as session:
            event = await session.get(Event, eid)
            if event:
                event.is_free = not event.is_free
                await session.commit()
                logging.info("togglefree: event %s set to %s", eid, event.is_free)
        async with db.get_session() as session:
            event = await session.get(Event, eid)
        if event:
            await show_edit_menu(callback.from_user.id, event, bot)
        await callback.answer()
    elif data.startswith("markfree:"):
        eid = int(data.split(":")[1])
        async with db.get_session() as session:
            event = await session.get(Event, eid)
            if event:
                event.is_free = True
                await session.commit()
                logging.info("markfree: event %s marked free", eid)
        markup = types.InlineKeyboardMarkup(
            inline_keyboard=[
                [
                    types.InlineKeyboardButton(
                        text="\u2705 Бесплатное мероприятие",
                        callback_data=f"togglefree:{eid}",
                    )
                ]
            ]
        )
        try:
            await bot.edit_message_reply_markup(
                chat_id=callback.message.chat.id,
                message_id=callback.message.message_id,
                reply_markup=markup,
            )
        except Exception as e:
            logging.error("failed to update free button: %s", e)
        await callback.answer("Marked")
    elif data.startswith("nav:"):
        _, day = data.split(":")
        offset = await get_tz_offset(db)
        tz = offset_to_timezone(offset)
        target = datetime.strptime(day, "%Y-%m-%d").date()
        text, markup = await build_events_message(db, target, tz)
        await callback.message.edit_text(text, reply_markup=markup)
        await callback.answer()
    elif data.startswith("unset:"):
        cid = int(data.split(":")[1])
        async with db.get_session() as session:
            ch = await session.get(Channel, cid)
            if ch:
                ch.is_registered = False
                logging.info("channel %s unset", cid)
                await session.commit()
        await send_channels_list(callback.message, db, bot, edit=True)
        await callback.answer("Removed")
    elif data.startswith("set:"):
        cid = int(data.split(":")[1])
        async with db.get_session() as session:
            ch = await session.get(Channel, cid)
            if ch and ch.is_admin:
                ch.is_registered = True
                logging.info("channel %s registered", cid)
                await session.commit()
        await send_setchannel_list(callback.message, db, bot, edit=True)
        await callback.answer("Registered")


async def handle_tz(message: types.Message, db: Database, bot: Bot):
    parts = message.text.split(maxsplit=1)
    if len(parts) != 2 or not validate_offset(parts[1]):
        await bot.send_message(message.chat.id, "Usage: /tz +02:00")
        return
    async with db.get_session() as session:
        user = await session.get(User, message.from_user.id)
        if not user or not user.is_superadmin:
            await bot.send_message(message.chat.id, "Not authorized")
            return
    await set_tz_offset(db, parts[1])
    await bot.send_message(message.chat.id, f"Timezone set to {parts[1]}")


async def handle_my_chat_member(update: types.ChatMemberUpdated, db: Database):
    if update.chat.type != "channel":
        return
    status = update.new_chat_member.status
    is_admin = status in {"administrator", "creator"}
    logging.info(
        "my_chat_member: %s -> %s (admin=%s)",
        update.chat.id,
        status,
        is_admin,
    )
    async with db.get_session() as session:
        channel = await session.get(Channel, update.chat.id)
        if not channel:
            channel = Channel(
                channel_id=update.chat.id,
                title=update.chat.title,
                username=getattr(update.chat, "username", None),
                is_admin=is_admin,
            )
            session.add(channel)
        else:
            channel.title = update.chat.title
            channel.username = getattr(update.chat, "username", None)
            channel.is_admin = is_admin
        await session.commit()


async def send_channels_list(message: types.Message, db: Database, bot: Bot, edit: bool = False):
    async with db.get_session() as session:
        user = await session.get(User, message.from_user.id)
        if not user or not user.is_superadmin:
            if not edit:
                await bot.send_message(message.chat.id, "Not authorized")
            return
        result = await session.execute(
            select(Channel).where(Channel.is_admin.is_(True))
        )
        channels = result.scalars().all()
    logging.info("channels list: %s", [c.channel_id for c in channels])
    lines = []
    keyboard = []
    for ch in channels:
        name = ch.title or ch.username or str(ch.channel_id)
        if ch.is_registered:
            lines.append(f"{name} ✅")
            keyboard.append([
                types.InlineKeyboardButton(text="Cancel", callback_data=f"unset:{ch.channel_id}")
            ])
        else:
            lines.append(name)
    if not lines:
        lines.append("No channels")
    markup = types.InlineKeyboardMarkup(inline_keyboard=keyboard) if keyboard else None
    if edit:
        await message.edit_text("\n".join(lines), reply_markup=markup)
    else:
        await bot.send_message(message.chat.id, "\n".join(lines), reply_markup=markup)


async def send_setchannel_list(message: types.Message, db: Database, bot: Bot, edit: bool = False):
    async with db.get_session() as session:
        user = await session.get(User, message.from_user.id)
        if not user or not user.is_superadmin:
            if not edit:
                await bot.send_message(message.chat.id, "Not authorized")
            return
        result = await session.execute(
            select(Channel).where(
                Channel.is_admin.is_(True), Channel.is_registered.is_(False)
            )
        )
        channels = result.scalars().all()
    logging.info("setchannel list: %s", [c.channel_id for c in channels])
    lines = []
    keyboard = []
    for ch in channels:
        name = ch.title or ch.username or str(ch.channel_id)
        lines.append(name)
        keyboard.append([
            types.InlineKeyboardButton(text=name, callback_data=f"set:{ch.channel_id}")
        ])
    if not lines:
        lines.append("No channels")
    markup = types.InlineKeyboardMarkup(inline_keyboard=keyboard) if keyboard else None
    if edit:
        await message.edit_text("\n".join(lines), reply_markup=markup)
    else:
        await bot.send_message(message.chat.id, "\n".join(lines), reply_markup=markup)

async def handle_set_channel(message: types.Message, db: Database, bot: Bot):
    await send_setchannel_list(message, db, bot, edit=False)


async def handle_channels(message: types.Message, db: Database, bot: Bot):
    await send_channels_list(message, db, bot, edit=False)


async def upsert_event(session: AsyncSession, new: Event) -> Tuple[Event, bool]:
    """Insert or update an event if a similar one exists.

    Returns (event, added_flag)."""
    stmt = select(Event).where(
        Event.date == new.date,
        Event.time == new.time,
        Event.city == new.city,
    )
    candidates = (await session.execute(stmt)).scalars().all()
    for ev in candidates:
        title_ratio = SequenceMatcher(None, ev.title.lower(), new.title.lower()).ratio()
        loc_ratio = SequenceMatcher(None, ev.location_name.lower(), new.location_name.lower()).ratio()
        if title_ratio >= 0.6 and loc_ratio >= 0.6:
            ev.title = new.title
            ev.description = new.description
            ev.festival = new.festival
            ev.source_text = new.source_text
            ev.location_name = new.location_name
            ev.location_address = new.location_address
            ev.ticket_price_min = new.ticket_price_min
            ev.ticket_price_max = new.ticket_price_max
            ev.ticket_link = new.ticket_link
            ev.event_type = new.event_type
            ev.emoji = new.emoji
            ev.end_date = new.end_date
            ev.is_free = new.is_free
            await session.commit()
            return ev, False
        if loc_ratio >= 0.4 or ev.location_address == new.location_address:
            # uncertain, ask LLM
            try:
                dup, title, desc = await check_duplicate_via_4o(ev, new)
            except Exception:
                logging.exception("duplicate check failed")
                dup = False
            if dup:
                ev.title = title or new.title
                ev.description = desc or new.description
                ev.festival = new.festival
                ev.source_text = new.source_text
                ev.location_name = new.location_name
                ev.location_address = new.location_address
                ev.ticket_price_min = new.ticket_price_min
                ev.ticket_price_max = new.ticket_price_max
                ev.ticket_link = new.ticket_link
                ev.event_type = new.event_type
                ev.emoji = new.emoji
                ev.end_date = new.end_date
                ev.is_free = new.is_free
                await session.commit()
                return ev, False
    session.add(new)
    await session.commit()
    return new, True


async def add_events_from_text(
    db: Database,
    text: str,
    source_link: str | None,
    html_text: str | None = None,
    media: tuple[bytes, str] | None = None,
) -> list[tuple[Event, bool, list[str], str]]:
    try:
        parsed = await parse_event_via_4o(text)
    except Exception as e:
        logging.error("LLM error: %s", e)
        return []

    results: list[tuple[Event, bool, list[str], str]] = []
    first = True
    for data in parsed:
        date_str = data.get("date", "") or ""
        end_date = data.get("end_date") or None
        if end_date and ".." in end_date:
            end_date = end_date.split("..", 1)[-1].strip()
        if ".." in date_str:
            start, maybe_end = [p.strip() for p in date_str.split("..", 1)]
            date_str = start
            if not end_date:
                end_date = maybe_end

        event = Event(
            title=data.get("title", ""),
            description=data.get("short_description", ""),
            festival=data.get("festival") or None,
            date=date_str,
            time=data.get("time", ""),
            location_name=data.get("location_name", ""),
            location_address=data.get("location_address"),
            city=data.get("city"),
            ticket_price_min=data.get("ticket_price_min"),
            ticket_price_max=data.get("ticket_price_max"),
            ticket_link=data.get("ticket_link"),
            event_type=data.get("event_type"),
            emoji=data.get("emoji"),
            end_date=end_date,
            is_free=bool(data.get("is_free")),
            source_text=text,
            source_post_url=source_link,
        )

        # skip events that have already finished
        try:
            start = date.fromisoformat(event.date)
        except ValueError:
            logging.error("Invalid date from LLM: %s", event.date)
            continue
        final = date.fromisoformat(event.end_date) if event.end_date else start
        if final < date.today():
            logging.info("Ignoring past event %s on %s", event.title, event.date)
            continue

        async with db.get_session() as session:
            saved, added = await upsert_event(session, event)

        media_arg = media if first else None
        if saved.telegraph_url and saved.telegraph_path:
            await update_source_page(saved.telegraph_path, saved.title or "Event", html_text or text)
        else:
            res = await create_source_page(
                saved.title or "Event",
                saved.source_text,
                source_link,
                html_text,
                media_arg,
            )
            if res:
                url, path = res
                async with db.get_session() as session:
                    saved.telegraph_url = url
                    saved.telegraph_path = path
                    session.add(saved)
                    await session.commit()
        await sync_month_page(db, saved.date[:7])

        lines = [
            f"title: {saved.title}",
            f"date: {saved.date}",
            f"time: {saved.time}",
            f"location_name: {saved.location_name}",
        ]
        if saved.location_address:
            lines.append(f"location_address: {saved.location_address}")
        if saved.city:
            lines.append(f"city: {saved.city}")
        if saved.festival:
            lines.append(f"festival: {saved.festival}")
        if saved.description:
            lines.append(f"description: {saved.description}")
        if saved.event_type:
            lines.append(f"type: {saved.event_type}")
        if saved.ticket_price_min is not None:
            lines.append(f"price_min: {saved.ticket_price_min}")
        if saved.ticket_price_max is not None:
            lines.append(f"price_max: {saved.ticket_price_max}")
        if saved.ticket_link:
            lines.append(f"ticket_link: {saved.ticket_link}")
        if saved.telegraph_url:
            lines.append(f"telegraph: {saved.telegraph_url}")
        status = "added" if added else "updated"
        results.append((saved, added, lines, status))
        first = False
    return results


async def handle_add_event(message: types.Message, db: Database, bot: Bot):
    text = message.text.split(maxsplit=1)
    if len(text) != 2:
        await bot.send_message(message.chat.id, "Usage: /addevent <text>")
        return
    media = None
    if message.photo:
        bio = BytesIO()
        await bot.download(message.photo[-1].file_id, destination=bio)
        media = (bio.getvalue(), "photo.jpg")
    elif message.document and message.document.mime_type.startswith("image/"):
        bio = BytesIO()
        await bot.download(message.document.file_id, destination=bio)
        media = (bio.getvalue(), "image.jpg")
    elif message.video:
        bio = BytesIO()
        await bot.download(message.video.file_id, destination=bio)
        media = (bio.getvalue(), "video.mp4")

    results = await add_events_from_text(db, text[1], None, message.html_text, media)
    if not results:
        await bot.send_message(message.chat.id, "LLM error")
        return
    for saved, added, lines, status in results:
        markup = None
        if (
            not saved.is_free
            and saved.ticket_price_min is None
            and saved.ticket_price_max is None
        ):
            markup = types.InlineKeyboardMarkup(
                inline_keyboard=[[
                    types.InlineKeyboardButton(
                        text="\u2753 Это бесплатное мероприятие", callback_data=f"markfree:{saved.id}"
                    )
                ]]
            )
        await bot.send_message(
            message.chat.id,
            f"Event {status}\n" + "\n".join(lines),
            reply_markup=markup,
        )


async def handle_add_event_raw(message: types.Message, db: Database, bot: Bot):
    parts = message.text.split(maxsplit=1)
    if len(parts) != 2 or '|' not in parts[1]:
        await bot.send_message(message.chat.id, "Usage: /addevent_raw title|date|time|location")
        return
    title, date, time, location = (p.strip() for p in parts[1].split('|', 3))
    media = None
    if message.photo:
        bio = BytesIO()
        await bot.download(message.photo[-1].file_id, destination=bio)
        media = (bio.getvalue(), "photo.jpg")
    elif message.document and message.document.mime_type.startswith("image/"):
        bio = BytesIO()
        await bot.download(message.document.file_id, destination=bio)
        media = (bio.getvalue(), "image.jpg")
    elif message.video:
        bio = BytesIO()
        await bot.download(message.video.file_id, destination=bio)
        media = (bio.getvalue(), "video.mp4")

    event = Event(
        title=title,
        description="",
        festival=None,
        date=date,
        time=time,
        location_name=location,
        source_text=parts[1],
    )
    async with db.get_session() as session:
        event, added = await upsert_event(session, event)

    res = await create_source_page(
        event.title or "Event",
        event.source_text,
        None,
        event.source_text,
        media,
    )
    if res:
        url, path = res
        async with db.get_session() as session:
            event.telegraph_url = url
            event.telegraph_path = path
            session.add(event)
            await session.commit()
    await sync_month_page(db, event.date[:7])
    lines = [
        f"title: {event.title}",
        f"date: {event.date}",
        f"time: {event.time}",
        f"location_name: {event.location_name}",
    ]
    if event.telegraph_url:
        lines.append(f"telegraph: {event.telegraph_url}")
    status = "added" if added else "updated"
    markup = None
    if not event.is_free and event.ticket_price_min is None and event.ticket_price_max is None:
        markup = types.InlineKeyboardMarkup(
            inline_keyboard=[[
                types.InlineKeyboardButton(text="\u2753 Это бесплатное мероприятие", callback_data=f"markfree:{event.id}")
            ]]
        )
    await bot.send_message(
        message.chat.id,
        f"Event {status}\n" + "\n".join(lines),
        reply_markup=markup,
    )


def format_day(day: date, tz: timezone) -> str:
    if day == datetime.now(tz).date():
        return "Сегодня"
    return day.strftime("%d.%m.%Y")


MONTHS = [
    "января",
    "февраля",
    "марта",
    "апреля",
    "мая",
    "июня",
    "июля",
    "августа",
    "сентября",
    "октября",
    "ноября",
    "декабря",
]


def format_day_pretty(day: date) -> str:
    return f"{day.day} {MONTHS[day.month - 1]}"


def month_name(month: str) -> str:
    y, m = month.split("-")
    return f"{MONTHS[int(m) - 1]} {y}"


def next_month(month: str) -> str:
    d = datetime.fromisoformat(month + "-01")
    n = (d.replace(day=28) + timedelta(days=4)).replace(day=1)
    return n.strftime("%Y-%m")


def md_to_html(text: str) -> str:
    html_text = markdown.markdown(
        text,
        extensions=["markdown.extensions.fenced_code", "markdown.extensions.nl2br"],
    )
    # Telegraph API does not allow h1/h2 or Telegram-specific emoji tags
    html_text = re.sub(r"<(\/?)h[12]>", r"<\1h3>", html_text)
    html_text = re.sub(r"</?tg-emoji[^>]*>", "", html_text)
    return html_text


def format_event_md(e: Event) -> str:
    lines = [e.title, e.description]
    if e.is_free:
        lines.append("Бесплатно")
    elif e.ticket_link and (e.ticket_price_min is not None or e.ticket_price_max is not None):
        price = str(e.ticket_price_min or "")
        if e.ticket_price_max is not None and e.ticket_price_max != e.ticket_price_min:
            if price:
                price += "-"
            price += str(e.ticket_price_max)
        lines.append(f"[Билеты в источнике]({e.ticket_link}) {price}".strip())
    elif e.ticket_link:
        lines.append(f"[по регистрации]({e.ticket_link})")
    else:
        price = []
        if e.ticket_price_min is not None:
            price.append(str(e.ticket_price_min))
        if e.ticket_price_max is not None and e.ticket_price_max != e.ticket_price_min:
            price.append(str(e.ticket_price_max))
        if price:
            lines.append("-".join(price))
    if e.telegraph_url:
        lines.append(f"[подробнее]({e.telegraph_url})")
    loc = e.location_name
    if e.location_address:
        loc += f", {e.location_address}"
    if e.city:
        loc += f", #{e.city}"
    date_part = e.date.split("..", 1)[0]
    try:
        day = format_day_pretty(datetime.fromisoformat(date_part).date())
    except ValueError:
        logging.error("Invalid event date: %s", e.date)
        day = e.date
    lines.append(f"_{day} {e.time} {loc}_")
    return "\n".join(lines)


def format_exhibition_md(e: Event) -> str:
    lines = [e.title, e.description]
    if e.is_free:
        lines.append("Бесплатно")
    elif e.ticket_link:
        lines.append(f"[Билеты в источнике]({e.ticket_link})")
    if e.telegraph_url:
        lines.append(f"[подробнее]({e.telegraph_url})")
    loc = e.location_name
    if e.location_address:
        loc += f", {e.location_address}"
    if e.city:
        loc += f", #{e.city}"
    if e.end_date:
        end_part = e.end_date.split("..", 1)[0]
        try:
            end = format_day_pretty(datetime.fromisoformat(end_part).date())
        except ValueError:
            logging.error("Invalid end date: %s", e.end_date)
            end = e.end_date
        lines.append(f"_по {end}, {loc}_")
    return "\n".join(lines)


async def build_month_page_markdown(db: Database, month: str) -> tuple[str, str]:
    start = date.fromisoformat(month + "-01")
    next_start = (start.replace(day=28) + timedelta(days=4)).replace(day=1)
    async with db.get_session() as session:
        result = await session.execute(
            select(Event)
            .where(Event.date >= start.isoformat(), Event.date < next_start.isoformat())
            .order_by(Event.date, Event.time)
        )
        events = result.scalars().all()

        ex_result = await session.execute(
            select(Event)
            .where(
                Event.end_date.is_not(None),
                Event.end_date >= start.isoformat(),
                Event.date <= next_start.isoformat(),
            )
            .order_by(Event.date)
        )
        exhibitions = ex_result.scalars().all()

        next_page = await session.get(MonthPage, next_month(month))
        next_url = next_page.url if next_page else None

    by_day: dict[date, list[Event]] = {}
    for e in events:
        date_part = e.date.split("..", 1)[0]
        try:
            d = datetime.fromisoformat(date_part).date()
        except ValueError:
            logging.error("Invalid date for event %s: %s", e.id, e.date)
            continue
        by_day.setdefault(d, []).append(e)

    lines = [
        f"### События Калининграда в {month_name(month)}: полный анонс",
        "",
        f"Планируйте свой месяц заранее: интересные мероприятия Калининграда и 39 региона в {month_name(month)} — от лекций и концертов до культурных шоу.",
        "",
    ]

    for day in sorted(by_day):
        if day.weekday() == 5:
            lines.append("🟥🟥🟥 суббота 🟥🟥🟥")
        elif day.weekday() == 6:
            lines.append("🟥🟥 воскресенье 🟥🟥")
        lines.append(f"🟥🟥🟥 {format_day_pretty(day)} 🟥🟥🟥")
        lines.append("")
        for ev in by_day[day]:
            lines.append(format_event_md(ev))
            lines.append("")

    if next_url:
        lines.append(f"[Страница следующего месяца]({next_url})")
        lines.append("")

    lines.append("### Выставки")
    lines.append("")
    for ev in exhibitions:
        lines.append(format_exhibition_md(ev))
        lines.append("")

    title = f"События Калининграда в {month_name(month)}: полный анонс"
    return title, "\n".join(lines)


async def sync_month_page(db: Database, month: str):
    title, md_text = await build_month_page_markdown(db, month)
    html_text = md_to_html(md_text)
    token = get_telegraph_token()
    if not token:
        logging.error("Telegraph token unavailable")
        return
    tg = Telegraph(access_token=token)
    async with db.get_session() as session:
        page = await session.get(MonthPage, month)
<<<<<<< HEAD
        if page:
            await asyncio.to_thread(tg.edit_page, page.path, title=title, html_content=html_text)
        else:
            data = await asyncio.to_thread(tg.create_page, title, html_content=html_text)
            page = MonthPage(month=month, url=data.get("url"), path=data.get("path"))
            session.add(page)
        await session.commit()
=======
        try:
            if page:
                await asyncio.to_thread(
                    tg.edit_page, page.path, title=title, html_content=html_text
                )
                logging.info("Edited month page %s", month)
            else:
                data = await asyncio.to_thread(
                    tg.create_page, title, html_content=html_text
                )
                page = MonthPage(
                    month=month, url=data.get("url"), path=data.get("path")
                )
                session.add(page)
                logging.info("Created month page %s", month)
            await session.commit()
        except Exception as e:
            logging.error("Failed to sync month page %s: %s", month, e)
>>>>>>> 5e99e9d1


async def build_events_message(db: Database, target_date: date, tz: timezone):
    async with db.get_session() as session:
        result = await session.execute(
            select(Event).where(
                (Event.date == target_date.isoformat())
                | (Event.end_date == target_date.isoformat())
            ).order_by(Event.time)
        )
        events = result.scalars().all()

    lines = []
    for e in events:
        prefix = ""
        if e.end_date and e.date == target_date.isoformat():
            prefix = "(Открытие) "
        elif e.end_date and e.end_date == target_date.isoformat() and e.end_date != e.date:
            prefix = "(Закрытие) "
        title = f"{e.emoji} {e.title}" if e.emoji else e.title
        lines.append(f"{e.id}. {prefix}{title}")
        loc = f"{e.time} {e.location_name}"
        if e.city:
            loc += f", #{e.city}"
        lines.append(loc)
        if e.is_free:
            lines.append("Бесплатно")
        else:
            price_parts = []
            if e.ticket_price_min is not None:
                price_parts.append(str(e.ticket_price_min))
            if e.ticket_price_max is not None and e.ticket_price_max != e.ticket_price_min:
                price_parts.append(str(e.ticket_price_max))
            if price_parts:
                lines.append("-".join(price_parts))
        if e.telegraph_url:
            lines.append(f"исходное: {e.telegraph_url}")
        lines.append("")
    if not lines:
        lines.append("No events")

    keyboard = [
        [
            types.InlineKeyboardButton(
                text="\u274C", callback_data=f"del:{e.id}:{target_date.isoformat()}"
            ),
            types.InlineKeyboardButton(
                text="\u270E", callback_data=f"edit:{e.id}"
            ),
        ]
        for e in events
    ]

    prev_day = target_date - timedelta(days=1)
    next_day = target_date + timedelta(days=1)
    keyboard.append(
        [
            types.InlineKeyboardButton(text="\u25C0", callback_data=f"nav:{prev_day.isoformat()}"),
            types.InlineKeyboardButton(text="\u25B6", callback_data=f"nav:{next_day.isoformat()}"),
        ]
    )

    text = f"Events on {format_day(target_date, tz)}\n" + "\n".join(lines)
    markup = types.InlineKeyboardMarkup(inline_keyboard=keyboard)
    return text, markup


async def build_exhibitions_message(db: Database, tz: timezone):
    today = datetime.now(tz).date()
    async with db.get_session() as session:
        result = await session.execute(
            select(Event)
            .where(
                Event.end_date.is_not(None),
                Event.end_date >= today.isoformat(),
            )
            .order_by(Event.date)
        )
        events = result.scalars().all()

    lines = []
    for e in events:
        try:
            start = datetime.fromisoformat(e.date).date()
        except ValueError:
            if ".." in e.date:
                start = datetime.fromisoformat(e.date.split("..", 1)[0]).date()
            else:
                logging.error("Bad start date %s for event %s", e.date, e.id)
                continue
        end = None
        if e.end_date:
            try:
                end = datetime.fromisoformat(e.end_date).date()
            except ValueError:
                end = None

        period = ""
        if end:
            if start <= today:
                period = f"по {format_day_pretty(end)}"
            else:
                period = f"c {format_day_pretty(start)} по {format_day_pretty(end)}"
        title = f"{e.emoji} {e.title}" if e.emoji else e.title
        if period:
            lines.append(f"{e.id}. {title} ({period})")
        else:
            lines.append(f"{e.id}. {title}")
        loc = f"{e.time} {e.location_name}"
        if e.city:
            loc += f", #{e.city}"
        lines.append(loc)
        if e.is_free:
            lines.append("Бесплатно")
        else:
            price_parts = []
            if e.ticket_price_min is not None:
                price_parts.append(str(e.ticket_price_min))
            if e.ticket_price_max is not None and e.ticket_price_max != e.ticket_price_min:
                price_parts.append(str(e.ticket_price_max))
            if price_parts:
                lines.append("-".join(price_parts))
        if e.telegraph_url:
            lines.append(f"исходное: {e.telegraph_url}")
        lines.append("")

    if not lines:
        lines.append("No exhibitions")

    keyboard = [
        [
            types.InlineKeyboardButton(text="\u274C", callback_data=f"del:{e.id}:exh"),
            types.InlineKeyboardButton(text="\u270E", callback_data=f"edit:{e.id}"),
        ]
        for e in events
    ]
    markup = types.InlineKeyboardMarkup(inline_keyboard=keyboard) if events else None
    text = "Exhibitions\n" + "\n".join(lines)
    return text, markup


async def show_edit_menu(user_id: int, event: Event, bot: Bot):
    lines = [
        f"title: {event.title}",
        f"description: {event.description}",
        f"festival: {event.festival or ''}",
        f"date: {event.date}",
        f"end_date: {event.end_date or ''}",
        f"time: {event.time}",
        f"location_name: {event.location_name}",
        f"location_address: {event.location_address or ''}",
        f"city: {event.city or ''}",
        f"event_type: {event.event_type or ''}",
        f"emoji: {event.emoji or ''}",
        f"ticket_price_min: {event.ticket_price_min}",
        f"ticket_price_max: {event.ticket_price_max}",
        f"ticket_link: {event.ticket_link or ''}",
        f"is_free: {event.is_free}",
    ]
    fields = [
        "title",
        "description",
        "festival",
        "date",
        "end_date",
        "time",
        "location_name",
        "location_address",
        "city",
        "event_type",
        "emoji",
        "ticket_price_min",
        "ticket_price_max",
        "ticket_link",
        "is_free",
    ]
    keyboard = []
    row = []
    for idx, field in enumerate(fields, 1):
        row.append(
            types.InlineKeyboardButton(
                text=field, callback_data=f"editfield:{event.id}:{field}"
            )
        )
        if idx % 3 == 0:
            keyboard.append(row)
            row = []
    if row:
        keyboard.append(row)
    keyboard.append([
        types.InlineKeyboardButton(
            text=("\u2705 Бесплатно" if event.is_free else "\u274C Бесплатно"),
            callback_data=f"togglefree:{event.id}",
        )
    ])
    keyboard.append(
        [types.InlineKeyboardButton(text="Done", callback_data=f"editdone:{event.id}")]
    )
    markup = types.InlineKeyboardMarkup(inline_keyboard=keyboard)
    await bot.send_message(user_id, "\n".join(lines), reply_markup=markup)


async def handle_events(message: types.Message, db: Database, bot: Bot):
    parts = message.text.split(maxsplit=1)
    offset = await get_tz_offset(db)
    tz = offset_to_timezone(offset)

    if len(parts) == 2:
        text = parts[1]
        for fmt in ("%Y-%m-%d", "%d.%m.%Y"):
            try:
                day = datetime.strptime(text, fmt).date()
                break
            except ValueError:
                day = None
        if day is None:
            await bot.send_message(message.chat.id, "Usage: /events YYYY-MM-DD")
            return
    else:
        day = datetime.now(tz).date()

    async with db.get_session() as session:
        if not await session.get(User, message.from_user.id):
            await bot.send_message(message.chat.id, "Not authorized")
            return

    text, markup = await build_events_message(db, day, tz)
    await bot.send_message(message.chat.id, text, reply_markup=markup)


async def handle_ask_4o(message: types.Message, db: Database, bot: Bot):
    parts = message.text.split(maxsplit=1)
    if len(parts) != 2:
        await bot.send_message(message.chat.id, "Usage: /ask4o <text>")
        return
    async with db.get_session() as session:
        user = await session.get(User, message.from_user.id)
        if not user or not user.is_superadmin:
            await bot.send_message(message.chat.id, "Not authorized")
            return
    try:
        answer = await ask_4o(parts[1])
    except Exception as e:
        await bot.send_message(message.chat.id, f"LLM error: {e}")
        return
    await bot.send_message(message.chat.id, answer)


async def handle_exhibitions(message: types.Message, db: Database, bot: Bot):
    offset = await get_tz_offset(db)
    tz = offset_to_timezone(offset)

    async with db.get_session() as session:
        if not await session.get(User, message.from_user.id):
            await bot.send_message(message.chat.id, "Not authorized")
            return

    text, markup = await build_exhibitions_message(db, tz)
    await bot.send_message(message.chat.id, text, reply_markup=markup)


async def handle_months(message: types.Message, db: Database, bot: Bot):
    async with db.get_session() as session:
        if not await session.get(User, message.from_user.id):
            await bot.send_message(message.chat.id, "Not authorized")
            return
        result = await session.execute(select(MonthPage).order_by(MonthPage.month))
        pages = result.scalars().all()
    lines = ["Months:"]
    for p in pages:
        lines.append(f"{p.month}: {p.url}")
    await bot.send_message(message.chat.id, "\n".join(lines))


async def handle_edit_message(message: types.Message, db: Database, bot: Bot):
    state = editing_sessions.get(message.from_user.id)
    if not state:
        return
    eid, field = state
    if field is None:
        return
    value = message.text.strip()
    async with db.get_session() as session:
        event = await session.get(Event, eid)
        if not event:
            await bot.send_message(message.chat.id, "Event not found")
            del editing_sessions[message.from_user.id]
            return
        if field in {"ticket_price_min", "ticket_price_max"}:
            try:
                setattr(event, field, int(value))
            except ValueError:
                await bot.send_message(message.chat.id, "Invalid number")
                return
        else:
            setattr(event, field, value)
        await session.commit()
    editing_sessions[message.from_user.id] = (eid, None)
    await show_edit_menu(message.from_user.id, event, bot)


processed_media_groups: set[str] = set()


async def handle_forwarded(message: types.Message, db: Database, bot: Bot):
    text = message.text or message.caption
    if message.media_group_id:
        if message.media_group_id in processed_media_groups:
            return
        if not text:
            # wait for the part of the album that contains the caption
            return
        processed_media_groups.add(message.media_group_id)
    if not text:
        return
    async with db.get_session() as session:
        if not await session.get(User, message.from_user.id):
            return
    link = None
    if message.forward_from_chat and message.forward_from_message_id:
        chat = message.forward_from_chat
        msg_id = message.forward_from_message_id
        async with db.get_session() as session:
            ch = await session.get(Channel, chat.id)
            allowed = ch.is_registered if ch else False
        if allowed:
            if chat.username:
                link = f"https://t.me/{chat.username}/{msg_id}"
            else:
                cid = str(chat.id)
                if cid.startswith("-100"):
                    cid = cid[4:]
                else:
                    cid = cid.lstrip("-")
                link = f"https://t.me/c/{cid}/{msg_id}"
    media = None
    if message.photo:
        bio = BytesIO()
        await bot.download(message.photo[-1].file_id, destination=bio)
        media = (bio.getvalue(), "photo.jpg")
    elif message.document and message.document.mime_type.startswith("image/"):
        bio = BytesIO()
        await bot.download(message.document.file_id, destination=bio)
        name = message.document.file_name or "image.jpg"
        media = (bio.getvalue(), name)
    elif message.video:
        bio = BytesIO()
        await bot.download(message.video.file_id, destination=bio)
        media = (bio.getvalue(), "video.mp4")

    results = await add_events_from_text(
        db,
        text,
        link,
        message.html_text or message.caption_html,
        media,
    )
    for saved, added, lines, status in results:
        markup = None
        if (
            not saved.is_free
            and saved.ticket_price_min is None
            and saved.ticket_price_max is None
        ):
            markup = types.InlineKeyboardMarkup(
                inline_keyboard=[[
                    types.InlineKeyboardButton(
                        text="\u2753 Это бесплатное мероприятие", callback_data=f"markfree:{saved.id}"
                    )
                ]]
            )
        await bot.send_message(
            message.chat.id,
            f"Event {status}\n" + "\n".join(lines),
            reply_markup=markup,
        )


async def telegraph_test():
    token = get_telegraph_token()
    if not token:
        print("Unable to obtain Telegraph token")
        return
    tg = Telegraph(access_token=token)
    page = await asyncio.to_thread(
        tg.create_page, "Test Page", html_content="<p>test</p>"
    )
    logging.info("Created %s", page["url"])
    print("Created", page["url"])
    await asyncio.to_thread(
        tg.edit_page, page["path"], title="Test Page", html_content="<p>updated</p>"
    )
    logging.info("Edited %s", page["url"])
    print("Edited", page["url"])


async def update_source_page(path: str, title: str, new_html: str):
    """Append text to an existing Telegraph page."""
    token = get_telegraph_token()
    if not token:
        logging.error("Telegraph token unavailable")
        return
    tg = Telegraph(access_token=token)
    try:
        page = await asyncio.to_thread(
            tg.get_page, path, return_content=True, return_html=True
        )
        html_content = page.get("content") or page.get("content_html") or ""
        html_content += "<hr><p>" + new_html.replace("\n", "<br/>") + "</p>"
        await asyncio.to_thread(
            tg.edit_page, path, title=title, html_content=html_content
        )
        logging.info("Updated telegraph page %s", path)
    except Exception as e:
        logging.error("Failed to update telegraph page: %s", e)


async def create_source_page(
    title: str,
    text: str,
    source_url: str | None,
    html_text: str | None = None,
    media: tuple[bytes, str] | None = None,
) -> tuple[str, str] | None:
    """Create a Telegraph page with the original event text."""
    token = get_telegraph_token()
    if not token:
        logging.error("Telegraph token unavailable")
        return None
    tg = Telegraph(access_token=token)
    html_content = ""
    # Media uploads to Telegraph are flaky and consume bandwidth.
    # Skip uploading files for now to keep requests lightweight.
    if media:
        logging.info("Media upload skipped for telegraph page")

    if source_url:
        html_content += (
            f'<p><a href="{html.escape(source_url)}"><strong>'
            f"{html.escape(title)}</strong></a></p>"
        )
    else:
        html_content += f"<p><strong>{html.escape(title)}</strong></p>"

    if html_text:
        cleaned = re.sub(r"</?tg-emoji[^>]*>", "", html_text)
        cleaned = cleaned.replace("\U0001F193\U0001F193\U0001F193\U0001F193", "Бесплатно")
        html_content += f"<p>{cleaned.replace('\n', '<br/>')}</p>"
    else:
        clean_text = text.replace("\U0001F193\U0001F193\U0001F193\U0001F193", "Бесплатно")
        paragraphs = [f"<p>{html.escape(line)}</p>" for line in clean_text.splitlines()]
        html_content += "".join(paragraphs)
    try:
        page = await asyncio.to_thread(
            tg.create_page, title, html_content=html_content
        )
    except Exception as e:
        logging.error("Failed to create telegraph page: %s", e)
        return None
    logging.info("Created telegraph page %s", page.get("url"))
    return page.get("url"), page.get("path")


def create_app() -> web.Application:
    token = os.getenv("TELEGRAM_BOT_TOKEN")
    if not token:
        raise RuntimeError("TELEGRAM_BOT_TOKEN is missing")

    webhook = os.getenv("WEBHOOK_URL")
    if not webhook:
        raise RuntimeError("WEBHOOK_URL is missing")

    bot = Bot(token)
    logging.info("DB_PATH=%s", DB_PATH)
    logging.info("FOUR_O_TOKEN found: %s", bool(os.getenv("FOUR_O_TOKEN")))
    dp = Dispatcher()
    db = Database(DB_PATH)

    async def start_wrapper(message: types.Message):
        await handle_start(message, db, bot)

    async def register_wrapper(message: types.Message):
        await handle_register(message, db, bot)

    async def requests_wrapper(message: types.Message):
        await handle_requests(message, db, bot)

    async def tz_wrapper(message: types.Message):
        await handle_tz(message, db, bot)

    async def callback_wrapper(callback: types.CallbackQuery):
        await process_request(callback, db, bot)

    async def add_event_wrapper(message: types.Message):
        await handle_add_event(message, db, bot)

    async def add_event_raw_wrapper(message: types.Message):
        await handle_add_event_raw(message, db, bot)

    async def ask_4o_wrapper(message: types.Message):
        await handle_ask_4o(message, db, bot)

    async def list_events_wrapper(message: types.Message):
        await handle_events(message, db, bot)

    async def set_channel_wrapper(message: types.Message):
        await handle_set_channel(message, db, bot)

    async def channels_wrapper(message: types.Message):
        await handle_channels(message, db, bot)

    async def exhibitions_wrapper(message: types.Message):
        await handle_exhibitions(message, db, bot)

    async def months_wrapper(message: types.Message):
        await handle_months(message, db, bot)

    async def edit_message_wrapper(message: types.Message):
        await handle_edit_message(message, db, bot)

    async def forward_wrapper(message: types.Message):
        await handle_forwarded(message, db, bot)

    dp.message.register(start_wrapper, Command("start"))
    dp.message.register(register_wrapper, Command("register"))
    dp.message.register(requests_wrapper, Command("requests"))
    dp.callback_query.register(
        callback_wrapper,
        lambda c: c.data.startswith("approve")
        or c.data.startswith("reject")
        or c.data.startswith("del:")
        or c.data.startswith("nav:")
        or c.data.startswith("edit:")
        or c.data.startswith("editfield:")
        or c.data.startswith("editdone:")
        or c.data.startswith("unset:")
        or c.data.startswith("set:")
        or c.data.startswith("togglefree:")
        or c.data.startswith("markfree:"),
    )
    dp.message.register(tz_wrapper, Command("tz"))
    dp.message.register(add_event_wrapper, Command("addevent"))
    dp.message.register(add_event_raw_wrapper, Command("addevent_raw"))
    dp.message.register(ask_4o_wrapper, Command("ask4o"))
    dp.message.register(list_events_wrapper, Command("events"))
    dp.message.register(set_channel_wrapper, Command("setchannel"))
    dp.message.register(channels_wrapper, Command("channels"))
    dp.message.register(exhibitions_wrapper, Command("exhibitions"))
    dp.message.register(months_wrapper, Command("months"))
    dp.message.register(edit_message_wrapper, lambda m: m.from_user.id in editing_sessions)
    dp.message.register(forward_wrapper, lambda m: bool(m.forward_date))
    dp.my_chat_member.register(partial(handle_my_chat_member, db=db))

    app = web.Application()
    SimpleRequestHandler(dp, bot).register(app, path="/webhook")
    setup_application(app, dp, bot=bot)

    async def on_startup(app: web.Application):
        logging.info("Initializing database")
        await db.init()
        hook = webhook.rstrip("/") + "/webhook"
        logging.info("Setting webhook to %s", hook)
        await bot.set_webhook(
            hook,
            allowed_updates=["message", "callback_query", "my_chat_member"],
        )

    async def on_shutdown(app: web.Application):
        await bot.session.close()

    app.on_startup.append(on_startup)
    app.on_shutdown.append(on_shutdown)
    return app

    async def on_shutdown(app: web.Application):
        await bot.session.close()

if __name__ == "__main__":
    import sys

    if len(sys.argv) > 1 and sys.argv[1] == "test_telegraph":
        asyncio.run(telegraph_test())
    else:
        web.run_app(create_app(), port=int(os.getenv("PORT", 8080)))<|MERGE_RESOLUTION|>--- conflicted
+++ resolved
@@ -1082,15 +1082,6 @@
     tg = Telegraph(access_token=token)
     async with db.get_session() as session:
         page = await session.get(MonthPage, month)
-<<<<<<< HEAD
-        if page:
-            await asyncio.to_thread(tg.edit_page, page.path, title=title, html_content=html_text)
-        else:
-            data = await asyncio.to_thread(tg.create_page, title, html_content=html_text)
-            page = MonthPage(month=month, url=data.get("url"), path=data.get("path"))
-            session.add(page)
-        await session.commit()
-=======
         try:
             if page:
                 await asyncio.to_thread(
@@ -1109,7 +1100,6 @@
             await session.commit()
         except Exception as e:
             logging.error("Failed to sync month page %s: %s", month, e)
->>>>>>> 5e99e9d1
 
 
 async def build_events_message(db: Database, target_date: date, tz: timezone):
