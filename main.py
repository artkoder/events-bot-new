--- conflicted
+++ resolved
@@ -10,13 +10,7 @@
 from difflib import SequenceMatcher
 import json
 from telegraph import Telegraph
-<<<<<<< HEAD
-
 from functools import partial
-
-=======
-from functools import partial
->>>>>>> 4957e15f
 import asyncio
 import html
 from sqlalchemy.ext.asyncio import AsyncSession, create_async_engine
@@ -891,14 +885,6 @@
     await show_edit_menu(message.from_user.id, event, bot)
 
 
-<<<<<<< HEAD
-async def handle_forwarded(message: types.Message, db: Database, bot: Bot):
-    if not message.text:
-        return
-    async with db.get_session() as session:
-        if not await session.get(User, message.from_user.id):
-            return
-=======
 processed_media_groups: set[str] = set()
 
 
@@ -916,7 +902,6 @@
     async with db.get_session() as session:
         if not await session.get(User, message.from_user.id):
             return
->>>>>>> 4957e15f
     link = None
     if message.forward_from_chat and message.forward_from_message_id:
         chat = message.forward_from_chat
@@ -934,11 +919,7 @@
                 else:
                     cid = cid.lstrip("-")
                 link = f"https://t.me/c/{cid}/{msg_id}"
-<<<<<<< HEAD
-    result = await add_event_from_text(db, message.text, link)
-=======
     result = await add_event_from_text(db, text, link)
->>>>>>> 4957e15f
     if result:
         saved, added, lines, status = result
         await bot.send_message(
@@ -1066,10 +1047,6 @@
     dp.message.register(edit_message_wrapper, lambda m: m.from_user.id in editing_sessions)
     dp.message.register(forward_wrapper, lambda m: bool(m.forward_date))
     dp.my_chat_member.register(partial(handle_my_chat_member, db=db))
-<<<<<<< HEAD
-
-=======
->>>>>>> 4957e15f
 
     app = web.Application()
     SimpleRequestHandler(dp, bot).register(app, path="/webhook")
