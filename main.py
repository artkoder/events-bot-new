--- conflicted
+++ resolved
@@ -276,12 +276,6 @@
     addr = address.strip()
     if addr.lower().endswith(city_clean):
         addr = re.sub(r",?\s*#?%s$" % re.escape(city_clean), "", addr, flags=re.IGNORECASE)
-<<<<<<< HEAD
-        addr = addr.rstrip(", ")
-    return addr
-
-
-=======
     addr = addr.rstrip(", ")
     return addr
 
@@ -317,7 +311,6 @@
         return None
 
 
->>>>>>> 6df0ba0b
 async def parse_event_via_4o(text: str) -> list[dict]:
     token = os.getenv("FOUR_O_TOKEN")
     if not token:
