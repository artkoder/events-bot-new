import logging
import os
from datetime import date, datetime, timedelta, timezone, time
from typing import Optional, Tuple, Iterable
from urllib.parse import urlparse
import uuid
import textwrap
from supabase import create_client, Client
from icalendar import Calendar, Event as IcsEvent

from aiogram import Bot, Dispatcher, types
from aiogram.filters import Command
from aiogram.webhook.aiohttp_server import SimpleRequestHandler, setup_application
from aiohttp import web, FormData, ClientSession, TCPConnector
from aiogram.client.session.aiohttp import AiohttpSession
import socket
import imghdr
from difflib import SequenceMatcher
import json
import re

from telegraph import Telegraph, TelegraphException

from telegraph.api import json_dumps
from functools import partial
import asyncio
import contextlib
import html
from io import BytesIO
import markdown
from sqlalchemy.ext.asyncio import AsyncSession, create_async_engine
from sqlalchemy import update
from sqlmodel import Field, SQLModel, select
import aiosqlite

logging.basicConfig(level=logging.INFO)

DB_PATH = os.getenv("DB_PATH", "/data/db.sqlite")
TELEGRAPH_TOKEN_FILE = os.getenv("TELEGRAPH_TOKEN_FILE", "/data/telegraph_token.txt")
SUPABASE_URL = os.getenv("SUPABASE_URL")
SUPABASE_KEY = os.getenv("SUPABASE_KEY")
SUPABASE_BUCKET = os.getenv("SUPABASE_BUCKET", "events-ics")
VK_TOKEN = os.getenv("VK_TOKEN")
ICS_CONTENT_TYPE = "text/calendar; charset=utf-8"
ICS_CONTENT_DISP_TEMPLATE = 'inline; filename="{name}"'
ICS_CALNAME = "kenigevents"




def fold_unicode_line(line: str, limit: int = 74) -> str:
    """Return a folded iCalendar line without splitting UTF-8 code points."""
    encoded = line.encode("utf-8")
    parts: list[str] = []
    while len(encoded) > limit:
        cut = limit
        while cut > 0 and (encoded[cut] & 0xC0) == 0x80:
            cut -= 1
        parts.append(encoded[:cut].decode("utf-8"))
        encoded = encoded[cut:]
    parts.append(encoded.decode("utf-8"))
    return "\r\n ".join(parts)

# currently active timezone offset for date calculations
LOCAL_TZ = timezone.utc

# separator inserted between versions on Telegraph source pages
CONTENT_SEPARATOR = "🟧" * 10
# separator line between events in VK posts

VK_EVENT_SEPARATOR = "\u2800\n\u2800"
# single blank line for VK posts
VK_BLANK_LINE = "\u2800"


# user_id -> (event_id, field?) for editing session
editing_sessions: dict[int, tuple[int, str | None]] = {}
# user_id -> channel_id for daily time editing
daily_time_sessions: dict[int, int] = {}
# waiting for VK group ID input
vk_group_sessions: set[int] = set()
# user_id -> section (today/added) for VK time update
vk_time_sessions: dict[int, str] = {}

# superadmin user_id -> pending partner user_id
partner_info_sessions: dict[int, int] = {}
# user_id -> (festival_id, field?) for festival editing
festival_edit_sessions: dict[int, tuple[int, str | None]] = {}

# toggle for uploading images to catbox
CATBOX_ENABLED: bool = False
_supabase_client: Client | None = None

# Telegraph API rejects pages over ~64&nbsp;kB. Use a slightly lower limit
# to decide when month pages should be split into two parts.
TELEGRAPH_PAGE_LIMIT = 60000


class IPv4AiohttpSession(AiohttpSession):
    """Aiohttp session that forces IPv4 connections."""

    def __init__(self, *args, **kwargs) -> None:
        super().__init__(*args, **kwargs)
        self._connector_init["family"] = socket.AF_INET


def create_ipv4_session(session_cls: type[ClientSession] = ClientSession) -> ClientSession:
    """Return ClientSession that forces IPv4 connections."""
    connector = TCPConnector(family=socket.AF_INET)
    try:
        return session_cls(connector=connector)
    except TypeError:
        return session_cls()



class User(SQLModel, table=True):
    user_id: int = Field(primary_key=True)
    username: Optional[str] = None
    is_superadmin: bool = False
    is_partner: bool = False
    organization: Optional[str] = None
    location: Optional[str] = None
    blocked: bool = False


class PendingUser(SQLModel, table=True):
    user_id: int = Field(primary_key=True)
    username: Optional[str] = None
    requested_at: datetime = Field(default_factory=datetime.utcnow)


class RejectedUser(SQLModel, table=True):
    user_id: int = Field(primary_key=True)
    username: Optional[str] = None
    rejected_at: datetime = Field(default_factory=datetime.utcnow)


class Channel(SQLModel, table=True):
    channel_id: int = Field(primary_key=True)
    title: Optional[str] = None
    username: Optional[str] = None
    is_admin: bool = False
    is_registered: bool = False
    is_asset: bool = False
    daily_time: Optional[str] = None
    last_daily: Optional[str] = None


def build_channel_post_url(ch: Channel, message_id: int) -> str:
    """Return https://t.me/... link for a channel message."""
    if ch.username:
        return f"https://t.me/{ch.username}/{message_id}"
    cid = str(ch.channel_id)
    if cid.startswith("-100"):
        cid = cid[4:]
    else:
        cid = cid.lstrip("-")
    return f"https://t.me/c/{cid}/{message_id}"


class Setting(SQLModel, table=True):
    key: str = Field(primary_key=True)
    value: str


class Event(SQLModel, table=True):
    id: Optional[int] = Field(default=None, primary_key=True)
    title: str
    description: str
    festival: Optional[str] = None
    date: str
    time: str
    location_name: str
    location_address: Optional[str] = None
    city: Optional[str] = None
    ticket_price_min: Optional[int] = None
    ticket_price_max: Optional[int] = None
    ticket_link: Optional[str] = None
    event_type: Optional[str] = None
    emoji: Optional[str] = None
    end_date: Optional[str] = None
    is_free: bool = False
    pushkin_card: bool = False
    silent: bool = False
    telegraph_path: Optional[str] = None
    source_text: str
    telegraph_url: Optional[str] = None
    ics_url: Optional[str] = None
    source_post_url: Optional[str] = None
    ics_post_url: Optional[str] = None
    ics_post_id: Optional[int] = None
    source_chat_id: Optional[int] = None
    source_message_id: Optional[int] = None
    creator_id: Optional[int] = None
    photo_count: int = 0
    added_at: datetime = Field(default_factory=datetime.utcnow)


class MonthPage(SQLModel, table=True):
    __table_args__ = {"extend_existing": True}
    month: str = Field(primary_key=True)
    url: str
    path: str
    url2: Optional[str] = None
    path2: Optional[str] = None


class WeekendPage(SQLModel, table=True):
    __table_args__ = {"extend_existing": True}
    start: str = Field(primary_key=True)
    url: str
    path: str


class Festival(SQLModel, table=True):
    __table_args__ = {"extend_existing": True}
    id: Optional[int] = Field(default=None, primary_key=True)
    name: str
    description: Optional[str] = None
    telegraph_url: Optional[str] = None
    telegraph_path: Optional[str] = None
    vk_post_url: Optional[str] = None
    photo_url: Optional[str] = None
    website_url: Optional[str] = None
    vk_url: Optional[str] = None
    tg_url: Optional[str] = None


class Database:
    def __init__(self, path: str):
        self.engine = create_async_engine(f"sqlite+aiosqlite:///{path}")

    async def init(self):
        async with self.engine.begin() as conn:
            await conn.run_sync(SQLModel.metadata.create_all)
            result = await conn.exec_driver_sql("PRAGMA table_info(event)")
            cols = [r[1] for r in result.fetchall()]
            if "telegraph_url" not in cols:
                await conn.exec_driver_sql(
                    "ALTER TABLE event ADD COLUMN telegraph_url VARCHAR"
                )
            if "ticket_price_min" not in cols:
                await conn.exec_driver_sql(
                    "ALTER TABLE event ADD COLUMN ticket_price_min INTEGER"
                )
            if "ticket_price_max" not in cols:
                await conn.exec_driver_sql(
                    "ALTER TABLE event ADD COLUMN ticket_price_max INTEGER"
                )
            if "ticket_link" not in cols:
                await conn.exec_driver_sql(
                    "ALTER TABLE event ADD COLUMN ticket_link VARCHAR"
                )
            if "source_post_url" not in cols:
                await conn.exec_driver_sql(
                    "ALTER TABLE event ADD COLUMN source_post_url VARCHAR"
                )
            if "is_free" not in cols:
                await conn.exec_driver_sql(
                    "ALTER TABLE event ADD COLUMN is_free BOOLEAN DEFAULT 0"
                )
            if "silent" not in cols:
                await conn.exec_driver_sql(
                    "ALTER TABLE event ADD COLUMN silent BOOLEAN DEFAULT 0"
                )
            if "telegraph_path" not in cols:
                await conn.exec_driver_sql(
                    "ALTER TABLE event ADD COLUMN telegraph_path VARCHAR"
                )
            if "event_type" not in cols:
                await conn.exec_driver_sql(
                    "ALTER TABLE event ADD COLUMN event_type VARCHAR"
                )
            if "emoji" not in cols:
                await conn.exec_driver_sql("ALTER TABLE event ADD COLUMN emoji VARCHAR")
            if "end_date" not in cols:
                await conn.exec_driver_sql(
                    "ALTER TABLE event ADD COLUMN end_date VARCHAR"
                )
            if "added_at" not in cols:
                await conn.exec_driver_sql(
                    "ALTER TABLE event ADD COLUMN added_at VARCHAR"
                )
            if "photo_count" not in cols:
                await conn.exec_driver_sql(
                    "ALTER TABLE event ADD COLUMN photo_count INTEGER DEFAULT 0"
                )
            if "pushkin_card" not in cols:
                await conn.exec_driver_sql(
                    "ALTER TABLE event ADD COLUMN pushkin_card BOOLEAN DEFAULT 0"
                )
            if "ics_url" not in cols:
                await conn.exec_driver_sql(
                    "ALTER TABLE event ADD COLUMN ics_url VARCHAR"
                )
            if "ics_post_url" not in cols:
                await conn.exec_driver_sql(
                    "ALTER TABLE event ADD COLUMN ics_post_url VARCHAR"
                )
            if "ics_post_id" not in cols:
                await conn.exec_driver_sql(
                    "ALTER TABLE event ADD COLUMN ics_post_id INTEGER"
                )
            if "source_chat_id" not in cols:
                await conn.exec_driver_sql(
                    "ALTER TABLE event ADD COLUMN source_chat_id INTEGER"
                )
            if "source_message_id" not in cols:
                await conn.exec_driver_sql(
                    "ALTER TABLE event ADD COLUMN source_message_id INTEGER"
                )
            if "creator_id" not in cols:
                await conn.exec_driver_sql(
                    "ALTER TABLE event ADD COLUMN creator_id INTEGER"
                )

            result = await conn.exec_driver_sql("PRAGMA table_info(user)")
            cols = [r[1] for r in result.fetchall()]
            if "is_partner" not in cols:
                await conn.exec_driver_sql(
                    "ALTER TABLE user ADD COLUMN is_partner BOOLEAN DEFAULT 0"
                )
            if "organization" not in cols:
                await conn.exec_driver_sql(
                    "ALTER TABLE user ADD COLUMN organization VARCHAR"
                )
            if "location" not in cols:
                await conn.exec_driver_sql(
                    "ALTER TABLE user ADD COLUMN location VARCHAR"
                )
            if "blocked" not in cols:
                await conn.exec_driver_sql(
                    "ALTER TABLE user ADD COLUMN blocked BOOLEAN DEFAULT 0"
                )

            result = await conn.exec_driver_sql("PRAGMA table_info(channel)")
            cols = [r[1] for r in result.fetchall()]
            if "daily_time" not in cols:
                await conn.exec_driver_sql(
                    "ALTER TABLE channel ADD COLUMN daily_time VARCHAR"
                )
            if "last_daily" not in cols:
                await conn.exec_driver_sql(
                    "ALTER TABLE channel ADD COLUMN last_daily VARCHAR"
                )
            if "is_asset" not in cols:
                await conn.exec_driver_sql(
                    "ALTER TABLE channel ADD COLUMN is_asset BOOLEAN DEFAULT 0"
                )

            result = await conn.exec_driver_sql("PRAGMA table_info(monthpage)")
            cols = [r[1] for r in result.fetchall()]
            if "url2" not in cols:
                await conn.exec_driver_sql(
                    "ALTER TABLE monthpage ADD COLUMN url2 VARCHAR"
                )
            if "path2" not in cols:
                await conn.exec_driver_sql(
                    "ALTER TABLE monthpage ADD COLUMN path2 VARCHAR"
                )

            result = await conn.exec_driver_sql("PRAGMA table_info(festival)")
            cols = [r[1] for r in result.fetchall()]
            if "photo_url" not in cols:
                await conn.exec_driver_sql(
                    "ALTER TABLE festival ADD COLUMN photo_url VARCHAR"
                )
            if "website_url" not in cols:
                await conn.exec_driver_sql(
                    "ALTER TABLE festival ADD COLUMN website_url VARCHAR"
                )
            if "vk_url" not in cols:
                await conn.exec_driver_sql(
                    "ALTER TABLE festival ADD COLUMN vk_url VARCHAR"
                )
            if "tg_url" not in cols:
                await conn.exec_driver_sql(
                    "ALTER TABLE festival ADD COLUMN tg_url VARCHAR"
                )

    def get_session(self) -> AsyncSession:
        """Create a new session with attributes kept after commit."""
        return AsyncSession(self.engine, expire_on_commit=False)


async def get_tz_offset(db: Database) -> str:
    async with db.get_session() as session:
        result = await session.get(Setting, "tz_offset")
        offset = result.value if result else "+00:00"
    global LOCAL_TZ
    LOCAL_TZ = offset_to_timezone(offset)
    return offset


async def set_tz_offset(db: Database, value: str):
    async with db.get_session() as session:
        setting = await session.get(Setting, "tz_offset")
        if setting:
            setting.value = value
        else:
            setting = Setting(key="tz_offset", value=value)
            session.add(setting)
        await session.commit()
    global LOCAL_TZ
    LOCAL_TZ = offset_to_timezone(value)


async def get_catbox_enabled(db: Database) -> bool:
    async with db.get_session() as session:
        setting = await session.get(Setting, "catbox_enabled")
        return setting.value == "1" if setting else False


async def set_catbox_enabled(db: Database, value: bool):
    async with db.get_session() as session:
        setting = await session.get(Setting, "catbox_enabled")
        if setting:
            setting.value = "1" if value else "0"
        else:
            setting = Setting(key="catbox_enabled", value="1" if value else "0")
            session.add(setting)
        await session.commit()
    global CATBOX_ENABLED
    CATBOX_ENABLED = value


async def get_setting_value(db: Database, key: str) -> str | None:
    async with db.get_session() as session:
        setting = await session.get(Setting, key)
        return setting.value if setting else None


async def set_setting_value(db: Database, key: str, value: str | None):
    async with db.get_session() as session:
        setting = await session.get(Setting, key)
        if value is None:
            if setting:
                await session.delete(setting)
        elif setting:
            setting.value = value
        else:
            setting = Setting(key=key, value=value)
            session.add(setting)
        await session.commit()


async def get_vk_group_id(db: Database) -> str | None:
    return await get_setting_value(db, "vk_group_id")


async def set_vk_group_id(db: Database, group_id: str | None):
    await set_setting_value(db, "vk_group_id", group_id)


async def get_vk_time_today(db: Database) -> str:
    return await get_setting_value(db, "vk_time_today") or "08:00"


async def set_vk_time_today(db: Database, value: str):
    await set_setting_value(db, "vk_time_today", value)


async def get_vk_time_added(db: Database) -> str:
    return await get_setting_value(db, "vk_time_added") or "20:00"


async def set_vk_time_added(db: Database, value: str):
    await set_setting_value(db, "vk_time_added", value)


async def get_vk_last_today(db: Database) -> str | None:
    return await get_setting_value(db, "vk_last_today")


async def set_vk_last_today(db: Database, value: str):
    await set_setting_value(db, "vk_last_today", value)


async def get_vk_last_added(db: Database) -> str | None:
    return await get_setting_value(db, "vk_last_added")


async def set_vk_last_added(db: Database, value: str):
    await set_setting_value(db, "vk_last_added", value)


def get_supabase_client() -> Client | None:
    global _supabase_client
    if _supabase_client is None and SUPABASE_URL and SUPABASE_KEY:
        _supabase_client = create_client(SUPABASE_URL, SUPABASE_KEY)
    return _supabase_client


async def get_festival(db: Database, name: str) -> Festival | None:
    async with db.get_session() as session:
        result = await session.execute(
            select(Festival).where(Festival.name == name)
        )
        return result.scalar_one_or_none()


async def ensure_festival(
    db: Database, name: str, description: str | None = None
) -> Festival:
    async with db.get_session() as session:
        result = await session.execute(
            select(Festival).where(Festival.name == name)
        )
        fest = result.scalar_one_or_none()
        if fest:
            return fest
        fest = Festival(name=name, description=description)
        session.add(fest)
        await session.commit()
        logging.info("festival %s created", name)
        return fest


async def get_asset_channel(db: Database) -> Channel | None:
    async with db.get_session() as session:
        result = await session.execute(
            select(Channel).where(Channel.is_asset.is_(True))
        )
        return result.scalars().first()


async def ensure_festival(db: Database, name: str, photo_url: str | None = None) -> Festival:
    """Return existing festival by name or create a new record."""
    async with db.get_session() as session:
        res = await session.execute(select(Festival).where(Festival.name == name))
        fest = res.scalar_one_or_none()
        if fest:
            if photo_url and not fest.photo_url:
                fest.photo_url = photo_url
                session.add(fest)
                await session.commit()
            return fest
        fest = Festival(name=name, photo_url=photo_url)
        session.add(fest)
        await session.commit()
        logging.info("created festival %s", name)
        return fest


async def get_superadmin_id(db: Database) -> int | None:
    """Return the Telegram ID of the superadmin if present."""
    async with db.get_session() as session:
        result = await session.execute(
            select(User.user_id).where(User.is_superadmin.is_(True))
        )
        return result.scalars().first()


async def notify_superadmin(db: Database, bot: Bot, text: str):
    """Send a message to the superadmin, ignoring failures."""
    admin_id = await get_superadmin_id(db)
    if not admin_id:
        return
    try:
        await bot.send_message(admin_id, text)
    except Exception as e:
        logging.error("failed to notify superadmin: %s", e)


async def notify_event_added(
    db: Database, bot: Bot, user: User | None, event: Event, added: bool
) -> None:
    """Notify superadmin when a user or partner adds an event."""
    if not added or not user or user.is_superadmin:
        return
    role = "partner" if user.is_partner else "user"
    name = f"@{user.username}" if user.username else str(user.user_id)
    text = f"{name} ({role}) added event {event.title} {event.date}"
    await notify_superadmin(db, bot, text)


async def dump_database(path: str = DB_PATH) -> bytes:
    """Return a SQL dump of the specified database."""
    async with aiosqlite.connect(path) as conn:
        lines: list[str] = []
        async for line in conn.iterdump():
            lines.append(line)
    return "\n".join(lines).encode("utf-8")


async def restore_database(data: bytes, db: Database, path: str = DB_PATH):
    """Replace current database with the provided dump."""
    if os.path.exists(path):
        os.remove(path)
    async with aiosqlite.connect(path) as conn:
        await conn.executescript(data.decode("utf-8"))
        await conn.commit()
    await db.init()


def build_asset_caption(event: Event, day: date) -> str:
    """Return HTML caption for a calendar asset post."""
    loc = html.escape(event.location_name or "")
    addr = event.location_address
    if addr and event.city:
        addr = strip_city_from_address(addr, event.city)
    if addr:
        loc += f", {html.escape(addr)}"
    if event.city:
        loc += f", #{html.escape(event.city)}"
    return (
        f"<b>{html.escape(event.title)}</b>\n"
        f"<i>{format_day_pretty(day)} {event.time} {loc}</i>"
    )


def validate_offset(value: str) -> bool:
    if len(value) != 6 or value[0] not in "+-" or value[3] != ":":
        return False
    try:
        h = int(value[1:3])
        m = int(value[4:6])
        return 0 <= h <= 14 and 0 <= m < 60
    except ValueError:
        return False


def offset_to_timezone(value: str) -> timezone:
    sign = 1 if value[0] == "+" else -1
    hours = int(value[1:3])
    minutes = int(value[4:6])
    return timezone(sign * timedelta(hours=hours, minutes=minutes))


async def extract_images(message: types.Message, bot: Bot) -> list[tuple[bytes, str]]:
    """Download up to three images from the message."""
    images: list[tuple[bytes, str]] = []
    if message.photo:
        bio = BytesIO()
        await bot.download(message.photo[-1].file_id, destination=bio)
        images.append((bio.getvalue(), "photo.jpg"))
    if (
        message.document
        and message.document.mime_type
        and message.document.mime_type.startswith("image/")
    ):
        bio = BytesIO()
        await bot.download(message.document.file_id, destination=bio)
        name = message.document.file_name or "image.jpg"
        images.append((bio.getvalue(), name))
    return images[:3]


async def upload_to_catbox(images: list[tuple[bytes, str]]) -> tuple[list[str], str]:
    """Upload images to Catbox and return URLs with status message."""
    catbox_urls: list[str] = []
    catbox_msg = ""
    if CATBOX_ENABLED and images:
        async with ClientSession() as session:
            for data, name in images[:3]:
                if len(data) > 5 * 1024 * 1024:
                    logging.warning("catbox skip %s: too large", name)
                    catbox_msg += f"{name}: too large; "
                    continue
                if not imghdr.what(None, data):
                    logging.warning("catbox skip %s: not image", name)
                    catbox_msg += f"{name}: not image; "
                    continue
                try:
                    form = FormData()
                    form.add_field("reqtype", "fileupload")
                    form.add_field("fileToUpload", data, filename=name)
                    async with session.post(
                        "https://catbox.moe/user/api.php", data=form
                    ) as resp:
                        text_r = await resp.text()
                        if resp.status == 200 and text_r.startswith("http"):
                            url = text_r.strip()
                            catbox_urls.append(url)
                            catbox_msg += "ok; "
                            logging.info("catbox uploaded %s", url)
                        else:
                            catbox_msg += f"{name}: err {resp.status}; "
                            logging.error(
                                "catbox upload failed %s: %s %s",
                                name,
                                resp.status,
                                text_r,
                            )
                except Exception as e:
                    catbox_msg += f"{name}: {e}; "
                    logging.error("catbox error %s: %s", name, e)
        catbox_msg = catbox_msg.strip("; ")
    elif images:
        catbox_msg = "disabled"
    return catbox_urls, catbox_msg


def normalize_hashtag_dates(text: str) -> str:
    """Replace hashtags like '#1_августа' with '1 августа'."""
    pattern = re.compile(
        r"#(\d{1,2})_(%s)" % "|".join(MONTHS)
    )
    return re.sub(pattern, lambda m: f"{m.group(1)} {m.group(2)}", text)


def strip_city_from_address(address: str | None, city: str | None) -> str | None:
    """Remove the city name from the end of the address if duplicated."""
    if not address or not city:
        return address
    city_clean = city.lstrip("#").strip().lower()
    addr = address.strip()
    if addr.lower().endswith(city_clean):
        addr = re.sub(r",?\s*#?%s$" % re.escape(city_clean), "", addr, flags=re.IGNORECASE)
    addr = addr.rstrip(", ")
    return addr


def canonicalize_date(value: str) -> str | None:
    """Return ISO date string if value parses as date or ``None``."""
    value = value.split("..", 1)[0].strip()
    if not value:
        return None
    try:
        return date.fromisoformat(value).isoformat()
    except ValueError:
        parsed = parse_events_date(value, timezone.utc)
        return parsed.isoformat() if parsed else None


def parse_iso_date(value: str) -> date | None:
    """Return ``date`` parsed from ISO string or ``None``."""
    try:
        return date.fromisoformat(value.split("..", 1)[0])
    except Exception:
        return None


ICS_LABEL = "Добавить в календарь на телефоне (ICS)"
MONTH_NAV_START = "<!--month-nav-start-->"
MONTH_NAV_END = "<!--month-nav-end-->"

FOOTER_LINK_HTML = (
    '<p>&nbsp;</p>'
    '<p><a href="https://t.me/kenigevents">Полюбить Калининград Анонсы</a></p>'
    '<p>&nbsp;</p>'
)


def parse_time_range(value: str) -> tuple[time, time | None] | None:
    """Return start and optional end time from text like ``10:00`` or ``10:00-12:00``.

    Accepts ``-`` as well as ``..`` or ``—``/``–`` between times.
    """
    value = value.strip()
    parts = re.split(r"\s*(?:-|–|—|\.\.\.?|…)+\s*", value, maxsplit=1)
    try:
        start = datetime.strptime(parts[0], "%H:%M").time()
    except ValueError:
        return None
    end: time | None = None
    if len(parts) == 2:
        try:
            end = datetime.strptime(parts[1], "%H:%M").time()
        except ValueError:
            end = None
    return start, end


def apply_ics_link(html_content: str, url: str | None) -> str:
    """Insert or remove the ICS link block in Telegraph HTML."""
    idx = html_content.find(ICS_LABEL)
    if idx != -1:
        start = html_content.rfind("<p", 0, idx)
        end = html_content.find("</p>", idx)
        if start != -1 and end != -1:
            html_content = html_content[:start] + html_content[end + 4 :]
    if not url:
        return html_content
    link_html = (
        f'<p>\U0001f4c5 <a href="{html.escape(url)}">{ICS_LABEL}</a></p>'
    )
    idx = html_content.find("</p>")
    if idx == -1:
        return link_html + html_content
    pos = idx + 4
    img_pattern = re.compile(r"<img[^>]+><p></p>")
    for m in img_pattern.finditer(html_content, pos):
        pos = m.end()
    return html_content[:pos] + link_html + html_content[pos:]


def apply_month_nav(html_content: str, html_block: str | None) -> str:
    """Insert or replace the month navigation block."""
    start = html_content.find(MONTH_NAV_START)
    if start != -1:
        end = html_content.find(MONTH_NAV_END, start)
        if end != -1:
            html_content = html_content[:start] + html_content[end + len(MONTH_NAV_END) :]
    if html_block:
        html_content += f"{MONTH_NAV_START}{html_block}{MONTH_NAV_END}"
    return html_content


def apply_footer_link(html_content: str) -> str:
    """Ensure the Telegram channel link footer is present once."""
    pattern = re.compile(
        r'<p><a href="https://t\.me/kenigevents">[^<]+</a></p><p>&nbsp;</p>'
    )
    html_content = pattern.sub("", html_content).rstrip()
    return html_content + FOOTER_LINK_HTML


async def build_month_nav_html(db: Database) -> str:
    async with db.get_session() as session:
        result = await session.execute(select(MonthPage).order_by(MonthPage.month))
        months = result.scalars().all()
    today_month = datetime.now(LOCAL_TZ).strftime("%Y-%m")
    future_months = [m for m in months if m.month >= today_month]
    if not future_months:
        return ""
    links: list[str] = []
    for idx, p in enumerate(future_months):
        name = month_name_nominative(p.month)
        links.append(f'<a href="{html.escape(p.url)}">{name}</a>')
        if idx < len(future_months) - 1:
            links.append(" ")
    return "<br/><h4>" + "".join(links) + "</h4>"

async def build_month_buttons(db: Database, limit: int = 3) -> list[types.InlineKeyboardButton]:
    """Return buttons linking to upcoming month pages."""
    async with db.get_session() as session:
        result = await session.execute(
            select(MonthPage)
            .where(MonthPage.month >= datetime.now(LOCAL_TZ).strftime("%Y-%m"))
            .order_by(MonthPage.month)
        )
        months = result.scalars().all()
    buttons: list[types.InlineKeyboardButton] = []
    for p in months[:limit]:
        if p.url:
            label = f"\U0001f4c5 {month_name_nominative(p.month)}"
            buttons.append(types.InlineKeyboardButton(text=label, url=p.url))
    return buttons


def parse_bool_text(value: str) -> bool | None:
    """Convert text to boolean if possible."""
    normalized = value.strip().lower()
    if normalized in {"1", "true", "yes", "y", "да", "д", "ok", "on"}:
        return True
    if normalized in {"0", "false", "no", "n", "нет", "off"}:
        return False
    return None


def parse_events_date(text: str, tz: timezone) -> date | None:
    """Parse a date argument for /events allowing '2 августа [2025]'."""
    text = text.strip().lower()
    for fmt in ("%Y-%m-%d", "%d.%m.%Y"):
        try:
            return datetime.strptime(text, fmt).date()
        except ValueError:
            pass

    m = re.match(r"(\d{1,2})\s+([а-яё]+)(?:\s+(\d{4}))?", text)
    if not m:
        return None
    day = int(m.group(1))
    month_name = m.group(2)
    year_part = m.group(3)
    month = {name: i + 1 for i, name in enumerate(MONTHS)}.get(month_name)
    if not month:
        return None
    if year_part:
        year = int(year_part)
    else:
        today = datetime.now(tz).date()
        year = today.year
        if month < today.month or (month == today.month and day < today.day):
            year += 1
    try:
        return date(year, month, day)
    except ValueError:
        return None


async def build_ics_content(db: Database, event: Event) -> str:
    """Build an RFC 5545 compliant ICS string for an event."""
    time_range = parse_time_range(event.time)
    if not time_range:
        raise ValueError("bad time")
    start_t, end_t = time_range
    date_obj = parse_iso_date(event.date)
    if not date_obj:
        raise ValueError("bad date")
    start_dt = datetime.combine(date_obj, start_t)
    if end_t:
        end_dt = datetime.combine(date_obj, end_t)
    else:
        end_dt = start_dt + timedelta(hours=1)

    title = event.title
    if event.location_name:
        title = f"{title} в {event.location_name}"

    desc = event.description or ""
    link = event.source_post_url or event.telegraph_url
    if link:
        desc = f"{desc}\n\n{link}" if desc else link

    loc_parts = []
    if event.location_address:
        loc_parts.append(event.location_address)
    if event.city:
        loc_parts.append(event.city)
    # Join without a space after comma to avoid iOS parsing issues
    location = ",".join(loc_parts)

    cal = Calendar()
    cal.add("VERSION", "2.0")
    cal.add("PRODID", "-//events-bot//RU")
    cal.add("CALSCALE", "GREGORIAN")
    cal.add("METHOD", "PUBLISH")
    cal.add("X-WR-CALNAME", ICS_CALNAME)

    vevent = IcsEvent()
    vevent.add("UID", f"{uuid.uuid4()}@{event.id}")
    vevent.add("DTSTAMP", datetime.now(timezone.utc))
    vevent.add("DTSTART", start_dt)
    vevent.add("DTEND", end_dt)
    vevent.add("SUMMARY", title)
    vevent.add("DESCRIPTION", desc)
    if location:
        vevent.add("LOCATION", location)
    if link:
        vevent.add("URL", link)
    cal.add_component(vevent)

    raw = cal.to_ical().decode("utf-8")
    lines = raw.split("\r\n")
    if lines and lines[-1] == "":
        lines.pop()

    # unfold lines first
    unfolded: list[str] = []
    for line in lines:
        if line.startswith(" ") and unfolded:
            unfolded[-1] += line[1:]
        else:
            unfolded.append(line)

    for i, line in enumerate(unfolded):
        if line.startswith("LOCATION:") or line.startswith("LOCATION;"):
            unfolded[i] = line.replace("\\, ", "\\,\\ ")

    idx = unfolded.index("BEGIN:VEVENT")
    vbody = unfolded[idx + 1 : -2]  # between BEGIN:VEVENT and END:VEVENT
    order = ["UID", "DTSTAMP", "DTSTART", "DTEND"]
    props: list[str] = []
    for key in order:
        for l in list(vbody):
            if l.startswith(key + ":") or l.startswith(key + ";"):
                props.append(l)
                vbody.remove(l)
    props.extend(vbody)

    body = ["BEGIN:VEVENT"] + props + ["END:VEVENT"]
    headers = [
        "BEGIN:VCALENDAR",
        "VERSION:2.0",
        "PRODID:-//events-bot//RU",
        "CALSCALE:GREGORIAN",
        "METHOD:PUBLISH",
        f"X-WR-CALNAME:{ICS_CALNAME}",
    ]
    final_lines = headers + body + ["END:VCALENDAR"]
    folded = [fold_unicode_line(l) for l in final_lines]
    return "\r\n".join(folded) + "\r\n"


async def upload_ics(event: Event, db: Database) -> str | None:
    client = get_supabase_client()
    if not client:
        logging.error("Supabase client not configured")
        return None
    if event.end_date:
        logging.info("skip ics for multi-day event %s", event.id)
        return None
    if not parse_time_range(event.time):
        logging.info("skip ics for unclear time %s", event.id)
        return None
    content = await build_ics_content(db, event)
    d = parse_iso_date(event.date)
    if d:
        path = f"Event-{event.id}-{d.day:02d}-{d.month:02d}-{d.year}.ics"
    else:
        path = f"Event-{event.id}.ics"
    try:
        logging.info("Uploading ICS to %s/%s", SUPABASE_BUCKET, path)
        client.storage.from_(SUPABASE_BUCKET).upload(
            path,
            content.encode("utf-8"),
            {
                "content-type": ICS_CONTENT_TYPE,
                "content-disposition": ICS_CONTENT_DISP_TEMPLATE.format(name=path),
                "upsert": "true",
            },
        )
        url = client.storage.from_(SUPABASE_BUCKET).get_public_url(path)
        logging.info("ICS uploaded: %s", url)
    except Exception as e:
        logging.error("Failed to upload ics: %s", e)
        return None
    return url


async def post_ics_asset(event: Event, db: Database, bot: Bot) -> tuple[str, int] | None:
    channel = await get_asset_channel(db)
    if not channel:
        logging.info("no asset channel configured")
        return None
    try:
        content = await build_ics_content(db, event)
    except Exception as e:
        logging.error("failed to build ics content: %s", e)
        return None

    d = parse_iso_date(event.date)
    if d:
        name = f"Event-{event.id}-{d.day:02d}-{d.month:02d}-{d.year}.ics"
    else:

        d = date.today()
        name = f"Event-{event.id}.ics"
    file = types.BufferedInputFile(content.encode("utf-8"), filename=name)
    caption = build_asset_caption(event, d)

    logging.info("posting ics asset to channel %s with caption %s", channel.channel_id, caption.replace('\n', ' | '))

    try:
        msg = await bot.send_document(
            channel.channel_id,
            file,
            caption=caption,
            parse_mode="HTML",
        )
        url = build_channel_post_url(channel, msg.message_id)
        logging.info("posted ics to asset channel: %s", url)
        return url, msg.message_id
    except Exception as e:
        logging.error("failed to post ics to asset channel: %s", e)
        return None

async def add_calendar_button(event: Event, db: Database, bot: Bot):
    """Attach calendar link button to the original channel post."""
    if not (
        event.source_chat_id
        and event.source_message_id
        and event.ics_post_url
    ):
        return
    month_buttons = await build_month_buttons(db)
    rows = [[types.InlineKeyboardButton(text="Добавить в календарь", url=event.ics_post_url)]]
    if month_buttons:
        rows.append(month_buttons)
    markup = types.InlineKeyboardMarkup(inline_keyboard=rows)
    try:
        await bot.edit_message_reply_markup(
            chat_id=event.source_chat_id,
            message_id=event.source_message_id,
            reply_markup=markup,
        )

        logging.info(
            "calendar button set for event %s post %s", event.id, event.source_post_url
        )

    except Exception as e:
        logging.error("failed to set calendar button: %s", e)


async def delete_ics(event: Event):
    client = get_supabase_client()
    if not client or not event.ics_url:
        return
    path = event.ics_url.split("/")[-1]
    try:
        logging.info("Deleting ICS %s from %s", path, SUPABASE_BUCKET)
        client.storage.from_(SUPABASE_BUCKET).remove([path])
    except Exception as e:
        logging.error("Failed to delete ics: %s", e)


async def delete_asset_post(event: Event, db: Database, bot: Bot):
    if not event.ics_post_id:
        return
    channel = await get_asset_channel(db)
    if not channel:
        return
    try:
        await bot.delete_message(channel.channel_id, event.ics_post_id)
    except Exception as e:
        logging.error("failed to delete asset message: %s", e)


async def remove_calendar_button(event: Event, bot: Bot):
    """Remove calendar button from the original channel post."""
    if not (event.source_chat_id and event.source_message_id):
        return
    try:
        await bot.edit_message_reply_markup(
            chat_id=event.source_chat_id,
            message_id=event.source_message_id,
            reply_markup=None,
        )

        logging.info(
            "calendar button removed for event %s post %s",
            event.id,
            event.source_post_url,
        )

    except Exception as e:
        logging.error("failed to remove calendar button: %s", e)


async def parse_event_via_4o(
    text: str,
    source_channel: str | None = None,
    *,
    festival_names: list[str] | None = None,
    **extra: str | None,
) -> list[dict]:
    token = os.getenv("FOUR_O_TOKEN")
    if not token:
        raise RuntimeError("FOUR_O_TOKEN is missing")
    url = os.getenv("FOUR_O_URL", "https://api.openai.com/v1/chat/completions")
    prompt_path = os.path.join("docs", "PROMPTS.md")
    with open(prompt_path, "r", encoding="utf-8") as f:
        prompt = f.read()
    loc_path = os.path.join("docs", "LOCATIONS.md")
    if os.path.exists(loc_path):
        with open(loc_path, "r", encoding="utf-8") as f:
            locations = [
                line.strip() for line in f if line.strip() and not line.startswith("#")
            ]
        if locations:
            prompt += "\nKnown venues:\n" + "\n".join(locations)
    if festival_names:
        prompt += "\nKnown festivals:\n" + "\n".join(festival_names)
    headers = {
        "Authorization": f"Bearer {token}",
        "Content-Type": "application/json",
    }
    if not source_channel:
        source_channel = extra.get("channel_title")
    today = datetime.now(LOCAL_TZ).date().isoformat()
    user_msg = f"Today is {today}. "
    if source_channel:
        user_msg += f"Channel: {source_channel}. "
    user_msg += text
    payload = {
        "model": "gpt-4o",
        "messages": [
            {"role": "system", "content": prompt},
            {"role": "user", "content": user_msg},
        ],
        "temperature": 0,
    }
    logging.info("Sending 4o parse request to %s", url)
    async with create_ipv4_session(ClientSession) as session:
        resp = await session.post(url, json=payload, headers=headers)
        resp.raise_for_status()
        data = await resp.json()
    logging.debug("4o response: %s", data)
    content = (
        data.get("choices", [{}])[0].get("message", {}).get("content", "{}").strip()
    )
    if content.startswith("```"):
        content = content.strip("`\n")
        if content.lower().startswith("json"):
            content = content[4:].strip()
    try:
        data = json.loads(content)
    except json.JSONDecodeError:
        logging.error("Invalid JSON from 4o: %s", content)
        raise
    if isinstance(data, dict):
        if "events" in data and isinstance(data["events"], list):
            return data["events"]
        return [data]
    if isinstance(data, list):
        return data
    logging.error("Unexpected 4o format: %s", data)
    raise RuntimeError("bad 4o response")


async def ask_4o(text: str) -> str:
    token = os.getenv("FOUR_O_TOKEN")
    if not token:
        raise RuntimeError("FOUR_O_TOKEN is missing")
    url = os.getenv("FOUR_O_URL", "https://api.openai.com/v1/chat/completions")
    headers = {
        "Authorization": f"Bearer {token}",
        "Content-Type": "application/json",
    }
    payload = {
        "model": "gpt-4o",
        "messages": [{"role": "user", "content": text}],
        "temperature": 0,
    }
    logging.info("Sending 4o ask request to %s", url)
    async with create_ipv4_session(ClientSession) as session:
        resp = await session.post(url, json=payload, headers=headers)
        resp.raise_for_status()
        data = await resp.json()
    logging.debug("4o response: %s", data)
    return data.get("choices", [{}])[0].get("message", {}).get("content", "").strip()


async def check_duplicate_via_4o(ev: Event, new: Event) -> Tuple[bool, str, str]:
    """Ask the LLM whether two events are duplicates."""
    prompt = (
        "Existing event:\n"
        f"Title: {ev.title}\nDescription: {ev.description}\nLocation: {ev.location_name} {ev.location_address}\n"
        "New event:\n"
        f"Title: {new.title}\nDescription: {new.description}\nLocation: {new.location_name} {new.location_address}\n"
        'Are these the same event? Respond with JSON {"duplicate": true|false, "title": "", "short_description": ""}.'
    )
    try:
        ans = await ask_4o(prompt)
        data = json.loads(ans)
        return (
            bool(data.get("duplicate")),
            data.get("title", ""),
            data.get("short_description", ""),
        )
    except Exception as e:
        logging.error("Duplicate check failed: %s", e)
        return False, "", ""


def get_telegraph_token() -> str | None:
    token = os.getenv("TELEGRAPH_TOKEN")
    if token:
        return token
    if os.path.exists(TELEGRAPH_TOKEN_FILE):
        with open(TELEGRAPH_TOKEN_FILE, "r", encoding="utf-8") as f:
            saved = f.read().strip()
            if saved:
                return saved
    try:
        tg = Telegraph()
        data = tg.create_account(short_name="eventsbot")
        token = data["access_token"]
        os.makedirs(os.path.dirname(TELEGRAPH_TOKEN_FILE), exist_ok=True)
        with open(TELEGRAPH_TOKEN_FILE, "w", encoding="utf-8") as f:
            f.write(token)
        logging.info(
            "Created Telegraph account; token stored at %s", TELEGRAPH_TOKEN_FILE
        )
        return token
    except Exception as e:
        logging.error("Failed to create Telegraph token: %s", e)
        return None


async def handle_start(message: types.Message, db: Database, bot: Bot):
    async with db.get_session() as session:
        result = await session.execute(select(User))
        user_count = len(result.scalars().all())
        user = await session.get(User, message.from_user.id)
        if user:
            if user.blocked:
                await bot.send_message(message.chat.id, "Access denied")
                return
            if user.is_partner:
                org = f" ({user.organization})" if user.organization else ""
                await bot.send_message(message.chat.id, f"You are partner{org}")
            else:
                await bot.send_message(message.chat.id, "Bot is running")
            return
        if user_count == 0:
            session.add(
                User(
                    user_id=message.from_user.id,
                    username=message.from_user.username,
                    is_superadmin=True,
                )
            )
            await session.commit()
            await bot.send_message(message.chat.id, "You are superadmin")
        else:
            await bot.send_message(message.chat.id, "Use /register to apply")


async def handle_register(message: types.Message, db: Database, bot: Bot):
    async with db.get_session() as session:
        existing = await session.get(User, message.from_user.id)
        if existing:
            if existing.blocked:
                await bot.send_message(message.chat.id, "Access denied")
            else:
                await bot.send_message(message.chat.id, "Already registered")
            return
        if await session.get(RejectedUser, message.from_user.id):
            await bot.send_message(message.chat.id, "Access denied by administrator")
            return
        if await session.get(PendingUser, message.from_user.id):
            await bot.send_message(message.chat.id, "Awaiting approval")
            return
        result = await session.execute(select(PendingUser))
        if len(result.scalars().all()) >= 10:
            await bot.send_message(
                message.chat.id, "Registration queue full, try later"
            )
            return
        session.add(
            PendingUser(
                user_id=message.from_user.id, username=message.from_user.username
            )
        )
        await session.commit()
        await bot.send_message(message.chat.id, "Registration pending approval")


async def handle_requests(message: types.Message, db: Database, bot: Bot):
    async with db.get_session() as session:
        user = await session.get(User, message.from_user.id)
        if not user or not user.is_superadmin:
            return
        result = await session.execute(select(PendingUser))
        pending = result.scalars().all()
        if not pending:
            await bot.send_message(message.chat.id, "No pending users")
            return
        buttons = [
            [
                types.InlineKeyboardButton(
                    text="Approve", callback_data=f"approve:{p.user_id}"
                ),
                types.InlineKeyboardButton(
                    text="Partner", callback_data=f"partner:{p.user_id}"
                ),
                types.InlineKeyboardButton(
                    text="Reject", callback_data=f"reject:{p.user_id}"
                ),
            ]
            for p in pending
        ]
        keyboard = types.InlineKeyboardMarkup(inline_keyboard=buttons)
        lines = [f"{p.user_id} {p.username or ''}" for p in pending]
        await bot.send_message(message.chat.id, "\n".join(lines), reply_markup=keyboard)


async def process_request(callback: types.CallbackQuery, db: Database, bot: Bot):
    data = callback.data
    if data.startswith("approve") or data.startswith("reject") or data.startswith("partner"):
        uid = int(data.split(":", 1)[1])
        async with db.get_session() as session:
            p = await session.get(PendingUser, uid)
            if not p:
                await callback.answer("Not found", show_alert=True)
                return
            if data.startswith("approve"):
                session.add(User(user_id=uid, username=p.username, is_superadmin=False))
                await bot.send_message(uid, "You are approved")
            elif data.startswith("partner"):
                partner_info_sessions[callback.from_user.id] = uid
                await callback.message.answer(
                    "Send organization and location, e.g. 'Дом Китобоя, Мира 9, Калининград'"
                )
                await callback.answer()
                return
            else:
                session.add(RejectedUser(user_id=uid, username=p.username))
                await bot.send_message(uid, "Your registration was rejected")
            await session.delete(p)
            await session.commit()
            await callback.answer("Done")
    elif data.startswith("block:") or data.startswith("unblock:"):
        uid = int(data.split(":", 1)[1])
        async with db.get_session() as session:
            user = await session.get(User, uid)
            if not user or user.is_superadmin:
                await callback.answer("Not allowed", show_alert=True)
                return
            user.blocked = data.startswith("block:")
            await session.commit()
        await send_users_list(callback.message, db, bot, edit=True)
        await callback.answer("Updated")
    elif data.startswith("del:"):
        _, eid, marker = data.split(":")
        month = None
        async with db.get_session() as session:
            user = await session.get(User, callback.from_user.id)
            event = await session.get(Event, int(eid))
            if (user and user.blocked) or (
                user and user.is_partner and event and event.creator_id != user.user_id
            ):
                await callback.answer("Not authorized", show_alert=True)
                return
            if event:
                month = event.date.split("..", 1)[0][:7]
                await session.delete(event)
                await session.commit()
        if month:
            await sync_month_page(db, month)
            d = parse_iso_date(event.date) if event else None
            w_start = weekend_start_for_date(d) if d else None
            if w_start:
                await sync_weekend_page(db, w_start.isoformat())
        offset = await get_tz_offset(db)
        tz = offset_to_timezone(offset)
        if marker == "exh":
            text, markup = await build_exhibitions_message(db, tz)
        else:
            target = datetime.strptime(marker, "%Y-%m-%d").date()
            filter_id = user.user_id if user and user.is_partner else None
            text, markup = await build_events_message(db, target, tz, filter_id)
        await callback.message.edit_text(text, reply_markup=markup)
        await callback.answer("Deleted")
    elif data.startswith("edit:"):
        eid = int(data.split(":")[1])
        async with db.get_session() as session:
            user = await session.get(User, callback.from_user.id)
            event = await session.get(Event, eid)
        if event and ((user and user.blocked) or (user and user.is_partner and event.creator_id != user.user_id)):
            await callback.answer("Not authorized", show_alert=True)
            return
        if event:
            editing_sessions[callback.from_user.id] = (eid, None)
            await show_edit_menu(callback.from_user.id, event, bot)
        await callback.answer()
    elif data.startswith("editfield:"):
        _, eid, field = data.split(":")
        async with db.get_session() as session:
            user = await session.get(User, callback.from_user.id)
            event = await session.get(Event, int(eid))
            if not event or (user and user.blocked) or (
                user and user.is_partner and event.creator_id != user.user_id
            ):
                await callback.answer("Not authorized", show_alert=True)
                return
        if field == "festival":
            async with db.get_session() as session:
                fests = (await session.execute(select(Festival))).scalars().all()
            keyboard = [
                [
                    types.InlineKeyboardButton(text=f.name, callback_data=f"setfest:{eid}:{f.id}")
                ]
                for f in fests
            ]
            keyboard.append([
                types.InlineKeyboardButton(text="None", callback_data=f"setfest:{eid}:0")
            ])
            markup = types.InlineKeyboardMarkup(inline_keyboard=keyboard)
            await callback.message.answer("Choose festival", reply_markup=markup)
            await callback.answer()
            return
        editing_sessions[callback.from_user.id] = (int(eid), field)
        await callback.message.answer(f"Send new value for {field}")
        await callback.answer()
    elif data.startswith("editdone:"):
        if callback.from_user.id in editing_sessions:
            del editing_sessions[callback.from_user.id]
        await callback.message.answer("Editing finished")
        await callback.answer()
    elif data.startswith("togglefree:"):
        eid = int(data.split(":")[1])
        async with db.get_session() as session:
            user = await session.get(User, callback.from_user.id)
            event = await session.get(Event, eid)
            if not event or (user and user.blocked) or (
                user and user.is_partner and event.creator_id != user.user_id
            ):
                await callback.answer("Not authorized", show_alert=True)
                return
            if event:
                event.is_free = not event.is_free
                await session.commit()
                logging.info("togglefree: event %s set to %s", eid, event.is_free)
                month = event.date.split("..", 1)[0][:7]
        if event:
            await sync_month_page(db, month)
            d = parse_iso_date(event.date)
            w_start = weekend_start_for_date(d) if d else None
            if w_start:
                await sync_weekend_page(db, w_start.isoformat())
        async with db.get_session() as session:
            event = await session.get(Event, eid)
        if event:
            await show_edit_menu(callback.from_user.id, event, bot)
        await callback.answer()
    elif data.startswith("setfest:"):
        _, eid, fid = data.split(":")
        async with db.get_session() as session:
            user = await session.get(User, callback.from_user.id)
            event = await session.get(Event, int(eid))
            if not event or (user and user.blocked) or (
                user and user.is_partner and event.creator_id != user.user_id
            ):
                await callback.answer("Not authorized", show_alert=True)
                return
            if fid == "0":
                event.festival = None
            else:
                fest = await session.get(Festival, int(fid))
                if fest:
                    event.festival = fest.name
            await session.commit()
            fest_name = event.festival
            logging.info(
                "event %s festival set to %s",
                eid,
                fest_name or "None",
            )
        if fest_name:
            await sync_festival_page(db, fest_name)

            await sync_festival_vk_post(db, fest_name)

        await show_edit_menu(callback.from_user.id, event, bot)
        await callback.answer("Updated")
    elif data.startswith("festedit:"):
        fid = int(data.split(":")[1])
        async with db.get_session() as session:
            if not await session.get(User, callback.from_user.id):
                await callback.answer("Not authorized", show_alert=True)
                return
            fest = await session.get(Festival, fid)
            if not fest:
                await callback.answer("Festival not found", show_alert=True)
                return
        festival_edit_sessions[callback.from_user.id] = (fid, None)
        await show_festival_edit_menu(callback.from_user.id, fest, bot)
        await callback.answer()
    elif data.startswith("festeditfield:"):
        _, fid, field = data.split(":")
        async with db.get_session() as session:
            if not await session.get(User, callback.from_user.id):
                await callback.answer("Not authorized", show_alert=True)
                return
            fest = await session.get(Festival, int(fid))
            if not fest:
                await callback.answer("Festival not found", show_alert=True)
                return
        festival_edit_sessions[callback.from_user.id] = (int(fid), field)
        prompt = (
            "Send new description"
            if field == "description"
            else "Send URL or '-' to delete"
        )
        await callback.message.answer(prompt)
        await callback.answer()
    elif data == "festeditdone":
        if callback.from_user.id in festival_edit_sessions:
            del festival_edit_sessions[callback.from_user.id]
        await callback.message.answer("Festival editing finished")
        await callback.answer()
    elif data.startswith("festdel:"):
        fid = int(data.split(":")[1])
        async with db.get_session() as session:
            if not await session.get(User, callback.from_user.id):
                await callback.answer("Not authorized", show_alert=True)
                return
            fest = await session.get(Festival, fid)
            if not fest:
                await callback.answer("Festival not found", show_alert=True)
                return
            await session.execute(
                update(Event).where(Event.festival == fest.name).values(festival=None)
            )
            await session.delete(fest)
            await session.commit()
            logging.info("festival %s deleted", fest.name)
        await send_festivals_list(callback.message, db, bot, edit=True)
        await callback.answer("Deleted")

    elif data.startswith("togglesilent:"):
        eid = int(data.split(":")[1])
        async with db.get_session() as session:
            user = await session.get(User, callback.from_user.id)
            event = await session.get(Event, eid)
            if not event or (user and user.blocked) or (
                user and user.is_partner and event.creator_id != user.user_id
            ):
                await callback.answer("Not authorized", show_alert=True)
                return
            if event:
                event.silent = not event.silent
                await session.commit()
                logging.info("togglesilent: event %s set to %s", eid, event.silent)
                month = event.date.split("..", 1)[0][:7]
        if event:
            await sync_month_page(db, month)
            d = parse_iso_date(event.date)
            w_start = weekend_start_for_date(d) if d else None
            if w_start:
                await sync_weekend_page(db, w_start.isoformat())
        markup = types.InlineKeyboardMarkup(
            inline_keyboard=[
                [
                    types.InlineKeyboardButton(
                        text=(
                            "\U0001f910 Тихий режим"
                            if event and event.silent
                            else "\U0001f6a9 Переключить на тихий режим"
                        ),
                        callback_data=f"togglesilent:{eid}",
                    )
                ]
            ]
        )
        try:
            await bot.edit_message_reply_markup(
                chat_id=callback.message.chat.id,
                message_id=callback.message.message_id,
                reply_markup=markup,
            )
        except Exception as e:
            logging.error("failed to update silent button: %s", e)
        await callback.answer("Toggled")
    elif data.startswith("createics:"):
        eid = int(data.split(":")[1])
        async with db.get_session() as session:
            user = await session.get(User, callback.from_user.id)
            event = await session.get(Event, eid)
            if not event or (user and user.blocked) or (
                user and user.is_partner and event.creator_id != user.user_id
            ):
                await callback.answer("Not authorized", show_alert=True)
                return
            if event:
                url = await upload_ics(event, db)
                if url:
                    event.ics_url = url
                    await session.commit()
                    logging.info("ICS saved for event %s: %s", eid, url)
                    posted = await post_ics_asset(event, db, bot)
                    if posted:
                        url_p, msg_id = posted
                        event.ics_post_url = url_p
                        event.ics_post_id = msg_id
                        await add_calendar_button(event, db, bot)
                    if event.telegraph_path:
                        await update_source_page_ics(
                            event.telegraph_path, event.title or "Event", url
                        )
                    month = event.date.split("..", 1)[0][:7]
                    await sync_month_page(db, month)

                    d = parse_iso_date(event.date)
                    w_start = weekend_start_for_date(d) if d else None

                    if w_start:
                        await sync_weekend_page(db, w_start.isoformat())
                else:
                    logging.warning("ICS creation failed for event %s", eid)
        if event:
            await show_edit_menu(callback.from_user.id, event, bot)
        await callback.answer("Created")
    elif data.startswith("delics:"):
        eid = int(data.split(":")[1])
        async with db.get_session() as session:
            user = await session.get(User, callback.from_user.id)
            event = await session.get(Event, eid)
            if not event or (user and user.blocked) or (
                user and user.is_partner and event.creator_id != user.user_id
            ):
                await callback.answer("Not authorized", show_alert=True)
                return
            if event and event.ics_url:
                await delete_ics(event)
                event.ics_url = None
                await session.commit()
                logging.info("ICS removed for event %s", eid)
                await delete_asset_post(event, db, bot)
                event.ics_post_url = None
                event.ics_post_id = None
                await session.commit()
                await remove_calendar_button(event, bot)
                if event.telegraph_path:
                    await update_source_page_ics(
                        event.telegraph_path, event.title or "Event", None
                    )
                month = event.date.split("..", 1)[0][:7]
                await sync_month_page(db, month)

                d = parse_iso_date(event.date)
                w_start = weekend_start_for_date(d) if d else None

                if w_start:
                    await sync_weekend_page(db, w_start.isoformat())
            elif event:
                logging.debug("deleteics: no file for event %s", eid)
        if event:
            await show_edit_menu(callback.from_user.id, event, bot)
        await callback.answer("Deleted")
    elif data.startswith("markfree:"):
        eid = int(data.split(":")[1])
        async with db.get_session() as session:
            user = await session.get(User, callback.from_user.id)
            event = await session.get(Event, eid)
            if not event or (user and user.blocked) or (
                user and user.is_partner and event.creator_id != user.user_id
            ):
                await callback.answer("Not authorized", show_alert=True)
                return
            if event:
                event.is_free = True
                await session.commit()
                logging.info("markfree: event %s marked free", eid)
                month = event.date.split("..", 1)[0][:7]
        if event:
            await sync_month_page(db, month)
            d = parse_iso_date(event.date)
            w_start = weekend_start_for_date(d) if d else None
            if w_start:
                await sync_weekend_page(db, w_start.isoformat())
        markup = types.InlineKeyboardMarkup(
            inline_keyboard=[
                [
                    types.InlineKeyboardButton(
                        text="\u2705 Бесплатное мероприятие",
                        callback_data=f"togglefree:{eid}",
                    ),
                    types.InlineKeyboardButton(
                        text="\U0001f6a9 Переключить на тихий режим",
                        callback_data=f"togglesilent:{eid}",
                    ),
                ]
            ]
        )
        try:
            await bot.edit_message_reply_markup(
                chat_id=callback.message.chat.id,
                message_id=callback.message.message_id,
                reply_markup=markup,
            )
        except Exception as e:
            logging.error("failed to update free button: %s", e)
        await callback.answer("Marked")
    elif data.startswith("festedit:"):
        fid = int(data.split(":")[1])
        async with db.get_session() as session:
            fest = await session.get(Festival, fid)
        if not fest:
            await callback.answer("Festival not found", show_alert=True)
            return
        festival_edit_sessions[callback.from_user.id] = (fid, None)
        await show_festival_edit_menu(callback.from_user.id, fest, bot)
        await callback.answer()
    elif data.startswith("festeditfield:"):
        _, fid, field = data.split(":")
        async with db.get_session() as session:
            fest = await session.get(Festival, int(fid))
        if not fest:
            await callback.answer("Festival not found", show_alert=True)
            return
        festival_edit_sessions[callback.from_user.id] = (int(fid), field)
        prompt = (
            "Send new description"
            if field == "description"
            else "Send URL or '-' to delete"
        )
        await callback.message.answer(prompt)
        await callback.answer()
    elif data == "festeditdone":
        if callback.from_user.id in festival_edit_sessions:
            del festival_edit_sessions[callback.from_user.id]
        await callback.message.answer("Festival editing finished")
        await callback.answer()
    elif data.startswith("festdel:"):
        fid = int(data.split(":")[1])
        async with db.get_session() as session:
            fest = await session.get(Festival, fid)
            if fest:
                await session.delete(fest)
                await session.commit()
                logging.info("festival %s deleted", fest.name)
        await send_festivals_list(callback.message, db, bot, edit=True)
        await callback.answer("Deleted")
    elif data.startswith("nav:"):
        _, day = data.split(":")
        offset = await get_tz_offset(db)
        tz = offset_to_timezone(offset)
        target = datetime.strptime(day, "%Y-%m-%d").date()
        async with db.get_session() as session:
            user = await session.get(User, callback.from_user.id)
        filter_id = user.user_id if user and user.is_partner else None
        text, markup = await build_events_message(db, target, tz, filter_id)
        await callback.message.edit_text(text, reply_markup=markup)
        await callback.answer()
    elif data.startswith("unset:"):
        cid = int(data.split(":")[1])
        async with db.get_session() as session:
            ch = await session.get(Channel, cid)
            if ch:
                ch.is_registered = False
                logging.info("channel %s unset", cid)
                await session.commit()
        await send_channels_list(callback.message, db, bot, edit=True)
        await callback.answer("Removed")
    elif data.startswith("assetunset:"):
        cid = int(data.split(":")[1])
        async with db.get_session() as session:
            ch = await session.get(Channel, cid)
            if ch and ch.is_asset:
                ch.is_asset = False
                logging.info("asset channel unset %s", cid)
                await session.commit()
        await send_channels_list(callback.message, db, bot, edit=True)
        await callback.answer("Removed")
    elif data.startswith("set:"):
        cid = int(data.split(":")[1])
        async with db.get_session() as session:
            ch = await session.get(Channel, cid)
            if ch and ch.is_admin:
                ch.is_registered = True
                logging.info("channel %s registered", cid)
                await session.commit()
        await send_setchannel_list(callback.message, db, bot, edit=True)
        await callback.answer("Registered")
    elif data.startswith("assetset:"):
        cid = int(data.split(":")[1])
        async with db.get_session() as session:
            current = await session.execute(
                select(Channel).where(Channel.is_asset.is_(True))
            )
            cur = current.scalars().first()
            if cur and cur.channel_id != cid:
                cur.is_asset = False
            ch = await session.get(Channel, cid)
            if ch and ch.is_admin:
                ch.is_asset = True
            await session.commit()
        await send_setchannel_list(callback.message, db, bot, edit=True)
        await callback.answer("Registered")
    elif data.startswith("dailyset:"):
        cid = int(data.split(":")[1])
        async with db.get_session() as session:
            ch = await session.get(Channel, cid)
            if ch and ch.is_admin:
                ch.daily_time = "08:00"
                await session.commit()
        await send_regdaily_list(callback.message, db, bot, edit=True)
        await callback.answer("Registered")
    elif data.startswith("dailyunset:"):
        cid = int(data.split(":")[1])
        async with db.get_session() as session:
            ch = await session.get(Channel, cid)
            if ch:
                ch.daily_time = None
                await session.commit()
        await send_daily_list(callback.message, db, bot, edit=True)
        await callback.answer("Removed")
    elif data.startswith("dailytime:"):
        cid = int(data.split(":")[1])
        daily_time_sessions[callback.from_user.id] = cid
        await callback.message.answer("Send new time HH:MM")
        await callback.answer()
    elif data.startswith("dailysend:"):
        cid = int(data.split(":")[1])
        offset = await get_tz_offset(db)
        tz = offset_to_timezone(offset)
        await send_daily_announcement(db, bot, cid, tz, record=False)
        await callback.answer("Sent")
    elif data.startswith("dailysendtom:"):
        cid = int(data.split(":")[1])
        offset = await get_tz_offset(db)
        tz = offset_to_timezone(offset)
        now = datetime.now(tz) + timedelta(days=1)
        await send_daily_announcement(db, bot, cid, tz, record=False, now=now)
        await callback.answer("Sent")
    elif data == "vkset":
        vk_group_sessions.add(callback.from_user.id)
        await callback.message.answer("Send VK group id or 'off'")
        await callback.answer()
    elif data == "vkunset":
        await set_vk_group_id(db, None)
        await send_daily_list(callback.message, db, bot, edit=True)
        await callback.answer("Disabled")
    elif data.startswith("vktime:"):
        typ = data.split(":", 1)[1]
        vk_time_sessions[callback.from_user.id] = typ
        await callback.message.answer("Send new time HH:MM")
        await callback.answer()
    elif data.startswith("vkdailysend:"):
        section = data.split(":", 1)[1]
        group_id = await get_vk_group_id(db)
        if group_id:
            offset = await get_tz_offset(db)
            tz = offset_to_timezone(offset)
            await send_daily_announcement_vk(
                db, VK_TOKEN, group_id, tz, section=section
            )
        await callback.answer("Sent")


async def handle_tz(message: types.Message, db: Database, bot: Bot):
    parts = message.text.split(maxsplit=1)
    if len(parts) != 2 or not validate_offset(parts[1]):
        await bot.send_message(message.chat.id, "Usage: /tz +02:00")
        return
    async with db.get_session() as session:
        user = await session.get(User, message.from_user.id)
        if not user or not user.is_superadmin:
            await bot.send_message(message.chat.id, "Not authorized")
            return
    await set_tz_offset(db, parts[1])
    await bot.send_message(message.chat.id, f"Timezone set to {parts[1]}")


async def handle_images(message: types.Message, db: Database, bot: Bot):
    async with db.get_session() as session:
        user = await session.get(User, message.from_user.id)
        if not user or not user.is_superadmin:
            await bot.send_message(message.chat.id, "Not authorized")
            return
    new_value = not CATBOX_ENABLED
    await set_catbox_enabled(db, new_value)
    status = "enabled" if new_value else "disabled"
    await bot.send_message(message.chat.id, f"Image uploads {status}")


async def handle_vkgroup(message: types.Message, db: Database, bot: Bot):
    parts = message.text.split(maxsplit=1)
    if len(parts) != 2:
        await bot.send_message(message.chat.id, "Usage: /vkgroup <id|off>")
        return
    async with db.get_session() as session:
        user = await session.get(User, message.from_user.id)
        if not user or not user.is_superadmin:
            await bot.send_message(message.chat.id, "Not authorized")
            return
    if parts[1].lower() == "off":
        await set_vk_group_id(db, None)
        await bot.send_message(message.chat.id, "VK posting disabled")
    else:
        await set_vk_group_id(db, parts[1])
        await bot.send_message(message.chat.id, f"VK group set to {parts[1]}")


async def handle_vktime(message: types.Message, db: Database, bot: Bot):
    parts = message.text.split()
    if len(parts) != 3 or parts[1] not in {"today", "added"}:
        await bot.send_message(message.chat.id, "Usage: /vktime today|added HH:MM")
        return
    async with db.get_session() as session:
        user = await session.get(User, message.from_user.id)
        if not user or not user.is_superadmin:
            await bot.send_message(message.chat.id, "Not authorized")
            return
    if not re.match(r"^\d{2}:\d{2}$", parts[2]):
        await bot.send_message(message.chat.id, "Invalid time format")
        return
    if parts[1] == "today":
        await set_vk_time_today(db, parts[2])
    else:
        await set_vk_time_added(db, parts[2])
    await bot.send_message(message.chat.id, "VK time updated")


async def handle_my_chat_member(update: types.ChatMemberUpdated, db: Database):
    if update.chat.type != "channel":
        return
    status = update.new_chat_member.status
    is_admin = status in {"administrator", "creator"}
    logging.info(
        "my_chat_member: %s -> %s (admin=%s)",
        update.chat.id,
        status,
        is_admin,
    )
    async with db.get_session() as session:
        channel = await session.get(Channel, update.chat.id)
        if not channel:
            channel = Channel(
                channel_id=update.chat.id,
                title=update.chat.title,
                username=getattr(update.chat, "username", None),
                is_admin=is_admin,
            )
            session.add(channel)
        else:
            channel.title = update.chat.title
            channel.username = getattr(update.chat, "username", None)
            channel.is_admin = is_admin
        await session.commit()


async def send_channels_list(
    message: types.Message, db: Database, bot: Bot, edit: bool = False
):
    async with db.get_session() as session:
        user = await session.get(User, message.from_user.id)
        if not user or not user.is_superadmin:
            if not edit:
                await bot.send_message(message.chat.id, "Not authorized")
            return
        result = await session.execute(
            select(Channel).where(Channel.is_admin.is_(True))
        )
        channels = result.scalars().all()
    logging.info("channels list: %s", [c.channel_id for c in channels])
    lines = []
    keyboard = []
    for ch in channels:
        name = ch.title or ch.username or str(ch.channel_id)
        status = []
        row: list[types.InlineKeyboardButton] = []
        if ch.is_registered:
            status.append("✅")
            row.append(
                types.InlineKeyboardButton(
                    text="Cancel", callback_data=f"unset:{ch.channel_id}"
                )
            )
        if ch.is_asset:
            status.append("📅")
            row.append(
                types.InlineKeyboardButton(
                    text="Asset off", callback_data=f"assetunset:{ch.channel_id}"
                )
            )
        lines.append(f"{name} {' '.join(status)}".strip())
        if row:
            keyboard.append(row)
    if not lines:
        lines.append("No channels")
    markup = types.InlineKeyboardMarkup(inline_keyboard=keyboard) if keyboard else None
    if edit:
        await message.edit_text("\n".join(lines), reply_markup=markup)
    else:
        await bot.send_message(message.chat.id, "\n".join(lines), reply_markup=markup)


async def send_users_list(message: types.Message, db: Database, bot: Bot, edit: bool = False):
    async with db.get_session() as session:
        user = await session.get(User, message.from_user.id)
        if not user or not user.is_superadmin:
            if not edit:
                await bot.send_message(message.chat.id, "Not authorized")
            return
        result = await session.execute(select(User))
        users = result.scalars().all()
    lines = []
    keyboard = []
    for u in users:
        role = "superadmin" if u.is_superadmin else ("partner" if u.is_partner else "user")
        org = f" ({u.organization})" if u.is_partner and u.organization else ""
        status = " 🚫" if u.blocked else ""
        lines.append(f"{u.user_id} {u.username or ''} {role}{org}{status}".strip())
        if not u.is_superadmin:
            if u.blocked:
                keyboard.append([types.InlineKeyboardButton(text="Unblock", callback_data=f"unblock:{u.user_id}")])
            else:
                keyboard.append([types.InlineKeyboardButton(text="Block", callback_data=f"block:{u.user_id}")])
    markup = types.InlineKeyboardMarkup(inline_keyboard=keyboard) if keyboard else None
    if edit:
        await message.edit_text("\n".join(lines), reply_markup=markup)
    else:
        await bot.send_message(message.chat.id, "\n".join(lines), reply_markup=markup)


async def send_festivals_list(message: types.Message, db: Database, bot: Bot, edit: bool = False):
    async with db.get_session() as session:
        if not await session.get(User, message.from_user.id):
            if not edit:
                await bot.send_message(message.chat.id, "Not authorized")
            return
        result = await session.execute(select(Festival))
        fests = result.scalars().all()
    lines = []
    for f in fests:
        parts = [f"{f.id} {f.name}"]
        if f.telegraph_url:
            parts.append(f.telegraph_url)
        if f.website_url:
            parts.append(f"site: {f.website_url}")
        if f.vk_url:
            parts.append(f"vk: {f.vk_url}")
        if f.tg_url:
            parts.append(f"tg: {f.tg_url}")
        lines.append(" ".join(parts))
    keyboard = [
        [
            types.InlineKeyboardButton(text="Edit", callback_data=f"festedit:{f.id}"),
            types.InlineKeyboardButton(text="Delete", callback_data=f"festdel:{f.id}"),
        ]
        for f in fests
    ]
    if not lines:
        lines.append("No festivals")
    markup = types.InlineKeyboardMarkup(inline_keyboard=keyboard) if keyboard else None
    if edit:
        await message.edit_text("\n".join(lines), reply_markup=markup)
    else:
        await bot.send_message(message.chat.id, "\n".join(lines), reply_markup=markup)


async def send_setchannel_list(
    message: types.Message, db: Database, bot: Bot, edit: bool = False
):
    async with db.get_session() as session:
        user = await session.get(User, message.from_user.id)
        if not user or not user.is_superadmin:
            if not edit:
                await bot.send_message(message.chat.id, "Not authorized")
            return
        result = await session.execute(
            select(Channel).where(Channel.is_admin.is_(True))
        )
        channels = result.scalars().all()
    logging.info("setchannel list: %s", [c.channel_id for c in channels])
    lines = []
    keyboard = []
    for ch in channels:
        name = ch.title or ch.username or str(ch.channel_id)
        lines.append(name)
        row = []
        if ch.daily_time is None:
            row.append(
                types.InlineKeyboardButton(
                    text="Announce", callback_data=f"set:{ch.channel_id}"
                )
            )
        if not ch.is_asset:
            row.append(
                types.InlineKeyboardButton(
                    text="Asset", callback_data=f"assetset:{ch.channel_id}"
                )
            )
        if row:
            keyboard.append(row)
    if not lines:
        lines.append("No channels")
    markup = types.InlineKeyboardMarkup(inline_keyboard=keyboard) if keyboard else None
    if edit:
        await message.edit_text("\n".join(lines), reply_markup=markup)
    else:
        await bot.send_message(message.chat.id, "\n".join(lines), reply_markup=markup)


async def send_regdaily_list(
    message: types.Message, db: Database, bot: Bot, edit: bool = False
):
    async with db.get_session() as session:
        user = await session.get(User, message.from_user.id)
        if not user or not user.is_superadmin:
            if not edit:
                await bot.send_message(message.chat.id, "Not authorized")
            return
        result = await session.execute(
            select(Channel).where(
                Channel.is_admin.is_(True), Channel.daily_time.is_(None)
            )
        )
        channels = result.scalars().all()
    lines = []
    keyboard = []
    group_id = await get_vk_group_id(db)
    if group_id:
        lines.append(f"VK group {group_id}")
        keyboard.append([
            types.InlineKeyboardButton(text="Change", callback_data="vkset"),
            types.InlineKeyboardButton(text="Disable", callback_data="vkunset"),
        ])
    else:
        lines.append("VK group disabled")
        keyboard.append([
            types.InlineKeyboardButton(text="Set VK group", callback_data="vkset")
        ])
    for ch in channels:
        name = ch.title or ch.username or str(ch.channel_id)
        lines.append(name)
        keyboard.append(
            [
                types.InlineKeyboardButton(
                    text=name, callback_data=f"dailyset:{ch.channel_id}"
                )
            ]
        )
    if not lines:
        lines.append("No channels")
    markup = types.InlineKeyboardMarkup(inline_keyboard=keyboard) if keyboard else None
    if edit:
        await message.edit_text("\n".join(lines), reply_markup=markup)
    else:
        await bot.send_message(message.chat.id, "\n".join(lines), reply_markup=markup)


async def send_daily_list(
    message: types.Message, db: Database, bot: Bot, edit: bool = False
):
    async with db.get_session() as session:
        user = await session.get(User, message.from_user.id)
        if not user or not user.is_superadmin:
            if not edit:
                await bot.send_message(message.chat.id, "Not authorized")
            return
        result = await session.execute(
            select(Channel).where(Channel.daily_time.is_not(None))
        )
        channels = result.scalars().all()
    lines = []
    keyboard = []
    group_id = await get_vk_group_id(db)
    if group_id:
        t_today = await get_vk_time_today(db)
        t_added = await get_vk_time_added(db)
        lines.append(f"VK group {group_id} {t_today}/{t_added}")
        keyboard.append([
            types.InlineKeyboardButton(text="Disable", callback_data="vkunset"),
            types.InlineKeyboardButton(text="Today", callback_data="vktime:today"),
            types.InlineKeyboardButton(text="Added", callback_data="vktime:added"),
            types.InlineKeyboardButton(text="Test today", callback_data="vkdailysend:today"),
            types.InlineKeyboardButton(text="Test added", callback_data="vkdailysend:added"),
        ])
    else:
        lines.append("VK group disabled")
        keyboard.append([
            types.InlineKeyboardButton(text="Set VK group", callback_data="vkset")
        ])
    for ch in channels:
        name = ch.title or ch.username or str(ch.channel_id)
        t = ch.daily_time or "?"
        lines.append(f"{name} {t}")
        keyboard.append(
            [
                types.InlineKeyboardButton(
                    text="Cancel", callback_data=f"dailyunset:{ch.channel_id}"
                ),
                types.InlineKeyboardButton(
                    text="Time", callback_data=f"dailytime:{ch.channel_id}"
                ),
                types.InlineKeyboardButton(
                    text="Test", callback_data=f"dailysend:{ch.channel_id}"
                ),
                types.InlineKeyboardButton(
                    text="Test tomorrow",
                    callback_data=f"dailysendtom:{ch.channel_id}",
                ),
            ]
        )
    if not lines:
        lines.append("No channels")
    markup = types.InlineKeyboardMarkup(inline_keyboard=keyboard) if keyboard else None
    if edit:
        await message.edit_text("\n".join(lines), reply_markup=markup)
    else:
        await bot.send_message(message.chat.id, "\n".join(lines), reply_markup=markup)


async def handle_set_channel(message: types.Message, db: Database, bot: Bot):
    await send_setchannel_list(message, db, bot, edit=False)


async def handle_channels(message: types.Message, db: Database, bot: Bot):
    await send_channels_list(message, db, bot, edit=False)


async def handle_users(message: types.Message, db: Database, bot: Bot):
    await send_users_list(message, db, bot, edit=False)


async def handle_regdailychannels(message: types.Message, db: Database, bot: Bot):
    await send_regdaily_list(message, db, bot, edit=False)


async def handle_daily(message: types.Message, db: Database, bot: Bot):
    await send_daily_list(message, db, bot, edit=False)


async def upsert_event(session: AsyncSession, new: Event) -> Tuple[Event, bool]:
    """Insert or update an event if a similar one exists.

    Returns (event, added_flag)."""

    stmt = select(Event).where(
        Event.date == new.date,
        Event.time == new.time,
    )
    candidates = (await session.execute(stmt)).scalars().all()
    for ev in candidates:
        if (
            ev.location_name.strip().lower() == new.location_name.strip().lower()
            and (ev.location_address or "").strip().lower()
            == (new.location_address or "").strip().lower()
        ):
            ev.title = new.title
            ev.description = new.description
            ev.festival = new.festival
            ev.source_text = new.source_text
            ev.location_name = new.location_name
            ev.location_address = new.location_address
            ev.ticket_price_min = new.ticket_price_min
            ev.ticket_price_max = new.ticket_price_max
            ev.ticket_link = new.ticket_link
            ev.event_type = new.event_type
            ev.emoji = new.emoji
            ev.end_date = new.end_date
            ev.is_free = new.is_free
            ev.pushkin_card = new.pushkin_card
            await session.commit()
            return ev, False

        title_ratio = SequenceMatcher(None, ev.title.lower(), new.title.lower()).ratio()
        if title_ratio >= 0.9:
            ev.title = new.title
            ev.description = new.description
            ev.festival = new.festival
            ev.source_text = new.source_text
            ev.location_name = new.location_name
            ev.location_address = new.location_address
            ev.ticket_price_min = new.ticket_price_min
            ev.ticket_price_max = new.ticket_price_max
            ev.ticket_link = new.ticket_link
            ev.event_type = new.event_type
            ev.emoji = new.emoji
            ev.end_date = new.end_date
            ev.is_free = new.is_free
            ev.pushkin_card = new.pushkin_card
            await session.commit()
            return ev, False

        if (
            ev.location_name.strip().lower() == new.location_name.strip().lower()
            and (ev.location_address or "").strip().lower()
            == (new.location_address or "").strip().lower()
        ):
            ev.title = new.title
            ev.description = new.description
            ev.festival = new.festival
            ev.source_text = new.source_text
            ev.location_name = new.location_name
            ev.location_address = new.location_address
            ev.ticket_price_min = new.ticket_price_min
            ev.ticket_price_max = new.ticket_price_max
            ev.ticket_link = new.ticket_link
            ev.event_type = new.event_type
            ev.emoji = new.emoji
            ev.end_date = new.end_date
            ev.is_free = new.is_free
            ev.pushkin_card = new.pushkin_card
            await session.commit()
            return ev, False

        title_ratio = SequenceMatcher(None, ev.title.lower(), new.title.lower()).ratio()
        if title_ratio >= 0.9:
            ev.title = new.title
            ev.description = new.description
            ev.festival = new.festival
            ev.source_text = new.source_text
            ev.location_name = new.location_name
            ev.location_address = new.location_address
            ev.ticket_price_min = new.ticket_price_min
            ev.ticket_price_max = new.ticket_price_max
            ev.ticket_link = new.ticket_link
            ev.event_type = new.event_type
            ev.emoji = new.emoji
            ev.end_date = new.end_date
            ev.is_free = new.is_free
            ev.pushkin_card = new.pushkin_card
            await session.commit()
            return ev, False

        if (
            ev.location_name.strip().lower() == new.location_name.strip().lower()
            and (ev.location_address or "").strip().lower()
            == (new.location_address or "").strip().lower()
        ):
            ev.title = new.title
            ev.description = new.description
            ev.festival = new.festival
            ev.source_text = new.source_text
            ev.location_name = new.location_name
            ev.location_address = new.location_address
            ev.ticket_price_min = new.ticket_price_min
            ev.ticket_price_max = new.ticket_price_max
            ev.ticket_link = new.ticket_link
            ev.event_type = new.event_type
            ev.emoji = new.emoji
            ev.end_date = new.end_date
            ev.is_free = new.is_free
            ev.pushkin_card = new.pushkin_card
            await session.commit()
            return ev, False

        title_ratio = SequenceMatcher(None, ev.title.lower(), new.title.lower()).ratio()
        if title_ratio >= 0.9:
            ev.title = new.title
            ev.description = new.description
            ev.festival = new.festival
            ev.source_text = new.source_text
            ev.location_name = new.location_name
            ev.location_address = new.location_address
            ev.ticket_price_min = new.ticket_price_min
            ev.ticket_price_max = new.ticket_price_max
            ev.ticket_link = new.ticket_link
            ev.event_type = new.event_type
            ev.emoji = new.emoji
            ev.end_date = new.end_date
            ev.is_free = new.is_free
            ev.pushkin_card = new.pushkin_card
            await session.commit()
            return ev, False

        if (
            ev.location_name.strip().lower() == new.location_name.strip().lower()
            and (ev.location_address or "").strip().lower()
            == (new.location_address or "").strip().lower()
        ):
            ev.title = new.title
            ev.description = new.description
            ev.festival = new.festival
            ev.source_text = new.source_text
            ev.location_name = new.location_name
            ev.location_address = new.location_address
            ev.ticket_price_min = new.ticket_price_min
            ev.ticket_price_max = new.ticket_price_max
            ev.ticket_link = new.ticket_link
            ev.event_type = new.event_type
            ev.emoji = new.emoji
            ev.end_date = new.end_date
            ev.is_free = new.is_free
            ev.pushkin_card = new.pushkin_card
            await session.commit()
            return ev, False

        title_ratio = SequenceMatcher(None, ev.title.lower(), new.title.lower()).ratio()
        loc_ratio = SequenceMatcher(
            None, ev.location_name.lower(), new.location_name.lower()
        ).ratio()
        if title_ratio >= 0.6 and loc_ratio >= 0.6:
            ev.title = new.title
            ev.description = new.description
            ev.festival = new.festival
            ev.source_text = new.source_text
            ev.location_name = new.location_name
            ev.location_address = new.location_address
            ev.ticket_price_min = new.ticket_price_min
            ev.ticket_price_max = new.ticket_price_max
            ev.ticket_link = new.ticket_link
            ev.event_type = new.event_type
            ev.emoji = new.emoji
            ev.end_date = new.end_date
            ev.is_free = new.is_free
            ev.pushkin_card = new.pushkin_card
            await session.commit()
            return ev, False
        should_check = False
        if loc_ratio >= 0.4 or (ev.location_address or "") == (
            new.location_address or ""
        ):
            should_check = True
        elif title_ratio >= 0.5:
            should_check = True
        if should_check:
            # uncertain, ask LLM
            try:
                dup, title, desc = await check_duplicate_via_4o(ev, new)
            except Exception:
                logging.exception("duplicate check failed")
                dup = False
            if dup:
                ev.title = title or new.title
                ev.description = desc or new.description
                ev.festival = new.festival
                ev.source_text = new.source_text
                ev.location_name = new.location_name
                ev.location_address = new.location_address
                ev.ticket_price_min = new.ticket_price_min
                ev.ticket_price_max = new.ticket_price_max
                ev.ticket_link = new.ticket_link
                ev.event_type = new.event_type
                ev.emoji = new.emoji
                ev.end_date = new.end_date
                ev.is_free = new.is_free
                ev.pushkin_card = new.pushkin_card
                await session.commit()
                return ev, False
    new.added_at = datetime.utcnow()
    session.add(new)
    await session.commit()
    return new, True


async def add_events_from_text(
    db: Database,
    text: str,
    source_link: str | None,
    html_text: str | None = None,
    media: list[tuple[bytes, str]] | tuple[bytes, str] | None = None,
    *,
    raise_exc: bool = False,
    source_chat_id: int | None = None,
    source_message_id: int | None = None,
    creator_id: int | None = None,
    display_source: bool = True,
    source_channel: str | None = None,
    channel_title: str | None = None,


    bot: Bot | None = None,

) -> list[tuple[Event, bool, list[str], str]]:
    logging.info(
        "add_events_from_text start: len=%d source=%s", len(text), source_link
    )
    try:
        logging.info("LLM parse start (%d chars)", len(text))
        llm_text = text
        if channel_title:
            llm_text = f"{channel_title}\n{llm_text}"
        async with db.get_session() as session:
            res_f = await session.execute(select(Festival.name))
            fest_names = [r[0] for r in res_f.fetchall()]
        try:
            if source_channel:
                parsed = await parse_event_via_4o(
                    llm_text, source_channel, festival_names=fest_names
                )
            else:
                parsed = await parse_event_via_4o(llm_text, festival_names=fest_names)
        except TypeError:
            if source_channel:
                parsed = await parse_event_via_4o(llm_text, source_channel)
            else:
                parsed = await parse_event_via_4o(llm_text)

        logging.info("LLM returned %d events", len(parsed))
    except Exception as e:
        logging.error("LLM error: %s", e)
        if raise_exc:
            raise
        return []

    results: list[tuple[Event, bool, list[str], str]] = []
    first = True
    images: list[tuple[bytes, str]] = []
    if media:
        images = [media] if isinstance(media, tuple) else list(media)
    catbox_urls, catbox_msg_global = await upload_to_catbox(images)
    links_iter = iter(extract_links_from_html(html_text) if html_text else [])
    for data in parsed:
        logging.info(
            "processing event candidate: %s on %s %s",
            data.get("title"),
            data.get("date"),
            data.get("time"),
        )
        if data.get("festival"):
            logging.info(
                "4o recognized festival %s for event %s",
                data.get("festival"),
                data.get("title"),
            )

        date_raw = data.get("date", "") or ""
        end_date_raw = data.get("end_date") or None
        if end_date_raw and ".." in end_date_raw:
            end_date_raw = end_date_raw.split("..", 1)[-1].strip()
        if ".." in date_raw:
            start, maybe_end = [p.strip() for p in date_raw.split("..", 1)]
            date_raw = start
            if not end_date_raw:
                end_date_raw = maybe_end
        date_str = canonicalize_date(date_raw)
        end_date = canonicalize_date(end_date_raw) if end_date_raw else None


        addr = data.get("location_address")
        city = data.get("city")
        addr = strip_city_from_address(addr, city)

        base_event = Event(
            title=data.get("title", ""),
            description=data.get("short_description", ""),
            festival=data.get("festival") or None,
            date=date_str,
            time=data.get("time", ""),
            location_name=data.get("location_name", ""),
            location_address=addr,
            city=city,
            ticket_price_min=data.get("ticket_price_min"),
            ticket_price_max=data.get("ticket_price_max"),
            ticket_link=data.get("ticket_link"),
            event_type=data.get("event_type"),
            emoji=data.get("emoji"),
            end_date=end_date,
            is_free=bool(data.get("is_free")),
            pushkin_card=bool(data.get("pushkin_card")),
            source_text=text,
            source_post_url=source_link,
            source_chat_id=source_chat_id,
            source_message_id=source_message_id,
            creator_id=creator_id,
        )

        if base_event.festival:
            photo_u = catbox_urls[0] if catbox_urls else None
            await ensure_festival(db, base_event.festival, photo_url=photo_u)

        if base_event.event_type == "выставка" and not base_event.end_date:
            start_dt = parse_iso_date(base_event.date) or datetime.now(LOCAL_TZ).date()
            base_event.date = start_dt.isoformat()
            base_event.end_date = date(start_dt.year, 12, 31).isoformat()

        events_to_add = [base_event]
        if (
            base_event.event_type != "выставка"
            and base_event.end_date
            and base_event.end_date != base_event.date
        ):
            start_dt = parse_iso_date(base_event.date)
            end_dt = parse_iso_date(base_event.end_date) if base_event.end_date else None
            if start_dt and end_dt and end_dt > start_dt:
                events_to_add = []
                for i in range((end_dt - start_dt).days + 1):
                    day = start_dt + timedelta(days=i)
                    copy_e = Event(
                        **base_event.model_dump(
                            exclude={
                                "id",
                                "added_at",
                                "ics_post_url",
                                "ics_post_id",
                            }
                        )
                    )
                    copy_e.date = day.isoformat()
                    copy_e.end_date = None
                    events_to_add.append(copy_e)

        for event in events_to_add:
            if not is_valid_url(event.ticket_link):
                try:
                    extracted = next(links_iter)
                except StopIteration:
                    extracted = None
                if extracted:
                    event.ticket_link = extracted

            # skip events that have already finished - disabled for consistency in tests

            async with db.get_session() as session:
                saved, added = await upsert_event(session, event)
            logging.info(
                "event %s with id %s", "added" if added else "updated", saved.id
            )

            media_arg = None
            upload_info = catbox_msg_global if first else ""
            photo_count = saved.photo_count
            if saved.telegraph_url and saved.telegraph_path:
                upload_info, added_count = await update_source_page(
                    saved.telegraph_path,
                    saved.title or "Event",
                    html_text or text,
                    media_arg,
                    db,
                    catbox_urls=catbox_urls,
                )
                if added_count:
                    photo_count += added_count
                    async with db.get_session() as session:
                        saved.photo_count = photo_count
                        session.add(saved)
                        await session.commit()
                await update_event_description(saved, db)
            else:
                if not saved.ics_url:
                    ics = await upload_ics(saved, db)
                    if ics:
                        logging.info("ICS saved for event %s: %s", saved.id, ics)
                        async with db.get_session() as session:
                            obj = await session.get(Event, saved.id)
                            if obj:
                                obj.ics_url = ics
                                await session.commit()
                                saved.ics_url = ics

                if bot and saved.ics_url and not saved.ics_post_url:
                    posted = await post_ics_asset(saved, db, bot)
                    if posted:
                        url_p, msg_id = posted
                        logging.info(
                            "asset post %s for event %s", url_p, saved.id
                        )
                        async with db.get_session() as session:
                            obj = await session.get(Event, saved.id)
                            if obj:
                                obj.ics_post_url = url_p
                                obj.ics_post_id = msg_id
                                await session.commit()
                                saved.ics_post_url = url_p
                                saved.ics_post_id = msg_id
                        await add_calendar_button(saved, db, bot)
                        logging.info(
                            "calendar button added for event %s", saved.id
                        )
                        if saved.telegraph_path:
                            await update_source_page_ics(
                                saved.telegraph_path,
                                saved.title or "Event",
                                saved.ics_url,
                            )
                extra_kwargs = {"display_link": False} if not display_source else {}
                res = await create_source_page(
                    saved.title or "Event",
                    saved.source_text,
                    source_link,
                    html_text,
                    None,
                    saved.ics_url,
                    db,
                    catbox_urls=catbox_urls,
                    **extra_kwargs,
                )
                if res:
                    if len(res) == 4:
                        url, path, _, photo_count = res
                    elif len(res) == 3:
                        url, path, _ = res
                        photo_count = 0
                    else:
                        url, path = res
                        photo_count = 0
                    upload_info = catbox_msg_global if first else ""
                    logging.info("telegraph page %s", url)
                    async with db.get_session() as session:
                        saved.telegraph_url = url
                        saved.telegraph_path = path
                        saved.photo_count = photo_count
                        session.add(saved)
                        await session.commit()
            if saved.telegraph_path:
                await update_event_description(saved, db)
            logging.info("syncing month page %s", saved.date[:7])
            await sync_month_page(db, saved.date[:7])
            d_saved = parse_iso_date(saved.date)
            w_start = weekend_start_for_date(d_saved) if d_saved else None
            if w_start:
                logging.info("syncing weekend page %s", w_start.isoformat())
                await sync_weekend_page(db, w_start.isoformat())
            fest_obj = None
            if saved.festival:
                logging.info("syncing festival %s", saved.festival)
                await sync_festival_page(db, saved.festival)

                await sync_festival_vk_post(db, saved.festival)

                async with db.get_session() as session:
                    res = await session.execute(
                        select(Festival).where(Festival.name == saved.festival)
                    )
                    fest_obj = res.scalar_one_or_none()


            lines = [
                f"title: {saved.title}",
                f"date: {saved.date}",
                f"time: {saved.time}",
                f"location_name: {saved.location_name}",
            ]
            if saved.location_address:
                lines.append(f"location_address: {saved.location_address}")
            if saved.city:
                lines.append(f"city: {saved.city}")
            if saved.festival:
                lines.append(f"festival: {saved.festival}")
                if fest_obj and fest_obj.telegraph_url:
                    lines.append(f"festival_page: {fest_obj.telegraph_url}")

            if saved.description:
                lines.append(f"description: {saved.description}")
            if saved.event_type:
                lines.append(f"type: {saved.event_type}")
            if saved.ticket_price_min is not None:
                lines.append(f"price_min: {saved.ticket_price_min}")
            if saved.ticket_price_max is not None:
                lines.append(f"price_max: {saved.ticket_price_max}")
            if saved.ticket_link:
                lines.append(f"ticket_link: {saved.ticket_link}")
            if saved.telegraph_url:
                lines.append(f"telegraph: {saved.telegraph_url}")
            if is_vk_wall_url(saved.source_post_url):
                lines.append(f"Vk: {saved.source_post_url}")
            if upload_info:
                lines.append(f"catbox: {upload_info}")
            status = "added" if added else "updated"
            results.append((saved, added, lines, status))
            first = False
    logging.info("add_events_from_text finished with %d results", len(results))
    return results


async def handle_add_event(message: types.Message, db: Database, bot: Bot):
    parts = (message.text or message.caption or "").split(maxsplit=1)
    if len(parts) != 2:
        await bot.send_message(message.chat.id, "Usage: /addevent <text>")
        return
    async with db.get_session() as session:
        user = await session.get(User, message.from_user.id)
        if user and user.blocked:
            await bot.send_message(message.chat.id, "Not authorized")
            return
    creator_id = user.user_id if user else message.from_user.id
    images = await extract_images(message, bot)
    media = images if images else None
    html_text = message.html_text or message.caption_html
    if html_text and html_text.startswith("/addevent"):
        html_text = html_text[len("/addevent") :].lstrip()
    text_content = parts[1]
    source_link = None
    lines = text_content.splitlines()
    if lines:
        m = re.match(r"https?://vk\.com/wall[\w\d_-]+", lines[0].strip(), re.I)
        if m:
            source_link = lines[0].strip()
            text_content = "\n".join(lines[1:]).lstrip()
            if html_text:
                html_lines = html_text.splitlines()
                if html_lines and re.match(r"https?://vk\.com/wall[\w\d_-]+", html_lines[0].strip(), re.I):
                    html_text = "\n".join(html_lines[1:]).lstrip()
    try:
        results = await add_events_from_text(
            db,
            text_content,
            source_link,
            html_text,
            media,
            raise_exc=True,
            creator_id=creator_id,
            display_source=False if source_link else True,
            source_channel=None,

            bot=bot,
        )
    except Exception as e:
        await bot.send_message(message.chat.id, f"LLM error: {e}")
        return
    if not results:
        await bot.send_message(message.chat.id, "LLM error")
        return
    for saved, added, lines, status in results:
        btns = []
        if (
            not saved.is_free
            and saved.ticket_price_min is None
            and saved.ticket_price_max is None
        ):
            btns.append(
                types.InlineKeyboardButton(
                    text="\u2753 Это бесплатное мероприятие",
                    callback_data=f"markfree:{saved.id}",
                )
            )
        btns.append(
            types.InlineKeyboardButton(
                text="\U0001f6a9 Переключить на тихий режим",
                callback_data=f"togglesilent:{saved.id}",
            )
        )
        markup = types.InlineKeyboardMarkup(inline_keyboard=[btns])
        await bot.send_message(
            message.chat.id,
            f"Event {status}\n" + "\n".join(lines),
            reply_markup=markup,
        )
        await notify_event_added(db, bot, user, saved, added)


async def handle_add_event_raw(message: types.Message, db: Database, bot: Bot):
    parts = (message.text or message.caption or "").split(maxsplit=1)
    if len(parts) != 2 or "|" not in parts[1]:
        await bot.send_message(
            message.chat.id, "Usage: /addevent_raw title|date|time|location"
        )
        return
    async with db.get_session() as session:
        user = await session.get(User, message.from_user.id)
        if user and user.blocked:
            await bot.send_message(message.chat.id, "Not authorized")
            return
    creator_id = user.user_id if user else message.from_user.id
    title, date_raw, time, location = (p.strip() for p in parts[1].split("|", 3))
    date_iso = canonicalize_date(date_raw)
    if not date_iso:
        await bot.send_message(message.chat.id, "Invalid date")
        return
    images = await extract_images(message, bot)
    media = images if images else None

    event = Event(
        title=title,
        description="",
        festival=None,
        date=date_iso,
        time=time,
        location_name=location,
        source_text=parts[1],
        creator_id=creator_id,
    )
    async with db.get_session() as session:
        event, added = await upsert_event(session, event)

    if not event.ics_url:
        ics = await upload_ics(event, db)
        if ics:
            async with db.get_session() as session:
                obj = await session.get(Event, event.id)
                if obj:
                    obj.ics_url = ics
                    await session.commit()
                    event.ics_url = ics

    html_text = message.html_text or message.caption_html
    if html_text and html_text.startswith("/addevent_raw"):
        html_text = html_text[len("/addevent_raw") :].lstrip()
    res = await create_source_page(
        event.title or "Event",
        event.source_text,
        None,
        html_text or event.source_text,
        media,
        event.ics_url,
        db,
    )
    upload_info = ""
    photo_count = 0
    if res:
        if len(res) == 4:
            url, path, upload_info, photo_count = res
        elif len(res) == 3:
            url, path, upload_info = res
            photo_count = 0
        else:
            url, path = res
            upload_info = ""
            photo_count = 0
        async with db.get_session() as session:
            event.telegraph_url = url
            event.telegraph_path = path
            event.photo_count = photo_count
            session.add(event)
            await session.commit()
    await sync_month_page(db, event.date[:7])
    d = parse_iso_date(event.date)
    w_start = weekend_start_for_date(d) if d else None
    if w_start:
        await sync_weekend_page(db, w_start.isoformat())
    lines = [
        f"title: {event.title}",
        f"date: {event.date}",
        f"time: {event.time}",
        f"location_name: {event.location_name}",
    ]
    if event.telegraph_url:
        lines.append(f"telegraph: {event.telegraph_url}")
    if is_vk_wall_url(event.source_post_url):
        lines.append(f"Vk: {event.source_post_url}")
    if upload_info:
        lines.append(f"catbox: {upload_info}")
    status = "added" if added else "updated"
    btns = []
    if (
        not event.is_free
        and event.ticket_price_min is None
        and event.ticket_price_max is None
    ):
        btns.append(
            types.InlineKeyboardButton(
                text="\u2753 Это бесплатное мероприятие",
                callback_data=f"markfree:{event.id}",
            )
        )
    btns.append(
        types.InlineKeyboardButton(
            text="\U0001f6a9 Переключить на тихий режим",
            callback_data=f"togglesilent:{event.id}",
        )
    )
    markup = types.InlineKeyboardMarkup(inline_keyboard=[btns])
    await bot.send_message(
        message.chat.id,
        f"Event {status}\n" + "\n".join(lines),
        reply_markup=markup,
    )
    await notify_event_added(db, bot, user, event, added)


def format_day(day: date, tz: timezone) -> str:
    if day == datetime.now(tz).date():
        return "Сегодня"
    return day.strftime("%d.%m.%Y")


MONTHS = [
    "января",
    "февраля",
    "марта",
    "апреля",
    "мая",
    "июня",
    "июля",
    "августа",
    "сентября",
    "октября",
    "ноября",
    "декабря",
]

DAYS_OF_WEEK = [
    "понедельник",
    "вторник",
    "среда",
    "четверг",
    "пятница",
    "суббота",
    "воскресенье",
]


def format_day_pretty(day: date) -> str:
    return f"{day.day} {MONTHS[day.month - 1]}"


def format_weekend_range(saturday: date) -> str:
    """Return human-friendly weekend range like '12–13 июля'."""
    sunday = saturday + timedelta(days=1)
    if saturday.month == sunday.month:
        return f"{saturday.day}\u2013{sunday.day} {MONTHS[saturday.month - 1]}"
    return (
        f"{saturday.day} {MONTHS[saturday.month - 1]} \u2013 "
        f"{sunday.day} {MONTHS[sunday.month - 1]}"
    )


def month_name(month: str) -> str:
    y, m = month.split("-")
    return f"{MONTHS[int(m) - 1]} {y}"


MONTHS_PREP = [
    "январе",
    "феврале",
    "марте",
    "апреле",
    "мае",
    "июне",
    "июле",
    "августе",
    "сентябре",
    "октябре",
    "ноябре",
    "декабре",
]

# month names in nominative case for navigation links
MONTHS_NOM = [
    "январь",
    "февраль",
    "март",
    "апрель",
    "май",
    "июнь",
    "июль",
    "август",
    "сентябрь",
    "октябрь",
    "ноябрь",
    "декабрь",
]


def month_name_prepositional(month: str) -> str:
    y, m = month.split("-")
    return f"{MONTHS_PREP[int(m) - 1]} {y}"


def month_name_nominative(month: str) -> str:
    """Return month name in nominative case, add year if different from current."""
    y, m = month.split("-")
    name = MONTHS_NOM[int(m) - 1]
    if int(y) != datetime.now(LOCAL_TZ).year:
        return f"{name} {y}"
    return name


def next_month(month: str) -> str:
    d = datetime.fromisoformat(month + "-01")
    n = (d.replace(day=28) + timedelta(days=4)).replace(day=1)
    return n.strftime("%Y-%m")


def md_to_html(text: str) -> str:
    html_text = markdown.markdown(
        text,
        extensions=["markdown.extensions.fenced_code", "markdown.extensions.nl2br"],
    )
    # Telegraph API does not allow h1/h2 or Telegram-specific emoji tags
    html_text = re.sub(r"<(\/?)h[12]>", r"<\1h3>", html_text)
    html_text = re.sub(r"</?tg-emoji[^>]*>", "", html_text)
    return html_text


def extract_link_from_html(html_text: str) -> str | None:
    """Return a registration or ticket link from HTML if present."""
    pattern = re.compile(
        r"<a[^>]+href=['\"]([^'\"]+)['\"][^>]*>(.*?)</a>",
        re.IGNORECASE | re.DOTALL,
    )
    matches = list(pattern.finditer(html_text))

    # prefer anchors whose text mentions registration or tickets
    for m in matches:
        href, label = m.group(1), m.group(2)
        text = label.lower()
        if any(word in text for word in ["регистра", "ticket", "билет"]):
            return href

    # otherwise look for anchors located near the word "регистрация"
    lower_html = html_text.lower()
    for m in matches:
        href = m.group(1)
        start, end = m.span()
        context_before = lower_html[max(0, start - 60) : start]
        context_after = lower_html[end : end + 60]
        if "регистра" in context_before or "регистра" in context_after:
            return href

    if matches:
        return matches[0].group(1)
    return None


def extract_links_from_html(html_text: str) -> list[str]:
    """Return all registration or ticket links in order of appearance."""
    pattern = re.compile(
        r"<a[^>]+href=['\"]([^'\"]+)['\"][^>]*>(.*?)</a>",
        re.IGNORECASE | re.DOTALL,
    )
    matches = list(pattern.finditer(html_text))
    lower_html = html_text.lower()

    def qualifies(label: str, start: int, end: int) -> bool:
        text = label.lower()
        if any(word in text for word in ["регистра", "ticket", "билет"]):
            return True
        context_before = lower_html[max(0, start - 60) : start]
        context_after = lower_html[end : end + 60]
        return "регистра" in context_before or "регистра" in context_after or "билет" in context_before or "билет" in context_after

    prioritized: list[tuple[int, str]] = []
    others: list[tuple[int, str]] = []
    for m in matches:
        href, label = m.group(1), m.group(2)
        if qualifies(label, *m.span()):
            prioritized.append((m.start(), href))
        else:
            others.append((m.start(), href))

    prioritized.sort(key=lambda x: x[0])
    others.sort(key=lambda x: x[0])
    links = [h for _, h in prioritized]
    links.extend(h for _, h in others)
    return links


def is_valid_url(text: str | None) -> bool:
    if not text:
        return False
    return bool(re.match(r"https?://", text))


def is_vk_wall_url(url: str | None) -> bool:
    """Return True if the URL points to a VK wall post."""
    if not url:
        return False
    try:
        parsed = urlparse(url)
    except Exception:
        return False
    host = parsed.netloc.lower()
    if host in {"vk.cc", "vk.link", "go.vk.com", "l.vk.com"}:
        return False
    if host.endswith("vk.com") and "/wall" in parsed.path:
        return True
    return False


def recent_cutoff(tz: timezone, now: datetime | None = None) -> datetime:
    """Return UTC datetime for the start of the previous day in the given tz."""
    if now is None:
        now = datetime.now(tz)
    start_local = datetime.combine(
        now.date() - timedelta(days=1),
        time(0, 0),
        tz,
    )
    return start_local.astimezone(timezone.utc).replace(tzinfo=None)


def split_text(text: str, limit: int = 4096) -> list[str]:
    """Split text into chunks without breaking lines."""
    parts: list[str] = []
    while len(text) > limit:
        cut = text.rfind("\n", 0, limit)
        if cut == -1:
            cut = limit
        parts.append(text[:cut])
        text = text[cut:].lstrip("\n")
    if text:
        parts.append(text)
    return parts


def is_recent(e: Event, tz: timezone | None = None, now: datetime | None = None) -> bool:
    if e.added_at is None or e.silent:
        return False
    if tz is None:
        tz = LOCAL_TZ
    start = recent_cutoff(tz, now)
    return e.added_at >= start


def format_event_md(e: Event, festival: Festival | None = None) -> str:
    prefix = ""
    if is_recent(e):
        prefix += "\U0001f6a9 "
    emoji_part = ""
    if e.emoji and not e.title.strip().startswith(e.emoji):
        emoji_part = f"{e.emoji} "
    lines = [f"{prefix}{emoji_part}{e.title}".strip()]
    if festival:
        link = festival.telegraph_url
        if link:
            lines.append(f"[{festival.name}]({link})")
        else:
            lines.append(festival.name)
    lines.append(e.description.strip())
    if e.pushkin_card:
        lines.append("\u2705 Пушкинская карта")
    if e.is_free:
        txt = "🟡 Бесплатно"
        if e.ticket_link:
            txt += f" [по регистрации]({e.ticket_link})"
        lines.append(txt)
    elif e.ticket_link and (
        e.ticket_price_min is not None or e.ticket_price_max is not None
    ):
        if e.ticket_price_max is not None and e.ticket_price_max != e.ticket_price_min:
            price = f"от {e.ticket_price_min} до {e.ticket_price_max}"
        else:
            price = str(e.ticket_price_min or e.ticket_price_max or "")
        lines.append(f"[Билеты в источнике]({e.ticket_link}) {price}".strip())
    elif e.ticket_link:
        lines.append(f"[по регистрации]({e.ticket_link})")
    else:
        if (
            e.ticket_price_min is not None
            and e.ticket_price_max is not None
            and e.ticket_price_min != e.ticket_price_max
        ):
            price = f"от {e.ticket_price_min} до {e.ticket_price_max}"
        elif e.ticket_price_min is not None:
            price = str(e.ticket_price_min)
        elif e.ticket_price_max is not None:
            price = str(e.ticket_price_max)
        else:
            price = ""
        if price:
            lines.append(f"Билеты {price}")
    if e.telegraph_url:
        cam = "\U0001f4f8" * max(0, e.photo_count)
        prefix = f"{cam} " if cam else ""
        more_line = f"{prefix}[подробнее]({e.telegraph_url})"
        if e.ics_post_url:
            more_line += f" \U0001f4c5 [добавить в календарь]({e.ics_post_url})"
        lines.append(more_line)
    loc = e.location_name
    addr = e.location_address
    if addr and e.city:
        addr = strip_city_from_address(addr, e.city)
    if addr:
        loc += f", {addr}"
    if e.city:
        loc += f", #{e.city}"
    date_part = e.date.split("..", 1)[0]
    d = parse_iso_date(date_part)
    if d:
        day = format_day_pretty(d)
    else:
        logging.error("Invalid event date: %s", e.date)
        day = e.date
    lines.append(f"_{day} {e.time} {loc}_")
    return "\n".join(lines)



def format_event_vk(
    e: Event,
    highlight: bool = False,
    weekend_url: str | None = None,
    festival: Festival | None = None,
) -> str:

    prefix = ""
    if highlight:
        prefix += "\U0001f449 "
    if is_recent(e):
        prefix += "\U0001f6a9 "
    emoji_part = ""
    if e.emoji and not e.title.strip().startswith(e.emoji):
        emoji_part = f"{e.emoji} "


    title = f"{prefix}{emoji_part}{e.title.upper()}".strip()
    desc = re.sub(
        r",?\s*подробнее\s*\([^\n]*\)$",
        "",
        e.description.strip(),
        flags=re.I,
    )
    details_link = None
    if is_vk_wall_url(e.source_post_url):
        details_link = e.source_post_url
    elif e.telegraph_url:
        details_link = e.telegraph_url
    if details_link:

        desc = f"{desc}, [подробнее|{details_link}]"

    lines = [title]
    if festival:
        link = festival.vk_post_url
        if link:
            lines.append(f"[{festival.name}|{link}]")
        else:
            lines.append(festival.name)
    lines.append(desc)

    if e.pushkin_card:
        lines.append("\u2705 Пушкинская карта")

    if e.is_free:
        lines.append("🟡 Бесплатно")
        if e.ticket_link:
            lines.append("по регистрации")
            lines.append(f"\U0001f39f {e.ticket_link}")
    elif e.ticket_link and (
        e.ticket_price_min is not None or e.ticket_price_max is not None
    ):
        if e.ticket_price_max is not None and e.ticket_price_max != e.ticket_price_min:
            price = f"от {e.ticket_price_min} до {e.ticket_price_max} руб."
        else:
            val = e.ticket_price_min if e.ticket_price_min is not None else e.ticket_price_max
            price = f"{val} руб." if val is not None else ""
        lines.append(f"Билеты в источнике {price}".strip())
        lines.append(f"\U0001f39f {e.ticket_link}")
    elif e.ticket_link:
        lines.append("по регистрации")
        lines.append(f"\U0001f39f {e.ticket_link}")
    else:
        price = ""
        if (
            e.ticket_price_min is not None
            and e.ticket_price_max is not None
            and e.ticket_price_min != e.ticket_price_max
        ):
            price = f"от {e.ticket_price_min} до {e.ticket_price_max} руб."
        elif e.ticket_price_min is not None:
            price = f"{e.ticket_price_min} руб."
        elif e.ticket_price_max is not None:
            price = f"{e.ticket_price_max} руб."
        if price:
            lines.append(f"Билеты {price}")

    # details link already appended to description above

    loc = e.location_name
    addr = e.location_address
    if addr and e.city:
        addr = strip_city_from_address(addr, e.city)
    if addr:
        loc += f", {addr}"
    if e.city:
        loc += f", #{e.city}"
    date_part = e.date.split("..", 1)[0]
    d = parse_iso_date(date_part)
    if d:
        day = format_day_pretty(d)
    else:
        logging.error("Invalid event date: %s", e.date)
        day = e.date
    if weekend_url and d and d.weekday() == 5:
        day_fmt = f"{day}"
    else:
        day_fmt = day
    lines.append(f"\U0001f4c5 {day_fmt} {e.time}")
    lines.append(f"\U0001f4cd {loc}")

    return "\n".join(lines)


def format_event_daily(
    e: Event,
    highlight: bool = False,
    weekend_url: str | None = None,
    festival: Festival | None = None,
) -> str:
    """Return HTML-formatted text for a daily announcement item."""
    prefix = ""
    if highlight:
        prefix += "\U0001f449 "
    if is_recent(e):
        prefix += "\U0001f6a9 "
    emoji_part = ""
    if e.emoji and not e.title.strip().startswith(e.emoji):
        emoji_part = f"{e.emoji} "

    title = html.escape(e.title)
    if e.source_post_url:
        title = f'<a href="{html.escape(e.source_post_url)}">{title}</a>'
    title = f"<b>{prefix}{emoji_part}{title}</b>".strip()

    desc = e.description.strip()
    desc = re.sub(r",?\s*подробнее\s*\([^\n]*\)$", "", desc, flags=re.I)
    lines = [title]
    if festival:
        link = festival.telegraph_url
        if link:
            lines.append(f'<a href="{html.escape(link)}">{html.escape(festival.name)}</a>')
        else:
            lines.append(html.escape(festival.name))
    lines.append(html.escape(desc))

    if e.pushkin_card:
        lines.append("\u2705 Пушкинская карта")

    if e.is_free:
        txt = "🟡 Бесплатно"
        if e.ticket_link:
            txt += f' <a href="{html.escape(e.ticket_link)}">по регистрации</a>'
        lines.append(txt)
    elif e.ticket_link and (
        e.ticket_price_min is not None or e.ticket_price_max is not None
    ):
        if e.ticket_price_max is not None and e.ticket_price_max != e.ticket_price_min:
            price = f"от {e.ticket_price_min} до {e.ticket_price_max}"
        else:
            price = str(e.ticket_price_min or e.ticket_price_max or "")
        lines.append(
            f'<a href="{html.escape(e.ticket_link)}">Билеты в источнике</a> {price}'.strip()
        )
    elif e.ticket_link:
        lines.append(f'<a href="{html.escape(e.ticket_link)}">по регистрации</a>')
    else:
        price = ""
        if (
            e.ticket_price_min is not None
            and e.ticket_price_max is not None
            and e.ticket_price_min != e.ticket_price_max
        ):
            price = f"от {e.ticket_price_min} до {e.ticket_price_max}"
        elif e.ticket_price_min is not None:
            price = str(e.ticket_price_min)
        elif e.ticket_price_max is not None:
            price = str(e.ticket_price_max)
        if price:
            lines.append(f"Билеты {price}")

    loc = html.escape(e.location_name)
    addr = e.location_address
    if addr and e.city:
        addr = strip_city_from_address(addr, e.city)
    if addr:
        loc += f", {html.escape(addr)}"
    if e.city:
        loc += f", #{html.escape(e.city)}"
    date_part = e.date.split("..", 1)[0]
    d = parse_iso_date(date_part)
    if d:
        day = format_day_pretty(d)
    else:
        logging.error("Invalid event date: %s", e.date)
        day = e.date
    if weekend_url and d and d.weekday() == 5:
        day_fmt = f'<a href="{html.escape(weekend_url)}">{day}</a>'
    else:
        day_fmt = day
    lines.append(f"<i>{day_fmt} {e.time} {loc}</i>")

    return "\n".join(lines)


def format_exhibition_md(e: Event) -> str:
    prefix = ""
    if is_recent(e):
        prefix += "\U0001f6a9 "
    emoji_part = ""
    if e.emoji and not e.title.strip().startswith(e.emoji):
        emoji_part = f"{e.emoji} "
    lines = [f"{prefix}{emoji_part}{e.title}".strip(), e.description.strip()]
    if e.pushkin_card:
        lines.append("\u2705 Пушкинская карта")
    if e.is_free:
        txt = "🟡 Бесплатно"
        if e.ticket_link:
            txt += f" [по регистрации]({e.ticket_link})"
        lines.append(txt)
    elif e.ticket_link:
        lines.append(f"[Билеты в источнике]({e.ticket_link})")
    elif (
        e.ticket_price_min is not None
        and e.ticket_price_max is not None
        and e.ticket_price_min != e.ticket_price_max
    ):
        lines.append(f"Билеты от {e.ticket_price_min} до {e.ticket_price_max}")
    elif e.ticket_price_min is not None:
        lines.append(f"Билеты {e.ticket_price_min}")
    elif e.ticket_price_max is not None:
        lines.append(f"Билеты {e.ticket_price_max}")
    if e.telegraph_url:
        cam = "\U0001f4f8" * max(0, e.photo_count)
        prefix = f"{cam} " if cam else ""
        lines.append(f"{prefix}[подробнее]({e.telegraph_url})")
    loc = e.location_name
    addr = e.location_address
    if addr and e.city:
        addr = strip_city_from_address(addr, e.city)
    if addr:
        loc += f", {addr}"
    if e.city:
        loc += f", #{e.city}"
    if e.end_date:
        end_part = e.end_date.split("..", 1)[0]
        d_end = parse_iso_date(end_part)
        if d_end:
            end = format_day_pretty(d_end)
        else:
            logging.error("Invalid end date: %s", e.end_date)
            end = e.end_date
        lines.append(f"_по {end}, {loc}_")
    return "\n".join(lines)


def event_title_nodes(e: Event) -> list:
    nodes: list = []
    if is_recent(e):
        nodes.append("\U0001f6a9 ")
    if e.emoji and not e.title.strip().startswith(e.emoji):
        nodes.append(f"{e.emoji} ")
    title_text = e.title
    if e.source_post_url:
        nodes.append(
            {"tag": "a", "attrs": {"href": e.source_post_url}, "children": [title_text]}
        )
    else:
        nodes.append(title_text)
    return nodes


def event_to_nodes(e: Event, festival: Festival | None = None) -> list[dict]:
    md = format_event_md(e, festival)

    lines = md.split("\n")
    body_lines = lines[1:]
    if festival and body_lines:
        body_lines = body_lines[1:]
    body_md = "\n".join(body_lines) if body_lines else ""
    from telegraph.utils import html_to_nodes

    nodes = [{"tag": "h4", "children": event_title_nodes(e)}]
    if festival or e.festival:
        fest = festival
        if fest is None and e.festival:
            # fallback fetch will be handled by caller typically
            pass
        if fest and fest.telegraph_url:
            nodes.append(
                {
                    "tag": "p",
                    "children": [
                        {
                            "tag": "a",
                            "attrs": {"href": fest.telegraph_url},
                            "children": [fest.name],
                        }
                    ],
                }
            )
        elif fest:
            nodes.append({"tag": "p", "children": [fest.name]})
    if body_md:
        html_text = md_to_html(body_md)
        nodes.extend(html_to_nodes(html_text))
    nodes.append({"tag": "p", "children": ["\u00a0"]})
    return nodes


def exhibition_title_nodes(e: Event) -> list:
    nodes: list = []
    if is_recent(e):
        nodes.append("\U0001f6a9 ")
    if e.emoji and not e.title.strip().startswith(e.emoji):
        nodes.append(f"{e.emoji} ")
    title_text = e.title
    if e.source_post_url:
        nodes.append(
            {"tag": "a", "attrs": {"href": e.source_post_url}, "children": [title_text]}
        )
    else:
        nodes.append(title_text)
    return nodes


def exhibition_to_nodes(e: Event) -> list[dict]:
    md = format_exhibition_md(e)
    lines = md.split("\n")
    body_md = "\n".join(lines[1:]) if len(lines) > 1 else ""
    from telegraph.utils import html_to_nodes

    nodes = [{"tag": "h4", "children": exhibition_title_nodes(e)}]
    if body_md:
        html_text = md_to_html(body_md)
        nodes.extend(html_to_nodes(html_text))
    nodes.append({"tag": "p", "children": ["\u00a0"]})
    return nodes

async def get_month_data(db: Database, month: str, *, fallback: bool = True):
    """Return events, exhibitions and nav pages for the given month."""
    start = date.fromisoformat(month + "-01")
    next_start = (start.replace(day=28) + timedelta(days=4)).replace(day=1)
    async with db.get_session() as session:
        result = await session.execute(
            select(Event)
            .where(Event.date >= start.isoformat(), Event.date < next_start.isoformat())
            .order_by(Event.date, Event.time)
        )
        events = result.scalars().all()

        ex_result = await session.execute(
            select(Event)
            .where(
                Event.end_date.is_not(None),
                Event.end_date >= start.isoformat(),
                Event.date <= next_start.isoformat(),
                Event.event_type == "выставка",
            )
            .order_by(Event.date)
        )
        exhibitions = ex_result.scalars().all()

        result_nav = await session.execute(select(MonthPage).order_by(MonthPage.month))
        nav_pages = result_nav.scalars().all()


    today = datetime.now(LOCAL_TZ).date()

    if month == today.strftime("%Y-%m"):
        today_str = today.isoformat()
        cutoff = (today - timedelta(days=30)).isoformat()
        events = [e for e in events if e.date.split("..", 1)[0] >= today_str]
        exhibitions = [
            e for e in exhibitions if e.end_date and e.end_date >= cutoff
        ]

    if not exhibitions and fallback:
        prev_month = (start - timedelta(days=1)).strftime("%Y-%m")
        if prev_month != month:
            prev_events, prev_exh, _ = await get_month_data(db, prev_month, fallback=False)
            if not events:
                events.extend(prev_events)
            exhibitions.extend(prev_exh)

    return events, exhibitions, nav_pages


async def build_month_page_content(
    db: Database,
    month: str,
    events: list[Event] | None = None,
    exhibitions: list[Event] | None = None,
    nav_pages: list[MonthPage] | None = None,
    continuation_url: str | None = None,
) -> tuple[str, list]:
    if events is None or exhibitions is None or nav_pages is None:
        events, exhibitions, nav_pages = await get_month_data(db, month)

    async with db.get_session() as session:
        res_f = await session.execute(select(Festival))
        fest_map = {f.name: f for f in res_f.scalars().all()}


    today = datetime.now(LOCAL_TZ).date()
    cutoff = (today - timedelta(days=30)).isoformat()

    if month == today.strftime("%Y-%m"):
        events = [e for e in events if e.date.split("..", 1)[0] >= cutoff]
        exhibitions = [e for e in exhibitions if e.end_date and e.end_date >= cutoff]

    today_str = today.isoformat()
    events = [
        e
        for e in events
        if not (e.event_type == "выставка" and e.date < today_str)
    ]
    exhibitions = [
        e for e in exhibitions if e.end_date and e.date <= today_str
    ]

    async with db.get_session() as session:
        res_f = await session.execute(select(Festival))
        fest_map = {f.name: f for f in res_f.scalars().all()}

    by_day: dict[date, list[Event]] = {}
    for e in events:
        date_part = e.date.split("..", 1)[0]
        d = parse_iso_date(date_part)
        if not d:
            logging.error("Invalid date for event %s: %s", e.id, e.date)
            continue
        by_day.setdefault(d, []).append(e)

    content: list[dict] = []
    intro = f"Планируйте свой месяц заранее: интересные мероприятия Калининграда и 39 региона в {month_name_prepositional(month)} — от лекций и концертов до культурных шоу. "
    intro_nodes = [
        intro,
        {
            "tag": "a",
            "attrs": {"href": "https://t.me/kenigevents"},
            "children": ["Полюбить Калининград Анонсы"],
        },
    ]
    content.append({"tag": "p", "children": intro_nodes})

    for day in sorted(by_day):
        if day.weekday() == 5:
            content.append({"tag": "h3", "children": ["🟥🟥🟥 суббота 🟥🟥🟥"]})
        elif day.weekday() == 6:
            content.append({"tag": "h3", "children": ["🟥🟥 воскресенье 🟥🟥"]})
        content.append(
            {"tag": "h3", "children": [f"🟥🟥🟥 {format_day_pretty(day)} 🟥🟥🟥"]}
        )
        content.append({"tag": "br"})
        content.append({"tag": "p", "children": ["\u00a0"]})
        for ev in by_day[day]:
            fest = fest_map.get(ev.festival or "")
            content.extend(event_to_nodes(ev, fest))


    today_month = datetime.now(LOCAL_TZ).strftime("%Y-%m")
    future_pages = [p for p in nav_pages if p.month >= today_month]
    month_nav: list[dict] = []
    nav_children = []
    if future_pages:
        for idx, p in enumerate(future_pages):
            name = month_name_nominative(p.month)
            if p.month == month:
                nav_children.append(name)
            else:
                nav_children.append(
                    {"tag": "a", "attrs": {"href": p.url}, "children": [name]}
                )
            if idx < len(future_pages) - 1:
                nav_children.append(" ")
    else:
        nav_children = [month_name_nominative(month)]

    if nav_children:
        month_nav = [{"tag": "br"}, {"tag": "h4", "children": nav_children}]
        content.extend(month_nav)

    if exhibitions:
        if month_nav:
            content.append({"tag": "br"})
            content.append({"tag": "p", "children": ["\u00a0"]})
        content.append({"tag": "h3", "children": ["Постоянные выставки"]})
        content.append({"tag": "br"})
        content.append({"tag": "p", "children": ["\u00a0"]})
        for ev in exhibitions:
            content.extend(exhibition_to_nodes(ev))

    if month_nav:
        content.extend(month_nav)

    if continuation_url:
        content.append({"tag": "br"})
        content.append({"tag": "p", "children": ["\u00a0"]})
        content.append(
            {
                "tag": "h3",
                "children": [
                    {
                        "tag": "a",
                        "attrs": {"href": continuation_url},
                        "children": [f"{month_name_nominative(month)} продолжение"],
                    }
                ],
            }
        )

    title = f"События Калининграда в {month_name_prepositional(month)}: полный анонс от Полюбить Калининград Анонсы"
    return title, content


async def sync_month_page(db: Database, month: str, update_links: bool = False):
    token = get_telegraph_token()
    if not token:
        logging.error("Telegraph token unavailable")
        return
    tg = Telegraph(access_token=token)
    async with db.get_session() as session:
        page = await session.get(MonthPage, month)
        try:
            created = False
            if not page:
                page = MonthPage(month=month, url="", path="")
                session.add(page)
                await session.commit()
                created = True

            events, exhibitions, nav_pages = await get_month_data(db, month)


            async def split_and_update():
                """Split the month into two pages keeping the first path."""
                # Find maximum number of events that fit on the first page
                low, high, best = 1, len(events) - 1, 1
                while low <= high:
                    mid = (low + high) // 2
                    _, c = await build_month_page_content(
                        db, month, events[:mid], exhibitions, nav_pages
                    )
                    if len(json_dumps(c).encode("utf-8")) <= TELEGRAPH_PAGE_LIMIT:
                        best = mid
                        low = mid + 1
                    else:
                        high = mid - 1

                first = events[:best]
                second = events[best:]

                title2, content2 = await build_month_page_content(
                    db, month, second, exhibitions, nav_pages
                )
                if not page.path2:
                    data2 = await asyncio.to_thread(tg.create_page, title2, content=content2)
                    page.url2 = data2.get("url")
                    page.path2 = data2.get("path")
                else:
                    await asyncio.to_thread(
                        tg.edit_page, page.path2, title=title2, content=content2
                    )

                title1, content1 = await build_month_page_content(
                    db, month, first, [], nav_pages, continuation_url=page.url2
                )
                if not page.path:
                    data1 = await asyncio.to_thread(tg.create_page, title1, content=content1)
                    page.url = data1.get("url")
                    page.path = data1.get("path")
                else:
                    await asyncio.to_thread(
                        tg.edit_page, page.path, title=title1, content=content1
                    )
                logging.info(
                    "%s month page %s split into two", "Created" if created else "Edited", month
                )
                await session.commit()


            title, content = await build_month_page_content(
                db, month, events, exhibitions, nav_pages
            )
            size = len(json_dumps(content).encode("utf-8"))


            try:
                if size <= TELEGRAPH_PAGE_LIMIT:
                    if not page.path:
                        data = await asyncio.to_thread(tg.create_page, title, content=content)
                        page.url = data.get("url")
                        page.path = data.get("path")
                    else:
                        await asyncio.to_thread(
                            tg.edit_page, page.path, title=title, content=content
                        )
                    page.url2 = None
                    page.path2 = None
                    logging.info(
                        "%s month page %s", "Created" if created else "Edited", month
                    )
                    await session.commit()
                else:
                    await split_and_update()
            except TelegraphException as e:
                if "CONTENT_TOO_BIG" in str(e):
                    logging.warning("Month page %s too big, splitting", month)
                    await split_and_update()
                else:
                    raise

        except Exception as e:
            logging.error("Failed to sync month page %s: %s", month, e)

    if update_links or created:
        async with db.get_session() as session:
            result = await session.execute(select(MonthPage).order_by(MonthPage.month))
            months = result.scalars().all()
        for p in months:
            if p.month != month:
                await sync_month_page(db, p.month, update_links=False)


def weekend_start_for_date(d: date) -> date | None:
    if d.weekday() == 5:
        return d
    if d.weekday() == 6:
        return d - timedelta(days=1)
    return None


def next_weekend_start(d: date) -> date:
    w = weekend_start_for_date(d)
    if w and d <= w:
        return w
    days_ahead = (5 - d.weekday()) % 7
    if days_ahead == 0:
        days_ahead = 7
    return d + timedelta(days=days_ahead)


async def build_weekend_page_content(db: Database, start: str) -> tuple[str, list]:
    saturday = date.fromisoformat(start)
    sunday = saturday + timedelta(days=1)
    days = [saturday, sunday]
    async with db.get_session() as session:
        result = await session.execute(
            select(Event)
            .where(Event.date.in_([d.isoformat() for d in days]))
            .order_by(Event.date, Event.time)
        )
        events = result.scalars().all()

        ex_res = await session.execute(
            select(Event)
            .where(
                Event.event_type == "выставка",
                Event.end_date.is_not(None),
                Event.date <= sunday.isoformat(),
                Event.end_date >= saturday.isoformat(),
            )
            .order_by(Event.date)
        )
        exhibitions = ex_res.scalars().all()

        res_w = await session.execute(select(WeekendPage).order_by(WeekendPage.start))
        weekend_pages = res_w.scalars().all()
        res_m = await session.execute(select(MonthPage).order_by(MonthPage.month))
        month_pages = res_m.scalars().all()
        res_f = await session.execute(select(Festival))
        fest_map = {f.name: f for f in res_f.scalars().all()}

    today = datetime.now(LOCAL_TZ).date()
    events = [
        e
        for e in events
        if (
            (e.end_date and e.end_date >= today.isoformat())
            or (not e.end_date and e.date >= today.isoformat())
        )
    ]

    async with db.get_session() as session:
        res_f = await session.execute(select(Festival))
        fest_map = {f.name: f for f in res_f.scalars().all()}

    by_day: dict[date, list[Event]] = {}
    for e in events:
        d = parse_iso_date(e.date)
        if not d:
            continue
        by_day.setdefault(d, []).append(e)

    content: list[dict] = []
    content.append(
        {
            "tag": "p",
            "children": [
                "Вот что рекомендуют ",
                {
                    "tag": "a",
                    "attrs": {"href": "https://t.me/kenigevents"},
                    "children": ["Полюбить Калининград Анонсы"],
                },
                " чтобы провести выходные ярко: события Калининградской области и 39 региона — концерты, спектакли, фестивали.",
            ],
        }
    )

    for d in days:
        if d not in by_day:
            continue
        if d.weekday() == 5:
            content.append({"tag": "h3", "children": ["🟥🟥🟥 суббота 🟥🟥🟥"]})
        elif d.weekday() == 6:
            content.append({"tag": "h3", "children": ["🟥🟥 воскресенье 🟥🟥"]})
        content.append(
            {"tag": "h3", "children": [f"🟥🟥🟥 {format_day_pretty(d)} 🟥🟥🟥"]}
        )
        content.append({"tag": "br"})
        content.append({"tag": "p", "children": ["\u00a0"]})
        for ev in by_day[d]:
            fest = fest_map.get(ev.festival or "")
            content.extend(event_to_nodes(ev, fest))


    weekend_nav: list[dict] = []
    future_weekends = [w for w in weekend_pages if w.start >= start]
    if future_weekends:
        nav_children = []
        for idx, w in enumerate(future_weekends):
            s = date.fromisoformat(w.start)
            label = format_weekend_range(s)
            if w.start == start:
                nav_children.append(label)
            else:
                nav_children.append(
                    {"tag": "a", "attrs": {"href": w.url}, "children": [label]}
                )
            if idx < len(future_weekends) - 1:
                nav_children.append(" ")
        weekend_nav = [{"tag": "br"}, {"tag": "h4", "children": nav_children}]
        content.extend(weekend_nav)

    month_nav: list[dict] = []
    cur_month = start[:7]
    today_month = datetime.now(LOCAL_TZ).strftime("%Y-%m")
    future_months = [m for m in month_pages if m.month >= today_month]
    if future_months:
        nav_children = []
        for idx, p in enumerate(future_months):
            name = month_name_nominative(p.month)
            nav_children.append({"tag": "a", "attrs": {"href": p.url}, "children": [name]})
            if idx < len(future_months) - 1:
                nav_children.append(" ")
        month_nav = [{"tag": "br"}, {"tag": "h4", "children": nav_children}]
        content.extend(month_nav)

    if exhibitions:
        if weekend_nav or month_nav:
            content.append({"tag": "br"})
            content.append({"tag": "p", "children": ["\u00a0"]})
        content.append({"tag": "h3", "children": ["Постоянные выставки"]})
        content.append({"tag": "br"})
        content.append({"tag": "p", "children": ["\u00a0"]})
        for ev in exhibitions:
            content.extend(exhibition_to_nodes(ev))

    if weekend_nav:
        content.extend(weekend_nav)
    if month_nav:
        content.extend(month_nav)

    title = (
        "Чем заняться на выходных в Калининградской области "
        f"{format_weekend_range(saturday)}"
    )
    return title, content


async def sync_weekend_page(db: Database, start: str, update_links: bool = False):
    token = get_telegraph_token()
    if not token:
        logging.error("Telegraph token unavailable")
        return
    tg = Telegraph(access_token=token)
    async with db.get_session() as session:
        page = await session.get(WeekendPage, start)
        try:
            created = False
            if not page:
                # Create a placeholder page to obtain path and URL
                title, content = await build_weekend_page_content(db, start)
                data = await asyncio.to_thread(tg.create_page, title, content=content)
                page = WeekendPage(
                    start=start, url=data.get("url"), path=data.get("path")
                )
                session.add(page)
                await session.commit()
                created = True

            # Rebuild content including this page in navigation
            title, content = await build_weekend_page_content(db, start)
            await asyncio.to_thread(
                tg.edit_page, page.path, title=title, content=content
            )
            logging.info(
                "%s weekend page %s", "Created" if created else "Edited", start
            )
            await session.commit()
        except Exception as e:
            logging.error("Failed to sync weekend page %s: %s", start, e)

    if update_links or created:
        async with db.get_session() as session:
            result = await session.execute(
                select(WeekendPage).order_by(WeekendPage.start)
            )
            weekends = result.scalars().all()
        for w in weekends:
            if w.start != start:
                await sync_weekend_page(db, w.start, update_links=False)


async def generate_festival_description(fest: Festival, events: list[Event]) -> str:
    """Use LLM to craft a short festival blurb."""
    texts = [e.source_text for e in events[:5]]
    prompt = (
        f"Сформируй описание фестиваля {fest.name} объёмом два-три абзаца. "
        "Используй только факты из следующих объявлений:\n\n" + "\n\n".join(texts)
    )
    try:
        text = await ask_4o(prompt)
        logging.info("generated description for festival %s", fest.name)
        return text.strip()
    except Exception as e:
        logging.error("failed to generate festival description %s: %s", fest.name, e)
        return ""



async def build_festival_page_content(db: Database, fest: Festival) -> tuple[str, list]:
    logging.info("building festival page content for %s", fest.name)

    async with db.get_session() as session:
        res = await session.execute(
            select(Event).where(Event.festival == fest.name).order_by(Event.date, Event.time)
        )
        events = res.scalars().all()

        logging.info("festival %s has %d events", fest.name, len(events))

        if not fest.description or fest.description.strip() == "-":
            desc = await generate_festival_description(fest, events)
            if desc:
                fest.description = desc
                await session.commit()

    nodes: list[dict] = []
    if fest.photo_url:
        nodes.append({"tag": "img", "attrs": {"src": fest.photo_url}})
        nodes.append({"tag": "p", "children": ["\u00a0"]})
    if fest.description:
        nodes.append({"tag": "p", "children": [fest.description]})
    for e in events:
        nodes.extend(event_to_nodes(e))
    return fest.name, nodes



async def sync_festival_page(db: Database, name: str):
    token = get_telegraph_token()
    if not token:
        logging.error("Telegraph token unavailable")
        return
    tg = Telegraph(access_token=token)
    async with db.get_session() as session:
        result = await session.execute(
            select(Festival).where(Festival.name == name)
        )
        fest = result.scalar_one_or_none()

        if not fest:
            return
        try:
            title, content = await build_festival_page_content(db, fest)

            created = False
            if fest.telegraph_path:
                await asyncio.to_thread(
                    tg.edit_page, fest.telegraph_path, title=title, content=content
                )
                logging.info("updated festival page %s in Telegraph", name)
            else:
                data = await asyncio.to_thread(tg.create_page, title, content=content)
                fest.telegraph_url = data.get("url")
                fest.telegraph_path = data.get("path")
                created = True
                logging.info("created festival page %s: %s", name, fest.telegraph_url)
            await session.commit()
            logging.info("synced festival page %s", name)

        except Exception as e:
            logging.error("Failed to sync festival %s: %s", name, e)



async def build_festival_vk_message(db: Database, fest: Festival) -> str:
    async with db.get_session() as session:
        res = await session.execute(
            select(Event).where(Event.festival == fest.name).order_by(Event.date, Event.time)
        )
        events = res.scalars().all()
    lines = [fest.name]
    if fest.description:
        lines.append(fest.description)
    for ev in events:
        lines.append(VK_BLANK_LINE)
        lines.append(format_event_vk(ev))
    return "\n".join(lines)


async def sync_festival_vk_post(db: Database, name: str):
    token = VK_TOKEN
    if not token:
        return
    group_id = await get_vk_group_id(db)
    if not group_id:
        return
    async with db.get_session() as session:
        res = await session.execute(select(Festival).where(Festival.name == name))
        fest = res.scalar_one_or_none()
        if not fest:
            return
    message = await build_festival_vk_message(db, fest)
    try:
        if fest.vk_post_url:
            await edit_vk_post(token, fest.vk_post_url, message)
            logging.info("updated festival post %s on VK", name)
        else:
            url = await post_to_vk(token, group_id, message)
            if url:
                async with db.get_session() as session:
                    fest = (await session.execute(select(Festival).where(Festival.name == name))).scalar_one()
                    fest.vk_post_url = url
                    await session.commit()
            logging.info("created festival post %s: %s", name, url)
    except Exception as e:
        logging.error("VK post error for festival %s: %s", name, e)



async def build_daily_posts(
    db: Database,
    tz: timezone,
    now: datetime | None = None,
) -> list[tuple[str, types.InlineKeyboardMarkup | None]]:
    if now is None:
        now = datetime.now(tz)
    today = now.date()
    yesterday_utc = recent_cutoff(tz, now)
    fest_map: dict[str, Festival] = {}
    async with db.get_session() as session:
        res_today = await session.execute(
            select(Event)
            .where(Event.date == today.isoformat())
            .order_by(Event.time)
        )
        events_today = res_today.scalars().all()
        res_new = await session.execute(
            select(Event)
            .where(
                Event.date > today.isoformat(),
                Event.added_at.is_not(None),
                Event.added_at >= yesterday_utc,
                Event.silent.is_(False),
            )
            .order_by(Event.date, Event.time)
        )
        events_new = res_new.scalars().all()

        w_start = next_weekend_start(today)
        wpage = await session.get(WeekendPage, w_start.isoformat())
        res_w_all = await session.execute(select(WeekendPage))
        weekend_map = {w.start: w for w in res_w_all.scalars().all()}
        cur_month = today.strftime("%Y-%m")
        mp_cur = await session.get(MonthPage, cur_month)
        mp_next = await session.get(MonthPage, next_month(cur_month))

        new_events = (
            await session.execute(
                select(Event).where(
                    Event.added_at.is_not(None),
                    Event.added_at >= yesterday_utc,
                )
            )
        ).scalars().all()

        res_fests = await session.execute(select(Festival))
        fest_map = {f.name: f for f in res_fests.scalars().all()}

        weekend_count = 0
        if wpage:
            sat = w_start
            sun = w_start + timedelta(days=1)
            weekend_new = [
                e
                for e in new_events
                if e.date in {sat.isoformat(), sun.isoformat()}
                or (
                    e.event_type == "выставка"
                    and e.end_date
                    and e.end_date >= sat.isoformat()
                    and e.date <= sun.isoformat()
                )
            ]
            weekend_today = [
                e
                for e in events_today
                if e.date in {sat.isoformat(), sun.isoformat()}
                or (
                    e.event_type == "выставка"
                    and e.end_date
                    and e.end_date >= sat.isoformat()
                    and e.date <= sun.isoformat()
                )
            ]
            weekend_count = max(0, len(weekend_new) - len(weekend_today))

        cur_count = 0
        next_count = 0
        for e in new_events:
            m = e.date[:7]
            if m == cur_month:
                cur_count += 1
            elif m == next_month(cur_month):
                next_count += 1

    tag = f"{today.day}{MONTHS[today.month - 1]}"
    lines1 = [
        f"<b>АНОНС на {format_day_pretty(today)} {today.year} #ежедневныйанонс</b>",
        DAYS_OF_WEEK[today.weekday()],
        "",
        "<b><i>НЕ ПРОПУСТИТЕ СЕГОДНЯ</i></b>",
    ]
    for e in events_today:
        w_url = None
        d = parse_iso_date(e.date)
        if d and d.weekday() == 5:
            w = weekend_map.get(d.isoformat())
            if w:
                w_url = w.url
        lines1.append("")
        lines1.append(
            format_event_daily(
                e,
                highlight=True,
                weekend_url=w_url,
                festival=fest_map.get(e.festival or ""),
            )
        )
    lines1.append("")
    lines1.append(
        f"#Афиша_Калининград #Калининград #концерт #{tag} #{today.day}_{MONTHS[today.month - 1]}"
    )
    section1 = "\n".join(lines1)

    lines2 = [f"<b><i>+{len(events_new)} ДОБАВИЛИ В АНОНС</i></b>"]
    for e in events_new:
        w_url = None
        d = parse_iso_date(e.date)
        if d and d.weekday() == 5:
            w = weekend_map.get(d.isoformat())
            if w:
                w_url = w.url
        lines2.append("")
        lines2.append(
            format_event_daily(
                e,
                weekend_url=w_url,
                festival=fest_map.get(e.festival or ""),
            )
        )
    section2 = "\n".join(lines2)

    buttons = []
    if wpage:
        sunday = w_start + timedelta(days=1)
        prefix = f"(+{weekend_count}) " if weekend_count else ""
        text = (
            f"{prefix}Мероприятия на выходные {w_start.day} {sunday.day} {MONTHS[w_start.month - 1]}"
        )
        buttons.append(types.InlineKeyboardButton(text=text, url=wpage.url))
    if mp_cur:
        prefix = f"(+{cur_count}) " if cur_count else ""
        buttons.append(
            types.InlineKeyboardButton(
                text=f"{prefix}Мероприятия на {month_name_nominative(cur_month)}",
                url=mp_cur.url,
            )
        )
    if mp_next:
        prefix = f"(+{next_count}) " if next_count else ""
        buttons.append(
            types.InlineKeyboardButton(
                text=f"{prefix}Мероприятия на {month_name_nominative(next_month(cur_month))}",
                url=mp_next.url,
            )
        )
    markup = None
    if buttons:
        markup = types.InlineKeyboardMarkup(inline_keyboard=[[b] for b in buttons])

    combined = section1 + "\n\n\n" + section2
    if len(combined) <= 4096:
        return [(combined, markup)]

    posts: list[tuple[str, types.InlineKeyboardMarkup | None]] = []
    for part in split_text(section1):
        posts.append((part, None))
    section2_parts = split_text(section2)
    for part in section2_parts[:-1]:
        posts.append((part, None))
    posts.append((section2_parts[-1], markup))
    return posts


async def build_daily_sections_vk(
    db: Database,
    tz: timezone,
    now: datetime | None = None,
) -> tuple[str, str]:
    if now is None:
        now = datetime.now(tz)
    today = now.date()
    yesterday_utc = recent_cutoff(tz, now)
    fest_map: dict[str, Festival] = {}
    async with db.get_session() as session:
        res_today = await session.execute(
            select(Event)
            .where(Event.date == today.isoformat())
            .order_by(Event.time)
        )
        events_today = res_today.scalars().all()
        res_new = await session.execute(
            select(Event)
            .where(
                Event.date > today.isoformat(),
                Event.added_at.is_not(None),
                Event.added_at >= yesterday_utc,
                Event.silent.is_(False),
            )
            .order_by(Event.date, Event.time)
        )
        events_new = res_new.scalars().all()

        w_start = next_weekend_start(today)
        wpage = await session.get(WeekendPage, w_start.isoformat())
        res_w_all = await session.execute(select(WeekendPage))
        weekend_map = {w.start: w for w in res_w_all.scalars().all()}
        cur_month = today.strftime("%Y-%m")
        mp_cur = await session.get(MonthPage, cur_month)
        mp_next = await session.get(MonthPage, next_month(cur_month))

        new_events = (
            await session.execute(
                select(Event).where(
                    Event.added_at.is_not(None),
                    Event.added_at >= yesterday_utc,
                )
            )
        ).scalars().all()

        weekend_count = 0
        if wpage:
            sat = w_start
            sun = w_start + timedelta(days=1)
            weekend_new = [
                e
                for e in new_events
                if e.date in {sat.isoformat(), sun.isoformat()}
                or (
                    e.event_type == "выставка"
                    and e.end_date
                    and e.end_date >= sat.isoformat()
                    and e.date <= sun.isoformat()
                )
            ]
            weekend_today = [
                e
                for e in events_today
                if e.date in {sat.isoformat(), sun.isoformat()}
                or (
                    e.event_type == "выставка"
                    and e.end_date
                    and e.end_date >= sat.isoformat()
                    and e.date <= sun.isoformat()
                )
            ]
            weekend_count = max(0, len(weekend_new) - len(weekend_today))

        cur_count = 0
        next_count = 0
        for e in new_events:
            m = e.date[:7]
            if m == cur_month:
                cur_count += 1
            elif m == next_month(cur_month):
                next_count += 1

    lines1 = [
        f"\U0001f4c5 АНОНС на {format_day_pretty(today)} {today.year}",
        DAYS_OF_WEEK[today.weekday()],
        "",
        "НЕ ПРОПУСТИТЕ СЕГОДНЯ",
    ]
    for e in events_today:
        w_url = None
        d = parse_iso_date(e.date)
        if d and d.weekday() == 5:
            w = weekend_map.get(d.isoformat())
            if w:
                w_url = w.url
        lines1.append(
            format_event_vk(
                e,
                highlight=True,
                weekend_url=w_url,
                festival=fest_map.get(e.festival or ""),
            )
        )
        lines1.append(VK_EVENT_SEPARATOR)
    if events_today:
        lines1.pop()
    link_lines: list[str] = []
    if wpage:
        sunday = w_start + timedelta(days=1)
        prefix = f"(+{weekend_count}) " if weekend_count else ""
        link_lines.append(
            f"{prefix}выходные {w_start.day} {sunday.day} {MONTHS[w_start.month - 1]}: {wpage.url}"

        )
    if mp_cur:
        prefix = f"(+{cur_count}) " if cur_count else ""
        link_lines.append(
            f"{prefix}{month_name_nominative(cur_month)}: {mp_cur.url}"

        )
    if mp_next:
        prefix = f"(+{next_count}) " if next_count else ""
        link_lines.append(
            f"{prefix}{month_name_nominative(next_month(cur_month))}: {mp_next.url}"
        )
    if link_lines:
        lines1.append(VK_EVENT_SEPARATOR)
        lines1.extend(link_lines)
    lines1.append(VK_EVENT_SEPARATOR)
    lines1.append(
        f"#Афиша_Калининград #кудапойти_Калининград #Калининград #39region #концерт #{today.day}{MONTHS[today.month - 1]}"
    )
    section1 = "\n".join(lines1)

    lines2 = [f"+{len(events_new)} ДОБАВИЛИ В АНОНС", VK_BLANK_LINE]
    for e in events_new:
        w_url = None
        d = parse_iso_date(e.date)
        if d and d.weekday() == 5:
            w = weekend_map.get(d.isoformat())
            if w:
                w_url = w.url
        lines2.append(
            format_event_vk(
                e,
                weekend_url=w_url,
                festival=fest_map.get(e.festival or ""),
            )
        )
        lines2.append(VK_EVENT_SEPARATOR)
    if events_new:
        lines2.pop()
    if link_lines:
        lines2.append(VK_EVENT_SEPARATOR)
        lines2.extend(link_lines)
    lines2.append(VK_EVENT_SEPARATOR)
    lines2.append(
        f"#события_Калининград #Калининград #39region #новое #фестиваль #{today.day}{MONTHS[today.month - 1]}"
    )
    section2 = "\n".join(lines2)

    return section1, section2


async def post_to_vk(token: str, group_id: str, message: str) -> str | None:
    if not token or not group_id:
        return None
    url = "https://api.vk.com/method/wall.post"
    params = {
        "owner_id": f"-{group_id.lstrip('-')}",
        "from_group": 1,
        "message": message,
        "access_token": token,
        "v": "5.131",
    }
    async with create_ipv4_session(ClientSession) as session:
        async with session.post(url, data=params) as resp:
            data = await resp.json()
            if "error" in data:
                raise RuntimeError(f"VK error: {data['error']}")
            post_id = data.get("response", {}).get("post_id")
            if post_id:
                return f"https://vk.com/wall-{group_id.lstrip('-')}_{post_id}"
    return None


def _vk_owner_and_post_id(url: str) -> tuple[str, str] | None:
    m = re.search(r"wall(-?\d+)_(\d+)", url)
    if not m:
        return None
    return m.group(1), m.group(2)


async def edit_vk_post(token: str, post_url: str, message: str) -> None:
    ids = _vk_owner_and_post_id(post_url)
    if not ids:
        logging.error("invalid VK post url %s", post_url)
        return
    owner_id, post_id = ids
    url = "https://api.vk.com/method/wall.edit"
    params = {
        "owner_id": owner_id,
        "post_id": post_id,
        "message": message,
        "from_group": 1,
        "access_token": token,
        "v": "5.131",
    }
    async with create_ipv4_session(ClientSession) as session:
        async with session.post(url, data=params) as resp:
            data = await resp.json()
            if "error" in data:
                raise RuntimeError(f"VK error: {data['error']}")


async def send_daily_announcement_vk(
    db: Database,
    token: str,
    group_id: str,
    tz: timezone,
    *,
    section: str,
    now: datetime | None = None,
):
    section1, section2 = await build_daily_sections_vk(db, tz, now)
    if section == "today":
        await post_to_vk(token, group_id, section1)
    elif section == "added":
        await post_to_vk(token, group_id, section2)
    else:
        await post_to_vk(token, group_id, section1)
        await post_to_vk(token, group_id, section2)


async def send_daily_announcement(
    db: Database,
    bot: Bot,
    channel_id: int,
    tz: timezone,
    *,
    record: bool = True,
    now: datetime | None = None,
):
    posts = await build_daily_posts(db, tz, now)
    for text, markup in posts:
        try:
            await bot.send_message(
                channel_id,
                text,
                reply_markup=markup,
                parse_mode="HTML",
                disable_web_page_preview=True,
            )
        except Exception as e:
            logging.error("daily send failed for %s: %s", channel_id, e)
            if "message is too long" in str(e):
                continue
            raise
    if record and now is None:
        async with db.get_session() as session:
            ch = await session.get(Channel, channel_id)
            if ch:
                ch.last_daily = (now or datetime.now(tz)).date().isoformat()
                await session.commit()


async def daily_scheduler(db: Database, bot: Bot):
    while True:
        offset = await get_tz_offset(db)
        tz = offset_to_timezone(offset)
        now = datetime.now(tz)
        now_time = now.time().replace(second=0, microsecond=0)
        async with db.get_session() as session:
            result = await session.execute(
                select(Channel).where(Channel.daily_time.is_not(None))
            )
            channels = result.scalars().all()
        for ch in channels:
            if not ch.daily_time:
                continue
            try:
                target_time = datetime.strptime(ch.daily_time, "%H:%M").time()
            except ValueError:
                continue
            if (
                ch.last_daily or ""
            ) != now.date().isoformat() and now_time >= target_time:
                try:
                    await send_daily_announcement(db, bot, ch.channel_id, tz)
                except Exception as e:
                    logging.error("daily send failed for %s: %s", ch.channel_id, e)
        await asyncio.sleep(60)


async def vk_scheduler(db: Database):
    if not VK_TOKEN:
        return
    while True:
        group_id = await get_vk_group_id(db)
        if not group_id:
            await asyncio.sleep(60)
            continue
        offset = await get_tz_offset(db)
        tz = offset_to_timezone(offset)
        now = datetime.now(tz)
        now_time = now.time().replace(second=0, microsecond=0)
        today_time = datetime.strptime(await get_vk_time_today(db), "%H:%M").time()
        added_time = datetime.strptime(await get_vk_time_added(db), "%H:%M").time()

        last_today = await get_vk_last_today(db)
        if (last_today or "") != now.date().isoformat() and now_time >= today_time:
            try:
                await send_daily_announcement_vk(db, VK_TOKEN, group_id, tz, section="today")
                await set_vk_last_today(db, now.date().isoformat())
            except Exception as e:
                logging.error("vk daily today failed: %s", e)

        last_added = await get_vk_last_added(db)
        if (last_added or "") != now.date().isoformat() and now_time >= added_time:
            try:
                await send_daily_announcement_vk(db, VK_TOKEN, group_id, tz, section="added")
                await set_vk_last_added(db, now.date().isoformat())
            except Exception as e:
                logging.error("vk daily added failed: %s", e)

        await asyncio.sleep(60)


async def cleanup_old_events(db: Database, bot: Bot | None = None) -> int:
    """Remove events that finished over a week ago.

    Returns the number of deleted events."""
    offset = await get_tz_offset(db)
    tz = offset_to_timezone(offset)
    threshold = (datetime.now(tz) - timedelta(days=7)).date().isoformat()
    async with db.get_session() as session:
        result = await session.execute(
            select(Event).where(
                (
                    Event.end_date.is_not(None)
                    & (Event.end_date < threshold)
                )
                | (
                    Event.end_date.is_(None)
                    & (Event.date < threshold)
                )
            )
        )
        events = result.scalars().all()
        count = len(events)
        for event in events:
            await delete_ics(event)
            if bot:
                await delete_asset_post(event, db, bot)
                await remove_calendar_button(event, bot)
            await session.delete(event)
        if events:
            await session.commit()
    return count


async def cleanup_scheduler(db: Database, bot: Bot):
    last_run: date | None = None
    while True:
        offset = await get_tz_offset(db)
        tz = offset_to_timezone(offset)
        now = datetime.now(tz)
        if now.time() >= time(3, 0) and now.date() != last_run:
            try:
                count = await cleanup_old_events(db, bot)
                await notify_superadmin(
                    db,
                    bot,
                    f"Cleanup completed: removed {count} events",
                )
            except Exception as e:
                logging.error("cleanup failed: %s", e)
                await notify_superadmin(db, bot, f"Cleanup failed: {e}")
            last_run = now.date()
        await asyncio.sleep(60)


async def page_update_scheduler(db: Database):
    """Refresh month and weekend Telegraph pages after midnight."""
    last_run: date | None = None
    while True:
        offset = await get_tz_offset(db)
        tz = offset_to_timezone(offset)
        now = datetime.now(tz)
        if now.time() >= time(1, 0) and now.date() != last_run:
            try:
                await sync_month_page(db, now.strftime("%Y-%m"))
                w_start = weekend_start_for_date(now.date())
                if w_start:
                    await sync_weekend_page(db, w_start.isoformat())
            except Exception as e:
                logging.error("page update failed: %s", e)
            last_run = now.date()
        await asyncio.sleep(60)


async def build_events_message(db: Database, target_date: date, tz: timezone, creator_id: int | None = None):
    async with db.get_session() as session:
        stmt = select(Event).where(
            (Event.date == target_date.isoformat())
            | (Event.end_date == target_date.isoformat())
        )
        if creator_id is not None:
            stmt = stmt.where(Event.creator_id == creator_id)
        result = await session.execute(stmt.order_by(Event.time))
        events = result.scalars().all()

    lines = []
    for e in events:
        prefix = ""
        if e.end_date and e.date == target_date.isoformat():
            prefix = "(Открытие) "
        elif (
            e.end_date
            and e.end_date == target_date.isoformat()
            and e.end_date != e.date
        ):
            prefix = "(Закрытие) "
        title = f"{e.emoji} {e.title}" if e.emoji else e.title
        lines.append(f"{e.id}. {prefix}{title}")
        loc = f"{e.time} {e.location_name}"
        if e.city:
            loc += f", #{e.city}"
        lines.append(loc)
        if e.is_free:
            lines.append("Бесплатно")
        else:
            price_parts = []
            if e.ticket_price_min is not None:
                price_parts.append(str(e.ticket_price_min))
            if (
                e.ticket_price_max is not None
                and e.ticket_price_max != e.ticket_price_min
            ):
                price_parts.append(str(e.ticket_price_max))
            if price_parts:
                lines.append("-".join(price_parts))
        if e.telegraph_url:
            lines.append(f"исходное: {e.telegraph_url}")
        lines.append("")
    if not lines:
        lines.append("No events")

    keyboard = [
        [
            types.InlineKeyboardButton(
                text=f"\u274c {e.id}", callback_data=f"del:{e.id}:{target_date.isoformat()}"
            ),
            types.InlineKeyboardButton(
                text=f"\u270e {e.id}", callback_data=f"edit:{e.id}"
            ),
        ]
        for e in events
    ]

    today = datetime.now(tz).date()
    prev_day = target_date - timedelta(days=1)
    next_day = target_date + timedelta(days=1)
    row = []
    if target_date > today:
        row.append(
            types.InlineKeyboardButton(
                text="\u25c0", callback_data=f"nav:{prev_day.isoformat()}"
            )
        )
    row.append(
        types.InlineKeyboardButton(
            text="\u25b6", callback_data=f"nav:{next_day.isoformat()}"
        )
    )
    keyboard.append(row)

    text = f"Events on {format_day(target_date, tz)}\n" + "\n".join(lines)
    markup = types.InlineKeyboardMarkup(inline_keyboard=keyboard)
    return text, markup


async def build_exhibitions_message(db: Database, tz: timezone):
    today = datetime.now(tz).date()
    cutoff = (today - timedelta(days=30)).isoformat()
    async with db.get_session() as session:
        result = await session.execute(
            select(Event)
            .where(
                Event.end_date.is_not(None),
                Event.end_date >= cutoff,
            )
            .order_by(Event.date)
        )
        events = result.scalars().all()

    lines = []
    for e in events:
        start = parse_iso_date(e.date)
        if not start:
            if ".." in e.date:
                start = parse_iso_date(e.date.split("..", 1)[0])
        if not start:
            logging.error("Bad start date %s for event %s", e.date, e.id)
            continue
        end = None
        if e.end_date:
            end = parse_iso_date(e.end_date)

        period = ""
        if end:
            period = f"c {format_day_pretty(start)} по {format_day_pretty(end)}"
        title = f"{e.emoji} {e.title}" if e.emoji else e.title
        if period:
            lines.append(f"{e.id}. {title} ({period})")
        else:
            lines.append(f"{e.id}. {title}")
        loc = f"{e.time} {e.location_name}"
        if e.city:
            loc += f", #{e.city}"
        lines.append(loc)
        if e.is_free:
            lines.append("Бесплатно")
        else:
            price_parts = []
            if e.ticket_price_min is not None:
                price_parts.append(str(e.ticket_price_min))
            if (
                e.ticket_price_max is not None
                and e.ticket_price_max != e.ticket_price_min
            ):
                price_parts.append(str(e.ticket_price_max))
            if price_parts:
                lines.append("-".join(price_parts))
        if e.telegraph_url:
            lines.append(f"исходное: {e.telegraph_url}")
        lines.append("")

    if not lines:
        lines.append("No exhibitions")

    keyboard = [
        [
            types.InlineKeyboardButton(
                text=f"\u274c {e.id}", callback_data=f"del:{e.id}:exh"
            ),
            types.InlineKeyboardButton(
                text=f"\u270e {e.id}", callback_data=f"edit:{e.id}"
            ),
        ]
        for e in events
    ]
    markup = types.InlineKeyboardMarkup(inline_keyboard=keyboard) if events else None
    text = "Exhibitions\n" + "\n".join(lines)
    return text, markup


async def show_edit_menu(user_id: int, event: Event, bot: Bot):
    lines = [
        f"title: {event.title}",
        f"description: {event.description}",
        f"festival: {event.festival or ''}",
        f"date: {event.date}",
        f"end_date: {event.end_date or ''}",
        f"time: {event.time}",
        f"location_name: {event.location_name}",
        f"location_address: {event.location_address or ''}",
        f"city: {event.city or ''}",
        f"event_type: {event.event_type or ''}",
        f"emoji: {event.emoji or ''}",
        f"ticket_price_min: {event.ticket_price_min}",
        f"ticket_price_max: {event.ticket_price_max}",
        f"ticket_link: {event.ticket_link or ''}",
        f"is_free: {event.is_free}",
        f"pushkin_card: {event.pushkin_card}",
        f"ics_url: {event.ics_url or ''}",
    ]
    fields = [
        "title",
        "description",
        "festival",
        "date",
        "end_date",
        "time",
        "location_name",
        "location_address",
        "city",
        "event_type",
        "emoji",
        "ticket_price_min",
        "ticket_price_max",
        "ticket_link",
        "is_free",
        "pushkin_card",
    ]
    keyboard = []
    row = []
    for idx, field in enumerate(fields, 1):
        row.append(
            types.InlineKeyboardButton(
                text=field, callback_data=f"editfield:{event.id}:{field}"
            )
        )
        if idx % 3 == 0:
            keyboard.append(row)
            row = []
    if row:
        keyboard.append(row)
    keyboard.append(
        [
            types.InlineKeyboardButton(
                text=(
                    "\U0001f6a9 Переключить на тихий режим"
                    if not event.silent
                    else "\U0001f910 Тихий режим"
                ),
                callback_data=f"togglesilent:{event.id}",
            )
        ]
    )
    keyboard.append(
        [
            types.InlineKeyboardButton(
                text=("\u2705 Бесплатно" if event.is_free else "\u274c Бесплатно"),
                callback_data=f"togglefree:{event.id}",
            )
        ]
    )
    if event.ics_url:
        keyboard.append(
            [
                types.InlineKeyboardButton(
                    text="Delete ICS",
                    callback_data=f"delics:{event.id}",
                )
            ]
        )
    else:
        keyboard.append(
            [
                types.InlineKeyboardButton(
                    text="Create ICS",
                    callback_data=f"createics:{event.id}",
                )
            ]
        )
    keyboard.append(
        [types.InlineKeyboardButton(text="Done", callback_data=f"editdone:{event.id}")]
    )
    markup = types.InlineKeyboardMarkup(inline_keyboard=keyboard)
    await bot.send_message(user_id, "\n".join(lines), reply_markup=markup)


async def show_festival_edit_menu(user_id: int, fest: Festival, bot: Bot):
    """Send festival fields with edit options."""
    lines = [
        f"name: {fest.name}",
        f"description: {fest.description or ''}",
        f"site: {fest.website_url or ''}",
        f"vk: {fest.vk_url or ''}",
        f"tg: {fest.tg_url or ''}",
    ]
    keyboard = [
        [
            types.InlineKeyboardButton(
                text="Edit description",
                callback_data=f"festeditfield:{fest.id}:description",
            )
        ],
        [
            types.InlineKeyboardButton(
                text=("Delete site" if fest.website_url else "Add site"),
                callback_data=f"festeditfield:{fest.id}:site",
            )
        ],
        [
            types.InlineKeyboardButton(
                text=("Delete VK" if fest.vk_url else "Add VK"),
                callback_data=f"festeditfield:{fest.id}:vk",
            )
        ],
        [
            types.InlineKeyboardButton(
                text=("Delete TG" if fest.tg_url else "Add TG"),
                callback_data=f"festeditfield:{fest.id}:tg",
            )
        ],
        [types.InlineKeyboardButton(text="Done", callback_data="festeditdone")],
    ]
    markup = types.InlineKeyboardMarkup(inline_keyboard=keyboard)
    await bot.send_message(user_id, "\n".join(lines), reply_markup=markup)


async def handle_events(message: types.Message, db: Database, bot: Bot):
    parts = message.text.split(maxsplit=1)
    offset = await get_tz_offset(db)
    tz = offset_to_timezone(offset)

    if len(parts) == 2:
        day = parse_events_date(parts[1], tz)
        if not day:
            await bot.send_message(message.chat.id, "Usage: /events <date>")
            return
    else:
        day = datetime.now(tz).date()

    async with db.get_session() as session:
        user = await session.get(User, message.from_user.id)
        if not user or user.blocked:
            await bot.send_message(message.chat.id, "Not authorized")
            return
        creator_filter = user.user_id if user.is_partner else None

    text, markup = await build_events_message(db, day, tz, creator_filter)
    await bot.send_message(message.chat.id, text, reply_markup=markup)


async def handle_ask_4o(message: types.Message, db: Database, bot: Bot):
    parts = message.text.split(maxsplit=1)
    if len(parts) != 2:
        await bot.send_message(message.chat.id, "Usage: /ask4o <text>")
        return
    async with db.get_session() as session:
        user = await session.get(User, message.from_user.id)
        if not user or not user.is_superadmin:
            await bot.send_message(message.chat.id, "Not authorized")
            return
    try:
        answer = await ask_4o(parts[1])
    except Exception as e:
        await bot.send_message(message.chat.id, f"LLM error: {e}")
        return
    await bot.send_message(message.chat.id, answer)


async def handle_exhibitions(message: types.Message, db: Database, bot: Bot):
    offset = await get_tz_offset(db)
    tz = offset_to_timezone(offset)

    async with db.get_session() as session:
        if not await session.get(User, message.from_user.id):
            await bot.send_message(message.chat.id, "Not authorized")
            return

    text, markup = await build_exhibitions_message(db, tz)
    await bot.send_message(message.chat.id, text, reply_markup=markup)


async def handle_pages(message: types.Message, db: Database, bot: Bot):
    async with db.get_session() as session:
        if not await session.get(User, message.from_user.id):
            await bot.send_message(message.chat.id, "Not authorized")
            return
        result = await session.execute(select(MonthPage).order_by(MonthPage.month))
        months = result.scalars().all()
        res_w = await session.execute(select(WeekendPage).order_by(WeekendPage.start))
        weekends = res_w.scalars().all()
    lines = ["Months:"]
    for p in months:
        lines.append(f"{p.month}: {p.url}")
    if weekends:
        lines.append("")
        lines.append("Weekends:")
        for w in weekends:
            lines.append(f"{w.start}: {w.url}")
    await bot.send_message(message.chat.id, "\n".join(lines))


async def handle_fest(message: types.Message, db: Database, bot: Bot):
    await send_festivals_list(message, db, bot, edit=False)





async def fetch_views(path: str, url: str | None = None) -> int | None:
    token = get_telegraph_token()
    if not token:
        return None
    domain = "telegra.ph"
    if url:
        try:
            domain = url.split("//", 1)[1].split("/", 1)[0]
        except Exception:
            pass
    tg = Telegraph(access_token=token, domain=domain)

    try:
        data = await asyncio.to_thread(tg.get_views, path)
        return int(data.get("views", 0))
    except Exception as e:
        logging.error("Failed to fetch views for %s: %s", path, e)
        return None


async def collect_page_stats(db: Database) -> list[str]:
    today = datetime.now(LOCAL_TZ).date()
    prev_month_start = (today.replace(day=1) - timedelta(days=1)).replace(day=1)
    prev_month = prev_month_start.strftime("%Y-%m")

    prev_weekend = next_weekend_start(today - timedelta(days=7))
    cur_month = today.strftime("%Y-%m")
    cur_weekend = next_weekend_start(today)

    async with db.get_session() as session:
        mp_prev = await session.get(MonthPage, prev_month)
        wp_prev = await session.get(WeekendPage, prev_weekend.isoformat())

        res_months = await session.execute(
            select(MonthPage)
            .where(MonthPage.month >= cur_month)
            .order_by(MonthPage.month)
        )
        future_months = res_months.scalars().all()

        res_weekends = await session.execute(
            select(WeekendPage)
            .where(WeekendPage.start >= cur_weekend.isoformat())
            .order_by(WeekendPage.start)
        )
        future_weekends = res_weekends.scalars().all()

    lines: list[str] = []

    if mp_prev and mp_prev.path:

        views = await fetch_views(mp_prev.path, mp_prev.url)

        if views is not None:
            month_dt = date.fromisoformat(mp_prev.month + "-01")
            lines.append(f"{MONTHS_NOM[month_dt.month - 1]}: {views} просмотров")

    if wp_prev and wp_prev.path:

        views = await fetch_views(wp_prev.path, wp_prev.url)

        if views is not None:
            label = format_weekend_range(prev_weekend)
            lines.append(f"{label}: {views} просмотров")

    for wp in future_weekends:
        if not wp.path:
            continue

        views = await fetch_views(wp.path, wp.url)

        if views is not None:
            label = format_weekend_range(date.fromisoformat(wp.start))
            lines.append(f"{label}: {views} просмотров")

    for mp in future_months:
        if not mp.path:
            continue

        views = await fetch_views(mp.path, mp.url)

        if views is not None:
            month_dt = date.fromisoformat(mp.month + "-01")
            lines.append(f"{MONTHS_NOM[month_dt.month - 1]}: {views} просмотров")


    return lines


async def collect_event_stats(db: Database) -> list[str]:
    today = datetime.now(LOCAL_TZ).date()
    prev_month_start = (today.replace(day=1) - timedelta(days=1)).replace(day=1)
    async with db.get_session() as session:
        result = await session.execute(
            select(Event).where(
                Event.telegraph_path.is_not(None),
                Event.date >= prev_month_start.isoformat(),
            )
        )
        events = result.scalars().all()
    stats = []
    for e in events:
        if not e.telegraph_path:
            continue

        views = await fetch_views(e.telegraph_path, e.telegraph_url)

        if views is not None:
            stats.append((e.telegraph_url or e.telegraph_path, views))
    stats.sort(key=lambda x: x[1], reverse=True)
    return [f"{url}: {v}" for url, v in stats]


async def handle_stats(message: types.Message, db: Database, bot: Bot):
    parts = message.text.split()
    mode = parts[1] if len(parts) > 1 else ""
    async with db.get_session() as session:
        user = await session.get(User, message.from_user.id)
        if not user or not user.is_superadmin:
            await bot.send_message(message.chat.id, "Not authorized")
            return
    lines = await (collect_event_stats(db) if mode == "events" else collect_page_stats(db))
    await bot.send_message(message.chat.id, "\n".join(lines) if lines else "No data")


async def handle_dumpdb(message: types.Message, db: Database, bot: Bot):
    async with db.get_session() as session:
        user = await session.get(User, message.from_user.id)
        if not user or not user.is_superadmin:
            await bot.send_message(message.chat.id, "Not authorized")
            return
        result = await session.execute(select(Channel))
        channels = result.scalars().all()
        tz_setting = await session.get(Setting, "tz_offset")
        catbox_setting = await session.get(Setting, "catbox_enabled")

    data = await dump_database(db.engine.url.database)
    file = types.BufferedInputFile(data, filename="dump.sql")
    await bot.send_document(message.chat.id, file)

    lines = ["Channels:"]
    for ch in channels:
        roles: list[str] = []
        if ch.is_registered:
            roles.append("announcement")
        if ch.is_asset:
            roles.append("asset")
        if ch.daily_time:
            roles.append(f"daily {ch.daily_time}")
        title = ch.title or ch.username or str(ch.channel_id)
        lines.append(f"- {title}: {', '.join(roles) if roles else 'admin'}")

    lines.append("")
    lines.append("To restore on another server:")
    lines.append("1. Start the bot and send /restore with the dump file.")
    if tz_setting:
        lines.append(f"2. Current timezone: {tz_setting.value}")
    lines.append("3. Add the bot as admin to the channels listed above.")
    if catbox_setting and catbox_setting.value == "1":
        lines.append("4. Run /images to enable photo uploads.")

    await bot.send_message(message.chat.id, "\n".join(lines))


async def handle_restore(message: types.Message, db: Database, bot: Bot):
    async with db.get_session() as session:
        user = await session.get(User, message.from_user.id)
        if not user or not user.is_superadmin:
            await bot.send_message(message.chat.id, "Not authorized")
            return
    document = message.document
    if not document and message.reply_to_message:
        document = message.reply_to_message.document
    if not document:
        await bot.send_message(message.chat.id, "Attach dump file")
        return
    bio = BytesIO()
    await bot.download(document.file_id, destination=bio)
    await restore_database(bio.getvalue(), db, db.engine.url.database)
    await bot.send_message(message.chat.id, "Database restored")
async def handle_edit_message(message: types.Message, db: Database, bot: Bot):
    state = editing_sessions.get(message.from_user.id)
    if not state:
        return
    eid, field = state
    if field is None:
        return
    value = (message.text or message.caption or "").strip()
    if field == "ticket_link" and value in {"", "-"}:
        value = ""
    if not value and field != "ticket_link":
        await bot.send_message(message.chat.id, "No text supplied")
        return
    async with db.get_session() as session:
        user = await session.get(User, message.from_user.id)
        event = await session.get(Event, eid)
        if not event or (user and user.blocked) or (
            user and user.is_partner and event.creator_id != user.user_id
        ):
            await bot.send_message(message.chat.id, "Event not found" if not event else "Not authorized")
            del editing_sessions[message.from_user.id]
            return
        old_date = event.date.split("..", 1)[0]
        old_month = old_date[:7]
        old_fest = event.festival
        if field in {"ticket_price_min", "ticket_price_max"}:
            try:
                setattr(event, field, int(value))
            except ValueError:
                await bot.send_message(message.chat.id, "Invalid number")
                return
        else:
            if field in {"is_free", "pushkin_card", "silent"}:
                bool_val = parse_bool_text(value)
                if bool_val is None:
                    await bot.send_message(message.chat.id, "Invalid boolean")
                    return
                setattr(event, field, bool_val)
            elif field == "ticket_link" and value == "":
                setattr(event, field, None)
            else:
                setattr(event, field, value)
        await session.commit()
        new_date = event.date.split("..", 1)[0]
        new_month = new_date[:7]
        new_fest = event.festival
    await sync_month_page(db, old_month)
    old_dt = parse_iso_date(old_date)
    old_w = weekend_start_for_date(old_dt) if old_dt else None
    if old_w:
        await sync_weekend_page(db, old_w.isoformat())
    if new_month != old_month:
        await sync_month_page(db, new_month)
    new_dt = parse_iso_date(new_date)
    new_w = weekend_start_for_date(new_dt) if new_dt else None
    if new_w and new_w != old_w:
        await sync_weekend_page(db, new_w.isoformat())
    if old_fest:
        await sync_festival_page(db, old_fest)

        await sync_festival_vk_post(db, old_fest)
    if new_fest and new_fest != old_fest:
        await sync_festival_page(db, new_fest)
        await sync_festival_vk_post(db, new_fest)

    editing_sessions[message.from_user.id] = (eid, None)
    await show_edit_menu(message.from_user.id, event, bot)


async def handle_daily_time_message(message: types.Message, db: Database, bot: Bot):
    cid = daily_time_sessions.get(message.from_user.id)
    if not cid:
        return
    value = (message.text or "").strip()
    if not re.match(r"^\d{1,2}:\d{2}$", value):
        await bot.send_message(message.chat.id, "Invalid time")
        return
    if len(value.split(":")[0]) == 1:
        value = f"0{value}"
    async with db.get_session() as session:
        ch = await session.get(Channel, cid)
        if ch:
            ch.daily_time = value
            await session.commit()
    del daily_time_sessions[message.from_user.id]
    await bot.send_message(message.chat.id, f"Time set to {value}")


async def handle_vk_group_message(message: types.Message, db: Database, bot: Bot):
    if message.from_user.id not in vk_group_sessions:
        return
    value = (message.text or "").strip()
    if value.lower() == "off":
        await set_vk_group_id(db, None)
        await bot.send_message(message.chat.id, "VK posting disabled")
    else:
        await set_vk_group_id(db, value)
        await bot.send_message(message.chat.id, f"VK group set to {value}")
    vk_group_sessions.discard(message.from_user.id)


async def handle_vk_time_message(message: types.Message, db: Database, bot: Bot):
    typ = vk_time_sessions.get(message.from_user.id)
    if not typ:
        return
    value = (message.text or "").strip()
    if not re.match(r"^\d{1,2}:\d{2}$", value):
        await bot.send_message(message.chat.id, "Invalid time")
        return
    if len(value.split(":")[0]) == 1:
        value = f"0{value}"
    if typ == "today":
        await set_vk_time_today(db, value)
    else:
        await set_vk_time_added(db, value)
    vk_time_sessions.pop(message.from_user.id, None)
    await bot.send_message(message.chat.id, f"Time set to {value}")


async def handle_partner_info_message(message: types.Message, db: Database, bot: Bot):
    uid = partner_info_sessions.get(message.from_user.id)
    if not uid:
        return
    text = (message.text or "").strip()
    if "," not in text:
        await bot.send_message(message.chat.id, "Please send 'Organization, location'")
        return
    org, loc = [p.strip() for p in text.split(",", 1)]
    async with db.get_session() as session:
        pending = await session.get(PendingUser, uid)
        if not pending:
            await bot.send_message(message.chat.id, "Pending user not found")
            partner_info_sessions.pop(message.from_user.id, None)
            return
        session.add(
            User(
                user_id=uid,
                username=pending.username,
                is_partner=True,
                organization=org,
                location=loc,
            )
        )
        await session.delete(pending)
        await session.commit()
    partner_info_sessions.pop(message.from_user.id, None)
    await bot.send_message(uid, "You are approved as partner")
    await bot.send_message(
        message.chat.id,
        f"User {uid} approved as partner at {org}, {loc}",
    )
    logging.info("approved user %s as partner %s, %s", uid, org, loc)


async def handle_festival_edit_message(message: types.Message, db: Database, bot: Bot):
    state = festival_edit_sessions.get(message.from_user.id)
    if not state:
        return
    fid, field = state
    if field is None:
        return
    text = (message.text or "").strip()
    async with db.get_session() as session:
        fest = await session.get(Festival, fid)
        if not fest:
            await bot.send_message(message.chat.id, "Festival not found")
            festival_edit_sessions.pop(message.from_user.id, None)
            return
<<<<<<< HEAD
        if field == "description":
            fest.description = None if text in {"", "-"} else text
        elif field == "site":
            fest.website_url = None if text in {"", "-"} else text
        elif field == "vk":
            fest.vk_url = None if text in {"", "-"} else text
        elif field == "tg":
            fest.tg_url = None if text in {"", "-"} else text
        await session.commit()
        logging.info("festival %s updated", fest.name)
    festival_edit_sessions[message.from_user.id] = (fid, None)
    await show_festival_edit_menu(message.from_user.id, fest, bot)
=======
        lowered = text.lower()
        if lowered.startswith("site:") or lowered.startswith("site "):
            url = text.split(maxsplit=1)[1] if " " in text else text.split(":", 1)[1]
            fest.website_url = None if url.strip() in {"", "-"} else url.strip()
        elif lowered.startswith("vk:") or lowered.startswith("vk "):
            url = text.split(maxsplit=1)[1] if " " in text else text.split(":", 1)[1]
            fest.vk_url = None if url.strip() in {"", "-"} else url.strip()
        elif lowered.startswith("tg:") or lowered.startswith("tg "):
            url = text.split(maxsplit=1)[1] if " " in text else text.split(":", 1)[1]
            fest.tg_url = None if url.strip() in {"", "-"} else url.strip()
        else:
            fest.description = None if text in {"", "-"} else text
        await session.commit()
        logging.info("festival %s updated", fest.name)
    festival_edit_sessions.pop(message.from_user.id, None)
    await bot.send_message(message.chat.id, "Festival updated")
>>>>>>> 34b3544c
    await sync_festival_page(db, fest.name)
    await sync_festival_vk_post(db, fest.name)



processed_media_groups: set[str] = set()

# store up to three images for albums until the caption arrives

pending_media_groups: dict[str, list[tuple[bytes, str]]] = {}


async def handle_forwarded(message: types.Message, db: Database, bot: Bot):
    logging.info(
        "received forwarded message %s from %s",
        message.message_id,
        message.from_user.id,
    )
    text = message.text or message.caption
    images = await extract_images(message, bot)
    logging.info(
        "forward text len=%d photos=%d",
        len(text or ""),
        len(images or []),
    )
    media: list[tuple[bytes, str]] | None = None
    if message.media_group_id:
        gid = message.media_group_id
        if gid in processed_media_groups:
            logging.info("skip already processed album %s", gid)
            return
        if not text:
            if images:

                buf = pending_media_groups.setdefault(gid, [])
                if len(buf) < 3:
                    buf.extend(images[: 3 - len(buf)])
            logging.info("waiting for caption in album %s", gid)
            return
        stored = pending_media_groups.pop(gid, [])
        if len(stored) < 3 and images:
            stored.extend(images[: 3 - len(stored)])
        media = stored

        processed_media_groups.add(gid)
    else:
        if not text:
            logging.info("forwarded message has no text")
            return
        media = images[:3] if images else None
    async with db.get_session() as session:
        user = await session.get(User, message.from_user.id)
        if not user or user.blocked:
            logging.info("user %s not registered or blocked", message.from_user.id)
            return
    link = None
    msg_id = None
    chat_id: int | None = None
    channel_name: str | None = None

    if message.forward_from_chat and message.forward_from_message_id:
        chat = message.forward_from_chat
        msg_id = message.forward_from_message_id
        chat_id = chat.id
        channel_name = chat.title or getattr(chat, "username", None)

        async with db.get_session() as session:
            ch = await session.get(Channel, chat_id)
            allowed = ch.is_registered if ch else False
        logging.info("forward from chat %s allowed=%s", chat_id, allowed)
        if allowed:
            if chat.username:
                link = f"https://t.me/{chat.username}/{msg_id}"
            else:
                cid = str(chat_id)
                if cid.startswith("-100"):
                    cid = cid[4:]
                else:
                    cid = cid.lstrip("-")
                link = f"https://t.me/c/{cid}/{msg_id}"
    else:
        fo = getattr(message, "forward_origin", None)
        if isinstance(fo, dict):
            fo_type = fo.get("type")
        else:
            fo_type = getattr(fo, "type", None)
        if fo_type in {"messageOriginChannel", "channel"}:
            chat_data = fo.get("chat") if isinstance(fo, dict) else getattr(fo, "chat", {})
            chat_id = chat_data.get("id") if isinstance(chat_data, dict) else getattr(chat_data, "id", None)
            msg_id = fo.get("message_id") if isinstance(fo, dict) else getattr(fo, "message_id", None)
            channel_name = (
                chat_data.get("title") if isinstance(chat_data, dict) else getattr(chat_data, "title", None)
            )
            if not channel_name:
                channel_name = (
                    chat_data.get("username") if isinstance(chat_data, dict) else getattr(chat_data, "username", None)
                )

            async with db.get_session() as session:
                ch = await session.get(Channel, chat_id)
                allowed = ch.is_registered if ch else False
            logging.info("forward from origin chat %s allowed=%s", chat_id, allowed)
            if allowed:
                username = chat_data.get("username") if isinstance(chat_data, dict) else getattr(chat_data, "username", None)
                if username:
                    link = f"https://t.me/{username}/{msg_id}"
                else:
                    cid = str(chat_id)
                    if cid.startswith("-100"):
                        cid = cid[4:]
                    else:
                        cid = cid.lstrip("-")
                    link = f"https://t.me/c/{cid}/{msg_id}"
    if link:
        logging.info("source post url %s", link)
    logging.info("parsing forwarded text via LLM")
    results = await add_events_from_text(
        db,
        text,
        link,
        message.html_text or message.caption_html,
        media,
        source_chat_id=chat_id if link else None,
        source_message_id=msg_id if link else None,
        creator_id=user.user_id,
        source_channel=channel_name,

        bot=bot,

    )
    logging.info("forward parsed %d events", len(results))
    if not results:
        logging.info("no events parsed from forwarded text")
        return
    for saved, added, lines, status in results:
        buttons = []
        if (
            not saved.is_free
            and saved.ticket_price_min is None
            and saved.ticket_price_max is None
        ):
            buttons.append(
                types.InlineKeyboardButton(
                    text="\u2753 Это бесплатное мероприятие",
                    callback_data=f"markfree:{saved.id}",
                )
            )
        buttons.append(
            types.InlineKeyboardButton(
                text="\U0001f6a9 Переключить на тихий режим",
                callback_data=f"togglesilent:{saved.id}",
            )
        )
        markup = (
            types.InlineKeyboardMarkup(inline_keyboard=[buttons]) if buttons else None
        )
        text_out = f"Event {status}\n" + "\n".join(lines)
        logging.info("sending response for event %s", saved.id)
        try:
            await bot.send_message(
                message.chat.id,
                text_out,
                reply_markup=markup,
            )
            await notify_event_added(db, bot, user, saved, added)
        except Exception as e:
            logging.error("failed to send event response: %s", e)


async def telegraph_test():
    token = get_telegraph_token()
    if not token:
        print("Unable to obtain Telegraph token")
        return
    tg = Telegraph(access_token=token)
    page = await asyncio.to_thread(
        tg.create_page, "Test Page", html_content="<p>test</p>"
    )
    logging.info("Created %s", page["url"])
    print("Created", page["url"])
    await asyncio.to_thread(
        tg.edit_page, page["path"], title="Test Page", html_content="<p>updated</p>"
    )
    logging.info("Edited %s", page["url"])
    print("Edited", page["url"])


async def update_source_page(
    path: str,
    title: str,
    new_html: str,
    media: list[tuple[bytes, str]] | tuple[bytes, str] | None = None,
    db: Database | None = None,
    *,
    catbox_urls: list[str] | None = None,
) -> tuple[str, int]:
    """Append text to an existing Telegraph page."""
    token = get_telegraph_token()
    if not token:
        logging.error("Telegraph token unavailable")
        return "token missing"
    tg = Telegraph(access_token=token)
    try:
        logging.info("Fetching telegraph page %s", path)
        page = await asyncio.to_thread(tg.get_page, path, return_html=True)
        html_content = page.get("content") or page.get("content_html") or ""
        catbox_msg = ""
        images: list[tuple[bytes, str]] = []
        if media:
            images = [media] if isinstance(media, tuple) else list(media)
        if catbox_urls is not None:
            urls = list(catbox_urls)
        else:
            urls, catbox_msg = await upload_to_catbox(images)
        for url in urls:
            html_content += f'<img src="{html.escape(url)}"/><p></p>'
        new_html = normalize_hashtag_dates(new_html)
        cleaned = re.sub(r"</?tg-emoji[^>]*>", "", new_html)
        cleaned = cleaned.replace(
            "\U0001f193\U0001f193\U0001f193\U0001f193", "Бесплатно"
        )
        html_content += (
            f"<p>{CONTENT_SEPARATOR}</p><p>" + cleaned.replace("\n", "<br/>") + "</p>"
        )
        if db:
            nav_html = await build_month_nav_html(db)
            html_content = apply_month_nav(html_content, nav_html)
        html_content = apply_footer_link(html_content)
        logging.info("Editing telegraph page %s", path)
        await asyncio.to_thread(
            tg.edit_page, path, title=title, html_content=html_content
        )
        logging.info("Updated telegraph page %s", path)
        return catbox_msg, len(urls)
    except Exception as e:
        logging.error("Failed to update telegraph page: %s", e)
        return f"error: {e}", 0


async def update_source_page_ics(path: str, title: str, url: str | None):
    """Insert or remove the ICS link in a Telegraph page."""
    token = get_telegraph_token()
    if not token:
        logging.error("Telegraph token unavailable")
        return
    tg = Telegraph(access_token=token)
    try:
        logging.info("Editing telegraph ICS for %s", path)
        page = await asyncio.to_thread(tg.get_page, path, return_html=True)
        html_content = page.get("content") or page.get("content_html") or ""
        html_content = apply_ics_link(html_content, url)
        html_content = apply_footer_link(html_content)
        await asyncio.to_thread(
            tg.edit_page, path, title=title, html_content=html_content
        )
    except Exception as e:
        logging.error("Failed to update ICS link: %s", e)


async def get_source_page_text(path: str) -> str:
    """Return plain text from a Telegraph page."""
    token = get_telegraph_token()
    if not token:
        logging.error("Telegraph token unavailable")
        return ""
    tg = Telegraph(access_token=token)
    try:
        page = await asyncio.to_thread(tg.get_page, path, return_html=True)
    except Exception as e:
        logging.error("Failed to fetch telegraph page: %s", e)
        return ""
    html_content = page.get("content") or page.get("content_html") or ""
    html_content = apply_ics_link(html_content, None)
    html_content = apply_month_nav(html_content, None)
    html_content = html_content.replace(FOOTER_LINK_HTML, "")
    html_content = html_content.replace(f"<p>{CONTENT_SEPARATOR}</p>", f"\n{CONTENT_SEPARATOR}\n")
    html_content = html_content.replace("<br/>", "\n").replace("<br>", "\n")
    html_content = re.sub(r"</p>\s*<p>", "\n", html_content)
    html_content = re.sub(r"<[^>]+>", "", html_content)
    text = html.unescape(html_content)
    text = text.replace(CONTENT_SEPARATOR, "").replace("\xa0", " ")
    return text.strip()


async def update_event_description(event: Event, db: Database) -> None:
    """Rebuild event.description from the Telegraph source page."""
    if not event.telegraph_path:
        return
    text = await get_source_page_text(event.telegraph_path)
    if not text:
        return
    try:
        parsed = await parse_event_via_4o(text)
    except Exception as e:
        logging.error("Failed to parse source text for description: %s", e)
        return
    if not parsed:
        return
    desc = parsed[0].get("short_description", "").strip()
    if not desc:
        return
    async with db.get_session() as session:
        obj = await session.get(Event, event.id)
        if obj:
            obj.description = desc
            await session.commit()
            event.description = desc


async def create_source_page(
    title: str,
    text: str,
    source_url: str | None,
    html_text: str | None = None,
    media: list[tuple[bytes, str]] | tuple[bytes, str] | None = None,
    ics_url: str | None = None,
    db: Database | None = None,
    *,
    display_link: bool = True,
    catbox_urls: list[str] | None = None,
) -> tuple[str, str, str, int] | None:
    """Create a Telegraph page with the original event text."""
    token = get_telegraph_token()
    if not token:
        logging.error("Telegraph token unavailable")
        return None
    tg = Telegraph(access_token=token)
    html_content = ""

    def strip_title(line_text: str) -> str:
        lines = line_text.splitlines()
        if lines and lines[0].strip() == title.strip():
            return "\n".join(lines[1:]).lstrip()
        return line_text

    images: list[tuple[bytes, str]] = []
    if media:
        images = [media] if isinstance(media, tuple) else list(media)
    if catbox_urls is not None:
        urls = list(catbox_urls)
        catbox_msg = ""
    else:
        urls, catbox_msg = await upload_to_catbox(images)

    if source_url and display_link:
        html_content += (
            f'<p><a href="{html.escape(source_url)}"><strong>'
            f"{html.escape(title)}</strong></a></p>"
        )
    else:
        html_content += f"<p><strong>{html.escape(title)}</strong></p>"

    for url in urls:
        html_content += f'<img src="{html.escape(url)}"/><p></p>'

    html_content = apply_ics_link(html_content, ics_url)

    if html_text:
        html_text = strip_title(html_text)
        html_text = normalize_hashtag_dates(html_text)
        cleaned = re.sub(r"</?tg-emoji[^>]*>", "", html_text)
        cleaned = cleaned.replace(
            "\U0001f193\U0001f193\U0001f193\U0001f193", "Бесплатно"
        )
        html_content += f"<p>{cleaned.replace('\n', '<br/>')}</p>"
    else:
        clean_text = strip_title(text)
        clean_text = normalize_hashtag_dates(clean_text)
        clean_text = clean_text.replace(
            "\U0001f193\U0001f193\U0001f193\U0001f193", "Бесплатно"
        )
        paragraphs = [f"<p>{html.escape(line)}</p>" for line in clean_text.splitlines()]
        html_content += "".join(paragraphs)

    if db:
        nav_html = await build_month_nav_html(db)
        html_content = apply_month_nav(html_content, nav_html)
    html_content = apply_footer_link(html_content)
    try:
        page = await asyncio.to_thread(tg.create_page, title, html_content=html_content)
    except Exception as e:
        logging.error("Failed to create telegraph page: %s", e)
        return None
    logging.info("Created telegraph page %s", page.get("url"))
    return page.get("url"), page.get("path"), catbox_msg, len(urls)


def create_app() -> web.Application:
    token = os.getenv("TELEGRAM_BOT_TOKEN")
    if not token:
        raise RuntimeError("TELEGRAM_BOT_TOKEN is missing")

    webhook = os.getenv("WEBHOOK_URL")
    if not webhook:
        raise RuntimeError("WEBHOOK_URL is missing")

    session = IPv4AiohttpSession()
    bot = Bot(token, session=session)
    logging.info("DB_PATH=%s", DB_PATH)
    logging.info("FOUR_O_TOKEN found: %s", bool(os.getenv("FOUR_O_TOKEN")))
    dp = Dispatcher()
    db = Database(DB_PATH)

    async def start_wrapper(message: types.Message):
        await handle_start(message, db, bot)

    async def register_wrapper(message: types.Message):
        await handle_register(message, db, bot)

    async def requests_wrapper(message: types.Message):
        await handle_requests(message, db, bot)

    async def tz_wrapper(message: types.Message):
        await handle_tz(message, db, bot)

    async def callback_wrapper(callback: types.CallbackQuery):
        await process_request(callback, db, bot)

    async def add_event_wrapper(message: types.Message):
        await handle_add_event(message, db, bot)

    async def add_event_raw_wrapper(message: types.Message):
        await handle_add_event_raw(message, db, bot)

    async def ask_4o_wrapper(message: types.Message):
        await handle_ask_4o(message, db, bot)

    async def list_events_wrapper(message: types.Message):
        await handle_events(message, db, bot)

    async def set_channel_wrapper(message: types.Message):
        await handle_set_channel(message, db, bot)

    async def channels_wrapper(message: types.Message):
        await handle_channels(message, db, bot)

    async def exhibitions_wrapper(message: types.Message):
        await handle_exhibitions(message, db, bot)

    async def pages_wrapper(message: types.Message):
        await handle_pages(message, db, bot)

    async def stats_wrapper(message: types.Message):
        await handle_stats(message, db, bot)

    async def fest_wrapper(message: types.Message):
        await handle_fest(message, db, bot)

    async def festival_edit_wrapper(message: types.Message):
        await handle_festival_edit_message(message, db, bot)

    async def users_wrapper(message: types.Message):
        await handle_users(message, db, bot)

    async def dumpdb_wrapper(message: types.Message):
        await handle_dumpdb(message, db, bot)

    async def restore_wrapper(message: types.Message):
        await handle_restore(message, db, bot)

    async def edit_message_wrapper(message: types.Message):
        await handle_edit_message(message, db, bot)

    async def daily_time_wrapper(message: types.Message):
        await handle_daily_time_message(message, db, bot)

    async def vk_group_msg_wrapper(message: types.Message):
        await handle_vk_group_message(message, db, bot)

    async def vk_time_msg_wrapper(message: types.Message):
        await handle_vk_time_message(message, db, bot)

    async def partner_info_wrapper(message: types.Message):
        await handle_partner_info_message(message, db, bot)

    async def forward_wrapper(message: types.Message):
        await handle_forwarded(message, db, bot)

    async def reg_daily_wrapper(message: types.Message):
        await handle_regdailychannels(message, db, bot)

    async def daily_wrapper(message: types.Message):
        await handle_daily(message, db, bot)

    async def images_wrapper(message: types.Message):
        await handle_images(message, db, bot)

    async def vkgroup_wrapper(message: types.Message):
        await handle_vkgroup(message, db, bot)

    async def vktime_wrapper(message: types.Message):
        await handle_vktime(message, db, bot)

    dp.message.register(start_wrapper, Command("start"))
    dp.message.register(register_wrapper, Command("register"))
    dp.message.register(requests_wrapper, Command("requests"))
    dp.callback_query.register(
        callback_wrapper,
        lambda c: c.data.startswith("approve")
        or c.data.startswith("reject")
        or c.data.startswith("del:")
        or c.data.startswith("nav:")
        or c.data.startswith("edit:")
        or c.data.startswith("editfield:")
        or c.data.startswith("editdone:")
        or c.data.startswith("unset:")
        or c.data.startswith("assetunset:")
        or c.data.startswith("set:")
        or c.data.startswith("assetset:")
        or c.data.startswith("dailyset:")
        or c.data.startswith("dailyunset:")
        or c.data.startswith("dailytime:")
        or c.data.startswith("dailysend:")
        or c.data.startswith("dailysendtom:")
        or c.data == "vkset"
        or c.data == "vkunset"
        or c.data.startswith("vktime:")
        or c.data.startswith("vkdailysend:")
        or c.data.startswith("togglefree:")
        or c.data.startswith("markfree:")
        or c.data.startswith("togglesilent:")
        or c.data.startswith("createics:")
        or c.data.startswith("delics:")
        or c.data.startswith("partner:")
        or c.data.startswith("block:")
        or c.data.startswith("unblock:")
        or c.data.startswith("festedit:")
        or c.data.startswith("festeditfield:")
        or c.data == "festeditdone"
        or c.data.startswith("festdel:")
        or c.data.startswith("setfest:")
    ,
    )
    dp.message.register(tz_wrapper, Command("tz"))
    dp.message.register(add_event_wrapper, Command("addevent"))
    dp.message.register(add_event_raw_wrapper, Command("addevent_raw"))
    dp.message.register(ask_4o_wrapper, Command("ask4o"))
    dp.message.register(list_events_wrapper, Command("events"))
    dp.message.register(set_channel_wrapper, Command("setchannel"))
    dp.message.register(images_wrapper, Command("images"))
    dp.message.register(vkgroup_wrapper, Command("vkgroup"))
    dp.message.register(vktime_wrapper, Command("vktime"))
    dp.message.register(partner_info_wrapper, lambda m: m.from_user.id in partner_info_sessions)
    dp.message.register(channels_wrapper, Command("channels"))
    dp.message.register(reg_daily_wrapper, Command("regdailychannels"))
    dp.message.register(daily_wrapper, Command("daily"))
    dp.message.register(exhibitions_wrapper, Command("exhibitions"))
    dp.message.register(fest_wrapper, Command("fest"))

    dp.message.register(pages_wrapper, Command("pages"))
    dp.message.register(stats_wrapper, Command("stats"))
    dp.message.register(users_wrapper, Command("users"))
    dp.message.register(dumpdb_wrapper, Command("dumpdb"))
    dp.message.register(restore_wrapper, Command("restore"))
    dp.message.register(
        edit_message_wrapper, lambda m: m.from_user.id in editing_sessions
    )
    dp.message.register(
        daily_time_wrapper, lambda m: m.from_user.id in daily_time_sessions
    )
    dp.message.register(
        vk_group_msg_wrapper, lambda m: m.from_user.id in vk_group_sessions
    )
    dp.message.register(
        vk_time_msg_wrapper, lambda m: m.from_user.id in vk_time_sessions
    )
    dp.message.register(

        festival_edit_wrapper, lambda m: m.from_user.id in festival_edit_sessions

    )
    dp.message.register(
        forward_wrapper,
        lambda m: bool(m.forward_date)
        or "forward_origin" in getattr(m, "model_extra", {}),
    )
    dp.my_chat_member.register(partial(handle_my_chat_member, db=db))

    app = web.Application()
    SimpleRequestHandler(dp, bot).register(app, path="/webhook")
    setup_application(app, dp, bot=bot)

    async def on_startup(app: web.Application):
        logging.info("Initializing database")
        await db.init()
        await get_tz_offset(db)
        global CATBOX_ENABLED
        CATBOX_ENABLED = await get_catbox_enabled(db)
        hook = webhook.rstrip("/") + "/webhook"
        logging.info("Setting webhook to %s", hook)
        try:
            await bot.set_webhook(
                hook,
                allowed_updates=["message", "callback_query", "my_chat_member"],
            )
        except Exception as e:
            logging.error("Failed to set webhook: %s", e)
        app["daily_task"] = asyncio.create_task(daily_scheduler(db, bot))
        app["vk_task"] = asyncio.create_task(vk_scheduler(db))
        app["cleanup_task"] = asyncio.create_task(cleanup_scheduler(db, bot))
        app["page_task"] = asyncio.create_task(page_update_scheduler(db))

    async def on_shutdown(app: web.Application):
        await bot.session.close()
        if "daily_task" in app:
            app["daily_task"].cancel()
            with contextlib.suppress(Exception):
                await app["daily_task"]
        if "vk_task" in app:
            app["vk_task"].cancel()
            with contextlib.suppress(Exception):
                await app["vk_task"]
        if "cleanup_task" in app:
            app["cleanup_task"].cancel()
            with contextlib.suppress(Exception):
                await app["cleanup_task"]
        if "page_task" in app:
            app["page_task"].cancel()
            with contextlib.suppress(Exception):
                await app["page_task"]

    app.on_startup.append(on_startup)
    app.on_shutdown.append(on_shutdown)
    return app


if __name__ == "__main__":
    import sys

    if len(sys.argv) > 1 and sys.argv[1] == "test_telegraph":
        asyncio.run(telegraph_test())
    else:
        web.run_app(create_app(), port=int(os.getenv("PORT", 8080)))<|MERGE_RESOLUTION|>--- conflicted
+++ resolved
@@ -5542,7 +5542,6 @@
             await bot.send_message(message.chat.id, "Festival not found")
             festival_edit_sessions.pop(message.from_user.id, None)
             return
-<<<<<<< HEAD
         if field == "description":
             fest.description = None if text in {"", "-"} else text
         elif field == "site":
@@ -5555,24 +5554,7 @@
         logging.info("festival %s updated", fest.name)
     festival_edit_sessions[message.from_user.id] = (fid, None)
     await show_festival_edit_menu(message.from_user.id, fest, bot)
-=======
-        lowered = text.lower()
-        if lowered.startswith("site:") or lowered.startswith("site "):
-            url = text.split(maxsplit=1)[1] if " " in text else text.split(":", 1)[1]
-            fest.website_url = None if url.strip() in {"", "-"} else url.strip()
-        elif lowered.startswith("vk:") or lowered.startswith("vk "):
-            url = text.split(maxsplit=1)[1] if " " in text else text.split(":", 1)[1]
-            fest.vk_url = None if url.strip() in {"", "-"} else url.strip()
-        elif lowered.startswith("tg:") or lowered.startswith("tg "):
-            url = text.split(maxsplit=1)[1] if " " in text else text.split(":", 1)[1]
-            fest.tg_url = None if url.strip() in {"", "-"} else url.strip()
-        else:
-            fest.description = None if text in {"", "-"} else text
-        await session.commit()
-        logging.info("festival %s updated", fest.name)
-    festival_edit_sessions.pop(message.from_user.id, None)
-    await bot.send_message(message.chat.id, "Festival updated")
->>>>>>> 34b3544c
+
     await sync_festival_page(db, fest.name)
     await sync_festival_vk_post(db, fest.name)
 
