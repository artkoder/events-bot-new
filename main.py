import logging
import os
from datetime import date, datetime, timedelta, timezone
from typing import Optional, Tuple

from aiogram import Bot, Dispatcher, types
from aiogram.filters import Command
from aiogram.webhook.aiohttp_server import SimpleRequestHandler, setup_application
from aiohttp import web, ClientSession
from difflib import SequenceMatcher
import json
import re
from telegraph import Telegraph
from functools import partial
import asyncio
import html
from io import BytesIO
import markdown
from sqlalchemy.ext.asyncio import AsyncSession, create_async_engine
from sqlmodel import Field, SQLModel, select

logging.basicConfig(level=logging.INFO)

DB_PATH = os.getenv("DB_PATH", "/data/db.sqlite")
TELEGRAPH_TOKEN_FILE = os.getenv("TELEGRAPH_TOKEN_FILE", "/data/telegraph_token.txt")

# separator inserted between versions on Telegraph source pages
CONTENT_SEPARATOR = "🟧" * 10

# user_id -> (event_id, field?) for editing session
editing_sessions: dict[int, tuple[int, str | None]] = {}


class User(SQLModel, table=True):
    user_id: int = Field(primary_key=True)
    username: Optional[str] = None
    is_superadmin: bool = False


class PendingUser(SQLModel, table=True):
    user_id: int = Field(primary_key=True)
    username: Optional[str] = None
    requested_at: datetime = Field(default_factory=datetime.utcnow)


class RejectedUser(SQLModel, table=True):
    user_id: int = Field(primary_key=True)
    username: Optional[str] = None
    rejected_at: datetime = Field(default_factory=datetime.utcnow)


class Channel(SQLModel, table=True):
    channel_id: int = Field(primary_key=True)
    title: Optional[str] = None
    username: Optional[str] = None
    is_admin: bool = False
    is_registered: bool = False


class Setting(SQLModel, table=True):
    key: str = Field(primary_key=True)
    value: str


class Event(SQLModel, table=True):
    id: Optional[int] = Field(default=None, primary_key=True)
    title: str
    description: str
    festival: Optional[str] = None
    date: str
    time: str
    location_name: str
    location_address: Optional[str] = None
    city: Optional[str] = None
    ticket_price_min: Optional[int] = None
    ticket_price_max: Optional[int] = None
    ticket_link: Optional[str] = None
    event_type: Optional[str] = None
    emoji: Optional[str] = None
    end_date: Optional[str] = None
    is_free: bool = False
    telegraph_path: Optional[str] = None
    source_text: str
    telegraph_url: Optional[str] = None
    source_post_url: Optional[str] = None
    added_at: datetime = Field(default_factory=datetime.utcnow)


class MonthPage(SQLModel, table=True):
    __table_args__ = {"extend_existing": True}
    month: str = Field(primary_key=True)
    url: str
    path: str


class Database:
    def __init__(self, path: str):
        self.engine = create_async_engine(f"sqlite+aiosqlite:///{path}")

    async def init(self):
        async with self.engine.begin() as conn:
            await conn.run_sync(SQLModel.metadata.create_all)
            result = await conn.exec_driver_sql("PRAGMA table_info(event)")
            cols = [r[1] for r in result.fetchall()]
            if "telegraph_url" not in cols:
                await conn.exec_driver_sql(
                    "ALTER TABLE event ADD COLUMN telegraph_url VARCHAR"
                )
            if "ticket_price_min" not in cols:
                await conn.exec_driver_sql(
                    "ALTER TABLE event ADD COLUMN ticket_price_min INTEGER"
                )
            if "ticket_price_max" not in cols:
                await conn.exec_driver_sql(
                    "ALTER TABLE event ADD COLUMN ticket_price_max INTEGER"
                )
            if "ticket_link" not in cols:
                await conn.exec_driver_sql(
                    "ALTER TABLE event ADD COLUMN ticket_link VARCHAR"
                )
            if "source_post_url" not in cols:
                await conn.exec_driver_sql(
                    "ALTER TABLE event ADD COLUMN source_post_url VARCHAR"
                )
            if "is_free" not in cols:
                await conn.exec_driver_sql(
                    "ALTER TABLE event ADD COLUMN is_free BOOLEAN DEFAULT 0"
                )
            if "telegraph_path" not in cols:
                await conn.exec_driver_sql(
                    "ALTER TABLE event ADD COLUMN telegraph_path VARCHAR"
                )
            if "event_type" not in cols:
                await conn.exec_driver_sql(
                    "ALTER TABLE event ADD COLUMN event_type VARCHAR"
                )
            if "emoji" not in cols:
                await conn.exec_driver_sql(
                    "ALTER TABLE event ADD COLUMN emoji VARCHAR"
                )
            if "end_date" not in cols:
                await conn.exec_driver_sql(
                    "ALTER TABLE event ADD COLUMN end_date VARCHAR"
                )
            if "added_at" not in cols:
                await conn.exec_driver_sql(
                    "ALTER TABLE event ADD COLUMN added_at VARCHAR"
                )

    def get_session(self) -> AsyncSession:
        """Create a new session with attributes kept after commit."""
        return AsyncSession(self.engine, expire_on_commit=False)


async def get_tz_offset(db: Database) -> str:
    async with db.get_session() as session:
        result = await session.get(Setting, "tz_offset")
        return result.value if result else "+00:00"


async def set_tz_offset(db: Database, value: str):
    async with db.get_session() as session:
        setting = await session.get(Setting, "tz_offset")
        if setting:
            setting.value = value
        else:
            setting = Setting(key="tz_offset", value=value)
            session.add(setting)
        await session.commit()


def validate_offset(value: str) -> bool:
    if len(value) != 6 or value[0] not in "+-" or value[3] != ":":
        return False
    try:
        h = int(value[1:3])
        m = int(value[4:6])
        return 0 <= h <= 14 and 0 <= m < 60
    except ValueError:
        return False


def offset_to_timezone(value: str) -> timezone:
    sign = 1 if value[0] == "+" else -1
    hours = int(value[1:3])
    minutes = int(value[4:6])
    return timezone(sign * timedelta(hours=hours, minutes=minutes))


async def parse_event_via_4o(text: str) -> list[dict]:
    token = os.getenv("FOUR_O_TOKEN")
    if not token:
        raise RuntimeError("FOUR_O_TOKEN is missing")
    url = os.getenv("FOUR_O_URL", "https://api.openai.com/v1/chat/completions")
    prompt_path = os.path.join("docs", "PROMPTS.md")
    with open(prompt_path, "r", encoding="utf-8") as f:
        prompt = f.read()
    loc_path = os.path.join("docs", "LOCATIONS.md")
    if os.path.exists(loc_path):
        with open(loc_path, "r", encoding="utf-8") as f:
            locations = [line.strip() for line in f if line.strip() and not line.startswith("#")]
        if locations:
            prompt += "\nKnown venues:\n" + "\n".join(locations)
    headers = {
        "Authorization": f"Bearer {token}",
        "Content-Type": "application/json",
    }
    today = date.today().isoformat()
    payload = {
        "model": "gpt-4o",
        "messages": [
            {"role": "system", "content": prompt},
            {"role": "user", "content": f"Today is {today}. {text}"},
        ],
        "temperature": 0,
    }
    logging.info("Sending 4o parse request to %s", url)
    async with ClientSession() as session:
        resp = await session.post(url, json=payload, headers=headers)
        resp.raise_for_status()
        data = await resp.json()
    logging.debug("4o response: %s", data)
    content = (
        data.get("choices", [{}])[0]
        .get("message", {})
        .get("content", "{}")
        .strip()
    )
    if content.startswith("```"):
        content = content.strip("`\n")
        if content.lower().startswith("json"):
            content = content[4:].strip()
    try:
        data = json.loads(content)
    except json.JSONDecodeError:
        logging.error("Invalid JSON from 4o: %s", content)
        raise
    if isinstance(data, dict):
        if "events" in data and isinstance(data["events"], list):
            return data["events"]
        return [data]
    if isinstance(data, list):
        return data
    logging.error("Unexpected 4o format: %s", data)
    raise RuntimeError("bad 4o response")


async def ask_4o(text: str) -> str:
    token = os.getenv("FOUR_O_TOKEN")
    if not token:
        raise RuntimeError("FOUR_O_TOKEN is missing")
    url = os.getenv("FOUR_O_URL", "https://api.openai.com/v1/chat/completions")
    headers = {
        "Authorization": f"Bearer {token}",
        "Content-Type": "application/json",
    }
    payload = {
        "model": "gpt-4o",
        "messages": [{"role": "user", "content": text}],
        "temperature": 0,
    }
    logging.info("Sending 4o ask request to %s", url)
    async with ClientSession() as session:
        resp = await session.post(url, json=payload, headers=headers)
        resp.raise_for_status()
        data = await resp.json()
    logging.debug("4o response: %s", data)
    return (
        data.get("choices", [{}])[0]
        .get("message", {})
        .get("content", "")
        .strip()
    )


async def check_duplicate_via_4o(ev: Event, new: Event) -> Tuple[bool, str, str]:
    """Ask the LLM whether two events are duplicates."""
    prompt = (
        "Existing event:\n"
        f"Title: {ev.title}\nDescription: {ev.description}\nLocation: {ev.location_name} {ev.location_address}\n"
        "New event:\n"
        f"Title: {new.title}\nDescription: {new.description}\nLocation: {new.location_name} {new.location_address}\n"
        "Are these the same event? Respond with JSON {\"duplicate\": true|false, \"title\": \"\", \"short_description\": \"\"}."
    )
    try:
        ans = await ask_4o(prompt)
        data = json.loads(ans)
        return (
            bool(data.get("duplicate")),
            data.get("title", ""),
            data.get("short_description", ""),
        )
    except Exception as e:
        logging.error("Duplicate check failed: %s", e)
        return False, "", ""


def get_telegraph_token() -> str | None:
    token = os.getenv("TELEGRAPH_TOKEN")
    if token:
        return token
    if os.path.exists(TELEGRAPH_TOKEN_FILE):
        with open(TELEGRAPH_TOKEN_FILE, "r", encoding="utf-8") as f:
            saved = f.read().strip()
            if saved:
                return saved
    try:
        tg = Telegraph()
        data = tg.create_account(short_name="eventsbot")
        token = data["access_token"]
        os.makedirs(os.path.dirname(TELEGRAPH_TOKEN_FILE), exist_ok=True)
        with open(TELEGRAPH_TOKEN_FILE, "w", encoding="utf-8") as f:
            f.write(token)
        logging.info("Created Telegraph account; token stored at %s", TELEGRAPH_TOKEN_FILE)
        return token
    except Exception as e:
        logging.error("Failed to create Telegraph token: %s", e)
        return None


async def handle_start(message: types.Message, db: Database, bot: Bot):
    async with db.get_session() as session:
        result = await session.execute(select(User))
        user_count = len(result.scalars().all())
        user = await session.get(User, message.from_user.id)
        if user:
            await bot.send_message(message.chat.id, "Bot is running")
            return
        if user_count == 0:
            session.add(
                User(
                    user_id=message.from_user.id,
                    username=message.from_user.username,
                    is_superadmin=True,
                )
            )
            await session.commit()
            await bot.send_message(message.chat.id, "You are superadmin")
        else:
            await bot.send_message(message.chat.id, "Use /register to apply")


async def handle_register(message: types.Message, db: Database, bot: Bot):
    async with db.get_session() as session:
        if await session.get(User, message.from_user.id):
            await bot.send_message(message.chat.id, "Already registered")
            return
        if await session.get(RejectedUser, message.from_user.id):
            await bot.send_message(message.chat.id, "Access denied by administrator")
            return
        if await session.get(PendingUser, message.from_user.id):
            await bot.send_message(message.chat.id, "Awaiting approval")
            return
        result = await session.execute(select(PendingUser))
        if len(result.scalars().all()) >= 10:
            await bot.send_message(
                message.chat.id, "Registration queue full, try later"
            )
            return
        session.add(
            PendingUser(
                user_id=message.from_user.id, username=message.from_user.username
            )
        )
        await session.commit()
        await bot.send_message(message.chat.id, "Registration pending approval")


async def handle_requests(message: types.Message, db: Database, bot: Bot):
    async with db.get_session() as session:
        user = await session.get(User, message.from_user.id)
        if not user or not user.is_superadmin:
            return
        result = await session.execute(select(PendingUser))
        pending = result.scalars().all()
        if not pending:
            await bot.send_message(message.chat.id, "No pending users")
            return
        buttons = [
            [
                types.InlineKeyboardButton(
                    text="Approve", callback_data=f"approve:{p.user_id}"
                ),
                types.InlineKeyboardButton(
                    text="Reject", callback_data=f"reject:{p.user_id}"
                ),
            ]
            for p in pending
        ]
        keyboard = types.InlineKeyboardMarkup(inline_keyboard=buttons)
        lines = [f"{p.user_id} {p.username or ''}" for p in pending]
        await bot.send_message(message.chat.id, "\n".join(lines), reply_markup=keyboard)


async def process_request(callback: types.CallbackQuery, db: Database, bot: Bot):
    data = callback.data
    if data.startswith("approve") or data.startswith("reject"):
        uid = int(data.split(":", 1)[1])
        async with db.get_session() as session:
            p = await session.get(PendingUser, uid)
            if not p:
                await callback.answer("Not found", show_alert=True)
                return
            if data.startswith("approve"):
                session.add(User(user_id=uid, username=p.username, is_superadmin=False))
                await bot.send_message(uid, "You are approved")
            else:
                session.add(RejectedUser(user_id=uid, username=p.username))
                await bot.send_message(uid, "Your registration was rejected")
            await session.delete(p)
            await session.commit()
            await callback.answer("Done")
    elif data.startswith("del:"):
        _, eid, marker = data.split(":")
        month = None
        async with db.get_session() as session:
            event = await session.get(Event, int(eid))
            if event:
                month = event.date.split("..", 1)[0][:7]
                await session.delete(event)
                await session.commit()
        if month:
            await sync_month_page(db, month)
        offset = await get_tz_offset(db)
        tz = offset_to_timezone(offset)
        if marker == "exh":
            text, markup = await build_exhibitions_message(db, tz)
        else:
            target = datetime.strptime(marker, "%Y-%m-%d").date()
            text, markup = await build_events_message(db, target, tz)
        await callback.message.edit_text(text, reply_markup=markup)
        await callback.answer("Deleted")
    elif data.startswith("edit:"):
        eid = int(data.split(":")[1])
        async with db.get_session() as session:
            event = await session.get(Event, eid)
        if event:
            editing_sessions[callback.from_user.id] = (eid, None)
            await show_edit_menu(callback.from_user.id, event, bot)
        await callback.answer()
    elif data.startswith("editfield:"):
        _, eid, field = data.split(":")
        editing_sessions[callback.from_user.id] = (int(eid), field)
        await callback.message.answer(f"Send new value for {field}")
        await callback.answer()
    elif data.startswith("editdone:"):
        if callback.from_user.id in editing_sessions:
            del editing_sessions[callback.from_user.id]
        await callback.message.answer("Editing finished")
        await callback.answer()
    elif data.startswith("togglefree:"):
        eid = int(data.split(":")[1])
        async with db.get_session() as session:
            event = await session.get(Event, eid)
            if event:
                event.is_free = not event.is_free
                await session.commit()
                logging.info("togglefree: event %s set to %s", eid, event.is_free)
                month = event.date.split("..", 1)[0][:7]
        if event:
            await sync_month_page(db, month)
        async with db.get_session() as session:
            event = await session.get(Event, eid)
        if event:
            await show_edit_menu(callback.from_user.id, event, bot)
        await callback.answer()
    elif data.startswith("markfree:"):
        eid = int(data.split(":")[1])
        async with db.get_session() as session:
            event = await session.get(Event, eid)
            if event:
                event.is_free = True
                await session.commit()
                logging.info("markfree: event %s marked free", eid)
                month = event.date.split("..", 1)[0][:7]
        if event:
            await sync_month_page(db, month)
        markup = types.InlineKeyboardMarkup(
            inline_keyboard=[
                [
                    types.InlineKeyboardButton(
                        text="\u2705 Бесплатное мероприятие",
                        callback_data=f"togglefree:{eid}",
                    )
                ]
            ]
        )
        try:
            await bot.edit_message_reply_markup(
                chat_id=callback.message.chat.id,
                message_id=callback.message.message_id,
                reply_markup=markup,
            )
        except Exception as e:
            logging.error("failed to update free button: %s", e)
        await callback.answer("Marked")
    elif data.startswith("nav:"):
        _, day = data.split(":")
        offset = await get_tz_offset(db)
        tz = offset_to_timezone(offset)
        target = datetime.strptime(day, "%Y-%m-%d").date()
        text, markup = await build_events_message(db, target, tz)
        await callback.message.edit_text(text, reply_markup=markup)
        await callback.answer()
    elif data.startswith("unset:"):
        cid = int(data.split(":")[1])
        async with db.get_session() as session:
            ch = await session.get(Channel, cid)
            if ch:
                ch.is_registered = False
                logging.info("channel %s unset", cid)
                await session.commit()
        await send_channels_list(callback.message, db, bot, edit=True)
        await callback.answer("Removed")
    elif data.startswith("set:"):
        cid = int(data.split(":")[1])
        async with db.get_session() as session:
            ch = await session.get(Channel, cid)
            if ch and ch.is_admin:
                ch.is_registered = True
                logging.info("channel %s registered", cid)
                await session.commit()
        await send_setchannel_list(callback.message, db, bot, edit=True)
        await callback.answer("Registered")


async def handle_tz(message: types.Message, db: Database, bot: Bot):
    parts = message.text.split(maxsplit=1)
    if len(parts) != 2 or not validate_offset(parts[1]):
        await bot.send_message(message.chat.id, "Usage: /tz +02:00")
        return
    async with db.get_session() as session:
        user = await session.get(User, message.from_user.id)
        if not user or not user.is_superadmin:
            await bot.send_message(message.chat.id, "Not authorized")
            return
    await set_tz_offset(db, parts[1])
    await bot.send_message(message.chat.id, f"Timezone set to {parts[1]}")


async def handle_my_chat_member(update: types.ChatMemberUpdated, db: Database):
    if update.chat.type != "channel":
        return
    status = update.new_chat_member.status
    is_admin = status in {"administrator", "creator"}
    logging.info(
        "my_chat_member: %s -> %s (admin=%s)",
        update.chat.id,
        status,
        is_admin,
    )
    async with db.get_session() as session:
        channel = await session.get(Channel, update.chat.id)
        if not channel:
            channel = Channel(
                channel_id=update.chat.id,
                title=update.chat.title,
                username=getattr(update.chat, "username", None),
                is_admin=is_admin,
            )
            session.add(channel)
        else:
            channel.title = update.chat.title
            channel.username = getattr(update.chat, "username", None)
            channel.is_admin = is_admin
        await session.commit()


async def send_channels_list(message: types.Message, db: Database, bot: Bot, edit: bool = False):
    async with db.get_session() as session:
        user = await session.get(User, message.from_user.id)
        if not user or not user.is_superadmin:
            if not edit:
                await bot.send_message(message.chat.id, "Not authorized")
            return
        result = await session.execute(
            select(Channel).where(Channel.is_admin.is_(True))
        )
        channels = result.scalars().all()
    logging.info("channels list: %s", [c.channel_id for c in channels])
    lines = []
    keyboard = []
    for ch in channels:
        name = ch.title or ch.username or str(ch.channel_id)
        if ch.is_registered:
            lines.append(f"{name} ✅")
            keyboard.append([
                types.InlineKeyboardButton(text="Cancel", callback_data=f"unset:{ch.channel_id}")
            ])
        else:
            lines.append(name)
    if not lines:
        lines.append("No channels")
    markup = types.InlineKeyboardMarkup(inline_keyboard=keyboard) if keyboard else None
    if edit:
        await message.edit_text("\n".join(lines), reply_markup=markup)
    else:
        await bot.send_message(message.chat.id, "\n".join(lines), reply_markup=markup)


async def send_setchannel_list(message: types.Message, db: Database, bot: Bot, edit: bool = False):
    async with db.get_session() as session:
        user = await session.get(User, message.from_user.id)
        if not user or not user.is_superadmin:
            if not edit:
                await bot.send_message(message.chat.id, "Not authorized")
            return
        result = await session.execute(
            select(Channel).where(
                Channel.is_admin.is_(True), Channel.is_registered.is_(False)
            )
        )
        channels = result.scalars().all()
    logging.info("setchannel list: %s", [c.channel_id for c in channels])
    lines = []
    keyboard = []
    for ch in channels:
        name = ch.title or ch.username or str(ch.channel_id)
        lines.append(name)
        keyboard.append([
            types.InlineKeyboardButton(text=name, callback_data=f"set:{ch.channel_id}")
        ])
    if not lines:
        lines.append("No channels")
    markup = types.InlineKeyboardMarkup(inline_keyboard=keyboard) if keyboard else None
    if edit:
        await message.edit_text("\n".join(lines), reply_markup=markup)
    else:
        await bot.send_message(message.chat.id, "\n".join(lines), reply_markup=markup)

async def handle_set_channel(message: types.Message, db: Database, bot: Bot):
    await send_setchannel_list(message, db, bot, edit=False)


async def handle_channels(message: types.Message, db: Database, bot: Bot):
    await send_channels_list(message, db, bot, edit=False)


async def upsert_event(session: AsyncSession, new: Event) -> Tuple[Event, bool]:
    """Insert or update an event if a similar one exists.

    Returns (event, added_flag)."""

    stmt = select(Event).where(
        Event.date == new.date,
        Event.time == new.time,
    )
    candidates = (await session.execute(stmt)).scalars().all()
    for ev in candidates:
        if (
            ev.location_name.strip().lower() == new.location_name.strip().lower()
            and (ev.location_address or "").strip().lower()
            == (new.location_address or "").strip().lower()
        ):
            ev.title = new.title
            ev.description = new.description
            ev.festival = new.festival
            ev.source_text = new.source_text
            ev.location_name = new.location_name
            ev.location_address = new.location_address
            ev.ticket_price_min = new.ticket_price_min
            ev.ticket_price_max = new.ticket_price_max
            ev.ticket_link = new.ticket_link
            ev.event_type = new.event_type
            ev.emoji = new.emoji
            ev.end_date = new.end_date
            ev.is_free = new.is_free
            await session.commit()
            return ev, False

        title_ratio = SequenceMatcher(None, ev.title.lower(), new.title.lower()).ratio()
        if title_ratio >= 0.9:
            ev.title = new.title
            ev.description = new.description
            ev.festival = new.festival
            ev.source_text = new.source_text
            ev.location_name = new.location_name
            ev.location_address = new.location_address
            ev.ticket_price_min = new.ticket_price_min
            ev.ticket_price_max = new.ticket_price_max
            ev.ticket_link = new.ticket_link
            ev.event_type = new.event_type
            ev.emoji = new.emoji
            ev.end_date = new.end_date
            ev.is_free = new.is_free
            await session.commit()
            return ev, False

        if (
            ev.location_name.strip().lower() == new.location_name.strip().lower()
            and (ev.location_address or "").strip().lower()
            == (new.location_address or "").strip().lower()
        ):
            ev.title = new.title
            ev.description = new.description
            ev.festival = new.festival
            ev.source_text = new.source_text
            ev.location_name = new.location_name
            ev.location_address = new.location_address
            ev.ticket_price_min = new.ticket_price_min
            ev.ticket_price_max = new.ticket_price_max
            ev.ticket_link = new.ticket_link
            ev.event_type = new.event_type
            ev.emoji = new.emoji
            ev.end_date = new.end_date
            ev.is_free = new.is_free
            await session.commit()
            return ev, False

        title_ratio = SequenceMatcher(None, ev.title.lower(), new.title.lower()).ratio()
        if title_ratio >= 0.9:
            ev.title = new.title
            ev.description = new.description
            ev.festival = new.festival
            ev.source_text = new.source_text
            ev.location_name = new.location_name
            ev.location_address = new.location_address
            ev.ticket_price_min = new.ticket_price_min
            ev.ticket_price_max = new.ticket_price_max
            ev.ticket_link = new.ticket_link
            ev.event_type = new.event_type
            ev.emoji = new.emoji
            ev.end_date = new.end_date
            ev.is_free = new.is_free
            await session.commit()
            return ev, False

        if (
            ev.location_name.strip().lower() == new.location_name.strip().lower()
            and (ev.location_address or "").strip().lower()
            == (new.location_address or "").strip().lower()
        ):
            ev.title = new.title
            ev.description = new.description
            ev.festival = new.festival
            ev.source_text = new.source_text
            ev.location_name = new.location_name
            ev.location_address = new.location_address
            ev.ticket_price_min = new.ticket_price_min
            ev.ticket_price_max = new.ticket_price_max
            ev.ticket_link = new.ticket_link
            ev.event_type = new.event_type
            ev.emoji = new.emoji
            ev.end_date = new.end_date
            ev.is_free = new.is_free
            await session.commit()
            return ev, False

        title_ratio = SequenceMatcher(None, ev.title.lower(), new.title.lower()).ratio()
        loc_ratio = SequenceMatcher(None, ev.location_name.lower(), new.location_name.lower()).ratio()
        if title_ratio >= 0.6 and loc_ratio >= 0.6:
            ev.title = new.title
            ev.description = new.description
            ev.festival = new.festival
            ev.source_text = new.source_text
            ev.location_name = new.location_name
            ev.location_address = new.location_address
            ev.ticket_price_min = new.ticket_price_min
            ev.ticket_price_max = new.ticket_price_max
            ev.ticket_link = new.ticket_link
            ev.event_type = new.event_type
            ev.emoji = new.emoji
            ev.end_date = new.end_date
            ev.is_free = new.is_free
            await session.commit()
            return ev, False
        should_check = False
        if loc_ratio >= 0.4 or (ev.location_address or "") == (new.location_address or ""):
            should_check = True
        elif title_ratio >= 0.5:
            should_check = True
        if should_check:
            # uncertain, ask LLM
            try:
                dup, title, desc = await check_duplicate_via_4o(ev, new)
            except Exception:
                logging.exception("duplicate check failed")
                dup = False
            if dup:
                ev.title = title or new.title
                ev.description = desc or new.description
                ev.festival = new.festival
                ev.source_text = new.source_text
                ev.location_name = new.location_name
                ev.location_address = new.location_address
                ev.ticket_price_min = new.ticket_price_min
                ev.ticket_price_max = new.ticket_price_max
                ev.ticket_link = new.ticket_link
                ev.event_type = new.event_type
                ev.emoji = new.emoji
                ev.end_date = new.end_date
                ev.is_free = new.is_free
                await session.commit()
                return ev, False
    new.added_at = datetime.utcnow()
    session.add(new)
    await session.commit()
    return new, True


async def add_events_from_text(
    db: Database,
    text: str,
    source_link: str | None,
    html_text: str | None = None,
    media: tuple[bytes, str] | None = None,
) -> list[tuple[Event, bool, list[str], str]]:
    try:
        parsed = await parse_event_via_4o(text)
    except Exception as e:
        logging.error("LLM error: %s", e)
        return []

    results: list[tuple[Event, bool, list[str], str]] = []
    first = True
    for data in parsed:
        date_str = data.get("date", "") or ""
        end_date = data.get("end_date") or None
        if end_date and ".." in end_date:
            end_date = end_date.split("..", 1)[-1].strip()
        if ".." in date_str:
            start, maybe_end = [p.strip() for p in date_str.split("..", 1)]
            date_str = start
            if not end_date:
                end_date = maybe_end

        event = Event(
            title=data.get("title", ""),
            description=data.get("short_description", ""),
            festival=data.get("festival") or None,
            date=date_str,
            time=data.get("time", ""),
            location_name=data.get("location_name", ""),
            location_address=data.get("location_address"),
            city=data.get("city"),
            ticket_price_min=data.get("ticket_price_min"),
            ticket_price_max=data.get("ticket_price_max"),
            ticket_link=data.get("ticket_link"),
            event_type=data.get("event_type"),
            emoji=data.get("emoji"),
            end_date=end_date,
            is_free=bool(data.get("is_free")),
            source_text=text,
            source_post_url=source_link,
        )

        if not event.ticket_link and html_text:
            extracted = extract_link_from_html(html_text)
            if extracted:
                event.ticket_link = extracted

        # skip events that have already finished
        try:
            start = date.fromisoformat(event.date)
        except ValueError:
            logging.error("Invalid date from LLM: %s", event.date)
            continue
        final = date.fromisoformat(event.end_date) if event.end_date else start
        if final < date.today():
            logging.info("Ignoring past event %s on %s", event.title, event.date)
            continue

        async with db.get_session() as session:
            saved, added = await upsert_event(session, event)

        media_arg = media if first else None
        if saved.telegraph_url and saved.telegraph_path:
            await update_source_page(saved.telegraph_path, saved.title or "Event", html_text or text)
        else:
            res = await create_source_page(
                saved.title or "Event",
                saved.source_text,
                source_link,
                html_text,
                media_arg,
            )
            if res:
                url, path = res
                async with db.get_session() as session:
                    saved.telegraph_url = url
                    saved.telegraph_path = path
                    session.add(saved)
                    await session.commit()
        await sync_month_page(db, saved.date[:7])

        lines = [
            f"title: {saved.title}",
            f"date: {saved.date}",
            f"time: {saved.time}",
            f"location_name: {saved.location_name}",
        ]
        if saved.location_address:
            lines.append(f"location_address: {saved.location_address}")
        if saved.city:
            lines.append(f"city: {saved.city}")
        if saved.festival:
            lines.append(f"festival: {saved.festival}")
        if saved.description:
            lines.append(f"description: {saved.description}")
        if saved.event_type:
            lines.append(f"type: {saved.event_type}")
        if saved.ticket_price_min is not None:
            lines.append(f"price_min: {saved.ticket_price_min}")
        if saved.ticket_price_max is not None:
            lines.append(f"price_max: {saved.ticket_price_max}")
        if saved.ticket_link:
            lines.append(f"ticket_link: {saved.ticket_link}")
        if saved.telegraph_url:
            lines.append(f"telegraph: {saved.telegraph_url}")
        status = "added" if added else "updated"
        results.append((saved, added, lines, status))
        first = False
    return results


async def handle_add_event(message: types.Message, db: Database, bot: Bot):
    text = message.text.split(maxsplit=1)
    if len(text) != 2:
        await bot.send_message(message.chat.id, "Usage: /addevent <text>")
        return
    media = None
    if message.photo:
        bio = BytesIO()
        await bot.download(message.photo[-1].file_id, destination=bio)
        media = (bio.getvalue(), "photo.jpg")
    elif message.document and message.document.mime_type.startswith("image/"):
        bio = BytesIO()
        await bot.download(message.document.file_id, destination=bio)
        media = (bio.getvalue(), "image.jpg")
    elif message.video:
        bio = BytesIO()
        await bot.download(message.video.file_id, destination=bio)
        media = (bio.getvalue(), "video.mp4")

    results = await add_events_from_text(db, text[1], None, message.html_text, media)
    if not results:
        await bot.send_message(message.chat.id, "LLM error")
        return
    for saved, added, lines, status in results:
        markup = None
        if (
            not saved.is_free
            and saved.ticket_price_min is None
            and saved.ticket_price_max is None
        ):
            markup = types.InlineKeyboardMarkup(
                inline_keyboard=[[
                    types.InlineKeyboardButton(
                        text="\u2753 Это бесплатное мероприятие", callback_data=f"markfree:{saved.id}"
                    )
                ]]
            )
        await bot.send_message(
            message.chat.id,
            f"Event {status}\n" + "\n".join(lines),
            reply_markup=markup,
        )


async def handle_add_event_raw(message: types.Message, db: Database, bot: Bot):
    parts = message.text.split(maxsplit=1)
    if len(parts) != 2 or '|' not in parts[1]:
        await bot.send_message(message.chat.id, "Usage: /addevent_raw title|date|time|location")
        return
    title, date, time, location = (p.strip() for p in parts[1].split('|', 3))
    media = None
    if message.photo:
        bio = BytesIO()
        await bot.download(message.photo[-1].file_id, destination=bio)
        media = (bio.getvalue(), "photo.jpg")
    elif message.document and message.document.mime_type.startswith("image/"):
        bio = BytesIO()
        await bot.download(message.document.file_id, destination=bio)
        media = (bio.getvalue(), "image.jpg")
    elif message.video:
        bio = BytesIO()
        await bot.download(message.video.file_id, destination=bio)
        media = (bio.getvalue(), "video.mp4")

    event = Event(
        title=title,
        description="",
        festival=None,
        date=date,
        time=time,
        location_name=location,
        source_text=parts[1],
    )
    async with db.get_session() as session:
        event, added = await upsert_event(session, event)

    res = await create_source_page(
        event.title or "Event",
        event.source_text,
        None,
        event.source_text,
        media,
    )
    if res:
        url, path = res
        async with db.get_session() as session:
            event.telegraph_url = url
            event.telegraph_path = path
            session.add(event)
            await session.commit()
    await sync_month_page(db, event.date[:7])
    lines = [
        f"title: {event.title}",
        f"date: {event.date}",
        f"time: {event.time}",
        f"location_name: {event.location_name}",
    ]
    if event.telegraph_url:
        lines.append(f"telegraph: {event.telegraph_url}")
    status = "added" if added else "updated"
    markup = None
    if not event.is_free and event.ticket_price_min is None and event.ticket_price_max is None:
        markup = types.InlineKeyboardMarkup(
            inline_keyboard=[[
                types.InlineKeyboardButton(text="\u2753 Это бесплатное мероприятие", callback_data=f"markfree:{event.id}")
            ]]
        )
    await bot.send_message(
        message.chat.id,
        f"Event {status}\n" + "\n".join(lines),
        reply_markup=markup,
    )


def format_day(day: date, tz: timezone) -> str:
    if day == datetime.now(tz).date():
        return "Сегодня"
    return day.strftime("%d.%m.%Y")


MONTHS = [
    "января",
    "февраля",
    "марта",
    "апреля",
    "мая",
    "июня",
    "июля",
    "августа",
    "сентября",
    "октября",
    "ноября",
    "декабря",
]


def format_day_pretty(day: date) -> str:
    return f"{day.day} {MONTHS[day.month - 1]}"


def month_name(month: str) -> str:
    y, m = month.split("-")
    return f"{MONTHS[int(m) - 1]} {y}"


MONTHS_PREP = [
    "январе",
    "феврале",
    "марте",
    "апреле",
    "мае",
    "июне",
    "июле",
    "августе",
    "сентябре",
    "октябре",
    "ноябре",
    "декабре",
]


def month_name_prepositional(month: str) -> str:
    y, m = month.split("-")
    return f"{MONTHS_PREP[int(m) - 1]} {y}"


def next_month(month: str) -> str:
    d = datetime.fromisoformat(month + "-01")
    n = (d.replace(day=28) + timedelta(days=4)).replace(day=1)
    return n.strftime("%Y-%m")


def md_to_html(text: str) -> str:
    html_text = markdown.markdown(
        text,
        extensions=["markdown.extensions.fenced_code", "markdown.extensions.nl2br"],
    )
    # Telegraph API does not allow h1/h2 or Telegram-specific emoji tags
    html_text = re.sub(r"<(\/?)h[12]>", r"<\1h3>", html_text)
    html_text = re.sub(r"</?tg-emoji[^>]*>", "", html_text)
    return html_text


<<<<<<< HEAD
=======
def extract_link_from_html(html_text: str) -> str | None:
    """Return a registration or ticket link from HTML if present."""
    pattern = re.compile(
        r"<a[^>]+href=['\"]([^'\"]+)['\"][^>]*>(.*?)</a>",
        re.IGNORECASE | re.DOTALL,
    )
    matches = list(pattern.finditer(html_text))

    # prefer anchors whose text mentions registration or tickets
    for m in matches:
        href, label = m.group(1), m.group(2)
        text = label.lower()
        if any(word in text for word in ["регистра", "ticket", "билет"]):
            return href

    # otherwise look for anchors located near the word "регистрация"
    lower_html = html_text.lower()
    for m in matches:
        href = m.group(1)
        start, end = m.span()
        context_before = lower_html[max(0, start - 60) : start]
        context_after = lower_html[end : end + 60]
        if "регистра" in context_before or "регистра" in context_after:
            return href

    if matches:
        return matches[0].group(1)
    return None


>>>>>>> 959a2637
def is_recent(e: Event) -> bool:
    if e.added_at is None:
        return False
    now = datetime.utcnow()
    start = datetime.combine(now.date() - timedelta(days=1), datetime.min.time())
    return e.added_at >= start


def format_event_md(e: Event) -> str:
    prefix = ""
    if is_recent(e):
        prefix += "\U0001F6A9 "
    emoji_part = ""
    if e.emoji and not e.title.strip().startswith(e.emoji):
        emoji_part = f"{e.emoji} "
    lines = [f"{prefix}{emoji_part}{e.title}".strip(), e.description.strip()]
    if e.is_free:
        txt = "🟡 Бесплатно"
        if e.ticket_link:
            txt += f" [по регистрации]({e.ticket_link})"
        lines.append(txt)
    elif e.ticket_link and (e.ticket_price_min is not None or e.ticket_price_max is not None):
        if e.ticket_price_max is not None and e.ticket_price_max != e.ticket_price_min:
            price = f"от {e.ticket_price_min} до {e.ticket_price_max}"
        else:
            price = str(e.ticket_price_min or e.ticket_price_max or "")
        lines.append(f"[Билеты в источнике]({e.ticket_link}) {price}".strip())
    elif e.ticket_link:
        lines.append(f"[по регистрации]({e.ticket_link})")
    else:
        if e.ticket_price_min is not None and e.ticket_price_max is not None and e.ticket_price_min != e.ticket_price_max:
            price = f"от {e.ticket_price_min} до {e.ticket_price_max}"
        elif e.ticket_price_min is not None:
            price = str(e.ticket_price_min)
        elif e.ticket_price_max is not None:
            price = str(e.ticket_price_max)
        else:
            price = ""
        if price:
            lines.append(f"Билеты {price}")
    if e.telegraph_url:
        lines.append(f"[подробнее]({e.telegraph_url})")
    loc = e.location_name
    if e.location_address:
        loc += f", {e.location_address}"
    if e.city:
        loc += f", #{e.city}"
    date_part = e.date.split("..", 1)[0]
    try:
        day = format_day_pretty(datetime.fromisoformat(date_part).date())
    except ValueError:
        logging.error("Invalid event date: %s", e.date)
        day = e.date
    lines.append(f"_{day} {e.time} {loc}_")
    return "\n".join(lines)


def format_exhibition_md(e: Event) -> str:
    prefix = ""
    if is_recent(e):
        prefix += "\U0001F6A9 "
    emoji_part = ""
    if e.emoji and not e.title.strip().startswith(e.emoji):
        emoji_part = f"{e.emoji} "
    lines = [f"{prefix}{emoji_part}{e.title}".strip(), e.description.strip()]
    if e.is_free:
        txt = "🟡 Бесплатно"
        if e.ticket_link:
            txt += f" [по регистрации]({e.ticket_link})"
        lines.append(txt)
    elif e.ticket_link:
        lines.append(f"[Билеты в источнике]({e.ticket_link})")
    elif e.ticket_price_min is not None and e.ticket_price_max is not None and e.ticket_price_min != e.ticket_price_max:
        lines.append(f"Билеты от {e.ticket_price_min} до {e.ticket_price_max}")
    elif e.ticket_price_min is not None:
        lines.append(f"Билеты {e.ticket_price_min}")
    elif e.ticket_price_max is not None:
        lines.append(f"Билеты {e.ticket_price_max}")
    if e.telegraph_url:
        lines.append(f"[подробнее]({e.telegraph_url})")
    loc = e.location_name
    if e.location_address:
        loc += f", {e.location_address}"
    if e.city:
        loc += f", #{e.city}"
    if e.end_date:
        end_part = e.end_date.split("..", 1)[0]
        try:
            end = format_day_pretty(datetime.fromisoformat(end_part).date())
        except ValueError:
            logging.error("Invalid end date: %s", e.end_date)
            end = e.end_date
        lines.append(f"_по {end}, {loc}_")
    return "\n".join(lines)


def event_title_nodes(e: Event) -> list:
    nodes: list = []
    if is_recent(e):
        nodes.append("\U0001F6A9 ")
    if e.emoji and not e.title.strip().startswith(e.emoji):
        nodes.append(f"{e.emoji} ")
    title_text = e.title
    if e.source_post_url:
        nodes.append({"tag": "a", "attrs": {"href": e.source_post_url}, "children": [title_text]})
    else:
        nodes.append(title_text)
    return nodes


def event_to_nodes(e: Event) -> list[dict]:
    md = format_event_md(e)
    lines = md.split("\n")
    body_md = "\n".join(lines[1:]) if len(lines) > 1 else ""
    from telegraph.utils import html_to_nodes
    nodes = [{"tag": "h4", "children": event_title_nodes(e)}]
    if body_md:
        html_text = md_to_html(body_md)
        nodes.extend(html_to_nodes(html_text))
    nodes.append({"tag": "p", "children": ["\u00A0"]})
    return nodes


def exhibition_title_nodes(e: Event) -> list:
    nodes: list = []
    if is_recent(e):
        nodes.append("\U0001F6A9 ")
    if e.emoji and not e.title.strip().startswith(e.emoji):
        nodes.append(f"{e.emoji} ")
    title_text = e.title
    if e.source_post_url:
        nodes.append({"tag": "a", "attrs": {"href": e.source_post_url}, "children": [title_text]})
    else:
        nodes.append(title_text)
    return nodes


def exhibition_to_nodes(e: Event) -> list[dict]:
    md = format_exhibition_md(e)
    lines = md.split("\n")
    body_md = "\n".join(lines[1:]) if len(lines) > 1 else ""
    from telegraph.utils import html_to_nodes
    nodes = [{"tag": "h4", "children": exhibition_title_nodes(e)}]
    if body_md:
        html_text = md_to_html(body_md)
        nodes.extend(html_to_nodes(html_text))
    nodes.append({"tag": "p", "children": ["\u00A0"]})
    return nodes


async def build_month_page_content(db: Database, month: str) -> tuple[str, list]:
    start = date.fromisoformat(month + "-01")
    next_start = (start.replace(day=28) + timedelta(days=4)).replace(day=1)
    async with db.get_session() as session:
        result = await session.execute(
            select(Event)
            .where(Event.date >= start.isoformat(), Event.date < next_start.isoformat())
            .order_by(Event.date, Event.time)
        )
        events = result.scalars().all()

        ex_result = await session.execute(
            select(Event)
            .where(
                Event.end_date.is_not(None),
                Event.end_date >= start.isoformat(),
                Event.date <= next_start.isoformat(),
            )
            .order_by(Event.date)
        )
        exhibitions = ex_result.scalars().all()

        next_page = await session.get(MonthPage, next_month(month))
        next_url = next_page.url if next_page else None

    today = date.today()
    events = [
        e
        for e in events
        if (
            (e.end_date and e.end_date >= today.isoformat())
            or (not e.end_date and e.date >= today.isoformat())
        )
    ]
    exhibitions = [
        e for e in exhibitions if e.end_date and e.end_date >= today.isoformat()
    ]

    by_day: dict[date, list[Event]] = {}
    for e in events:
        date_part = e.date.split("..", 1)[0]
        try:
            d = datetime.fromisoformat(date_part).date()
        except ValueError:
            logging.error("Invalid date for event %s: %s", e.id, e.date)
            continue
        by_day.setdefault(d, []).append(e)

    content: list[dict] = []
    intro = (
        f"Планируйте свой месяц заранее: интересные мероприятия Калининграда и 39 региона в {month_name_prepositional(month)} — от лекций и концертов до культурных шоу. "
    )
    intro_nodes = [intro, {"tag": "a", "attrs": {"href": "https://t.me/kenigevents"}, "children": ["Полюбить Калининград Анонсы"]}]
    content.append({"tag": "p", "children": intro_nodes})

    for day in sorted(by_day):
        if day.weekday() == 5:
            content.append({"tag": "h3", "children": ["🟥🟥🟥 суббота 🟥🟥🟥"]})
        elif day.weekday() == 6:
            content.append({"tag": "h3", "children": ["🟥🟥 воскресенье 🟥🟥"]})
        content.append({"tag": "h3", "children": [f"🟥🟥🟥 {format_day_pretty(day)} 🟥🟥🟥"]})
        content.append({"tag": "br"})
        content.append({"tag": "p", "children": ["\u00A0"]})
        for ev in by_day[day]:
            content.extend(event_to_nodes(ev))

    if next_url:
        content.append({"tag": "a", "attrs": {"href": next_url}, "children": ["Страница следующего месяца"]})

    if exhibitions:
        content.append({"tag": "h3", "children": ["Постоянные выставки"]})
        content.append({"tag": "br"})
        content.append({"tag": "p", "children": ["\u00A0"]})
        for ev in exhibitions:
            content.extend(exhibition_to_nodes(ev))

    title = (
        f"События Калининграда в {month_name_prepositional(month)}: полный анонс от Полюбить Калининград Анонсы"
    )
    return title, content


async def sync_month_page(db: Database, month: str):
    title, content = await build_month_page_content(db, month)
    token = get_telegraph_token()
    if not token:
        logging.error("Telegraph token unavailable")
        return
    tg = Telegraph(access_token=token)
    async with db.get_session() as session:
        page = await session.get(MonthPage, month)
        try:
            if page:
                await asyncio.to_thread(
                    tg.edit_page, page.path, title=title, content=content
                )
                logging.info("Edited month page %s", month)
            else:
                data = await asyncio.to_thread(
                    tg.create_page, title, content=content
                )
                page = MonthPage(
                    month=month, url=data.get("url"), path=data.get("path")
                )
                session.add(page)
                logging.info("Created month page %s", month)
            await session.commit()
        except Exception as e:
            logging.error("Failed to sync month page %s: %s", month, e)


async def build_events_message(db: Database, target_date: date, tz: timezone):
    async with db.get_session() as session:
        result = await session.execute(
            select(Event).where(
                (Event.date == target_date.isoformat())
                | (Event.end_date == target_date.isoformat())
            ).order_by(Event.time)
        )
        events = result.scalars().all()

    lines = []
    for e in events:
        prefix = ""
        if e.end_date and e.date == target_date.isoformat():
            prefix = "(Открытие) "
        elif e.end_date and e.end_date == target_date.isoformat() and e.end_date != e.date:
            prefix = "(Закрытие) "
        title = f"{e.emoji} {e.title}" if e.emoji else e.title
        lines.append(f"{e.id}. {prefix}{title}")
        loc = f"{e.time} {e.location_name}"
        if e.city:
            loc += f", #{e.city}"
        lines.append(loc)
        if e.is_free:
            lines.append("Бесплатно")
        else:
            price_parts = []
            if e.ticket_price_min is not None:
                price_parts.append(str(e.ticket_price_min))
            if e.ticket_price_max is not None and e.ticket_price_max != e.ticket_price_min:
                price_parts.append(str(e.ticket_price_max))
            if price_parts:
                lines.append("-".join(price_parts))
        if e.telegraph_url:
            lines.append(f"исходное: {e.telegraph_url}")
        lines.append("")
    if not lines:
        lines.append("No events")

    keyboard = [
        [
            types.InlineKeyboardButton(
                text="\u274C", callback_data=f"del:{e.id}:{target_date.isoformat()}"
            ),
            types.InlineKeyboardButton(
                text="\u270E", callback_data=f"edit:{e.id}"
            ),
        ]
        for e in events
    ]

    today = datetime.now(tz).date()
    prev_day = target_date - timedelta(days=1)
    next_day = target_date + timedelta(days=1)
    row = []
    if target_date > today:
        row.append(
            types.InlineKeyboardButton(text="\u25C0", callback_data=f"nav:{prev_day.isoformat()}")
        )
    row.append(
        types.InlineKeyboardButton(text="\u25B6", callback_data=f"nav:{next_day.isoformat()}")
    )
    keyboard.append(row)

    text = f"Events on {format_day(target_date, tz)}\n" + "\n".join(lines)
    markup = types.InlineKeyboardMarkup(inline_keyboard=keyboard)
    return text, markup


async def build_exhibitions_message(db: Database, tz: timezone):
    today = datetime.now(tz).date()
    async with db.get_session() as session:
        result = await session.execute(
            select(Event)
            .where(
                Event.end_date.is_not(None),
                Event.end_date >= today.isoformat(),
            )
            .order_by(Event.date)
        )
        events = result.scalars().all()

    lines = []
    for e in events:
        try:
            start = datetime.fromisoformat(e.date).date()
        except ValueError:
            if ".." in e.date:
                start = datetime.fromisoformat(e.date.split("..", 1)[0]).date()
            else:
                logging.error("Bad start date %s for event %s", e.date, e.id)
                continue
        end = None
        if e.end_date:
            try:
                end = datetime.fromisoformat(e.end_date).date()
            except ValueError:
                end = None

        period = ""
        if end:
            if start <= today:
                period = f"по {format_day_pretty(end)}"
            else:
                period = f"c {format_day_pretty(start)} по {format_day_pretty(end)}"
        title = f"{e.emoji} {e.title}" if e.emoji else e.title
        if period:
            lines.append(f"{e.id}. {title} ({period})")
        else:
            lines.append(f"{e.id}. {title}")
        loc = f"{e.time} {e.location_name}"
        if e.city:
            loc += f", #{e.city}"
        lines.append(loc)
        if e.is_free:
            lines.append("Бесплатно")
        else:
            price_parts = []
            if e.ticket_price_min is not None:
                price_parts.append(str(e.ticket_price_min))
            if e.ticket_price_max is not None and e.ticket_price_max != e.ticket_price_min:
                price_parts.append(str(e.ticket_price_max))
            if price_parts:
                lines.append("-".join(price_parts))
        if e.telegraph_url:
            lines.append(f"исходное: {e.telegraph_url}")
        lines.append("")

    if not lines:
        lines.append("No exhibitions")

    keyboard = [
        [
            types.InlineKeyboardButton(text="\u274C", callback_data=f"del:{e.id}:exh"),
            types.InlineKeyboardButton(text="\u270E", callback_data=f"edit:{e.id}"),
        ]
        for e in events
    ]
    markup = types.InlineKeyboardMarkup(inline_keyboard=keyboard) if events else None
    text = "Exhibitions\n" + "\n".join(lines)
    return text, markup


async def show_edit_menu(user_id: int, event: Event, bot: Bot):
    lines = [
        f"title: {event.title}",
        f"description: {event.description}",
        f"festival: {event.festival or ''}",
        f"date: {event.date}",
        f"end_date: {event.end_date or ''}",
        f"time: {event.time}",
        f"location_name: {event.location_name}",
        f"location_address: {event.location_address or ''}",
        f"city: {event.city or ''}",
        f"event_type: {event.event_type or ''}",
        f"emoji: {event.emoji or ''}",
        f"ticket_price_min: {event.ticket_price_min}",
        f"ticket_price_max: {event.ticket_price_max}",
        f"ticket_link: {event.ticket_link or ''}",
        f"is_free: {event.is_free}",
    ]
    fields = [
        "title",
        "description",
        "festival",
        "date",
        "end_date",
        "time",
        "location_name",
        "location_address",
        "city",
        "event_type",
        "emoji",
        "ticket_price_min",
        "ticket_price_max",
        "ticket_link",
        "is_free",
    ]
    keyboard = []
    row = []
    for idx, field in enumerate(fields, 1):
        row.append(
            types.InlineKeyboardButton(
                text=field, callback_data=f"editfield:{event.id}:{field}"
            )
        )
        if idx % 3 == 0:
            keyboard.append(row)
            row = []
    if row:
        keyboard.append(row)
    keyboard.append([
        types.InlineKeyboardButton(
            text=("\u2705 Бесплатно" if event.is_free else "\u274C Бесплатно"),
            callback_data=f"togglefree:{event.id}",
        )
    ])
    keyboard.append(
        [types.InlineKeyboardButton(text="Done", callback_data=f"editdone:{event.id}")]
    )
    markup = types.InlineKeyboardMarkup(inline_keyboard=keyboard)
    await bot.send_message(user_id, "\n".join(lines), reply_markup=markup)


async def handle_events(message: types.Message, db: Database, bot: Bot):
    parts = message.text.split(maxsplit=1)
    offset = await get_tz_offset(db)
    tz = offset_to_timezone(offset)

    if len(parts) == 2:
        text = parts[1]
        for fmt in ("%Y-%m-%d", "%d.%m.%Y"):
            try:
                day = datetime.strptime(text, fmt).date()
                break
            except ValueError:
                day = None
        if day is None:
            await bot.send_message(message.chat.id, "Usage: /events YYYY-MM-DD")
            return
    else:
        day = datetime.now(tz).date()

    async with db.get_session() as session:
        if not await session.get(User, message.from_user.id):
            await bot.send_message(message.chat.id, "Not authorized")
            return

    text, markup = await build_events_message(db, day, tz)
    await bot.send_message(message.chat.id, text, reply_markup=markup)


async def handle_ask_4o(message: types.Message, db: Database, bot: Bot):
    parts = message.text.split(maxsplit=1)
    if len(parts) != 2:
        await bot.send_message(message.chat.id, "Usage: /ask4o <text>")
        return
    async with db.get_session() as session:
        user = await session.get(User, message.from_user.id)
        if not user or not user.is_superadmin:
            await bot.send_message(message.chat.id, "Not authorized")
            return
    try:
        answer = await ask_4o(parts[1])
    except Exception as e:
        await bot.send_message(message.chat.id, f"LLM error: {e}")
        return
    await bot.send_message(message.chat.id, answer)


async def handle_exhibitions(message: types.Message, db: Database, bot: Bot):
    offset = await get_tz_offset(db)
    tz = offset_to_timezone(offset)

    async with db.get_session() as session:
        if not await session.get(User, message.from_user.id):
            await bot.send_message(message.chat.id, "Not authorized")
            return

    text, markup = await build_exhibitions_message(db, tz)
    await bot.send_message(message.chat.id, text, reply_markup=markup)


async def handle_months(message: types.Message, db: Database, bot: Bot):
    async with db.get_session() as session:
        if not await session.get(User, message.from_user.id):
            await bot.send_message(message.chat.id, "Not authorized")
            return
        result = await session.execute(select(MonthPage).order_by(MonthPage.month))
        pages = result.scalars().all()
    lines = ["Months:"]
    for p in pages:
        lines.append(f"{p.month}: {p.url}")
    await bot.send_message(message.chat.id, "\n".join(lines))


async def handle_edit_message(message: types.Message, db: Database, bot: Bot):
    state = editing_sessions.get(message.from_user.id)
    if not state:
        return
    eid, field = state
    if field is None:
        return
    value = message.text.strip()
    async with db.get_session() as session:
        event = await session.get(Event, eid)
        if not event:
            await bot.send_message(message.chat.id, "Event not found")
            del editing_sessions[message.from_user.id]
            return
        old_month = event.date.split("..", 1)[0][:7]
        if field in {"ticket_price_min", "ticket_price_max"}:
            try:
                setattr(event, field, int(value))
            except ValueError:
                await bot.send_message(message.chat.id, "Invalid number")
                return
        else:
            setattr(event, field, value)
        await session.commit()
        new_month = event.date.split("..", 1)[0][:7]
    await sync_month_page(db, old_month)
    if new_month != old_month:
        await sync_month_page(db, new_month)
    editing_sessions[message.from_user.id] = (eid, None)
    await show_edit_menu(message.from_user.id, event, bot)


processed_media_groups: set[str] = set()


async def handle_forwarded(message: types.Message, db: Database, bot: Bot):
    text = message.text or message.caption
    if message.media_group_id:
        if message.media_group_id in processed_media_groups:
            return
        if not text:
            # wait for the part of the album that contains the caption
            return
        processed_media_groups.add(message.media_group_id)
    if not text:
        return
    async with db.get_session() as session:
        if not await session.get(User, message.from_user.id):
            return
    link = None
    if message.forward_from_chat and message.forward_from_message_id:
        chat = message.forward_from_chat
        msg_id = message.forward_from_message_id
        async with db.get_session() as session:
            ch = await session.get(Channel, chat.id)
            allowed = ch.is_registered if ch else False
        if allowed:
            if chat.username:
                link = f"https://t.me/{chat.username}/{msg_id}"
            else:
                cid = str(chat.id)
                if cid.startswith("-100"):
                    cid = cid[4:]
                else:
                    cid = cid.lstrip("-")
                link = f"https://t.me/c/{cid}/{msg_id}"
    media = None
    # Skip downloading attachments to avoid large file transfers

    results = await add_events_from_text(
        db,
        text,
        link,
        message.html_text or message.caption_html,
        media,
    )
    for saved, added, lines, status in results:
        markup = None
        if (
            not saved.is_free
            and saved.ticket_price_min is None
            and saved.ticket_price_max is None
        ):
            markup = types.InlineKeyboardMarkup(
                inline_keyboard=[[
                    types.InlineKeyboardButton(
                        text="\u2753 Это бесплатное мероприятие", callback_data=f"markfree:{saved.id}"
                    )
                ]]
            )
        await bot.send_message(
            message.chat.id,
            f"Event {status}\n" + "\n".join(lines),
            reply_markup=markup,
        )


async def telegraph_test():
    token = get_telegraph_token()
    if not token:
        print("Unable to obtain Telegraph token")
        return
    tg = Telegraph(access_token=token)
    page = await asyncio.to_thread(
        tg.create_page, "Test Page", html_content="<p>test</p>"
    )
    logging.info("Created %s", page["url"])
    print("Created", page["url"])
    await asyncio.to_thread(
        tg.edit_page, page["path"], title="Test Page", html_content="<p>updated</p>"
    )
    logging.info("Edited %s", page["url"])
    print("Edited", page["url"])


async def update_source_page(path: str, title: str, new_html: str):
    """Append text to an existing Telegraph page."""
    token = get_telegraph_token()
    if not token:
        logging.error("Telegraph token unavailable")
        return
    tg = Telegraph(access_token=token)
    try:
        logging.info("Fetching telegraph page %s", path)
        page = await asyncio.to_thread(
            tg.get_page, path, return_html=True
        )
        html_content = page.get("content") or page.get("content_html") or ""
        cleaned = re.sub(r"</?tg-emoji[^>]*>", "", new_html)
        cleaned = cleaned.replace("\U0001F193\U0001F193\U0001F193\U0001F193", "Бесплатно")
        html_content += f"<p>{CONTENT_SEPARATOR}</p><p>" + cleaned.replace("\n", "<br/>") + "</p>"
        logging.info("Editing telegraph page %s", path)
        await asyncio.to_thread(
            tg.edit_page, path, title=title, html_content=html_content
        )
        logging.info("Updated telegraph page %s", path)
    except Exception as e:
        logging.error("Failed to update telegraph page: %s", e)


async def create_source_page(
    title: str,
    text: str,
    source_url: str | None,
    html_text: str | None = None,
    media: tuple[bytes, str] | None = None,
) -> tuple[str, str] | None:
    """Create a Telegraph page with the original event text."""
    token = get_telegraph_token()
    if not token:
        logging.error("Telegraph token unavailable")
        return None
    tg = Telegraph(access_token=token)
    html_content = ""

    def strip_title(line_text: str) -> str:
        lines = line_text.splitlines()
        if lines and lines[0].strip() == title.strip():
            return "\n".join(lines[1:]).lstrip()
        return line_text
    # Media uploads to Telegraph are flaky and consume bandwidth.
    # Skip uploading files for now to keep requests lightweight.
    if media:
        logging.info("Media upload skipped for telegraph page")

    if source_url:
        html_content += (
            f'<p><a href="{html.escape(source_url)}"><strong>'
            f"{html.escape(title)}</strong></a></p>"
        )
    else:
        html_content += f"<p><strong>{html.escape(title)}</strong></p>"

    if html_text:
        html_text = strip_title(html_text)
        cleaned = re.sub(r"</?tg-emoji[^>]*>", "", html_text)
        cleaned = cleaned.replace("\U0001F193\U0001F193\U0001F193\U0001F193", "Бесплатно")
        html_content += f"<p>{cleaned.replace('\n', '<br/>')}</p>"
    else:
        clean_text = strip_title(text)
        clean_text = clean_text.replace("\U0001F193\U0001F193\U0001F193\U0001F193", "Бесплатно")
        paragraphs = [f"<p>{html.escape(line)}</p>" for line in clean_text.splitlines()]
        html_content += "".join(paragraphs)
    try:
        page = await asyncio.to_thread(
            tg.create_page, title, html_content=html_content
        )
    except Exception as e:
        logging.error("Failed to create telegraph page: %s", e)
        return None
    logging.info("Created telegraph page %s", page.get("url"))
    return page.get("url"), page.get("path")


def create_app() -> web.Application:
    token = os.getenv("TELEGRAM_BOT_TOKEN")
    if not token:
        raise RuntimeError("TELEGRAM_BOT_TOKEN is missing")

    webhook = os.getenv("WEBHOOK_URL")
    if not webhook:
        raise RuntimeError("WEBHOOK_URL is missing")

    bot = Bot(token)
    logging.info("DB_PATH=%s", DB_PATH)
    logging.info("FOUR_O_TOKEN found: %s", bool(os.getenv("FOUR_O_TOKEN")))
    dp = Dispatcher()
    db = Database(DB_PATH)

    async def start_wrapper(message: types.Message):
        await handle_start(message, db, bot)

    async def register_wrapper(message: types.Message):
        await handle_register(message, db, bot)

    async def requests_wrapper(message: types.Message):
        await handle_requests(message, db, bot)

    async def tz_wrapper(message: types.Message):
        await handle_tz(message, db, bot)

    async def callback_wrapper(callback: types.CallbackQuery):
        await process_request(callback, db, bot)

    async def add_event_wrapper(message: types.Message):
        await handle_add_event(message, db, bot)

    async def add_event_raw_wrapper(message: types.Message):
        await handle_add_event_raw(message, db, bot)

    async def ask_4o_wrapper(message: types.Message):
        await handle_ask_4o(message, db, bot)

    async def list_events_wrapper(message: types.Message):
        await handle_events(message, db, bot)

    async def set_channel_wrapper(message: types.Message):
        await handle_set_channel(message, db, bot)

    async def channels_wrapper(message: types.Message):
        await handle_channels(message, db, bot)

    async def exhibitions_wrapper(message: types.Message):
        await handle_exhibitions(message, db, bot)

    async def months_wrapper(message: types.Message):
        await handle_months(message, db, bot)

    async def edit_message_wrapper(message: types.Message):
        await handle_edit_message(message, db, bot)

    async def forward_wrapper(message: types.Message):
        await handle_forwarded(message, db, bot)

    dp.message.register(start_wrapper, Command("start"))
    dp.message.register(register_wrapper, Command("register"))
    dp.message.register(requests_wrapper, Command("requests"))
    dp.callback_query.register(
        callback_wrapper,
        lambda c: c.data.startswith("approve")
        or c.data.startswith("reject")
        or c.data.startswith("del:")
        or c.data.startswith("nav:")
        or c.data.startswith("edit:")
        or c.data.startswith("editfield:")
        or c.data.startswith("editdone:")
        or c.data.startswith("unset:")
        or c.data.startswith("set:")
        or c.data.startswith("togglefree:")
        or c.data.startswith("markfree:"),
    )
    dp.message.register(tz_wrapper, Command("tz"))
    dp.message.register(add_event_wrapper, Command("addevent"))
    dp.message.register(add_event_raw_wrapper, Command("addevent_raw"))
    dp.message.register(ask_4o_wrapper, Command("ask4o"))
    dp.message.register(list_events_wrapper, Command("events"))
    dp.message.register(set_channel_wrapper, Command("setchannel"))
    dp.message.register(channels_wrapper, Command("channels"))
    dp.message.register(exhibitions_wrapper, Command("exhibitions"))
    dp.message.register(months_wrapper, Command("months"))
    dp.message.register(edit_message_wrapper, lambda m: m.from_user.id in editing_sessions)
    dp.message.register(forward_wrapper, lambda m: bool(m.forward_date))
    dp.my_chat_member.register(partial(handle_my_chat_member, db=db))

    app = web.Application()
    SimpleRequestHandler(dp, bot).register(app, path="/webhook")
    setup_application(app, dp, bot=bot)

    async def on_startup(app: web.Application):
        logging.info("Initializing database")
        await db.init()
        hook = webhook.rstrip("/") + "/webhook"
        logging.info("Setting webhook to %s", hook)
        await bot.set_webhook(
            hook,
            allowed_updates=["message", "callback_query", "my_chat_member"],
        )

    async def on_shutdown(app: web.Application):
        await bot.session.close()

    app.on_startup.append(on_startup)
    app.on_shutdown.append(on_shutdown)
    return app

if __name__ == "__main__":
    import sys

    if len(sys.argv) > 1 and sys.argv[1] == "test_telegraph":
        asyncio.run(telegraph_test())
    else:
        web.run_app(create_app(), port=int(os.getenv("PORT", 8080)))<|MERGE_RESOLUTION|>--- conflicted
+++ resolved
@@ -1096,8 +1096,6 @@
     return html_text
 
 
-<<<<<<< HEAD
-=======
 def extract_link_from_html(html_text: str) -> str | None:
     """Return a registration or ticket link from HTML if present."""
     pattern = re.compile(
@@ -1128,7 +1126,6 @@
     return None
 
 
->>>>>>> 959a2637
 def is_recent(e: Event) -> bool:
     if e.added_at is None:
         return False
