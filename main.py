import logging
import os
from datetime import date, datetime, timedelta, timezone
from typing import Optional, Tuple

from aiogram import Bot, Dispatcher, types
from aiogram.filters import Command
from aiogram.webhook.aiohttp_server import SimpleRequestHandler, setup_application
from aiohttp import web, ClientSession
from difflib import SequenceMatcher
import json
from telegraph import Telegraph
<<<<<<< HEAD
from functools import partial
=======
>>>>>>> 64c436c6
import asyncio
import html
from sqlalchemy.ext.asyncio import AsyncSession, create_async_engine
from sqlmodel import Field, SQLModel, select

logging.basicConfig(level=logging.INFO)

DB_PATH = os.getenv("DB_PATH", "/data/db.sqlite")
TELEGRAPH_TOKEN_FILE = os.getenv("TELEGRAPH_TOKEN_FILE", "/data/telegraph_token.txt")

# user_id -> (event_id, field?) for editing session
editing_sessions: dict[int, tuple[int, str | None]] = {}


class User(SQLModel, table=True):
    user_id: int = Field(primary_key=True)
    username: Optional[str] = None
    is_superadmin: bool = False


class PendingUser(SQLModel, table=True):
    user_id: int = Field(primary_key=True)
    username: Optional[str] = None
    requested_at: datetime = Field(default_factory=datetime.utcnow)


class RejectedUser(SQLModel, table=True):
    user_id: int = Field(primary_key=True)
    username: Optional[str] = None
    rejected_at: datetime = Field(default_factory=datetime.utcnow)


class Channel(SQLModel, table=True):
    channel_id: int = Field(primary_key=True)
    title: Optional[str] = None
    username: Optional[str] = None
    is_admin: bool = False
    is_registered: bool = False


class Setting(SQLModel, table=True):
    key: str = Field(primary_key=True)
    value: str


class Event(SQLModel, table=True):
    id: Optional[int] = Field(default=None, primary_key=True)
    title: str
    description: str
    festival: Optional[str] = None
    date: str
    time: str
    location_name: str
    location_address: Optional[str] = None
    city: Optional[str] = None
    ticket_price_min: Optional[int] = None
    ticket_price_max: Optional[int] = None
    ticket_link: Optional[str] = None
    source_text: str
    telegraph_url: Optional[str] = None
    source_post_url: Optional[str] = None


class Database:
    def __init__(self, path: str):
        self.engine = create_async_engine(f"sqlite+aiosqlite:///{path}")

    async def init(self):
        async with self.engine.begin() as conn:
            await conn.run_sync(SQLModel.metadata.create_all)
            result = await conn.exec_driver_sql("PRAGMA table_info(event)")
            cols = [r[1] for r in result.fetchall()]
            if "telegraph_url" not in cols:
                await conn.exec_driver_sql(
                    "ALTER TABLE event ADD COLUMN telegraph_url VARCHAR"
                )
            if "ticket_price_min" not in cols:
                await conn.exec_driver_sql(
                    "ALTER TABLE event ADD COLUMN ticket_price_min INTEGER"
                )
            if "ticket_price_max" not in cols:
                await conn.exec_driver_sql(
                    "ALTER TABLE event ADD COLUMN ticket_price_max INTEGER"
                )
            if "ticket_link" not in cols:
                await conn.exec_driver_sql(
                    "ALTER TABLE event ADD COLUMN ticket_link VARCHAR"
                )
            if "source_post_url" not in cols:
                await conn.exec_driver_sql(
                    "ALTER TABLE event ADD COLUMN source_post_url VARCHAR"
                )

    def get_session(self) -> AsyncSession:
        """Create a new session with attributes kept after commit."""
        return AsyncSession(self.engine, expire_on_commit=False)


async def get_tz_offset(db: Database) -> str:
    async with db.get_session() as session:
        result = await session.get(Setting, "tz_offset")
        return result.value if result else "+00:00"


async def set_tz_offset(db: Database, value: str):
    async with db.get_session() as session:
        setting = await session.get(Setting, "tz_offset")
        if setting:
            setting.value = value
        else:
            setting = Setting(key="tz_offset", value=value)
            session.add(setting)
        await session.commit()


def validate_offset(value: str) -> bool:
    if len(value) != 6 or value[0] not in "+-" or value[3] != ":":
        return False
    try:
        h = int(value[1:3])
        m = int(value[4:6])
        return 0 <= h <= 14 and 0 <= m < 60
    except ValueError:
        return False


def offset_to_timezone(value: str) -> timezone:
    sign = 1 if value[0] == "+" else -1
    hours = int(value[1:3])
    minutes = int(value[4:6])
    return timezone(sign * timedelta(hours=hours, minutes=minutes))


async def parse_event_via_4o(text: str) -> dict:
    token = os.getenv("FOUR_O_TOKEN")
    if not token:
        raise RuntimeError("FOUR_O_TOKEN is missing")
    url = os.getenv("FOUR_O_URL", "https://api.openai.com/v1/chat/completions")
    prompt_path = os.path.join("docs", "PROMPTS.md")
    with open(prompt_path, "r", encoding="utf-8") as f:
        prompt = f.read()
    loc_path = os.path.join("docs", "LOCATIONS.md")
    if os.path.exists(loc_path):
        with open(loc_path, "r", encoding="utf-8") as f:
            locations = [line.strip() for line in f if line.strip() and not line.startswith("#")]
        if locations:
            prompt += "\nKnown venues:\n" + "\n".join(locations)
    headers = {
        "Authorization": f"Bearer {token}",
        "Content-Type": "application/json",
    }
    today = date.today().isoformat()
    payload = {
        "model": "gpt-4o",
        "messages": [
            {"role": "system", "content": prompt},
            {"role": "user", "content": f"Today is {today}. {text}"},
        ],
        "temperature": 0,
    }
    logging.info("Sending 4o parse request to %s", url)
    async with ClientSession() as session:
        resp = await session.post(url, json=payload, headers=headers)
        resp.raise_for_status()
        data = await resp.json()
    logging.debug("4o response: %s", data)
    content = (
        data.get("choices", [{}])[0]
        .get("message", {})
        .get("content", "{}")
        .strip()
    )
    if content.startswith("```"):
        content = content.strip("`\n")
        if content.lower().startswith("json"):
            content = content[4:].strip()
    try:
        return json.loads(content)
    except json.JSONDecodeError:
        logging.error("Invalid JSON from 4o: %s", content)
        raise


async def ask_4o(text: str) -> str:
    token = os.getenv("FOUR_O_TOKEN")
    if not token:
        raise RuntimeError("FOUR_O_TOKEN is missing")
    url = os.getenv("FOUR_O_URL", "https://api.openai.com/v1/chat/completions")
    headers = {
        "Authorization": f"Bearer {token}",
        "Content-Type": "application/json",
    }
    payload = {
        "model": "gpt-4o",
        "messages": [{"role": "user", "content": text}],
        "temperature": 0,
    }
    logging.info("Sending 4o ask request to %s", url)
    async with ClientSession() as session:
        resp = await session.post(url, json=payload, headers=headers)
        resp.raise_for_status()
        data = await resp.json()
    logging.debug("4o response: %s", data)
    return (
        data.get("choices", [{}])[0]
        .get("message", {})
        .get("content", "")
        .strip()
    )


async def check_duplicate_via_4o(ev: Event, new: Event) -> Tuple[bool, str, str]:
    """Ask the LLM whether two events are duplicates."""
    prompt = (
        "Existing event:\n"
        f"Title: {ev.title}\nDescription: {ev.description}\nLocation: {ev.location_name} {ev.location_address}\n"
        "New event:\n"
        f"Title: {new.title}\nDescription: {new.description}\nLocation: {new.location_name} {new.location_address}\n"
        "Are these the same event? Respond with JSON {\"duplicate\": true|false, \"title\": \"\", \"short_description\": \"\"}."
    )
    try:
        ans = await ask_4o(prompt)
        data = json.loads(ans)
        return (
            bool(data.get("duplicate")),
            data.get("title", ""),
            data.get("short_description", ""),
        )
    except Exception as e:
        logging.error("Duplicate check failed: %s", e)
        return False, "", ""


def get_telegraph_token() -> str | None:
    token = os.getenv("TELEGRAPH_TOKEN")
    if token:
        return token
    if os.path.exists(TELEGRAPH_TOKEN_FILE):
        with open(TELEGRAPH_TOKEN_FILE, "r", encoding="utf-8") as f:
            saved = f.read().strip()
            if saved:
                return saved
    try:
        tg = Telegraph()
        data = tg.create_account(short_name="eventsbot")
        token = data["access_token"]
        os.makedirs(os.path.dirname(TELEGRAPH_TOKEN_FILE), exist_ok=True)
        with open(TELEGRAPH_TOKEN_FILE, "w", encoding="utf-8") as f:
            f.write(token)
        logging.info("Created Telegraph account; token stored at %s", TELEGRAPH_TOKEN_FILE)
        return token
    except Exception as e:
        logging.error("Failed to create Telegraph token: %s", e)
        return None


async def handle_start(message: types.Message, db: Database, bot: Bot):
    async with db.get_session() as session:
        result = await session.execute(select(User))
        user_count = len(result.scalars().all())
        user = await session.get(User, message.from_user.id)
        if user:
            await bot.send_message(message.chat.id, "Bot is running")
            return
        if user_count == 0:
            session.add(
                User(
                    user_id=message.from_user.id,
                    username=message.from_user.username,
                    is_superadmin=True,
                )
            )
            await session.commit()
            await bot.send_message(message.chat.id, "You are superadmin")
        else:
            await bot.send_message(message.chat.id, "Use /register to apply")


async def handle_register(message: types.Message, db: Database, bot: Bot):
    async with db.get_session() as session:
        if await session.get(User, message.from_user.id):
            await bot.send_message(message.chat.id, "Already registered")
            return
        if await session.get(RejectedUser, message.from_user.id):
            await bot.send_message(message.chat.id, "Access denied by administrator")
            return
        if await session.get(PendingUser, message.from_user.id):
            await bot.send_message(message.chat.id, "Awaiting approval")
            return
        result = await session.execute(select(PendingUser))
        if len(result.scalars().all()) >= 10:
            await bot.send_message(
                message.chat.id, "Registration queue full, try later"
            )
            return
        session.add(
            PendingUser(
                user_id=message.from_user.id, username=message.from_user.username
            )
        )
        await session.commit()
        await bot.send_message(message.chat.id, "Registration pending approval")


async def handle_requests(message: types.Message, db: Database, bot: Bot):
    async with db.get_session() as session:
        user = await session.get(User, message.from_user.id)
        if not user or not user.is_superadmin:
            return
        result = await session.execute(select(PendingUser))
        pending = result.scalars().all()
        if not pending:
            await bot.send_message(message.chat.id, "No pending users")
            return
        buttons = [
            [
                types.InlineKeyboardButton(
                    text="Approve", callback_data=f"approve:{p.user_id}"
                ),
                types.InlineKeyboardButton(
                    text="Reject", callback_data=f"reject:{p.user_id}"
                ),
            ]
            for p in pending
        ]
        keyboard = types.InlineKeyboardMarkup(inline_keyboard=buttons)
        lines = [f"{p.user_id} {p.username or ''}" for p in pending]
        await bot.send_message(message.chat.id, "\n".join(lines), reply_markup=keyboard)


async def process_request(callback: types.CallbackQuery, db: Database, bot: Bot):
    data = callback.data
    if data.startswith("approve") or data.startswith("reject"):
        uid = int(data.split(":", 1)[1])
        async with db.get_session() as session:
            p = await session.get(PendingUser, uid)
            if not p:
                await callback.answer("Not found", show_alert=True)
                return
            if data.startswith("approve"):
                session.add(User(user_id=uid, username=p.username, is_superadmin=False))
                await bot.send_message(uid, "You are approved")
            else:
                session.add(RejectedUser(user_id=uid, username=p.username))
                await bot.send_message(uid, "Your registration was rejected")
            await session.delete(p)
            await session.commit()
            await callback.answer("Done")
    elif data.startswith("del:"):
        _, eid, day = data.split(":")
        async with db.get_session() as session:
            event = await session.get(Event, int(eid))
            if event:
                await session.delete(event)
                await session.commit()
        offset = await get_tz_offset(db)
        tz = offset_to_timezone(offset)
        target = datetime.strptime(day, "%Y-%m-%d").date()
        text, markup = await build_events_message(db, target, tz)
        await callback.message.edit_text(text, reply_markup=markup)
        await callback.answer("Deleted")
    elif data.startswith("edit:"):
        eid = int(data.split(":")[1])
        async with db.get_session() as session:
            event = await session.get(Event, eid)
        if event:
            editing_sessions[callback.from_user.id] = (eid, None)
            await show_edit_menu(callback.from_user.id, event, bot)
        await callback.answer()
    elif data.startswith("editfield:"):
        _, eid, field = data.split(":")
        editing_sessions[callback.from_user.id] = (int(eid), field)
        await callback.message.answer(f"Send new value for {field}")
        await callback.answer()
    elif data.startswith("editdone:"):
        if callback.from_user.id in editing_sessions:
            del editing_sessions[callback.from_user.id]
        await callback.message.answer("Editing finished")
        await callback.answer()
    elif data.startswith("nav:"):
        _, day = data.split(":")
        offset = await get_tz_offset(db)
        tz = offset_to_timezone(offset)
        target = datetime.strptime(day, "%Y-%m-%d").date()
        text, markup = await build_events_message(db, target, tz)
        await callback.message.edit_text(text, reply_markup=markup)
        await callback.answer()
    elif data.startswith("unset:"):
        cid = int(data.split(":")[1])
        async with db.get_session() as session:
            ch = await session.get(Channel, cid)
            if ch:
                ch.is_registered = False
                logging.info("channel %s unset", cid)
                await session.commit()
        await send_channels_list(callback.message, db, bot, edit=True)
        await callback.answer("Removed")
    elif data.startswith("set:"):
        cid = int(data.split(":")[1])
        async with db.get_session() as session:
            ch = await session.get(Channel, cid)
            if ch and ch.is_admin:
                ch.is_registered = True
                logging.info("channel %s registered", cid)
                await session.commit()
        await send_setchannel_list(callback.message, db, bot, edit=True)
        await callback.answer("Registered")


async def handle_tz(message: types.Message, db: Database, bot: Bot):
    parts = message.text.split(maxsplit=1)
    if len(parts) != 2 or not validate_offset(parts[1]):
        await bot.send_message(message.chat.id, "Usage: /tz +02:00")
        return
    async with db.get_session() as session:
        user = await session.get(User, message.from_user.id)
        if not user or not user.is_superadmin:
            await bot.send_message(message.chat.id, "Not authorized")
            return
    await set_tz_offset(db, parts[1])
    await bot.send_message(message.chat.id, f"Timezone set to {parts[1]}")


async def handle_my_chat_member(update: types.ChatMemberUpdated, db: Database):
    if update.chat.type != "channel":
        return
    status = update.new_chat_member.status
    is_admin = status in {"administrator", "creator"}
    logging.info(
        "my_chat_member: %s -> %s (admin=%s)",
        update.chat.id,
        status,
        is_admin,
    )
    async with db.get_session() as session:
        channel = await session.get(Channel, update.chat.id)
        if not channel:
            channel = Channel(
                channel_id=update.chat.id,
                title=update.chat.title,
                username=getattr(update.chat, "username", None),
                is_admin=is_admin,
            )
            session.add(channel)
        else:
            channel.title = update.chat.title
            channel.username = getattr(update.chat, "username", None)
            channel.is_admin = is_admin
        await session.commit()


async def send_channels_list(message: types.Message, db: Database, bot: Bot, edit: bool = False):
    async with db.get_session() as session:
        user = await session.get(User, message.from_user.id)
        if not user or not user.is_superadmin:
            if not edit:
                await bot.send_message(message.chat.id, "Not authorized")
            return
        result = await session.execute(
            select(Channel).where(Channel.is_admin.is_(True))
        )
        channels = result.scalars().all()
    logging.info("channels list: %s", [c.channel_id for c in channels])
    lines = []
    keyboard = []
    for ch in channels:
        name = ch.title or ch.username or str(ch.channel_id)
        if ch.is_registered:
            lines.append(f"{name} ✅")
            keyboard.append([
                types.InlineKeyboardButton(text="Cancel", callback_data=f"unset:{ch.channel_id}")
            ])
        else:
            lines.append(name)
    if not lines:
        lines.append("No channels")
    markup = types.InlineKeyboardMarkup(inline_keyboard=keyboard) if keyboard else None
    if edit:
        await message.edit_text("\n".join(lines), reply_markup=markup)
    else:
        await bot.send_message(message.chat.id, "\n".join(lines), reply_markup=markup)


async def send_setchannel_list(message: types.Message, db: Database, bot: Bot, edit: bool = False):
    async with db.get_session() as session:
        user = await session.get(User, message.from_user.id)
        if not user or not user.is_superadmin:
            if not edit:
                await bot.send_message(message.chat.id, "Not authorized")
            return
        result = await session.execute(
            select(Channel).where(
                Channel.is_admin.is_(True), Channel.is_registered.is_(False)
            )
        )
        channels = result.scalars().all()
    logging.info("setchannel list: %s", [c.channel_id for c in channels])
    lines = []
    keyboard = []
    for ch in channels:
        name = ch.title or ch.username or str(ch.channel_id)
        lines.append(name)
        keyboard.append([
            types.InlineKeyboardButton(text=name, callback_data=f"set:{ch.channel_id}")
        ])
    if not lines:
        lines.append("No channels")
    markup = types.InlineKeyboardMarkup(inline_keyboard=keyboard) if keyboard else None
    if edit:
        await message.edit_text("\n".join(lines), reply_markup=markup)
    else:
        await bot.send_message(message.chat.id, "\n".join(lines), reply_markup=markup)

async def handle_set_channel(message: types.Message, db: Database, bot: Bot):
    await send_setchannel_list(message, db, bot, edit=False)


async def handle_channels(message: types.Message, db: Database, bot: Bot):
    await send_channels_list(message, db, bot, edit=False)


async def upsert_event(session: AsyncSession, new: Event) -> Tuple[Event, bool]:
    """Insert or update an event if a similar one exists.

    Returns (event, added_flag)."""
    stmt = select(Event).where(
        Event.date == new.date,
        Event.time == new.time,
        Event.city == new.city,
    )
    candidates = (await session.execute(stmt)).scalars().all()
    for ev in candidates:
        title_ratio = SequenceMatcher(None, ev.title.lower(), new.title.lower()).ratio()
        loc_ratio = SequenceMatcher(None, ev.location_name.lower(), new.location_name.lower()).ratio()
        if title_ratio >= 0.6 and loc_ratio >= 0.6:
            ev.title = new.title
            ev.description = new.description
            ev.festival = new.festival
            ev.source_text = new.source_text
            ev.location_name = new.location_name
            ev.location_address = new.location_address
            ev.ticket_price_min = new.ticket_price_min
            ev.ticket_price_max = new.ticket_price_max
            ev.ticket_link = new.ticket_link
            await session.commit()
            return ev, False
        if loc_ratio >= 0.4 or ev.location_address == new.location_address:
            # uncertain, ask LLM
            try:
                dup, title, desc = await check_duplicate_via_4o(ev, new)
            except Exception:
                logging.exception("duplicate check failed")
                dup = False
            if dup:
                ev.title = title or new.title
                ev.description = desc or new.description
                ev.festival = new.festival
                ev.source_text = new.source_text
                ev.location_name = new.location_name
                ev.location_address = new.location_address
                ev.ticket_price_min = new.ticket_price_min
                ev.ticket_price_max = new.ticket_price_max
                ev.ticket_link = new.ticket_link
                await session.commit()
                return ev, False
    session.add(new)
    await session.commit()
    return new, True


async def add_event_from_text(db: Database, text: str, source_link: str | None) -> tuple[Event, bool, list[str], str] | None:
    try:
        data = await parse_event_via_4o(text)
    except Exception as e:
        logging.error("LLM error: %s", e)
        return None
    event = Event(
        title=data.get("title", ""),
        description=data.get("short_description", ""),
        festival=data.get("festival") or None,
        date=data.get("date", ""),
        time=data.get("time", ""),
        location_name=data.get("location_name", ""),
        location_address=data.get("location_address"),
        city=data.get("city"),
        ticket_price_min=data.get("ticket_price_min"),
        ticket_price_max=data.get("ticket_price_max"),
        ticket_link=data.get("ticket_link"),
        source_text=text,
        source_post_url=source_link,
    )
    async with db.get_session() as session:
        saved, added = await upsert_event(session, event)

    url = await create_source_page(saved.title or "Event", saved.source_text, source_link)
    if url:
        async with db.get_session() as session:
            saved.telegraph_url = url
            session.add(saved)
            await session.commit()

    lines = [
        f"title: {saved.title}",
        f"date: {saved.date}",
        f"time: {saved.time}",
        f"location_name: {saved.location_name}",
    ]
    if saved.location_address:
        lines.append(f"location_address: {saved.location_address}")
    if saved.city:
        lines.append(f"city: {saved.city}")
    if saved.festival:
        lines.append(f"festival: {saved.festival}")
    if saved.description:
        lines.append(f"description: {saved.description}")
    if saved.ticket_price_min is not None:
        lines.append(f"price_min: {saved.ticket_price_min}")
    if saved.ticket_price_max is not None:
        lines.append(f"price_max: {saved.ticket_price_max}")
    if saved.ticket_link:
        lines.append(f"ticket_link: {saved.ticket_link}")
    if saved.telegraph_url:
        lines.append(f"telegraph: {saved.telegraph_url}")
    status = "added" if added else "updated"
    return saved, added, lines, status


async def handle_add_event(message: types.Message, db: Database, bot: Bot):
    text = message.text.split(maxsplit=1)
    if len(text) != 2:
        await bot.send_message(message.chat.id, "Usage: /addevent <text>")
        return
    result = await add_event_from_text(db, text[1], None)
    if not result:
        await bot.send_message(message.chat.id, "LLM error")
        return
    saved, added, lines, status = result
    await bot.send_message(
        message.chat.id,
        f"Event {status}\n" + "\n".join(lines),
    )


async def handle_add_event_raw(message: types.Message, db: Database, bot: Bot):
    parts = message.text.split(maxsplit=1)
    if len(parts) != 2 or '|' not in parts[1]:
        await bot.send_message(message.chat.id, "Usage: /addevent_raw title|date|time|location")
        return
    title, date, time, location = (p.strip() for p in parts[1].split('|', 3))
    event = Event(
        title=title,
        description="",
        festival=None,
        date=date,
        time=time,
        location_name=location,
        source_text=parts[1],
    )
    async with db.get_session() as session:
        event, added = await upsert_event(session, event)

    url = await create_source_page(event.title or "Event", event.source_text, None)
    if url:
        async with db.get_session() as session:
            event.telegraph_url = url
            session.add(event)
            await session.commit()
    lines = [
        f"title: {event.title}",
        f"date: {event.date}",
        f"time: {event.time}",
        f"location_name: {event.location_name}",
    ]
    if event.telegraph_url:
        lines.append(f"telegraph: {event.telegraph_url}")
    status = "added" if added else "updated"
    await bot.send_message(
        message.chat.id,
        f"Event {status}\n" + "\n".join(lines),
    )


def format_day(day: date, tz: timezone) -> str:
    if day == datetime.now(tz).date():
        return "Сегодня"
    return day.strftime("%d.%m.%Y")


MONTHS = [
    "января",
    "февраля",
    "марта",
    "апреля",
    "мая",
    "июня",
    "июля",
    "августа",
    "сентября",
    "октября",
    "ноября",
    "декабря",
]


def format_day_pretty(day: date) -> str:
    return f"{day.day} {MONTHS[day.month - 1]}"


async def build_events_message(db: Database, target_date: date, tz: timezone):
    async with db.get_session() as session:
        result = await session.execute(
            select(Event).where(Event.date == target_date.isoformat()).order_by(Event.time)
        )
        events = result.scalars().all()

    lines = []
    for e in events:
        lines.append(f"{e.id}. {e.title}")
        loc = f"{e.time} {e.location_name}"
        if e.city:
            loc += f", {e.city}"
        lines.append(loc)
        if e.telegraph_url:
            lines.append(f"исходное: {e.telegraph_url}")
        lines.append("")
    if not lines:
        lines.append("No events")

    keyboard = [
        [
            types.InlineKeyboardButton(
                text="\u274C", callback_data=f"del:{e.id}:{target_date.isoformat()}"
            ),
            types.InlineKeyboardButton(
                text="\u270E", callback_data=f"edit:{e.id}"
            ),
        ]
        for e in events
    ]

    prev_day = target_date - timedelta(days=1)
    next_day = target_date + timedelta(days=1)
    keyboard.append(
        [
            types.InlineKeyboardButton(text="\u25C0", callback_data=f"nav:{prev_day.isoformat()}"),
            types.InlineKeyboardButton(text="\u25B6", callback_data=f"nav:{next_day.isoformat()}"),
        ]
    )

    text = f"Events on {format_day(target_date, tz)}\n" + "\n".join(lines)
    markup = types.InlineKeyboardMarkup(inline_keyboard=keyboard)
    return text, markup


async def show_edit_menu(user_id: int, event: Event, bot: Bot):
    lines = [
        f"title: {event.title}",
        f"description: {event.description}",
        f"festival: {event.festival or ''}",
        f"date: {event.date}",
        f"time: {event.time}",
        f"location_name: {event.location_name}",
        f"location_address: {event.location_address or ''}",
        f"city: {event.city or ''}",
        f"ticket_price_min: {event.ticket_price_min}",
        f"ticket_price_max: {event.ticket_price_max}",
        f"ticket_link: {event.ticket_link or ''}",
    ]
    fields = [
        "title",
        "description",
        "festival",
        "date",
        "time",
        "location_name",
        "location_address",
        "city",
        "ticket_price_min",
        "ticket_price_max",
        "ticket_link",
    ]
    keyboard = []
    row = []
    for idx, field in enumerate(fields, 1):
        row.append(
            types.InlineKeyboardButton(
                text=field, callback_data=f"editfield:{event.id}:{field}"
            )
        )
        if idx % 3 == 0:
            keyboard.append(row)
            row = []
    if row:
        keyboard.append(row)
    keyboard.append(
        [types.InlineKeyboardButton(text="Done", callback_data=f"editdone:{event.id}")]
    )
    markup = types.InlineKeyboardMarkup(inline_keyboard=keyboard)
    await bot.send_message(user_id, "\n".join(lines), reply_markup=markup)


async def handle_events(message: types.Message, db: Database, bot: Bot):
    parts = message.text.split(maxsplit=1)
    offset = await get_tz_offset(db)
    tz = offset_to_timezone(offset)

    if len(parts) == 2:
        text = parts[1]
        for fmt in ("%Y-%m-%d", "%d.%m.%Y"):
            try:
                day = datetime.strptime(text, fmt).date()
                break
            except ValueError:
                day = None
        if day is None:
            await bot.send_message(message.chat.id, "Usage: /events YYYY-MM-DD")
            return
    else:
        day = datetime.now(tz).date()

    async with db.get_session() as session:
        if not await session.get(User, message.from_user.id):
            await bot.send_message(message.chat.id, "Not authorized")
            return

    text, markup = await build_events_message(db, day, tz)
    await bot.send_message(message.chat.id, text, reply_markup=markup)


async def handle_ask_4o(message: types.Message, db: Database, bot: Bot):
    parts = message.text.split(maxsplit=1)
    if len(parts) != 2:
        await bot.send_message(message.chat.id, "Usage: /ask4o <text>")
        return
    async with db.get_session() as session:
        user = await session.get(User, message.from_user.id)
        if not user or not user.is_superadmin:
            await bot.send_message(message.chat.id, "Not authorized")
            return
    try:
        answer = await ask_4o(parts[1])
    except Exception as e:
        await bot.send_message(message.chat.id, f"LLM error: {e}")
        return
    await bot.send_message(message.chat.id, answer)


async def handle_edit_message(message: types.Message, db: Database, bot: Bot):
    state = editing_sessions.get(message.from_user.id)
    if not state:
        return
    eid, field = state
    if field is None:
        return
    value = message.text.strip()
    async with db.get_session() as session:
        event = await session.get(Event, eid)
        if not event:
            await bot.send_message(message.chat.id, "Event not found")
            del editing_sessions[message.from_user.id]
            return
        if field in {"ticket_price_min", "ticket_price_max"}:
            try:
                setattr(event, field, int(value))
            except ValueError:
                await bot.send_message(message.chat.id, "Invalid number")
                return
        else:
            setattr(event, field, value)
        await session.commit()
    editing_sessions[message.from_user.id] = (eid, None)
    await show_edit_menu(message.from_user.id, event, bot)


async def handle_forwarded(message: types.Message, db: Database, bot: Bot):
    if not message.text:
        return
    async with db.get_session() as session:
        if not await session.get(User, message.from_user.id):
            return
    link = None
    if message.forward_from_chat and message.forward_from_message_id:
        chat = message.forward_from_chat
        msg_id = message.forward_from_message_id
        async with db.get_session() as session:
            ch = await session.get(Channel, chat.id)
            allowed = ch.is_registered if ch else False
        if allowed:
            if chat.username:
                link = f"https://t.me/{chat.username}/{msg_id}"
            else:
                cid = str(chat.id)
                if cid.startswith("-100"):
                    cid = cid[4:]
                else:
                    cid = cid.lstrip("-")
                link = f"https://t.me/c/{cid}/{msg_id}"
    result = await add_event_from_text(db, message.text, link)
    if result:
        saved, added, lines, status = result
        await bot.send_message(
            message.chat.id,
            f"Event {status}\n" + "\n".join(lines),
        )


async def telegraph_test():
    token = get_telegraph_token()
    if not token:
        print("Unable to obtain Telegraph token")
        return
    tg = Telegraph(access_token=token)
    page = await asyncio.to_thread(
        tg.create_page, "Test Page", html_content="<p>test</p>"
    )
    logging.info("Created %s", page["url"])
    print("Created", page["url"])
    await asyncio.to_thread(
        tg.edit_page, page["path"], title="Test Page", html_content="<p>updated</p>"
    )
    logging.info("Edited %s", page["url"])
    print("Edited", page["url"])


async def create_source_page(title: str, text: str, source_url: str | None) -> str | None:
    """Create a Telegraph page with the original event text."""
    token = get_telegraph_token()
    if not token:
        logging.error("Telegraph token unavailable")
        return None
    tg = Telegraph(access_token=token)
    html_content = ""
    if source_url:
        html_content += f'<p>Source: <a href="{html.escape(source_url)}">link</a></p>'
    html_content += "<pre>" + html.escape(text) + "</pre>"
    try:
        page = await asyncio.to_thread(
            tg.create_page, title, html_content=html_content
        )
    except Exception as e:
        logging.error("Failed to create telegraph page: %s", e)
        return None
    logging.info("Created telegraph page %s", page.get("url"))
    return page.get("url")


def create_app() -> web.Application:
    token = os.getenv("TELEGRAM_BOT_TOKEN")
    if not token:
        raise RuntimeError("TELEGRAM_BOT_TOKEN is missing")

    webhook = os.getenv("WEBHOOK_URL")
    if not webhook:
        raise RuntimeError("WEBHOOK_URL is missing")

    bot = Bot(token)
    logging.info("DB_PATH=%s", DB_PATH)
    logging.info("FOUR_O_TOKEN found: %s", bool(os.getenv("FOUR_O_TOKEN")))
    dp = Dispatcher()
    db = Database(DB_PATH)

    async def start_wrapper(message: types.Message):
        await handle_start(message, db, bot)

    async def register_wrapper(message: types.Message):
        await handle_register(message, db, bot)

    async def requests_wrapper(message: types.Message):
        await handle_requests(message, db, bot)

    async def tz_wrapper(message: types.Message):
        await handle_tz(message, db, bot)

    async def callback_wrapper(callback: types.CallbackQuery):
        await process_request(callback, db, bot)

    async def add_event_wrapper(message: types.Message):
        await handle_add_event(message, db, bot)

    async def add_event_raw_wrapper(message: types.Message):
        await handle_add_event_raw(message, db, bot)

    async def ask_4o_wrapper(message: types.Message):
        await handle_ask_4o(message, db, bot)

    async def list_events_wrapper(message: types.Message):
        await handle_events(message, db, bot)

    async def set_channel_wrapper(message: types.Message):
        await handle_set_channel(message, db, bot)

    async def channels_wrapper(message: types.Message):
        await handle_channels(message, db, bot)

    async def edit_message_wrapper(message: types.Message):
        await handle_edit_message(message, db, bot)

    async def forward_wrapper(message: types.Message):
        await handle_forwarded(message, db, bot)

    dp.message.register(start_wrapper, Command("start"))
    dp.message.register(register_wrapper, Command("register"))
    dp.message.register(requests_wrapper, Command("requests"))
    dp.callback_query.register(
        callback_wrapper,
        lambda c: c.data.startswith("approve")
        or c.data.startswith("reject")
        or c.data.startswith("del:")
        or c.data.startswith("nav:")
        or c.data.startswith("edit:")
        or c.data.startswith("editfield:")
        or c.data.startswith("editdone:")
        or c.data.startswith("unset:")
        or c.data.startswith("set:"),
    )
    dp.message.register(tz_wrapper, Command("tz"))
    dp.message.register(add_event_wrapper, Command("addevent"))
    dp.message.register(add_event_raw_wrapper, Command("addevent_raw"))
    dp.message.register(ask_4o_wrapper, Command("ask4o"))
    dp.message.register(list_events_wrapper, Command("events"))
    dp.message.register(set_channel_wrapper, Command("setchannel"))
    dp.message.register(channels_wrapper, Command("channels"))
    dp.message.register(edit_message_wrapper, lambda m: m.from_user.id in editing_sessions)
    dp.message.register(forward_wrapper, lambda m: bool(m.forward_date))
<<<<<<< HEAD
    dp.my_chat_member.register(partial(handle_my_chat_member, db=db))
=======
    dp.my_chat_member.register(lambda upd: handle_my_chat_member(upd, db))
>>>>>>> 64c436c6

    app = web.Application()
    SimpleRequestHandler(dp, bot).register(app, path="/webhook")
    setup_application(app, dp, bot=bot)

    async def on_startup(app: web.Application):
        logging.info("Initializing database")
        await db.init()
        hook = webhook.rstrip("/") + "/webhook"
        logging.info("Setting webhook to %s", hook)
        await bot.set_webhook(
            hook,
            allowed_updates=["message", "callback_query", "my_chat_member"],
        )

    async def on_shutdown(app: web.Application):
        await bot.session.close()

    app.on_startup.append(on_startup)
    app.on_shutdown.append(on_shutdown)
    return app

    async def on_shutdown(app: web.Application):
        await bot.session.close()

if __name__ == "__main__":
    import sys

    if len(sys.argv) > 1 and sys.argv[1] == "test_telegraph":
        asyncio.run(telegraph_test())
    else:
        web.run_app(create_app(), port=int(os.getenv("PORT", 8080)))<|MERGE_RESOLUTION|>--- conflicted
+++ resolved
@@ -10,10 +10,9 @@
 from difflib import SequenceMatcher
 import json
 from telegraph import Telegraph
-<<<<<<< HEAD
+
 from functools import partial
-=======
->>>>>>> 64c436c6
+
 import asyncio
 import html
 from sqlalchemy.ext.asyncio import AsyncSession, create_async_engine
@@ -1038,11 +1037,8 @@
     dp.message.register(channels_wrapper, Command("channels"))
     dp.message.register(edit_message_wrapper, lambda m: m.from_user.id in editing_sessions)
     dp.message.register(forward_wrapper, lambda m: bool(m.forward_date))
-<<<<<<< HEAD
     dp.my_chat_member.register(partial(handle_my_chat_member, db=db))
-=======
-    dp.my_chat_member.register(lambda upd: handle_my_chat_member(upd, db))
->>>>>>> 64c436c6
+
 
     app = web.Application()
     SimpleRequestHandler(dp, bot).register(app, path="/webhook")
