--- conflicted
+++ resolved
@@ -1121,11 +1121,9 @@
     if body_md:
         html_text = md_to_html(body_md)
         nodes.extend(html_to_nodes(html_text))
-<<<<<<< HEAD
+
     nodes.append({"tag": "p", "children": ["\u00A0"]})
-=======
-    nodes.append({"tag": "p"})
->>>>>>> 87cedd59
+
     return nodes
 
 
@@ -1152,11 +1150,9 @@
     if body_md:
         html_text = md_to_html(body_md)
         nodes.extend(html_to_nodes(html_text))
-<<<<<<< HEAD
+
     nodes.append({"tag": "p", "children": ["\u00A0"]})
-=======
-    nodes.append({"tag": "p"})
->>>>>>> 87cedd59
+
     return nodes
 
 
@@ -1222,10 +1218,9 @@
             content.append({"tag": "h3", "children": ["🟥🟥 воскресенье 🟥🟥"]})
         content.append({"tag": "h3", "children": [f"🟥🟥🟥 {format_day_pretty(day)} 🟥🟥🟥"]})
         content.append({"tag": "br"})
-<<<<<<< HEAD
+
         content.append({"tag": "p", "children": ["\u00A0"]})
-=======
->>>>>>> 87cedd59
+
         for ev in by_day[day]:
             content.extend(event_to_nodes(ev))
 
@@ -1235,10 +1230,9 @@
     if exhibitions:
         content.append({"tag": "h3", "children": ["Постоянные выставки"]})
         content.append({"tag": "br"})
-<<<<<<< HEAD
+
         content.append({"tag": "p", "children": ["\u00A0"]})
-=======
->>>>>>> 87cedd59
+
         for ev in exhibitions:
             content.extend(exhibition_to_nodes(ev))
 
