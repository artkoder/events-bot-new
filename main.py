import logging
import os
from datetime import date, datetime, timedelta, timezone
from typing import Optional

from aiogram import Bot, Dispatcher, types
from aiogram.filters import Command
from aiogram.webhook.aiohttp_server import SimpleRequestHandler, setup_application
from aiohttp import web, ClientSession
import json
from telegraph import Telegraph
import asyncio
from sqlalchemy.ext.asyncio import AsyncSession, create_async_engine
from sqlmodel import Field, SQLModel, select

logging.basicConfig(level=logging.INFO)

DB_PATH = os.getenv("DB_PATH", "/data/db.sqlite")


class User(SQLModel, table=True):
    user_id: int = Field(primary_key=True)
    username: Optional[str] = None
    is_superadmin: bool = False


class PendingUser(SQLModel, table=True):
    user_id: int = Field(primary_key=True)
    username: Optional[str] = None
    requested_at: datetime = Field(default_factory=datetime.utcnow)


class RejectedUser(SQLModel, table=True):
    user_id: int = Field(primary_key=True)
    username: Optional[str] = None
    rejected_at: datetime = Field(default_factory=datetime.utcnow)


class Setting(SQLModel, table=True):
    key: str = Field(primary_key=True)
    value: str


class Event(SQLModel, table=True):
    id: Optional[int] = Field(default=None, primary_key=True)
    title: str
    description: str
    festival: Optional[str] = None
    date: str
    time: str
    location_name: str
    location_address: Optional[str] = None
    city: Optional[str] = None
    source_text: str


class Database:
    def __init__(self, path: str):
        self.engine = create_async_engine(f"sqlite+aiosqlite:///{path}")

    async def init(self):
        async with self.engine.begin() as conn:
            await conn.run_sync(SQLModel.metadata.create_all)

    def get_session(self) -> AsyncSession:
        return AsyncSession(self.engine)


async def get_tz_offset(db: Database) -> str:
    async with db.get_session() as session:
        result = await session.get(Setting, "tz_offset")
        return result.value if result else "+00:00"


async def set_tz_offset(db: Database, value: str):
    async with db.get_session() as session:
        setting = await session.get(Setting, "tz_offset")
        if setting:
            setting.value = value
        else:
            setting = Setting(key="tz_offset", value=value)
            session.add(setting)
        await session.commit()


def validate_offset(value: str) -> bool:
    if len(value) != 6 or value[0] not in "+-" or value[3] != ":":
        return False
    try:
        h = int(value[1:3])
        m = int(value[4:6])
        return 0 <= h <= 14 and 0 <= m < 60
    except ValueError:
        return False


def offset_to_timezone(value: str) -> timezone:
    sign = 1 if value[0] == "+" else -1
    hours = int(value[1:3])
    minutes = int(value[4:6])
    return timezone(sign * timedelta(hours=hours, minutes=minutes))


async def parse_event_via_4o(text: str) -> dict:
    token = os.getenv("FOUR_O_TOKEN")
    if not token:
        raise RuntimeError("FOUR_O_TOKEN is missing")
    url = os.getenv("FOUR_O_URL", "https://api.openai.com/v1/chat/completions")
    prompt_path = os.path.join("docs", "PROMPTS.md")
    with open(prompt_path, "r", encoding="utf-8") as f:
        prompt = f.read()
    headers = {
        "Authorization": f"Bearer {token}",
        "Content-Type": "application/json",
    }
    payload = {
        "model": "gpt-4o",
        "messages": [
            {"role": "system", "content": prompt},
            {"role": "user", "content": text},
        ],
        "temperature": 0,
    }
    logging.info("Sending 4o parse request to %s", url)
    async with ClientSession() as session:
        resp = await session.post(url, json=payload, headers=headers)
        resp.raise_for_status()
        data = await resp.json()
    logging.debug("4o response: %s", data)
    content = (
        data.get("choices", [{}])[0]
        .get("message", {})
        .get("content", "{}")
        .strip()
    )
    if content.startswith("```"):
        content = content.strip("`\n")
        if content.lower().startswith("json"):
            content = content[4:].strip()
    try:
        return json.loads(content)
    except json.JSONDecodeError:
        logging.error("Invalid JSON from 4o: %s", content)
        raise


async def ask_4o(text: str) -> str:
    token = os.getenv("FOUR_O_TOKEN")
    if not token:
        raise RuntimeError("FOUR_O_TOKEN is missing")
    url = os.getenv("FOUR_O_URL", "https://api.openai.com/v1/chat/completions")
    headers = {
        "Authorization": f"Bearer {token}",
        "Content-Type": "application/json",
    }
    payload = {
        "model": "gpt-4o",
        "messages": [{"role": "user", "content": text}],
        "temperature": 0,
    }
    logging.info("Sending 4o ask request to %s", url)
    async with ClientSession() as session:
        resp = await session.post(url, json=payload, headers=headers)
        resp.raise_for_status()
        data = await resp.json()
    logging.debug("4o response: %s", data)
    return (
        data.get("choices", [{}])[0]
        .get("message", {})
        .get("content", "")
        .strip()
    )


async def handle_start(message: types.Message, db: Database, bot: Bot):
    async with db.get_session() as session:
        result = await session.execute(select(User))
        user_count = len(result.scalars().all())
        user = await session.get(User, message.from_user.id)
        if user:
            await bot.send_message(message.chat.id, "Bot is running")
            return
        if user_count == 0:
            session.add(
                User(
                    user_id=message.from_user.id,
                    username=message.from_user.username,
                    is_superadmin=True,
                )
            )
            await session.commit()
            await bot.send_message(message.chat.id, "You are superadmin")
        else:
            await bot.send_message(message.chat.id, "Use /register to apply")


async def handle_register(message: types.Message, db: Database, bot: Bot):
    async with db.get_session() as session:
        if await session.get(User, message.from_user.id):
            await bot.send_message(message.chat.id, "Already registered")
            return
        if await session.get(RejectedUser, message.from_user.id):
            await bot.send_message(message.chat.id, "Access denied by administrator")
            return
        if await session.get(PendingUser, message.from_user.id):
            await bot.send_message(message.chat.id, "Awaiting approval")
            return
        result = await session.execute(select(PendingUser))
        if len(result.scalars().all()) >= 10:
            await bot.send_message(
                message.chat.id, "Registration queue full, try later"
            )
            return
        session.add(
            PendingUser(
                user_id=message.from_user.id, username=message.from_user.username
            )
        )
        await session.commit()
        await bot.send_message(message.chat.id, "Registration pending approval")


async def handle_requests(message: types.Message, db: Database, bot: Bot):
    async with db.get_session() as session:
        user = await session.get(User, message.from_user.id)
        if not user or not user.is_superadmin:
            return
        result = await session.execute(select(PendingUser))
        pending = result.scalars().all()
        if not pending:
            await bot.send_message(message.chat.id, "No pending users")
            return
        buttons = [
            [
                types.InlineKeyboardButton(
                    text="Approve", callback_data=f"approve:{p.user_id}"
                ),
                types.InlineKeyboardButton(
                    text="Reject", callback_data=f"reject:{p.user_id}"
                ),
            ]
            for p in pending
        ]
        keyboard = types.InlineKeyboardMarkup(inline_keyboard=buttons)
        lines = [f"{p.user_id} {p.username or ''}" for p in pending]
        await bot.send_message(message.chat.id, "\n".join(lines), reply_markup=keyboard)


async def process_request(callback: types.CallbackQuery, db: Database, bot: Bot):
    data = callback.data
    if data.startswith("approve") or data.startswith("reject"):
        uid = int(data.split(":", 1)[1])
        async with db.get_session() as session:
            p = await session.get(PendingUser, uid)
            if not p:
                await callback.answer("Not found", show_alert=True)
                return
            if data.startswith("approve"):
                session.add(User(user_id=uid, username=p.username, is_superadmin=False))
                await bot.send_message(uid, "You are approved")
            else:
                session.add(RejectedUser(user_id=uid, username=p.username))
                await bot.send_message(uid, "Your registration was rejected")
            await session.delete(p)
            await session.commit()
            await callback.answer("Done")
    elif data.startswith("del:"):
        _, eid, day = data.split(":")
        async with db.get_session() as session:
            event = await session.get(Event, int(eid))
            if event:
                await session.delete(event)
                await session.commit()
        offset = await get_tz_offset(db)
        tz = offset_to_timezone(offset)
        target = datetime.strptime(day, "%Y-%m-%d").date()
        text, markup = await build_events_message(db, target, tz)
        await callback.message.edit_text(text, reply_markup=markup)
        await callback.answer("Deleted")
    elif data.startswith("nav:"):
        _, day = data.split(":")
        offset = await get_tz_offset(db)
        tz = offset_to_timezone(offset)
        target = datetime.strptime(day, "%Y-%m-%d").date()
        text, markup = await build_events_message(db, target, tz)
        await callback.message.edit_text(text, reply_markup=markup)
        await callback.answer()


async def handle_tz(message: types.Message, db: Database, bot: Bot):
    parts = message.text.split(maxsplit=1)
    if len(parts) != 2 or not validate_offset(parts[1]):
        await bot.send_message(message.chat.id, "Usage: /tz +02:00")
        return
    async with db.get_session() as session:
        user = await session.get(User, message.from_user.id)
        if not user or not user.is_superadmin:
            await bot.send_message(message.chat.id, "Not authorized")
            return
    await set_tz_offset(db, parts[1])
    await bot.send_message(message.chat.id, f"Timezone set to {parts[1]}")


async def handle_add_event(message: types.Message, db: Database, bot: Bot):
    text = message.text.split(maxsplit=1)
    if len(text) != 2:
        await bot.send_message(message.chat.id, "Usage: /addevent <text>")
        return
    try:
        data = await parse_event_via_4o(text[1])
    except Exception as e:
        await bot.send_message(message.chat.id, f"LLM error: {e}")
        return
    event = Event(
        title=data.get("title", ""),
        description=data.get("short_description", ""),
        festival=data.get("festival") or None,
        date=data.get("date", ""),
        time=data.get("time", ""),
        location_name=data.get("location_name", ""),
        location_address=data.get("location_address"),
        city=data.get("city"),
        source_text=text[1],
    )
    async with db.get_session() as session:
        session.add(event)
        await session.commit()
<<<<<<< HEAD
    await bot.send_message(message.chat.id, f"Event '{event.title}' added")
=======
        title = event.title
    await bot.send_message(message.chat.id, f"Event '{title}' added")
>>>>>>> 999c8c1a


async def handle_add_event_raw(message: types.Message, db: Database, bot: Bot):
    parts = message.text.split(maxsplit=1)
    if len(parts) != 2 or '|' not in parts[1]:
        await bot.send_message(message.chat.id, "Usage: /addevent_raw title|date|time|location")
        return
    title, date, time, location = (p.strip() for p in parts[1].split('|', 3))
    event = Event(
        title=title,
        description="",
        festival=None,
        date=date,
        time=time,
        location_name=location,
        source_text=parts[1],
    )
    async with db.get_session() as session:
        session.add(event)
        await session.commit()
    await bot.send_message(message.chat.id, f"Event '{title}' added")


def format_day(day: date, tz: timezone) -> str:
    if day == datetime.now(tz).date():
        return "Сегодня"
    return day.strftime("%d.%m.%Y")


async def build_events_message(db: Database, target_date: date, tz: timezone):
    async with db.get_session() as session:
        result = await session.execute(
            select(Event).where(Event.date == target_date.isoformat()).order_by(Event.time)
        )
        events = result.scalars().all()

    lines = [
        f"{e.id}. {e.title} {e.time} {e.location_name}"
        for e in events
    ] or ["No events"]

    keyboard = [
        [
            types.InlineKeyboardButton(
                text="\u274C", callback_data=f"del:{e.id}:{target_date.isoformat()}"
            )
        ]
        for e in events
    ]

    prev_day = target_date - timedelta(days=1)
    next_day = target_date + timedelta(days=1)
    keyboard.append(
        [
            types.InlineKeyboardButton(text="\u25C0", callback_data=f"nav:{prev_day.isoformat()}"),
            types.InlineKeyboardButton(text="\u25B6", callback_data=f"nav:{next_day.isoformat()}"),
        ]
    )

    text = f"Events on {format_day(target_date, tz)}\n" + "\n".join(lines)
    markup = types.InlineKeyboardMarkup(inline_keyboard=keyboard)
    return text, markup


async def handle_events(message: types.Message, db: Database, bot: Bot):
    parts = message.text.split(maxsplit=1)
    offset = await get_tz_offset(db)
    tz = offset_to_timezone(offset)

    if len(parts) == 2:
        try:
            day = datetime.strptime(parts[1], "%Y-%m-%d").date()
        except ValueError:
            await bot.send_message(message.chat.id, "Usage: /events YYYY-MM-DD")
            return
    else:
        day = datetime.now(tz).date()

    async with db.get_session() as session:
        if not await session.get(User, message.from_user.id):
            await bot.send_message(message.chat.id, "Not authorized")
            return

    text, markup = await build_events_message(db, day, tz)
    await bot.send_message(message.chat.id, text, reply_markup=markup)


async def handle_ask_4o(message: types.Message, db: Database, bot: Bot):
    parts = message.text.split(maxsplit=1)
    if len(parts) != 2:
        await bot.send_message(message.chat.id, "Usage: /ask4o <text>")
        return
    async with db.get_session() as session:
        user = await session.get(User, message.from_user.id)
        if not user or not user.is_superadmin:
            await bot.send_message(message.chat.id, "Not authorized")
            return
    try:
        answer = await ask_4o(parts[1])
    except Exception as e:
        await bot.send_message(message.chat.id, f"LLM error: {e}")
        return
    await bot.send_message(message.chat.id, answer)


async def telegraph_test():
    token = os.getenv("TELEGRAPH_TOKEN")
    if not token:
        logging.error("TELEGRAPH_TOKEN is missing")
        return
    tg = Telegraph()
    tg.access_token = token
    page = await asyncio.to_thread(tg.create_page, "Test Page", html="<p>test</p>")
    logging.info("Created %s", page["url"])
    await asyncio.to_thread(
        tg.edit_page, page["path"], title="Test Page", html_content="<p>updated</p>"
    )
    logging.info("Edited %s", page["url"])


def create_app() -> web.Application:
    token = os.getenv("TELEGRAM_BOT_TOKEN")
    if not token:
        raise RuntimeError("TELEGRAM_BOT_TOKEN is missing")

    webhook = os.getenv("WEBHOOK_URL")
    if not webhook:
        raise RuntimeError("WEBHOOK_URL is missing")

    bot = Bot(token)
    logging.info("DB_PATH=%s", DB_PATH)
    logging.info("FOUR_O_TOKEN found: %s", bool(os.getenv("FOUR_O_TOKEN")))
    dp = Dispatcher()
    db = Database(DB_PATH)

    async def start_wrapper(message: types.Message):
        await handle_start(message, db, bot)

    async def register_wrapper(message: types.Message):
        await handle_register(message, db, bot)

    async def requests_wrapper(message: types.Message):
        await handle_requests(message, db, bot)

    async def tz_wrapper(message: types.Message):
        await handle_tz(message, db, bot)

    async def callback_wrapper(callback: types.CallbackQuery):
        await process_request(callback, db, bot)

    async def add_event_wrapper(message: types.Message):
        await handle_add_event(message, db, bot)

    async def add_event_raw_wrapper(message: types.Message):
        await handle_add_event_raw(message, db, bot)

    async def ask_4o_wrapper(message: types.Message):
        await handle_ask_4o(message, db, bot)

    async def list_events_wrapper(message: types.Message):
        await handle_events(message, db, bot)

    dp.message.register(start_wrapper, Command("start"))
    dp.message.register(register_wrapper, Command("register"))
    dp.message.register(requests_wrapper, Command("requests"))
    dp.callback_query.register(
        callback_wrapper,
        lambda c: c.data.startswith("approve")
        or c.data.startswith("reject")
        or c.data.startswith("del:")
        or c.data.startswith("nav:"),
    )
    dp.message.register(tz_wrapper, Command("tz"))
    dp.message.register(add_event_wrapper, Command("addevent"))
    dp.message.register(add_event_raw_wrapper, Command("addevent_raw"))
    dp.message.register(ask_4o_wrapper, Command("ask4o"))
    dp.message.register(list_events_wrapper, Command("events"))

    app = web.Application()
    SimpleRequestHandler(dp, bot).register(app, path="/webhook")
    setup_application(app, dp, bot=bot)

    async def on_startup(app: web.Application):
        logging.info("Initializing database")
        await db.init()
        hook = webhook.rstrip("/") + "/webhook"
        logging.info("Setting webhook to %s", hook)
        await bot.set_webhook(hook)

    async def on_shutdown(app: web.Application):
        await bot.session.close()

    app.on_startup.append(on_startup)
    app.on_shutdown.append(on_shutdown)
    return app


if __name__ == "__main__":
    import sys

    if len(sys.argv) > 1 and sys.argv[1] == "test_telegraph":
        asyncio.run(telegraph_test())
    else:
        web.run_app(create_app(), port=int(os.getenv("PORT", 8080)))<|MERGE_RESOLUTION|>--- conflicted
+++ resolved
@@ -325,12 +325,8 @@
     async with db.get_session() as session:
         session.add(event)
         await session.commit()
-<<<<<<< HEAD
-    await bot.send_message(message.chat.id, f"Event '{event.title}' added")
-=======
         title = event.title
     await bot.send_message(message.chat.id, f"Event '{title}' added")
->>>>>>> 999c8c1a
 
 
 async def handle_add_event_raw(message: types.Message, db: Database, bot: Bot):
