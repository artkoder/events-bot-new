--- conflicted
+++ resolved
@@ -1738,13 +1738,9 @@
     raise_exc: bool = False,
     source_chat_id: int | None = None,
     source_message_id: int | None = None,
-<<<<<<< HEAD
+
     bot: Bot | None = None,
-=======
-
-    bot: Bot | None = None,
-
->>>>>>> 9668b821
+
 ) -> list[tuple[Event, bool, list[str], str]]:
     try:
         logging.info("LLM parse start (%d chars)", len(text))
@@ -1885,7 +1881,7 @@
                                 obj.ics_url = ics
                                 await session.commit()
                                 saved.ics_url = ics
-<<<<<<< HEAD
+
                 if bot and saved.ics_url and not saved.ics_post_url:
                     posted = await post_ics_asset(saved, db, bot)
                     if posted:
@@ -1911,29 +1907,7 @@
                                 saved.title or "Event",
                                 saved.ics_url,
                             )
-=======
-
-                        if bot:
-                            posted = await post_ics_asset(saved, db, bot)
-                            if posted:
-                                url_p, msg_id = posted
-                                logging.info(
-                                    "asset post %s for event %s", url_p, saved.id
-                                )
-                                async with db.get_session() as session:
-                                    obj = await session.get(Event, saved.id)
-                                    if obj:
-                                        obj.ics_post_url = url_p
-                                        obj.ics_post_id = msg_id
-                                        await session.commit()
-                                        saved.ics_post_url = url_p
-                                        saved.ics_post_id = msg_id
-                                await add_calendar_button(saved, bot)
-                                logging.info(
-                                    "calendar button added for event %s", saved.id
-                                )
-
->>>>>>> 9668b821
+
                 res = await create_source_page(
                     saved.title or "Event",
                     saved.source_text,
@@ -3636,13 +3610,9 @@
         media,
         source_chat_id=chat.id if link else None,
         source_message_id=msg_id if link else None,
-<<<<<<< HEAD
+
         bot=bot,
-=======
-
-        bot=bot,
-
->>>>>>> 9668b821
+
     )
     logging.info("forward parsed %d events", len(results))
     for saved, added, lines, status in results:
