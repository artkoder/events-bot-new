--- conflicted
+++ resolved
@@ -304,18 +304,10 @@
 
 
 ICS_LABEL = "Добавить в календарь на телефоне (ICS)"
-<<<<<<< HEAD
-
-=======
->>>>>>> 89426dfc
 MONTH_NAV_START = "<!--month-nav-start-->"
 MONTH_NAV_END = "<!--month-nav-end-->"
 
 
-<<<<<<< HEAD
-
-=======
->>>>>>> 89426dfc
 def parse_time_range(value: str) -> tuple[time, time | None] | None:
     """Return start and optional end time from text like '10:00' or '10:00-12:00'."""
     value = value.strip()
@@ -356,10 +348,6 @@
     return html_content[:pos] + link_html + html_content[pos:]
 
 
-<<<<<<< HEAD
-
-=======
->>>>>>> 89426dfc
 def apply_month_nav(html_content: str, html_block: str | None) -> str:
     """Insert or replace the month navigation block."""
     start = html_content.find(MONTH_NAV_START)
@@ -389,10 +377,6 @@
     return "<br/><h4>" + "".join(links) + "</h4>"
 
 
-<<<<<<< HEAD
-
-=======
->>>>>>> 89426dfc
 def parse_bool_text(value: str) -> bool | None:
     """Convert text to boolean if possible."""
     normalized = value.strip().lower()
@@ -494,26 +478,14 @@
     except Exception:
         path = f"Event-{event.id}.ics"
     try:
-<<<<<<< HEAD
-
         logging.info("Uploading ICS to %s/%s", SUPABASE_BUCKET, path)
-
-=======
-        logging.info("Uploading ICS to %s/%s", SUPABASE_BUCKET, path)
->>>>>>> 89426dfc
         client.storage.from_(SUPABASE_BUCKET).upload(
             path,
             content.encode("utf-8"),
             {"content-type": "text/calendar", "upsert": "true"},
         )
         url = client.storage.from_(SUPABASE_BUCKET).get_public_url(path)
-<<<<<<< HEAD
-
         logging.info("ICS uploaded: %s", url)
-
-=======
-        logging.info("ICS uploaded: %s", url)
->>>>>>> 89426dfc
     except Exception as e:
         logging.error("Failed to upload ics: %s", e)
         return None
@@ -526,13 +498,7 @@
         return
     path = event.ics_url.split("/")[-1]
     try:
-<<<<<<< HEAD
-
         logging.info("Deleting ICS %s from %s", path, SUPABASE_BUCKET)
-
-=======
-        logging.info("Deleting ICS %s from %s", path, SUPABASE_BUCKET)
->>>>>>> 89426dfc
         client.storage.from_(SUPABASE_BUCKET).remove([path])
     except Exception as e:
         logging.error("Failed to delete ics: %s", e)
@@ -867,26 +833,13 @@
                 if url:
                     event.ics_url = url
                     await session.commit()
-<<<<<<< HEAD
-
                     logging.info("ICS saved for event %s: %s", eid, url)
-
-=======
-                    logging.info("ICS saved for event %s: %s", eid, url)
->>>>>>> 89426dfc
                     if event.telegraph_path:
                         await update_source_page_ics(
                             event.telegraph_path, event.title or "Event", url
                         )
-<<<<<<< HEAD
-
                 else:
                     logging.warning("ICS creation failed for event %s", eid)
-
-=======
-                else:
-                    logging.warning("ICS creation failed for event %s", eid)
->>>>>>> 89426dfc
         if event:
             await show_edit_menu(callback.from_user.id, event, bot)
         await callback.answer("Created")
@@ -898,26 +851,13 @@
                 await delete_ics(event)
                 event.ics_url = None
                 await session.commit()
-<<<<<<< HEAD
-
                 logging.info("ICS removed for event %s", eid)
-
-=======
-                logging.info("ICS removed for event %s", eid)
->>>>>>> 89426dfc
                 if event.telegraph_path:
                     await update_source_page_ics(
                         event.telegraph_path, event.title or "Event", None
                     )
-<<<<<<< HEAD
-
             elif event:
                 logging.debug("deleteics: no file for event %s", eid)
-
-=======
-            elif event:
-                logging.debug("deleteics: no file for event %s", eid)
->>>>>>> 89426dfc
         if event:
             await show_edit_menu(callback.from_user.id, event, bot)
         await callback.answer("Deleted")
@@ -1581,13 +1521,7 @@
                     html_text,
                     media_arg,
                     saved.ics_url,
-<<<<<<< HEAD
-
                     db,
-
-=======
-                    db,
->>>>>>> 89426dfc
                 )
                 if res:
                     if len(res) == 4:
@@ -1722,13 +1656,7 @@
         html_text or event.source_text,
         media,
         event.ics_url,
-<<<<<<< HEAD
-
         db,
-
-=======
-        db,
->>>>>>> 89426dfc
     )
     upload_info = ""
     photo_count = 0
@@ -3358,13 +3286,7 @@
     html_text: str | None = None,
     media: list[tuple[bytes, str]] | tuple[bytes, str] | None = None,
     ics_url: str | None = None,
-<<<<<<< HEAD
-
     db: Database | None = None,
-
-=======
-    db: Database | None = None,
->>>>>>> 89426dfc
 ) -> tuple[str, str, str, int] | None:
     """Create a Telegraph page with the original event text."""
     token = get_telegraph_token()
