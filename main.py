--- conflicted
+++ resolved
@@ -17,11 +17,9 @@
 from difflib import SequenceMatcher
 import json
 import re
-<<<<<<< HEAD
+
 from telegraph import Telegraph, TelegraphException
-=======
-from telegraph import Telegraph
->>>>>>> e609c28b
+
 from telegraph.api import json_dumps
 from functools import partial
 import asyncio
@@ -2838,7 +2836,7 @@
                 created = True
 
             events, exhibitions, nav_pages = await get_month_data(db, month)
-<<<<<<< HEAD
+
 
             async def split_and_update():
                 """Split the month into two pages keeping the first path."""
@@ -2886,14 +2884,13 @@
                 )
                 await session.commit()
 
-=======
->>>>>>> e609c28b
+
             title, content = await build_month_page_content(
                 db, month, events, exhibitions, nav_pages
             )
             size = len(json_dumps(content).encode("utf-8"))
 
-<<<<<<< HEAD
+
             try:
                 if size <= TELEGRAPH_PAGE_LIMIT:
                     if not page.path:
@@ -2918,50 +2915,7 @@
                     await split_and_update()
                 else:
                     raise
-=======
-            if size <= TELEGRAPH_PAGE_LIMIT:
-                if not page.path:
-                    data = await asyncio.to_thread(tg.create_page, title, content=content)
-                    page.url = data.get("url")
-                    page.path = data.get("path")
-                else:
-                    await asyncio.to_thread(
-                        tg.edit_page, page.path, title=title, content=content
-                    )
-                page.url2 = None
-                page.path2 = None
-                logging.info("%s month page %s", "Created" if created else "Edited", month)
-                await session.commit()
-            else:
-                mid = len(events) // 2 or 1
-                first = events[:mid]
-                second = events[mid:]
-                title2, content2 = await build_month_page_content(
-                    db, month, second, exhibitions, nav_pages
-                )
-                if not page.path2:
-                    data2 = await asyncio.to_thread(tg.create_page, title2, content=content2)
-                    page.url2 = data2.get("url")
-                    page.path2 = data2.get("path")
-                else:
-                    await asyncio.to_thread(
-                        tg.edit_page, page.path2, title=title2, content=content2
-                    )
-
-                title1, content1 = await build_month_page_content(
-                    db, month, first, [], nav_pages, continuation_url=page.url2
-                )
-                if not page.path:
-                    data1 = await asyncio.to_thread(tg.create_page, title1, content=content1)
-                    page.url = data1.get("url")
-                    page.path = data1.get("path")
-                else:
-                    await asyncio.to_thread(
-                        tg.edit_page, page.path, title=title1, content=content1
-                    )
-                logging.info("%s month page %s split into two", "Created" if created else "Edited", month)
-                await session.commit()
->>>>>>> e609c28b
+
         except Exception as e:
             logging.error("Failed to sync month page %s: %s", month, e)
 
