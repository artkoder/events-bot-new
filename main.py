import logging
import os
from datetime import date, datetime, timedelta, timezone
from typing import Optional, Tuple

from aiogram import Bot, Dispatcher, types
from aiogram.filters import Command
from aiogram.webhook.aiohttp_server import SimpleRequestHandler, setup_application
from aiohttp import web, ClientSession
from difflib import SequenceMatcher
import json
import re
from telegraph import Telegraph
from functools import partial
import asyncio
import html
from io import BytesIO
import markdown
from sqlalchemy.ext.asyncio import AsyncSession, create_async_engine
from sqlmodel import Field, SQLModel, select

logging.basicConfig(level=logging.INFO)

DB_PATH = os.getenv("DB_PATH", "/data/db.sqlite")
TELEGRAPH_TOKEN_FILE = os.getenv("TELEGRAPH_TOKEN_FILE", "/data/telegraph_token.txt")

# separator inserted between versions on Telegraph source pages
CONTENT_SEPARATOR = "🟧" * 10

# user_id -> (event_id, field?) for editing session
editing_sessions: dict[int, tuple[int, str | None]] = {}


class User(SQLModel, table=True):
    user_id: int = Field(primary_key=True)
    username: Optional[str] = None
    is_superadmin: bool = False


class PendingUser(SQLModel, table=True):
    user_id: int = Field(primary_key=True)
    username: Optional[str] = None
    requested_at: datetime = Field(default_factory=datetime.utcnow)


class RejectedUser(SQLModel, table=True):
    user_id: int = Field(primary_key=True)
    username: Optional[str] = None
    rejected_at: datetime = Field(default_factory=datetime.utcnow)


class Channel(SQLModel, table=True):
    channel_id: int = Field(primary_key=True)
    title: Optional[str] = None
    username: Optional[str] = None
    is_admin: bool = False
    is_registered: bool = False


class Setting(SQLModel, table=True):
    key: str = Field(primary_key=True)
    value: str


class Event(SQLModel, table=True):
    id: Optional[int] = Field(default=None, primary_key=True)
    title: str
    description: str
    festival: Optional[str] = None
    date: str
    time: str
    location_name: str
    location_address: Optional[str] = None
    city: Optional[str] = None
    ticket_price_min: Optional[int] = None
    ticket_price_max: Optional[int] = None
    ticket_link: Optional[str] = None
    event_type: Optional[str] = None
    emoji: Optional[str] = None
    end_date: Optional[str] = None
    is_free: bool = False
    telegraph_path: Optional[str] = None
    source_text: str
    telegraph_url: Optional[str] = None
    source_post_url: Optional[str] = None
    added_at: datetime = Field(default_factory=datetime.utcnow)


class MonthPage(SQLModel, table=True):
    __table_args__ = {"extend_existing": True}
    month: str = Field(primary_key=True)
    url: str
    path: str


class Database:
    def __init__(self, path: str):
        self.engine = create_async_engine(f"sqlite+aiosqlite:///{path}")

    async def init(self):
        async with self.engine.begin() as conn:
            await conn.run_sync(SQLModel.metadata.create_all)
            result = await conn.exec_driver_sql("PRAGMA table_info(event)")
            cols = [r[1] for r in result.fetchall()]
            if "telegraph_url" not in cols:
                await conn.exec_driver_sql(
                    "ALTER TABLE event ADD COLUMN telegraph_url VARCHAR"
                )
            if "ticket_price_min" not in cols:
                await conn.exec_driver_sql(
                    "ALTER TABLE event ADD COLUMN ticket_price_min INTEGER"
                )
            if "ticket_price_max" not in cols:
                await conn.exec_driver_sql(
                    "ALTER TABLE event ADD COLUMN ticket_price_max INTEGER"
                )
            if "ticket_link" not in cols:
                await conn.exec_driver_sql(
                    "ALTER TABLE event ADD COLUMN ticket_link VARCHAR"
                )
            if "source_post_url" not in cols:
                await conn.exec_driver_sql(
                    "ALTER TABLE event ADD COLUMN source_post_url VARCHAR"
                )
            if "is_free" not in cols:
                await conn.exec_driver_sql(
                    "ALTER TABLE event ADD COLUMN is_free BOOLEAN DEFAULT 0"
                )
            if "telegraph_path" not in cols:
                await conn.exec_driver_sql(
                    "ALTER TABLE event ADD COLUMN telegraph_path VARCHAR"
                )
            if "event_type" not in cols:
                await conn.exec_driver_sql(
                    "ALTER TABLE event ADD COLUMN event_type VARCHAR"
                )
            if "emoji" not in cols:
                await conn.exec_driver_sql(
                    "ALTER TABLE event ADD COLUMN emoji VARCHAR"
                )
            if "end_date" not in cols:
                await conn.exec_driver_sql(
                    "ALTER TABLE event ADD COLUMN end_date VARCHAR"
                )
            if "added_at" not in cols:
                await conn.exec_driver_sql(
                    "ALTER TABLE event ADD COLUMN added_at VARCHAR"
                )

    def get_session(self) -> AsyncSession:
        """Create a new session with attributes kept after commit."""
        return AsyncSession(self.engine, expire_on_commit=False)


async def get_tz_offset(db: Database) -> str:
    async with db.get_session() as session:
        result = await session.get(Setting, "tz_offset")
        return result.value if result else "+00:00"


async def set_tz_offset(db: Database, value: str):
    async with db.get_session() as session:
        setting = await session.get(Setting, "tz_offset")
        if setting:
            setting.value = value
        else:
            setting = Setting(key="tz_offset", value=value)
            session.add(setting)
        await session.commit()


def validate_offset(value: str) -> bool:
    if len(value) != 6 or value[0] not in "+-" or value[3] != ":":
        return False
    try:
        h = int(value[1:3])
        m = int(value[4:6])
        return 0 <= h <= 14 and 0 <= m < 60
    except ValueError:
        return False


def offset_to_timezone(value: str) -> timezone:
    sign = 1 if value[0] == "+" else -1
    hours = int(value[1:3])
    minutes = int(value[4:6])
    return timezone(sign * timedelta(hours=hours, minutes=minutes))


async def parse_event_via_4o(text: str) -> list[dict]:
    token = os.getenv("FOUR_O_TOKEN")
    if not token:
        raise RuntimeError("FOUR_O_TOKEN is missing")
    url = os.getenv("FOUR_O_URL", "https://api.openai.com/v1/chat/completions")
    prompt_path = os.path.join("docs", "PROMPTS.md")
    with open(prompt_path, "r", encoding="utf-8") as f:
        prompt = f.read()
    loc_path = os.path.join("docs", "LOCATIONS.md")
    if os.path.exists(loc_path):
        with open(loc_path, "r", encoding="utf-8") as f:
            locations = [line.strip() for line in f if line.strip() and not line.startswith("#")]
        if locations:
            prompt += "\nKnown venues:\n" + "\n".join(locations)
    headers = {
        "Authorization": f"Bearer {token}",
        "Content-Type": "application/json",
    }
    today = date.today().isoformat()
    payload = {
        "model": "gpt-4o",
        "messages": [
            {"role": "system", "content": prompt},
            {"role": "user", "content": f"Today is {today}. {text}"},
        ],
        "temperature": 0,
    }
    logging.info("Sending 4o parse request to %s", url)
    async with ClientSession() as session:
        resp = await session.post(url, json=payload, headers=headers)
        resp.raise_for_status()
        data = await resp.json()
    logging.debug("4o response: %s", data)
    content = (
        data.get("choices", [{}])[0]
        .get("message", {})
        .get("content", "{}")
        .strip()
    )
    if content.startswith("```"):
        content = content.strip("`\n")
        if content.lower().startswith("json"):
            content = content[4:].strip()
    try:
        data = json.loads(content)
    except json.JSONDecodeError:
        logging.error("Invalid JSON from 4o: %s", content)
        raise
    if isinstance(data, dict):
        if "events" in data and isinstance(data["events"], list):
            return data["events"]
        return [data]
    if isinstance(data, list):
        return data
    logging.error("Unexpected 4o format: %s", data)
    raise RuntimeError("bad 4o response")


async def ask_4o(text: str) -> str:
    token = os.getenv("FOUR_O_TOKEN")
    if not token:
        raise RuntimeError("FOUR_O_TOKEN is missing")
    url = os.getenv("FOUR_O_URL", "https://api.openai.com/v1/chat/completions")
    headers = {
        "Authorization": f"Bearer {token}",
        "Content-Type": "application/json",
    }
    payload = {
        "model": "gpt-4o",
        "messages": [{"role": "user", "content": text}],
        "temperature": 0,
    }
    logging.info("Sending 4o ask request to %s", url)
    async with ClientSession() as session:
        resp = await session.post(url, json=payload, headers=headers)
        resp.raise_for_status()
        data = await resp.json()
    logging.debug("4o response: %s", data)
    return (
        data.get("choices", [{}])[0]
        .get("message", {})
        .get("content", "")
        .strip()
    )


async def check_duplicate_via_4o(ev: Event, new: Event) -> Tuple[bool, str, str]:
    """Ask the LLM whether two events are duplicates."""
    prompt = (
        "Existing event:\n"
        f"Title: {ev.title}\nDescription: {ev.description}\nLocation: {ev.location_name} {ev.location_address}\n"
        "New event:\n"
        f"Title: {new.title}\nDescription: {new.description}\nLocation: {new.location_name} {new.location_address}\n"
        "Are these the same event? Respond with JSON {\"duplicate\": true|false, \"title\": \"\", \"short_description\": \"\"}."
    )
    try:
        ans = await ask_4o(prompt)
        data = json.loads(ans)
        return (
            bool(data.get("duplicate")),
            data.get("title", ""),
            data.get("short_description", ""),
        )
    except Exception as e:
        logging.error("Duplicate check failed: %s", e)
        return False, "", ""


def get_telegraph_token() -> str | None:
    token = os.getenv("TELEGRAPH_TOKEN")
    if token:
        return token
    if os.path.exists(TELEGRAPH_TOKEN_FILE):
        with open(TELEGRAPH_TOKEN_FILE, "r", encoding="utf-8") as f:
            saved = f.read().strip()
            if saved:
                return saved
    try:
        tg = Telegraph()
        data = tg.create_account(short_name="eventsbot")
        token = data["access_token"]
        os.makedirs(os.path.dirname(TELEGRAPH_TOKEN_FILE), exist_ok=True)
        with open(TELEGRAPH_TOKEN_FILE, "w", encoding="utf-8") as f:
            f.write(token)
        logging.info("Created Telegraph account; token stored at %s", TELEGRAPH_TOKEN_FILE)
        return token
    except Exception as e:
        logging.error("Failed to create Telegraph token: %s", e)
        return None


async def handle_start(message: types.Message, db: Database, bot: Bot):
    async with db.get_session() as session:
        result = await session.execute(select(User))
        user_count = len(result.scalars().all())
        user = await session.get(User, message.from_user.id)
        if user:
            await bot.send_message(message.chat.id, "Bot is running")
            return
        if user_count == 0:
            session.add(
                User(
                    user_id=message.from_user.id,
                    username=message.from_user.username,
                    is_superadmin=True,
                )
            )
            await session.commit()
            await bot.send_message(message.chat.id, "You are superadmin")
        else:
            await bot.send_message(message.chat.id, "Use /register to apply")


async def handle_register(message: types.Message, db: Database, bot: Bot):
    async with db.get_session() as session:
        if await session.get(User, message.from_user.id):
            await bot.send_message(message.chat.id, "Already registered")
            return
        if await session.get(RejectedUser, message.from_user.id):
            await bot.send_message(message.chat.id, "Access denied by administrator")
            return
        if await session.get(PendingUser, message.from_user.id):
            await bot.send_message(message.chat.id, "Awaiting approval")
            return
        result = await session.execute(select(PendingUser))
        if len(result.scalars().all()) >= 10:
            await bot.send_message(
                message.chat.id, "Registration queue full, try later"
            )
            return
        session.add(
            PendingUser(
                user_id=message.from_user.id, username=message.from_user.username
            )
        )
        await session.commit()
        await bot.send_message(message.chat.id, "Registration pending approval")


async def handle_requests(message: types.Message, db: Database, bot: Bot):
    async with db.get_session() as session:
        user = await session.get(User, message.from_user.id)
        if not user or not user.is_superadmin:
            return
        result = await session.execute(select(PendingUser))
        pending = result.scalars().all()
        if not pending:
            await bot.send_message(message.chat.id, "No pending users")
            return
        buttons = [
            [
                types.InlineKeyboardButton(
                    text="Approve", callback_data=f"approve:{p.user_id}"
                ),
                types.InlineKeyboardButton(
                    text="Reject", callback_data=f"reject:{p.user_id}"
                ),
            ]
            for p in pending
        ]
        keyboard = types.InlineKeyboardMarkup(inline_keyboard=buttons)
        lines = [f"{p.user_id} {p.username or ''}" for p in pending]
        await bot.send_message(message.chat.id, "\n".join(lines), reply_markup=keyboard)


async def process_request(callback: types.CallbackQuery, db: Database, bot: Bot):
    data = callback.data
    if data.startswith("approve") or data.startswith("reject"):
        uid = int(data.split(":", 1)[1])
        async with db.get_session() as session:
            p = await session.get(PendingUser, uid)
            if not p:
                await callback.answer("Not found", show_alert=True)
                return
            if data.startswith("approve"):
                session.add(User(user_id=uid, username=p.username, is_superadmin=False))
                await bot.send_message(uid, "You are approved")
            else:
                session.add(RejectedUser(user_id=uid, username=p.username))
                await bot.send_message(uid, "Your registration was rejected")
            await session.delete(p)
            await session.commit()
            await callback.answer("Done")
    elif data.startswith("del:"):
        _, eid, marker = data.split(":")
        month = None
        async with db.get_session() as session:
            event = await session.get(Event, int(eid))
            if event:
                month = event.date.split("..", 1)[0][:7]
                await session.delete(event)
                await session.commit()
        if month:
            await sync_month_page(db, month)
        offset = await get_tz_offset(db)
        tz = offset_to_timezone(offset)
        if marker == "exh":
            text, markup = await build_exhibitions_message(db, tz)
        else:
            target = datetime.strptime(marker, "%Y-%m-%d").date()
            text, markup = await build_events_message(db, target, tz)
        await callback.message.edit_text(text, reply_markup=markup)
        await callback.answer("Deleted")
    elif data.startswith("edit:"):
        eid = int(data.split(":")[1])
        async with db.get_session() as session:
            event = await session.get(Event, eid)
        if event:
            editing_sessions[callback.from_user.id] = (eid, None)
            await show_edit_menu(callback.from_user.id, event, bot)
        await callback.answer()
    elif data.startswith("editfield:"):
        _, eid, field = data.split(":")
        editing_sessions[callback.from_user.id] = (int(eid), field)
        await callback.message.answer(f"Send new value for {field}")
        await callback.answer()
    elif data.startswith("editdone:"):
        if callback.from_user.id in editing_sessions:
            del editing_sessions[callback.from_user.id]
        await callback.message.answer("Editing finished")
        await callback.answer()
    elif data.startswith("togglefree:"):
        eid = int(data.split(":")[1])
        async with db.get_session() as session:
            event = await session.get(Event, eid)
            if event:
                event.is_free = not event.is_free
                await session.commit()
                logging.info("togglefree: event %s set to %s", eid, event.is_free)
                month = event.date.split("..", 1)[0][:7]
        if event:
            await sync_month_page(db, month)
        async with db.get_session() as session:
            event = await session.get(Event, eid)
        if event:
            await show_edit_menu(callback.from_user.id, event, bot)
        await callback.answer()
    elif data.startswith("markfree:"):
        eid = int(data.split(":")[1])
        async with db.get_session() as session:
            event = await session.get(Event, eid)
            if event:
                event.is_free = True
                await session.commit()
                logging.info("markfree: event %s marked free", eid)
                month = event.date.split("..", 1)[0][:7]
        if event:
            await sync_month_page(db, month)
        markup = types.InlineKeyboardMarkup(
            inline_keyboard=[
                [
                    types.InlineKeyboardButton(
                        text="\u2705 Бесплатное мероприятие",
                        callback_data=f"togglefree:{eid}",
                    )
                ]
            ]
        )
        try:
            await bot.edit_message_reply_markup(
                chat_id=callback.message.chat.id,
                message_id=callback.message.message_id,
                reply_markup=markup,
            )
        except Exception as e:
            logging.error("failed to update free button: %s", e)
        await callback.answer("Marked")
    elif data.startswith("nav:"):
        _, day = data.split(":")
        offset = await get_tz_offset(db)
        tz = offset_to_timezone(offset)
        target = datetime.strptime(day, "%Y-%m-%d").date()
        text, markup = await build_events_message(db, target, tz)
        await callback.message.edit_text(text, reply_markup=markup)
        await callback.answer()
    elif data.startswith("unset:"):
        cid = int(data.split(":")[1])
        async with db.get_session() as session:
            ch = await session.get(Channel, cid)
            if ch:
                ch.is_registered = False
                logging.info("channel %s unset", cid)
                await session.commit()
        await send_channels_list(callback.message, db, bot, edit=True)
        await callback.answer("Removed")
    elif data.startswith("set:"):
        cid = int(data.split(":")[1])
        async with db.get_session() as session:
            ch = await session.get(Channel, cid)
            if ch and ch.is_admin:
                ch.is_registered = True
                logging.info("channel %s registered", cid)
                await session.commit()
        await send_setchannel_list(callback.message, db, bot, edit=True)
        await callback.answer("Registered")


async def handle_tz(message: types.Message, db: Database, bot: Bot):
    parts = message.text.split(maxsplit=1)
    if len(parts) != 2 or not validate_offset(parts[1]):
        await bot.send_message(message.chat.id, "Usage: /tz +02:00")
        return
    async with db.get_session() as session:
        user = await session.get(User, message.from_user.id)
        if not user or not user.is_superadmin:
            await bot.send_message(message.chat.id, "Not authorized")
            return
    await set_tz_offset(db, parts[1])
    await bot.send_message(message.chat.id, f"Timezone set to {parts[1]}")


async def handle_my_chat_member(update: types.ChatMemberUpdated, db: Database):
    if update.chat.type != "channel":
        return
    status = update.new_chat_member.status
    is_admin = status in {"administrator", "creator"}
    logging.info(
        "my_chat_member: %s -> %s (admin=%s)",
        update.chat.id,
        status,
        is_admin,
    )
    async with db.get_session() as session:
        channel = await session.get(Channel, update.chat.id)
        if not channel:
            channel = Channel(
                channel_id=update.chat.id,
                title=update.chat.title,
                username=getattr(update.chat, "username", None),
                is_admin=is_admin,
            )
            session.add(channel)
        else:
            channel.title = update.chat.title
            channel.username = getattr(update.chat, "username", None)
            channel.is_admin = is_admin
        await session.commit()


async def send_channels_list(message: types.Message, db: Database, bot: Bot, edit: bool = False):
    async with db.get_session() as session:
        user = await session.get(User, message.from_user.id)
        if not user or not user.is_superadmin:
            if not edit:
                await bot.send_message(message.chat.id, "Not authorized")
            return
        result = await session.execute(
            select(Channel).where(Channel.is_admin.is_(True))
        )
        channels = result.scalars().all()
    logging.info("channels list: %s", [c.channel_id for c in channels])
    lines = []
    keyboard = []
    for ch in channels:
        name = ch.title or ch.username or str(ch.channel_id)
        if ch.is_registered:
            lines.append(f"{name} ✅")
            keyboard.append([
                types.InlineKeyboardButton(text="Cancel", callback_data=f"unset:{ch.channel_id}")
            ])
        else:
            lines.append(name)
    if not lines:
        lines.append("No channels")
    markup = types.InlineKeyboardMarkup(inline_keyboard=keyboard) if keyboard else None
    if edit:
        await message.edit_text("\n".join(lines), reply_markup=markup)
    else:
        await bot.send_message(message.chat.id, "\n".join(lines), reply_markup=markup)


async def send_setchannel_list(message: types.Message, db: Database, bot: Bot, edit: bool = False):
    async with db.get_session() as session:
        user = await session.get(User, message.from_user.id)
        if not user or not user.is_superadmin:
            if not edit:
                await bot.send_message(message.chat.id, "Not authorized")
            return
        result = await session.execute(
            select(Channel).where(
                Channel.is_admin.is_(True), Channel.is_registered.is_(False)
            )
        )
        channels = result.scalars().all()
    logging.info("setchannel list: %s", [c.channel_id for c in channels])
    lines = []
    keyboard = []
    for ch in channels:
        name = ch.title or ch.username or str(ch.channel_id)
        lines.append(name)
        keyboard.append([
            types.InlineKeyboardButton(text=name, callback_data=f"set:{ch.channel_id}")
        ])
    if not lines:
        lines.append("No channels")
    markup = types.InlineKeyboardMarkup(inline_keyboard=keyboard) if keyboard else None
    if edit:
        await message.edit_text("\n".join(lines), reply_markup=markup)
    else:
        await bot.send_message(message.chat.id, "\n".join(lines), reply_markup=markup)

async def handle_set_channel(message: types.Message, db: Database, bot: Bot):
    await send_setchannel_list(message, db, bot, edit=False)


async def handle_channels(message: types.Message, db: Database, bot: Bot):
    await send_channels_list(message, db, bot, edit=False)


async def upsert_event(session: AsyncSession, new: Event) -> Tuple[Event, bool]:
    """Insert or update an event if a similar one exists.

    Returns (event, added_flag)."""

    stmt = select(Event).where(
        Event.date == new.date,
        Event.time == new.time,
    )
    candidates = (await session.execute(stmt)).scalars().all()
    for ev in candidates:
        if (
            ev.location_name.strip().lower() == new.location_name.strip().lower()
            and (ev.location_address or "").strip().lower()
            == (new.location_address or "").strip().lower()
        ):
            ev.title = new.title
            ev.description = new.description
            ev.festival = new.festival
            ev.source_text = new.source_text
            ev.location_name = new.location_name
            ev.location_address = new.location_address
            ev.ticket_price_min = new.ticket_price_min
            ev.ticket_price_max = new.ticket_price_max
            ev.ticket_link = new.ticket_link
            ev.event_type = new.event_type
            ev.emoji = new.emoji
            ev.end_date = new.end_date
            ev.is_free = new.is_free
            await session.commit()
            return ev, False

        title_ratio = SequenceMatcher(None, ev.title.lower(), new.title.lower()).ratio()
        loc_ratio = SequenceMatcher(None, ev.location_name.lower(), new.location_name.lower()).ratio()
        if title_ratio >= 0.6 and loc_ratio >= 0.6:
            ev.title = new.title
            ev.description = new.description
            ev.festival = new.festival
            ev.source_text = new.source_text
            ev.location_name = new.location_name
            ev.location_address = new.location_address
            ev.ticket_price_min = new.ticket_price_min
            ev.ticket_price_max = new.ticket_price_max
            ev.ticket_link = new.ticket_link
            ev.event_type = new.event_type
            ev.emoji = new.emoji
            ev.end_date = new.end_date
            ev.is_free = new.is_free
            await session.commit()
            return ev, False
        if loc_ratio >= 0.4 or ev.location_address == new.location_address:
            # uncertain, ask LLM
            try:
                dup, title, desc = await check_duplicate_via_4o(ev, new)
            except Exception:
                logging.exception("duplicate check failed")
                dup = False
            if dup:
                ev.title = title or new.title
                ev.description = desc or new.description
                ev.festival = new.festival
                ev.source_text = new.source_text
                ev.location_name = new.location_name
                ev.location_address = new.location_address
                ev.ticket_price_min = new.ticket_price_min
                ev.ticket_price_max = new.ticket_price_max
                ev.ticket_link = new.ticket_link
                ev.event_type = new.event_type
                ev.emoji = new.emoji
                ev.end_date = new.end_date
                ev.is_free = new.is_free
                await session.commit()
                return ev, False
    new.added_at = datetime.utcnow()
    session.add(new)
    await session.commit()
    return new, True


async def add_events_from_text(
    db: Database,
    text: str,
    source_link: str | None,
    html_text: str | None = None,
    media: tuple[bytes, str] | None = None,
) -> list[tuple[Event, bool, list[str], str]]:
    try:
        parsed = await parse_event_via_4o(text)
    except Exception as e:
        logging.error("LLM error: %s", e)
        return []

    results: list[tuple[Event, bool, list[str], str]] = []
    first = True
    for data in parsed:
        date_str = data.get("date", "") or ""
        end_date = data.get("end_date") or None
        if end_date and ".." in end_date:
            end_date = end_date.split("..", 1)[-1].strip()
        if ".." in date_str:
            start, maybe_end = [p.strip() for p in date_str.split("..", 1)]
            date_str = start
            if not end_date:
                end_date = maybe_end

        event = Event(
            title=data.get("title", ""),
            description=data.get("short_description", ""),
            festival=data.get("festival") or None,
            date=date_str,
            time=data.get("time", ""),
            location_name=data.get("location_name", ""),
            location_address=data.get("location_address"),
            city=data.get("city"),
            ticket_price_min=data.get("ticket_price_min"),
            ticket_price_max=data.get("ticket_price_max"),
            ticket_link=data.get("ticket_link"),
            event_type=data.get("event_type"),
            emoji=data.get("emoji"),
            end_date=end_date,
            is_free=bool(data.get("is_free")),
            source_text=text,
            source_post_url=source_link,
        )

        # skip events that have already finished
        try:
            start = date.fromisoformat(event.date)
        except ValueError:
            logging.error("Invalid date from LLM: %s", event.date)
            continue
        final = date.fromisoformat(event.end_date) if event.end_date else start
        if final < date.today():
            logging.info("Ignoring past event %s on %s", event.title, event.date)
            continue

        async with db.get_session() as session:
            saved, added = await upsert_event(session, event)

        media_arg = media if first else None
        if saved.telegraph_url and saved.telegraph_path:
            await update_source_page(saved.telegraph_path, saved.title or "Event", html_text or text)
        else:
            res = await create_source_page(
                saved.title or "Event",
                saved.source_text,
                source_link,
                html_text,
                media_arg,
            )
            if res:
                url, path = res
                async with db.get_session() as session:
                    saved.telegraph_url = url
                    saved.telegraph_path = path
                    session.add(saved)
                    await session.commit()
        await sync_month_page(db, saved.date[:7])

        lines = [
            f"title: {saved.title}",
            f"date: {saved.date}",
            f"time: {saved.time}",
            f"location_name: {saved.location_name}",
        ]
        if saved.location_address:
            lines.append(f"location_address: {saved.location_address}")
        if saved.city:
            lines.append(f"city: {saved.city}")
        if saved.festival:
            lines.append(f"festival: {saved.festival}")
        if saved.description:
            lines.append(f"description: {saved.description}")
        if saved.event_type:
            lines.append(f"type: {saved.event_type}")
        if saved.ticket_price_min is not None:
            lines.append(f"price_min: {saved.ticket_price_min}")
        if saved.ticket_price_max is not None:
            lines.append(f"price_max: {saved.ticket_price_max}")
        if saved.ticket_link:
            lines.append(f"ticket_link: {saved.ticket_link}")
        if saved.telegraph_url:
            lines.append(f"telegraph: {saved.telegraph_url}")
        status = "added" if added else "updated"
        results.append((saved, added, lines, status))
        first = False
    return results


async def handle_add_event(message: types.Message, db: Database, bot: Bot):
    text = message.text.split(maxsplit=1)
    if len(text) != 2:
        await bot.send_message(message.chat.id, "Usage: /addevent <text>")
        return
    media = None
    if message.photo:
        bio = BytesIO()
        await bot.download(message.photo[-1].file_id, destination=bio)
        media = (bio.getvalue(), "photo.jpg")
    elif message.document and message.document.mime_type.startswith("image/"):
        bio = BytesIO()
        await bot.download(message.document.file_id, destination=bio)
        media = (bio.getvalue(), "image.jpg")
    elif message.video:
        bio = BytesIO()
        await bot.download(message.video.file_id, destination=bio)
        media = (bio.getvalue(), "video.mp4")

    results = await add_events_from_text(db, text[1], None, message.html_text, media)
    if not results:
        await bot.send_message(message.chat.id, "LLM error")
        return
    for saved, added, lines, status in results:
        markup = None
        if (
            not saved.is_free
            and saved.ticket_price_min is None
            and saved.ticket_price_max is None
        ):
            markup = types.InlineKeyboardMarkup(
                inline_keyboard=[[
                    types.InlineKeyboardButton(
                        text="\u2753 Это бесплатное мероприятие", callback_data=f"markfree:{saved.id}"
                    )
                ]]
            )
        await bot.send_message(
            message.chat.id,
            f"Event {status}\n" + "\n".join(lines),
            reply_markup=markup,
        )


async def handle_add_event_raw(message: types.Message, db: Database, bot: Bot):
    parts = message.text.split(maxsplit=1)
    if len(parts) != 2 or '|' not in parts[1]:
        await bot.send_message(message.chat.id, "Usage: /addevent_raw title|date|time|location")
        return
    title, date, time, location = (p.strip() for p in parts[1].split('|', 3))
    media = None
    if message.photo:
        bio = BytesIO()
        await bot.download(message.photo[-1].file_id, destination=bio)
        media = (bio.getvalue(), "photo.jpg")
    elif message.document and message.document.mime_type.startswith("image/"):
        bio = BytesIO()
        await bot.download(message.document.file_id, destination=bio)
        media = (bio.getvalue(), "image.jpg")
    elif message.video:
        bio = BytesIO()
        await bot.download(message.video.file_id, destination=bio)
        media = (bio.getvalue(), "video.mp4")

    event = Event(
        title=title,
        description="",
        festival=None,
        date=date,
        time=time,
        location_name=location,
        source_text=parts[1],
    )
    async with db.get_session() as session:
        event, added = await upsert_event(session, event)

    res = await create_source_page(
        event.title or "Event",
        event.source_text,
        None,
        event.source_text,
        media,
    )
    if res:
        url, path = res
        async with db.get_session() as session:
            event.telegraph_url = url
            event.telegraph_path = path
            session.add(event)
            await session.commit()
    await sync_month_page(db, event.date[:7])
    lines = [
        f"title: {event.title}",
        f"date: {event.date}",
        f"time: {event.time}",
        f"location_name: {event.location_name}",
    ]
    if event.telegraph_url:
        lines.append(f"telegraph: {event.telegraph_url}")
    status = "added" if added else "updated"
    markup = None
    if not event.is_free and event.ticket_price_min is None and event.ticket_price_max is None:
        markup = types.InlineKeyboardMarkup(
            inline_keyboard=[[
                types.InlineKeyboardButton(text="\u2753 Это бесплатное мероприятие", callback_data=f"markfree:{event.id}")
            ]]
        )
    await bot.send_message(
        message.chat.id,
        f"Event {status}\n" + "\n".join(lines),
        reply_markup=markup,
    )


def format_day(day: date, tz: timezone) -> str:
    if day == datetime.now(tz).date():
        return "Сегодня"
    return day.strftime("%d.%m.%Y")


MONTHS = [
    "января",
    "февраля",
    "марта",
    "апреля",
    "мая",
    "июня",
    "июля",
    "августа",
    "сентября",
    "октября",
    "ноября",
    "декабря",
]


def format_day_pretty(day: date) -> str:
    return f"{day.day} {MONTHS[day.month - 1]}"


def month_name(month: str) -> str:
    y, m = month.split("-")
    return f"{MONTHS[int(m) - 1]} {y}"


MONTHS_PREP = [
    "январе",
    "феврале",
    "марте",
    "апреле",
    "мае",
    "июне",
    "июле",
    "августе",
    "сентябре",
    "октябре",
    "ноябре",
    "декабре",
]


def month_name_prepositional(month: str) -> str:
    y, m = month.split("-")
    return f"{MONTHS_PREP[int(m) - 1]} {y}"


def next_month(month: str) -> str:
    d = datetime.fromisoformat(month + "-01")
    n = (d.replace(day=28) + timedelta(days=4)).replace(day=1)
    return n.strftime("%Y-%m")


def md_to_html(text: str) -> str:
    html_text = markdown.markdown(
        text,
        extensions=["markdown.extensions.fenced_code", "markdown.extensions.nl2br"],
    )
    # Telegraph API does not allow h1/h2 or Telegram-specific emoji tags
    html_text = re.sub(r"<(\/?)h[12]>", r"<\1h3>", html_text)
    html_text = re.sub(r"</?tg-emoji[^>]*>", "", html_text)
    return html_text


def is_recent(e: Event) -> bool:
<<<<<<< HEAD
=======
    if e.added_at is None:
        return False
>>>>>>> e48a7c38
    now = datetime.utcnow()
    start = datetime.combine(now.date() - timedelta(days=1), datetime.min.time())
    return e.added_at >= start


def format_event_md(e: Event) -> str:
    title = f"{e.emoji} {e.title}" if e.emoji else e.title
    if is_recent(e):
        title = f"\U0001F6A9 {title}"
    if e.source_post_url:
        title = f"[{title}]({e.source_post_url})"
    lines = [title.strip(), e.description.strip()]
    if e.is_free:
        lines.append("🟡 Бесплатно")
    elif e.ticket_link and (e.ticket_price_min is not None or e.ticket_price_max is not None):
        if e.ticket_price_max is not None and e.ticket_price_max != e.ticket_price_min:
            price = f"от {e.ticket_price_min} до {e.ticket_price_max}"
        else:
            price = str(e.ticket_price_min or e.ticket_price_max or "")
        lines.append(f"[Билеты в источнике]({e.ticket_link}) {price}".strip())
    elif e.ticket_link:
        lines.append(f"[по регистрации]({e.ticket_link})")
    else:
        if e.ticket_price_min is not None and e.ticket_price_max is not None and e.ticket_price_min != e.ticket_price_max:
            price = f"от {e.ticket_price_min} до {e.ticket_price_max}"
        elif e.ticket_price_min is not None:
            price = str(e.ticket_price_min)
        elif e.ticket_price_max is not None:
            price = str(e.ticket_price_max)
        else:
            price = ""
        if price:
            lines.append(f"Билеты {price}")
    if e.telegraph_url:
        lines.append(f"[подробнее]({e.telegraph_url})")
    loc = e.location_name
    if e.location_address:
        loc += f", {e.location_address}"
    if e.city:
        loc += f", #{e.city}"
    date_part = e.date.split("..", 1)[0]
    try:
        day = format_day_pretty(datetime.fromisoformat(date_part).date())
    except ValueError:
        logging.error("Invalid event date: %s", e.date)
        day = e.date
    lines.append(f"_{day} {e.time} {loc}_")
    return "\n".join(lines)


def format_exhibition_md(e: Event) -> str:
    title = e.title
    if is_recent(e):
        title = f"\U0001F6A9 {title}"
    if e.source_post_url:
        title = f"[{title}]({e.source_post_url})"
    lines = [title.strip(), e.description.strip()]
    if e.is_free:
        lines.append("🟡 Бесплатно")
    elif e.ticket_link:
        lines.append(f"[Билеты в источнике]({e.ticket_link})")
    elif e.ticket_price_min is not None and e.ticket_price_max is not None and e.ticket_price_min != e.ticket_price_max:
        lines.append(f"Билеты от {e.ticket_price_min} до {e.ticket_price_max}")
    elif e.ticket_price_min is not None:
        lines.append(f"Билеты {e.ticket_price_min}")
    elif e.ticket_price_max is not None:
        lines.append(f"Билеты {e.ticket_price_max}")
    if e.telegraph_url:
        lines.append(f"[подробнее]({e.telegraph_url})")
    loc = e.location_name
    if e.location_address:
        loc += f", {e.location_address}"
    if e.city:
        loc += f", #{e.city}"
    if e.end_date:
        end_part = e.end_date.split("..", 1)[0]
        try:
            end = format_day_pretty(datetime.fromisoformat(end_part).date())
        except ValueError:
            logging.error("Invalid end date: %s", e.end_date)
            end = e.end_date
        lines.append(f"_по {end}, {loc}_")
    return "\n".join(lines)


def event_to_nodes(e: Event) -> list[dict]:
    md = format_event_md(e)
    lines = md.split("\n")
    title_line = lines[0]
    body_md = "\n".join(lines[1:]) if len(lines) > 1 else ""
    from telegraph.utils import html_to_nodes
    nodes = [{"tag": "h4", "children": [title_line]}]
    if body_md:
        html_text = md_to_html(body_md)
        nodes.extend(html_to_nodes(html_text))
    nodes.append({"tag": "br"})
    return nodes


def exhibition_to_nodes(e: Event) -> list[dict]:
    md = format_exhibition_md(e)
    lines = md.split("\n")
    title_line = lines[0]
    body_md = "\n".join(lines[1:]) if len(lines) > 1 else ""
    from telegraph.utils import html_to_nodes
    nodes = [{"tag": "h4", "children": [title_line]}]
    if body_md:
        html_text = md_to_html(body_md)
        nodes.extend(html_to_nodes(html_text))
    nodes.append({"tag": "br"})
    return nodes


async def build_month_page_content(db: Database, month: str) -> tuple[str, list]:
    start = date.fromisoformat(month + "-01")
    next_start = (start.replace(day=28) + timedelta(days=4)).replace(day=1)
    async with db.get_session() as session:
        result = await session.execute(
            select(Event)
            .where(Event.date >= start.isoformat(), Event.date < next_start.isoformat())
            .order_by(Event.date, Event.time)
        )
        events = result.scalars().all()

        ex_result = await session.execute(
            select(Event)
            .where(
                Event.end_date.is_not(None),
                Event.end_date >= start.isoformat(),
                Event.date <= next_start.isoformat(),
            )
            .order_by(Event.date)
        )
        exhibitions = ex_result.scalars().all()

        next_page = await session.get(MonthPage, next_month(month))
        next_url = next_page.url if next_page else None

    today = date.today()
    events = [
        e
        for e in events
        if (
            (e.end_date and e.end_date >= today.isoformat())
            or (not e.end_date and e.date >= today.isoformat())
        )
    ]
    exhibitions = [
        e for e in exhibitions if e.end_date and e.end_date >= today.isoformat()
    ]

    by_day: dict[date, list[Event]] = {}
    for e in events:
        date_part = e.date.split("..", 1)[0]
        try:
            d = datetime.fromisoformat(date_part).date()
        except ValueError:
            logging.error("Invalid date for event %s: %s", e.id, e.date)
            continue
        by_day.setdefault(d, []).append(e)

    content: list[dict] = []
    intro = (
        f"Планируйте свой месяц заранее: интересные мероприятия Калининграда и 39 региона в {month_name_prepositional(month)} — от лекций и концертов до культурных шоу. "
    )
    intro_nodes = [intro, {"tag": "a", "attrs": {"href": "https://t.me/kenigevents"}, "children": ["Полюбить Калининград Анонсы"]}]
    content.append({"tag": "p", "children": intro_nodes})

    for day in sorted(by_day):
        if day.weekday() == 5:
            content.append({"tag": "h3", "children": ["🟥🟥🟥 суббота 🟥🟥🟥"]})
        elif day.weekday() == 6:
            content.append({"tag": "h3", "children": ["🟥🟥 воскресенье 🟥🟥"]})
        content.append({"tag": "h3", "children": [f"🟥🟥🟥 {format_day_pretty(day)} 🟥🟥🟥"]})
        for ev in by_day[day]:
            content.extend(event_to_nodes(ev))

    if next_url:
        content.append({"tag": "a", "attrs": {"href": next_url}, "children": ["Страница следующего месяца"]})

    if exhibitions:
        content.append({"tag": "h3", "children": ["Постоянные выставки"]})
        for ev in exhibitions:
            content.extend(exhibition_to_nodes(ev))

    title = (
        f"События Калининграда в {month_name_prepositional(month)}: полный анонс от Полюбить Калининград Анонсы"
    )
    return title, content


async def sync_month_page(db: Database, month: str):
    title, content = await build_month_page_content(db, month)
    token = get_telegraph_token()
    if not token:
        logging.error("Telegraph token unavailable")
        return
    tg = Telegraph(access_token=token)
    async with db.get_session() as session:
        page = await session.get(MonthPage, month)
        try:
            if page:
                await asyncio.to_thread(
                    tg.edit_page, page.path, title=title, content=content
                )
                logging.info("Edited month page %s", month)
            else:
                data = await asyncio.to_thread(
                    tg.create_page, title, content=content
                )
                page = MonthPage(
                    month=month, url=data.get("url"), path=data.get("path")
                )
                session.add(page)
                logging.info("Created month page %s", month)
            await session.commit()
        except Exception as e:
            logging.error("Failed to sync month page %s: %s", month, e)


async def build_events_message(db: Database, target_date: date, tz: timezone):
    async with db.get_session() as session:
        result = await session.execute(
            select(Event).where(
                (Event.date == target_date.isoformat())
                | (Event.end_date == target_date.isoformat())
            ).order_by(Event.time)
        )
        events = result.scalars().all()

    lines = []
    for e in events:
        prefix = ""
        if e.end_date and e.date == target_date.isoformat():
            prefix = "(Открытие) "
        elif e.end_date and e.end_date == target_date.isoformat() and e.end_date != e.date:
            prefix = "(Закрытие) "
        title = f"{e.emoji} {e.title}" if e.emoji else e.title
        lines.append(f"{e.id}. {prefix}{title}")
        loc = f"{e.time} {e.location_name}"
        if e.city:
            loc += f", #{e.city}"
        lines.append(loc)
        if e.is_free:
            lines.append("Бесплатно")
        else:
            price_parts = []
            if e.ticket_price_min is not None:
                price_parts.append(str(e.ticket_price_min))
            if e.ticket_price_max is not None and e.ticket_price_max != e.ticket_price_min:
                price_parts.append(str(e.ticket_price_max))
            if price_parts:
                lines.append("-".join(price_parts))
        if e.telegraph_url:
            lines.append(f"исходное: {e.telegraph_url}")
        lines.append("")
    if not lines:
        lines.append("No events")

    keyboard = [
        [
            types.InlineKeyboardButton(
                text="\u274C", callback_data=f"del:{e.id}:{target_date.isoformat()}"
            ),
            types.InlineKeyboardButton(
                text="\u270E", callback_data=f"edit:{e.id}"
            ),
        ]
        for e in events
    ]

    today = datetime.now(tz).date()
    prev_day = target_date - timedelta(days=1)
    next_day = target_date + timedelta(days=1)
    row = []
    if target_date > today:
        row.append(
            types.InlineKeyboardButton(text="\u25C0", callback_data=f"nav:{prev_day.isoformat()}")
        )
    row.append(
        types.InlineKeyboardButton(text="\u25B6", callback_data=f"nav:{next_day.isoformat()}")
    )
    keyboard.append(row)

    text = f"Events on {format_day(target_date, tz)}\n" + "\n".join(lines)
    markup = types.InlineKeyboardMarkup(inline_keyboard=keyboard)
    return text, markup


async def build_exhibitions_message(db: Database, tz: timezone):
    today = datetime.now(tz).date()
    async with db.get_session() as session:
        result = await session.execute(
            select(Event)
            .where(
                Event.end_date.is_not(None),
                Event.end_date >= today.isoformat(),
            )
            .order_by(Event.date)
        )
        events = result.scalars().all()

    lines = []
    for e in events:
        try:
            start = datetime.fromisoformat(e.date).date()
        except ValueError:
            if ".." in e.date:
                start = datetime.fromisoformat(e.date.split("..", 1)[0]).date()
            else:
                logging.error("Bad start date %s for event %s", e.date, e.id)
                continue
        end = None
        if e.end_date:
            try:
                end = datetime.fromisoformat(e.end_date).date()
            except ValueError:
                end = None

        period = ""
        if end:
            if start <= today:
                period = f"по {format_day_pretty(end)}"
            else:
                period = f"c {format_day_pretty(start)} по {format_day_pretty(end)}"
        title = f"{e.emoji} {e.title}" if e.emoji else e.title
        if period:
            lines.append(f"{e.id}. {title} ({period})")
        else:
            lines.append(f"{e.id}. {title}")
        loc = f"{e.time} {e.location_name}"
        if e.city:
            loc += f", #{e.city}"
        lines.append(loc)
        if e.is_free:
            lines.append("Бесплатно")
        else:
            price_parts = []
            if e.ticket_price_min is not None:
                price_parts.append(str(e.ticket_price_min))
            if e.ticket_price_max is not None and e.ticket_price_max != e.ticket_price_min:
                price_parts.append(str(e.ticket_price_max))
            if price_parts:
                lines.append("-".join(price_parts))
        if e.telegraph_url:
            lines.append(f"исходное: {e.telegraph_url}")
        lines.append("")

    if not lines:
        lines.append("No exhibitions")

    keyboard = [
        [
            types.InlineKeyboardButton(text="\u274C", callback_data=f"del:{e.id}:exh"),
            types.InlineKeyboardButton(text="\u270E", callback_data=f"edit:{e.id}"),
        ]
        for e in events
    ]
    markup = types.InlineKeyboardMarkup(inline_keyboard=keyboard) if events else None
    text = "Exhibitions\n" + "\n".join(lines)
    return text, markup


async def show_edit_menu(user_id: int, event: Event, bot: Bot):
    lines = [
        f"title: {event.title}",
        f"description: {event.description}",
        f"festival: {event.festival or ''}",
        f"date: {event.date}",
        f"end_date: {event.end_date or ''}",
        f"time: {event.time}",
        f"location_name: {event.location_name}",
        f"location_address: {event.location_address or ''}",
        f"city: {event.city or ''}",
        f"event_type: {event.event_type or ''}",
        f"emoji: {event.emoji or ''}",
        f"ticket_price_min: {event.ticket_price_min}",
        f"ticket_price_max: {event.ticket_price_max}",
        f"ticket_link: {event.ticket_link or ''}",
        f"is_free: {event.is_free}",
    ]
    fields = [
        "title",
        "description",
        "festival",
        "date",
        "end_date",
        "time",
        "location_name",
        "location_address",
        "city",
        "event_type",
        "emoji",
        "ticket_price_min",
        "ticket_price_max",
        "ticket_link",
        "is_free",
    ]
    keyboard = []
    row = []
    for idx, field in enumerate(fields, 1):
        row.append(
            types.InlineKeyboardButton(
                text=field, callback_data=f"editfield:{event.id}:{field}"
            )
        )
        if idx % 3 == 0:
            keyboard.append(row)
            row = []
    if row:
        keyboard.append(row)
    keyboard.append([
        types.InlineKeyboardButton(
            text=("\u2705 Бесплатно" if event.is_free else "\u274C Бесплатно"),
            callback_data=f"togglefree:{event.id}",
        )
    ])
    keyboard.append(
        [types.InlineKeyboardButton(text="Done", callback_data=f"editdone:{event.id}")]
    )
    markup = types.InlineKeyboardMarkup(inline_keyboard=keyboard)
    await bot.send_message(user_id, "\n".join(lines), reply_markup=markup)


async def handle_events(message: types.Message, db: Database, bot: Bot):
    parts = message.text.split(maxsplit=1)
    offset = await get_tz_offset(db)
    tz = offset_to_timezone(offset)

    if len(parts) == 2:
        text = parts[1]
        for fmt in ("%Y-%m-%d", "%d.%m.%Y"):
            try:
                day = datetime.strptime(text, fmt).date()
                break
            except ValueError:
                day = None
        if day is None:
            await bot.send_message(message.chat.id, "Usage: /events YYYY-MM-DD")
            return
    else:
        day = datetime.now(tz).date()

    async with db.get_session() as session:
        if not await session.get(User, message.from_user.id):
            await bot.send_message(message.chat.id, "Not authorized")
            return

    text, markup = await build_events_message(db, day, tz)
    await bot.send_message(message.chat.id, text, reply_markup=markup)


async def handle_ask_4o(message: types.Message, db: Database, bot: Bot):
    parts = message.text.split(maxsplit=1)
    if len(parts) != 2:
        await bot.send_message(message.chat.id, "Usage: /ask4o <text>")
        return
    async with db.get_session() as session:
        user = await session.get(User, message.from_user.id)
        if not user or not user.is_superadmin:
            await bot.send_message(message.chat.id, "Not authorized")
            return
    try:
        answer = await ask_4o(parts[1])
    except Exception as e:
        await bot.send_message(message.chat.id, f"LLM error: {e}")
        return
    await bot.send_message(message.chat.id, answer)


async def handle_exhibitions(message: types.Message, db: Database, bot: Bot):
    offset = await get_tz_offset(db)
    tz = offset_to_timezone(offset)

    async with db.get_session() as session:
        if not await session.get(User, message.from_user.id):
            await bot.send_message(message.chat.id, "Not authorized")
            return

    text, markup = await build_exhibitions_message(db, tz)
    await bot.send_message(message.chat.id, text, reply_markup=markup)


async def handle_months(message: types.Message, db: Database, bot: Bot):
    async with db.get_session() as session:
        if not await session.get(User, message.from_user.id):
            await bot.send_message(message.chat.id, "Not authorized")
            return
        result = await session.execute(select(MonthPage).order_by(MonthPage.month))
        pages = result.scalars().all()
    lines = ["Months:"]
    for p in pages:
        lines.append(f"{p.month}: {p.url}")
    await bot.send_message(message.chat.id, "\n".join(lines))


async def handle_edit_message(message: types.Message, db: Database, bot: Bot):
    state = editing_sessions.get(message.from_user.id)
    if not state:
        return
    eid, field = state
    if field is None:
        return
    value = message.text.strip()
    async with db.get_session() as session:
        event = await session.get(Event, eid)
        if not event:
            await bot.send_message(message.chat.id, "Event not found")
            del editing_sessions[message.from_user.id]
            return
        old_month = event.date.split("..", 1)[0][:7]
        if field in {"ticket_price_min", "ticket_price_max"}:
            try:
                setattr(event, field, int(value))
            except ValueError:
                await bot.send_message(message.chat.id, "Invalid number")
                return
        else:
            setattr(event, field, value)
        await session.commit()
        new_month = event.date.split("..", 1)[0][:7]
    await sync_month_page(db, old_month)
    if new_month != old_month:
        await sync_month_page(db, new_month)
    editing_sessions[message.from_user.id] = (eid, None)
    await show_edit_menu(message.from_user.id, event, bot)


processed_media_groups: set[str] = set()


async def handle_forwarded(message: types.Message, db: Database, bot: Bot):
    text = message.text or message.caption
    if message.media_group_id:
        if message.media_group_id in processed_media_groups:
            return
        if not text:
            # wait for the part of the album that contains the caption
            return
        processed_media_groups.add(message.media_group_id)
    if not text:
        return
    async with db.get_session() as session:
        if not await session.get(User, message.from_user.id):
            return
    link = None
    if message.forward_from_chat and message.forward_from_message_id:
        chat = message.forward_from_chat
        msg_id = message.forward_from_message_id
        async with db.get_session() as session:
            ch = await session.get(Channel, chat.id)
            allowed = ch.is_registered if ch else False
        if allowed:
            if chat.username:
                link = f"https://t.me/{chat.username}/{msg_id}"
            else:
                cid = str(chat.id)
                if cid.startswith("-100"):
                    cid = cid[4:]
                else:
                    cid = cid.lstrip("-")
                link = f"https://t.me/c/{cid}/{msg_id}"
    media = None
    if message.photo:
        bio = BytesIO()
        await bot.download(message.photo[-1].file_id, destination=bio)
        media = (bio.getvalue(), "photo.jpg")
    elif message.document and message.document.mime_type.startswith("image/"):
        bio = BytesIO()
        await bot.download(message.document.file_id, destination=bio)
        name = message.document.file_name or "image.jpg"
        media = (bio.getvalue(), name)
    elif message.video:
        bio = BytesIO()
        await bot.download(message.video.file_id, destination=bio)
        media = (bio.getvalue(), "video.mp4")

    results = await add_events_from_text(
        db,
        text,
        link,
        message.html_text or message.caption_html,
        media,
    )
    for saved, added, lines, status in results:
        markup = None
        if (
            not saved.is_free
            and saved.ticket_price_min is None
            and saved.ticket_price_max is None
        ):
            markup = types.InlineKeyboardMarkup(
                inline_keyboard=[[
                    types.InlineKeyboardButton(
                        text="\u2753 Это бесплатное мероприятие", callback_data=f"markfree:{saved.id}"
                    )
                ]]
            )
        await bot.send_message(
            message.chat.id,
            f"Event {status}\n" + "\n".join(lines),
            reply_markup=markup,
        )


async def telegraph_test():
    token = get_telegraph_token()
    if not token:
        print("Unable to obtain Telegraph token")
        return
    tg = Telegraph(access_token=token)
    page = await asyncio.to_thread(
        tg.create_page, "Test Page", html_content="<p>test</p>"
    )
    logging.info("Created %s", page["url"])
    print("Created", page["url"])
    await asyncio.to_thread(
        tg.edit_page, page["path"], title="Test Page", html_content="<p>updated</p>"
    )
    logging.info("Edited %s", page["url"])
    print("Edited", page["url"])


async def update_source_page(path: str, title: str, new_html: str):
    """Append text to an existing Telegraph page."""
    token = get_telegraph_token()
    if not token:
        logging.error("Telegraph token unavailable")
        return
    tg = Telegraph(access_token=token)
    try:
        logging.info("Fetching telegraph page %s", path)
        page = await asyncio.to_thread(
            tg.get_page, path, return_html=True
        )
        html_content = page.get("content") or page.get("content_html") or ""
        cleaned = re.sub(r"</?tg-emoji[^>]*>", "", new_html)
        cleaned = cleaned.replace("\U0001F193\U0001F193\U0001F193\U0001F193", "Бесплатно")
        html_content += f"<p>{CONTENT_SEPARATOR}</p><p>" + cleaned.replace("\n", "<br/>") + "</p>"
        logging.info("Editing telegraph page %s", path)
        await asyncio.to_thread(
            tg.edit_page, path, title=title, html_content=html_content
        )
        logging.info("Updated telegraph page %s", path)
    except Exception as e:
        logging.error("Failed to update telegraph page: %s", e)


async def create_source_page(
    title: str,
    text: str,
    source_url: str | None,
    html_text: str | None = None,
    media: tuple[bytes, str] | None = None,
) -> tuple[str, str] | None:
    """Create a Telegraph page with the original event text."""
    token = get_telegraph_token()
    if not token:
        logging.error("Telegraph token unavailable")
        return None
    tg = Telegraph(access_token=token)
    html_content = ""
    # Media uploads to Telegraph are flaky and consume bandwidth.
    # Skip uploading files for now to keep requests lightweight.
    if media:
        logging.info("Media upload skipped for telegraph page")

    if source_url:
        html_content += (
            f'<p><a href="{html.escape(source_url)}"><strong>'
            f"{html.escape(title)}</strong></a></p>"
        )
    else:
        html_content += f"<p><strong>{html.escape(title)}</strong></p>"

    if html_text:
        cleaned = re.sub(r"</?tg-emoji[^>]*>", "", html_text)
        cleaned = cleaned.replace("\U0001F193\U0001F193\U0001F193\U0001F193", "Бесплатно")
        html_content += f"<p>{cleaned.replace('\n', '<br/>')}</p>"
    else:
        clean_text = text.replace("\U0001F193\U0001F193\U0001F193\U0001F193", "Бесплатно")
        paragraphs = [f"<p>{html.escape(line)}</p>" for line in clean_text.splitlines()]
        html_content += "".join(paragraphs)
    try:
        page = await asyncio.to_thread(
            tg.create_page, title, html_content=html_content
        )
    except Exception as e:
        logging.error("Failed to create telegraph page: %s", e)
        return None
    logging.info("Created telegraph page %s", page.get("url"))
    return page.get("url"), page.get("path")


def create_app() -> web.Application:
    token = os.getenv("TELEGRAM_BOT_TOKEN")
    if not token:
        raise RuntimeError("TELEGRAM_BOT_TOKEN is missing")

    webhook = os.getenv("WEBHOOK_URL")
    if not webhook:
        raise RuntimeError("WEBHOOK_URL is missing")

    bot = Bot(token)
    logging.info("DB_PATH=%s", DB_PATH)
    logging.info("FOUR_O_TOKEN found: %s", bool(os.getenv("FOUR_O_TOKEN")))
    dp = Dispatcher()
    db = Database(DB_PATH)

    async def start_wrapper(message: types.Message):
        await handle_start(message, db, bot)

    async def register_wrapper(message: types.Message):
        await handle_register(message, db, bot)

    async def requests_wrapper(message: types.Message):
        await handle_requests(message, db, bot)

    async def tz_wrapper(message: types.Message):
        await handle_tz(message, db, bot)

    async def callback_wrapper(callback: types.CallbackQuery):
        await process_request(callback, db, bot)

    async def add_event_wrapper(message: types.Message):
        await handle_add_event(message, db, bot)

    async def add_event_raw_wrapper(message: types.Message):
        await handle_add_event_raw(message, db, bot)

    async def ask_4o_wrapper(message: types.Message):
        await handle_ask_4o(message, db, bot)

    async def list_events_wrapper(message: types.Message):
        await handle_events(message, db, bot)

    async def set_channel_wrapper(message: types.Message):
        await handle_set_channel(message, db, bot)

    async def channels_wrapper(message: types.Message):
        await handle_channels(message, db, bot)

    async def exhibitions_wrapper(message: types.Message):
        await handle_exhibitions(message, db, bot)

    async def months_wrapper(message: types.Message):
        await handle_months(message, db, bot)

    async def edit_message_wrapper(message: types.Message):
        await handle_edit_message(message, db, bot)

    async def forward_wrapper(message: types.Message):
        await handle_forwarded(message, db, bot)

    dp.message.register(start_wrapper, Command("start"))
    dp.message.register(register_wrapper, Command("register"))
    dp.message.register(requests_wrapper, Command("requests"))
    dp.callback_query.register(
        callback_wrapper,
        lambda c: c.data.startswith("approve")
        or c.data.startswith("reject")
        or c.data.startswith("del:")
        or c.data.startswith("nav:")
        or c.data.startswith("edit:")
        or c.data.startswith("editfield:")
        or c.data.startswith("editdone:")
        or c.data.startswith("unset:")
        or c.data.startswith("set:")
        or c.data.startswith("togglefree:")
        or c.data.startswith("markfree:"),
    )
    dp.message.register(tz_wrapper, Command("tz"))
    dp.message.register(add_event_wrapper, Command("addevent"))
    dp.message.register(add_event_raw_wrapper, Command("addevent_raw"))
    dp.message.register(ask_4o_wrapper, Command("ask4o"))
    dp.message.register(list_events_wrapper, Command("events"))
    dp.message.register(set_channel_wrapper, Command("setchannel"))
    dp.message.register(channels_wrapper, Command("channels"))
    dp.message.register(exhibitions_wrapper, Command("exhibitions"))
    dp.message.register(months_wrapper, Command("months"))
    dp.message.register(edit_message_wrapper, lambda m: m.from_user.id in editing_sessions)
    dp.message.register(forward_wrapper, lambda m: bool(m.forward_date))
    dp.my_chat_member.register(partial(handle_my_chat_member, db=db))

    app = web.Application()
    SimpleRequestHandler(dp, bot).register(app, path="/webhook")
    setup_application(app, dp, bot=bot)

    async def on_startup(app: web.Application):
        logging.info("Initializing database")
        await db.init()
        hook = webhook.rstrip("/") + "/webhook"
        logging.info("Setting webhook to %s", hook)
        await bot.set_webhook(
            hook,
            allowed_updates=["message", "callback_query", "my_chat_member"],
        )

    async def on_shutdown(app: web.Application):
        await bot.session.close()

    app.on_startup.append(on_startup)
    app.on_shutdown.append(on_shutdown)
    return app

if __name__ == "__main__":
    import sys

    if len(sys.argv) > 1 and sys.argv[1] == "test_telegraph":
        asyncio.run(telegraph_test())
    else:
        web.run_app(create_app(), port=int(os.getenv("PORT", 8080)))<|MERGE_RESOLUTION|>--- conflicted
+++ resolved
@@ -1009,11 +1009,8 @@
 
 
 def is_recent(e: Event) -> bool:
-<<<<<<< HEAD
-=======
     if e.added_at is None:
         return False
->>>>>>> e48a7c38
     now = datetime.utcnow()
     start = datetime.combine(now.date() - timedelta(days=1), datetime.min.time())
     return e.added_at >= start
