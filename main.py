--- conflicted
+++ resolved
@@ -260,8 +260,6 @@
     return images[:3]
 
 
-<<<<<<< HEAD
-=======
 def normalize_hashtag_dates(text: str) -> str:
     """Replace hashtags like '#1_августа' with '1 августа'."""
     pattern = re.compile(
@@ -270,7 +268,6 @@
     return re.sub(pattern, lambda m: f"{m.group(1)} {m.group(2)}", text)
 
 
->>>>>>> 13656869
 async def parse_event_via_4o(text: str) -> list[dict]:
     token = os.getenv("FOUR_O_TOKEN")
     if not token:
@@ -2859,10 +2856,7 @@
             catbox_msg = "disabled"
         for url in catbox_urls:
             html_content += f'<img src="{html.escape(url)}"/><p></p>'
-<<<<<<< HEAD
-=======
         new_html = normalize_hashtag_dates(new_html)
->>>>>>> 13656869
         cleaned = re.sub(r"</?tg-emoji[^>]*>", "", new_html)
         cleaned = cleaned.replace(
             "\U0001f193\U0001f193\U0001f193\U0001f193", "Бесплатно"
