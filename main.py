import logging
import os
from datetime import date, datetime, timedelta, timezone, time
from typing import Optional, Tuple, Iterable

from aiogram import Bot, Dispatcher, types
from aiogram.filters import Command
from aiogram.webhook.aiohttp_server import SimpleRequestHandler, setup_application
from aiohttp import web, ClientSession, FormData
import imghdr
from difflib import SequenceMatcher
import json
import re
from telegraph import Telegraph
from functools import partial
import asyncio
import contextlib
import html
from io import BytesIO
import markdown
from sqlalchemy.ext.asyncio import AsyncSession, create_async_engine
from sqlmodel import Field, SQLModel, select

logging.basicConfig(level=logging.INFO)

DB_PATH = os.getenv("DB_PATH", "/data/db.sqlite")
TELEGRAPH_TOKEN_FILE = os.getenv("TELEGRAPH_TOKEN_FILE", "/data/telegraph_token.txt")

# separator inserted between versions on Telegraph source pages
CONTENT_SEPARATOR = "🟧" * 10

# user_id -> (event_id, field?) for editing session
editing_sessions: dict[int, tuple[int, str | None]] = {}
# user_id -> channel_id for daily time editing
daily_time_sessions: dict[int, int] = {}

# toggle for uploading images to catbox
CATBOX_ENABLED: bool = False


class User(SQLModel, table=True):
    user_id: int = Field(primary_key=True)
    username: Optional[str] = None
    is_superadmin: bool = False


class PendingUser(SQLModel, table=True):
    user_id: int = Field(primary_key=True)
    username: Optional[str] = None
    requested_at: datetime = Field(default_factory=datetime.utcnow)


class RejectedUser(SQLModel, table=True):
    user_id: int = Field(primary_key=True)
    username: Optional[str] = None
    rejected_at: datetime = Field(default_factory=datetime.utcnow)


class Channel(SQLModel, table=True):
    channel_id: int = Field(primary_key=True)
    title: Optional[str] = None
    username: Optional[str] = None
    is_admin: bool = False
    is_registered: bool = False
    daily_time: Optional[str] = None
    last_daily: Optional[str] = None


class Setting(SQLModel, table=True):
    key: str = Field(primary_key=True)
    value: str


class Event(SQLModel, table=True):
    id: Optional[int] = Field(default=None, primary_key=True)
    title: str
    description: str
    festival: Optional[str] = None
    date: str
    time: str
    location_name: str
    location_address: Optional[str] = None
    city: Optional[str] = None
    ticket_price_min: Optional[int] = None
    ticket_price_max: Optional[int] = None
    ticket_link: Optional[str] = None
    event_type: Optional[str] = None
    emoji: Optional[str] = None
    end_date: Optional[str] = None
    is_free: bool = False
    silent: bool = False
    telegraph_path: Optional[str] = None
    source_text: str
    telegraph_url: Optional[str] = None
    source_post_url: Optional[str] = None
    photo_count: int = 0
    added_at: datetime = Field(default_factory=datetime.utcnow)


class MonthPage(SQLModel, table=True):
    __table_args__ = {"extend_existing": True}
    month: str = Field(primary_key=True)
    url: str
    path: str


class WeekendPage(SQLModel, table=True):
    __table_args__ = {"extend_existing": True}
    start: str = Field(primary_key=True)
    url: str
    path: str


class Database:
    def __init__(self, path: str):
        self.engine = create_async_engine(f"sqlite+aiosqlite:///{path}")

    async def init(self):
        async with self.engine.begin() as conn:
            await conn.run_sync(SQLModel.metadata.create_all)
            result = await conn.exec_driver_sql("PRAGMA table_info(event)")
            cols = [r[1] for r in result.fetchall()]
            if "telegraph_url" not in cols:
                await conn.exec_driver_sql(
                    "ALTER TABLE event ADD COLUMN telegraph_url VARCHAR"
                )
            if "ticket_price_min" not in cols:
                await conn.exec_driver_sql(
                    "ALTER TABLE event ADD COLUMN ticket_price_min INTEGER"
                )
            if "ticket_price_max" not in cols:
                await conn.exec_driver_sql(
                    "ALTER TABLE event ADD COLUMN ticket_price_max INTEGER"
                )
            if "ticket_link" not in cols:
                await conn.exec_driver_sql(
                    "ALTER TABLE event ADD COLUMN ticket_link VARCHAR"
                )
            if "source_post_url" not in cols:
                await conn.exec_driver_sql(
                    "ALTER TABLE event ADD COLUMN source_post_url VARCHAR"
                )
            if "is_free" not in cols:
                await conn.exec_driver_sql(
                    "ALTER TABLE event ADD COLUMN is_free BOOLEAN DEFAULT 0"
                )
            if "silent" not in cols:
                await conn.exec_driver_sql(
                    "ALTER TABLE event ADD COLUMN silent BOOLEAN DEFAULT 0"
                )
            if "telegraph_path" not in cols:
                await conn.exec_driver_sql(
                    "ALTER TABLE event ADD COLUMN telegraph_path VARCHAR"
                )
            if "event_type" not in cols:
                await conn.exec_driver_sql(
                    "ALTER TABLE event ADD COLUMN event_type VARCHAR"
                )
            if "emoji" not in cols:
                await conn.exec_driver_sql("ALTER TABLE event ADD COLUMN emoji VARCHAR")
            if "end_date" not in cols:
                await conn.exec_driver_sql(
                    "ALTER TABLE event ADD COLUMN end_date VARCHAR"
                )
            if "added_at" not in cols:
                await conn.exec_driver_sql(
                    "ALTER TABLE event ADD COLUMN added_at VARCHAR"
                )
            if "photo_count" not in cols:
                await conn.exec_driver_sql(
                    "ALTER TABLE event ADD COLUMN photo_count INTEGER DEFAULT 0"
                )

            result = await conn.exec_driver_sql("PRAGMA table_info(channel)")
            cols = [r[1] for r in result.fetchall()]
            if "daily_time" not in cols:
                await conn.exec_driver_sql(
                    "ALTER TABLE channel ADD COLUMN daily_time VARCHAR"
                )
            if "last_daily" not in cols:
                await conn.exec_driver_sql(
                    "ALTER TABLE channel ADD COLUMN last_daily VARCHAR"
                )

    def get_session(self) -> AsyncSession:
        """Create a new session with attributes kept after commit."""
        return AsyncSession(self.engine, expire_on_commit=False)


async def get_tz_offset(db: Database) -> str:
    async with db.get_session() as session:
        result = await session.get(Setting, "tz_offset")
        return result.value if result else "+00:00"


async def set_tz_offset(db: Database, value: str):
    async with db.get_session() as session:
        setting = await session.get(Setting, "tz_offset")
        if setting:
            setting.value = value
        else:
            setting = Setting(key="tz_offset", value=value)
            session.add(setting)
        await session.commit()


async def get_catbox_enabled(db: Database) -> bool:
    async with db.get_session() as session:
        setting = await session.get(Setting, "catbox_enabled")
        return setting.value == "1" if setting else False


async def set_catbox_enabled(db: Database, value: bool):
    async with db.get_session() as session:
        setting = await session.get(Setting, "catbox_enabled")
        if setting:
            setting.value = "1" if value else "0"
        else:
            setting = Setting(key="catbox_enabled", value="1" if value else "0")
            session.add(setting)
        await session.commit()
    global CATBOX_ENABLED
    CATBOX_ENABLED = value


def validate_offset(value: str) -> bool:
    if len(value) != 6 or value[0] not in "+-" or value[3] != ":":
        return False
    try:
        h = int(value[1:3])
        m = int(value[4:6])
        return 0 <= h <= 14 and 0 <= m < 60
    except ValueError:
        return False


def offset_to_timezone(value: str) -> timezone:
    sign = 1 if value[0] == "+" else -1
    hours = int(value[1:3])
    minutes = int(value[4:6])
    return timezone(sign * timedelta(hours=hours, minutes=minutes))


async def extract_images(message: types.Message, bot: Bot) -> list[tuple[bytes, str]]:
    """Download up to three images from the message."""
    images: list[tuple[bytes, str]] = []
    if message.photo:
        bio = BytesIO()
        await bot.download(message.photo[-1].file_id, destination=bio)
        images.append((bio.getvalue(), "photo.jpg"))
    if (
        message.document
        and message.document.mime_type
        and message.document.mime_type.startswith("image/")
    ):
        bio = BytesIO()
        await bot.download(message.document.file_id, destination=bio)
        name = message.document.file_name or "image.jpg"
        images.append((bio.getvalue(), name))
    return images[:3]


async def parse_event_via_4o(text: str) -> list[dict]:
    token = os.getenv("FOUR_O_TOKEN")
    if not token:
        raise RuntimeError("FOUR_O_TOKEN is missing")
    url = os.getenv("FOUR_O_URL", "https://api.openai.com/v1/chat/completions")
    prompt_path = os.path.join("docs", "PROMPTS.md")
    with open(prompt_path, "r", encoding="utf-8") as f:
        prompt = f.read()
    loc_path = os.path.join("docs", "LOCATIONS.md")
    if os.path.exists(loc_path):
        with open(loc_path, "r", encoding="utf-8") as f:
            locations = [
                line.strip() for line in f if line.strip() and not line.startswith("#")
            ]
        if locations:
            prompt += "\nKnown venues:\n" + "\n".join(locations)
    headers = {
        "Authorization": f"Bearer {token}",
        "Content-Type": "application/json",
    }
    today = date.today().isoformat()
    payload = {
        "model": "gpt-4o",
        "messages": [
            {"role": "system", "content": prompt},
            {"role": "user", "content": f"Today is {today}. {text}"},
        ],
        "temperature": 0,
    }
    logging.info("Sending 4o parse request to %s", url)
    async with ClientSession() as session:
        resp = await session.post(url, json=payload, headers=headers)
        resp.raise_for_status()
        data = await resp.json()
    logging.debug("4o response: %s", data)
    content = (
        data.get("choices", [{}])[0].get("message", {}).get("content", "{}").strip()
    )
    if content.startswith("```"):
        content = content.strip("`\n")
        if content.lower().startswith("json"):
            content = content[4:].strip()
    try:
        data = json.loads(content)
    except json.JSONDecodeError:
        logging.error("Invalid JSON from 4o: %s", content)
        raise
    if isinstance(data, dict):
        if "events" in data and isinstance(data["events"], list):
            return data["events"]
        return [data]
    if isinstance(data, list):
        return data
    logging.error("Unexpected 4o format: %s", data)
    raise RuntimeError("bad 4o response")


async def ask_4o(text: str) -> str:
    token = os.getenv("FOUR_O_TOKEN")
    if not token:
        raise RuntimeError("FOUR_O_TOKEN is missing")
    url = os.getenv("FOUR_O_URL", "https://api.openai.com/v1/chat/completions")
    headers = {
        "Authorization": f"Bearer {token}",
        "Content-Type": "application/json",
    }
    payload = {
        "model": "gpt-4o",
        "messages": [{"role": "user", "content": text}],
        "temperature": 0,
    }
    logging.info("Sending 4o ask request to %s", url)
    async with ClientSession() as session:
        resp = await session.post(url, json=payload, headers=headers)
        resp.raise_for_status()
        data = await resp.json()
    logging.debug("4o response: %s", data)
    return data.get("choices", [{}])[0].get("message", {}).get("content", "").strip()


async def check_duplicate_via_4o(ev: Event, new: Event) -> Tuple[bool, str, str]:
    """Ask the LLM whether two events are duplicates."""
    prompt = (
        "Existing event:\n"
        f"Title: {ev.title}\nDescription: {ev.description}\nLocation: {ev.location_name} {ev.location_address}\n"
        "New event:\n"
        f"Title: {new.title}\nDescription: {new.description}\nLocation: {new.location_name} {new.location_address}\n"
        'Are these the same event? Respond with JSON {"duplicate": true|false, "title": "", "short_description": ""}.'
    )
    try:
        ans = await ask_4o(prompt)
        data = json.loads(ans)
        return (
            bool(data.get("duplicate")),
            data.get("title", ""),
            data.get("short_description", ""),
        )
    except Exception as e:
        logging.error("Duplicate check failed: %s", e)
        return False, "", ""


def get_telegraph_token() -> str | None:
    token = os.getenv("TELEGRAPH_TOKEN")
    if token:
        return token
    if os.path.exists(TELEGRAPH_TOKEN_FILE):
        with open(TELEGRAPH_TOKEN_FILE, "r", encoding="utf-8") as f:
            saved = f.read().strip()
            if saved:
                return saved
    try:
        tg = Telegraph()
        data = tg.create_account(short_name="eventsbot")
        token = data["access_token"]
        os.makedirs(os.path.dirname(TELEGRAPH_TOKEN_FILE), exist_ok=True)
        with open(TELEGRAPH_TOKEN_FILE, "w", encoding="utf-8") as f:
            f.write(token)
        logging.info(
            "Created Telegraph account; token stored at %s", TELEGRAPH_TOKEN_FILE
        )
        return token
    except Exception as e:
        logging.error("Failed to create Telegraph token: %s", e)
        return None


async def handle_start(message: types.Message, db: Database, bot: Bot):
    async with db.get_session() as session:
        result = await session.execute(select(User))
        user_count = len(result.scalars().all())
        user = await session.get(User, message.from_user.id)
        if user:
            await bot.send_message(message.chat.id, "Bot is running")
            return
        if user_count == 0:
            session.add(
                User(
                    user_id=message.from_user.id,
                    username=message.from_user.username,
                    is_superadmin=True,
                )
            )
            await session.commit()
            await bot.send_message(message.chat.id, "You are superadmin")
        else:
            await bot.send_message(message.chat.id, "Use /register to apply")


async def handle_register(message: types.Message, db: Database, bot: Bot):
    async with db.get_session() as session:
        if await session.get(User, message.from_user.id):
            await bot.send_message(message.chat.id, "Already registered")
            return
        if await session.get(RejectedUser, message.from_user.id):
            await bot.send_message(message.chat.id, "Access denied by administrator")
            return
        if await session.get(PendingUser, message.from_user.id):
            await bot.send_message(message.chat.id, "Awaiting approval")
            return
        result = await session.execute(select(PendingUser))
        if len(result.scalars().all()) >= 10:
            await bot.send_message(
                message.chat.id, "Registration queue full, try later"
            )
            return
        session.add(
            PendingUser(
                user_id=message.from_user.id, username=message.from_user.username
            )
        )
        await session.commit()
        await bot.send_message(message.chat.id, "Registration pending approval")


async def handle_requests(message: types.Message, db: Database, bot: Bot):
    async with db.get_session() as session:
        user = await session.get(User, message.from_user.id)
        if not user or not user.is_superadmin:
            return
        result = await session.execute(select(PendingUser))
        pending = result.scalars().all()
        if not pending:
            await bot.send_message(message.chat.id, "No pending users")
            return
        buttons = [
            [
                types.InlineKeyboardButton(
                    text="Approve", callback_data=f"approve:{p.user_id}"
                ),
                types.InlineKeyboardButton(
                    text="Reject", callback_data=f"reject:{p.user_id}"
                ),
            ]
            for p in pending
        ]
        keyboard = types.InlineKeyboardMarkup(inline_keyboard=buttons)
        lines = [f"{p.user_id} {p.username or ''}" for p in pending]
        await bot.send_message(message.chat.id, "\n".join(lines), reply_markup=keyboard)


async def process_request(callback: types.CallbackQuery, db: Database, bot: Bot):
    data = callback.data
    if data.startswith("approve") or data.startswith("reject"):
        uid = int(data.split(":", 1)[1])
        async with db.get_session() as session:
            p = await session.get(PendingUser, uid)
            if not p:
                await callback.answer("Not found", show_alert=True)
                return
            if data.startswith("approve"):
                session.add(User(user_id=uid, username=p.username, is_superadmin=False))
                await bot.send_message(uid, "You are approved")
            else:
                session.add(RejectedUser(user_id=uid, username=p.username))
                await bot.send_message(uid, "Your registration was rejected")
            await session.delete(p)
            await session.commit()
            await callback.answer("Done")
    elif data.startswith("del:"):
        _, eid, marker = data.split(":")
        month = None
        async with db.get_session() as session:
            event = await session.get(Event, int(eid))
            if event:
                month = event.date.split("..", 1)[0][:7]
                await session.delete(event)
                await session.commit()
        if month:
            await sync_month_page(db, month)
            w_start = (
                weekend_start_for_date(datetime.fromisoformat(event.date).date())
                if event
                else None
            )
            if w_start:
                await sync_weekend_page(db, w_start.isoformat())
        offset = await get_tz_offset(db)
        tz = offset_to_timezone(offset)
        if marker == "exh":
            text, markup = await build_exhibitions_message(db, tz)
        else:
            target = datetime.strptime(marker, "%Y-%m-%d").date()
            text, markup = await build_events_message(db, target, tz)
        await callback.message.edit_text(text, reply_markup=markup)
        await callback.answer("Deleted")
    elif data.startswith("edit:"):
        eid = int(data.split(":")[1])
        async with db.get_session() as session:
            event = await session.get(Event, eid)
        if event:
            editing_sessions[callback.from_user.id] = (eid, None)
            await show_edit_menu(callback.from_user.id, event, bot)
        await callback.answer()
    elif data.startswith("editfield:"):
        _, eid, field = data.split(":")
        editing_sessions[callback.from_user.id] = (int(eid), field)
        await callback.message.answer(f"Send new value for {field}")
        await callback.answer()
    elif data.startswith("editdone:"):
        if callback.from_user.id in editing_sessions:
            del editing_sessions[callback.from_user.id]
        await callback.message.answer("Editing finished")
        await callback.answer()
    elif data.startswith("togglefree:"):
        eid = int(data.split(":")[1])
        async with db.get_session() as session:
            event = await session.get(Event, eid)
            if event:
                event.is_free = not event.is_free
                await session.commit()
                logging.info("togglefree: event %s set to %s", eid, event.is_free)
                month = event.date.split("..", 1)[0][:7]
        if event:
            await sync_month_page(db, month)
            w_start = weekend_start_for_date(datetime.fromisoformat(event.date).date())
            if w_start:
                await sync_weekend_page(db, w_start.isoformat())
        async with db.get_session() as session:
            event = await session.get(Event, eid)
        if event:
            await show_edit_menu(callback.from_user.id, event, bot)
        await callback.answer()
    elif data.startswith("togglesilent:"):
        eid = int(data.split(":")[1])
        async with db.get_session() as session:
            event = await session.get(Event, eid)
            if event:
                event.silent = not event.silent
                await session.commit()
                logging.info("togglesilent: event %s set to %s", eid, event.silent)
                month = event.date.split("..", 1)[0][:7]
        if event:
            await sync_month_page(db, month)
            w_start = weekend_start_for_date(datetime.fromisoformat(event.date).date())
            if w_start:
                await sync_weekend_page(db, w_start.isoformat())
        markup = types.InlineKeyboardMarkup(
            inline_keyboard=[
                [
                    types.InlineKeyboardButton(
                        text=(
                            "\U0001f910 Тихий режим"
                            if event and event.silent
                            else "\U0001f6a9 Переключить на тихий режим"
                        ),
                        callback_data=f"togglesilent:{eid}",
                    )
                ]
            ]
        )
        try:
            await bot.edit_message_reply_markup(
                chat_id=callback.message.chat.id,
                message_id=callback.message.message_id,
                reply_markup=markup,
            )
        except Exception as e:
            logging.error("failed to update silent button: %s", e)
        await callback.answer("Toggled")
    elif data.startswith("markfree:"):
        eid = int(data.split(":")[1])
        async with db.get_session() as session:
            event = await session.get(Event, eid)
            if event:
                event.is_free = True
                await session.commit()
                logging.info("markfree: event %s marked free", eid)
                month = event.date.split("..", 1)[0][:7]
        if event:
            await sync_month_page(db, month)
            w_start = weekend_start_for_date(datetime.fromisoformat(event.date).date())
            if w_start:
                await sync_weekend_page(db, w_start.isoformat())
        markup = types.InlineKeyboardMarkup(
            inline_keyboard=[
                [
                    types.InlineKeyboardButton(
                        text="\u2705 Бесплатное мероприятие",
                        callback_data=f"togglefree:{eid}",
                    ),
                    types.InlineKeyboardButton(
                        text="\U0001f6a9 Переключить на тихий режим",
                        callback_data=f"togglesilent:{eid}",
                    ),
                ]
            ]
        )
        try:
            await bot.edit_message_reply_markup(
                chat_id=callback.message.chat.id,
                message_id=callback.message.message_id,
                reply_markup=markup,
            )
        except Exception as e:
            logging.error("failed to update free button: %s", e)
        await callback.answer("Marked")
    elif data.startswith("nav:"):
        _, day = data.split(":")
        offset = await get_tz_offset(db)
        tz = offset_to_timezone(offset)
        target = datetime.strptime(day, "%Y-%m-%d").date()
        text, markup = await build_events_message(db, target, tz)
        await callback.message.edit_text(text, reply_markup=markup)
        await callback.answer()
    elif data.startswith("unset:"):
        cid = int(data.split(":")[1])
        async with db.get_session() as session:
            ch = await session.get(Channel, cid)
            if ch:
                ch.is_registered = False
                logging.info("channel %s unset", cid)
                await session.commit()
        await send_channels_list(callback.message, db, bot, edit=True)
        await callback.answer("Removed")
    elif data.startswith("set:"):
        cid = int(data.split(":")[1])
        async with db.get_session() as session:
            ch = await session.get(Channel, cid)
            if ch and ch.is_admin:
                ch.is_registered = True
                logging.info("channel %s registered", cid)
                await session.commit()
        await send_setchannel_list(callback.message, db, bot, edit=True)
        await callback.answer("Registered")
    elif data.startswith("dailyset:"):
        cid = int(data.split(":")[1])
        async with db.get_session() as session:
            ch = await session.get(Channel, cid)
            if ch and ch.is_admin:
                ch.daily_time = "08:00"
                await session.commit()
        await send_regdaily_list(callback.message, db, bot, edit=True)
        await callback.answer("Registered")
    elif data.startswith("dailyunset:"):
        cid = int(data.split(":")[1])
        async with db.get_session() as session:
            ch = await session.get(Channel, cid)
            if ch:
                ch.daily_time = None
                await session.commit()
        await send_daily_list(callback.message, db, bot, edit=True)
        await callback.answer("Removed")
    elif data.startswith("dailytime:"):
        cid = int(data.split(":")[1])
        daily_time_sessions[callback.from_user.id] = cid
        await callback.message.answer("Send new time HH:MM")
        await callback.answer()
    elif data.startswith("dailysend:"):
        cid = int(data.split(":")[1])
        offset = await get_tz_offset(db)
        tz = offset_to_timezone(offset)
        await send_daily_announcement(db, bot, cid, tz, record=False)
        await callback.answer("Sent")


async def handle_tz(message: types.Message, db: Database, bot: Bot):
    parts = message.text.split(maxsplit=1)
    if len(parts) != 2 or not validate_offset(parts[1]):
        await bot.send_message(message.chat.id, "Usage: /tz +02:00")
        return
    async with db.get_session() as session:
        user = await session.get(User, message.from_user.id)
        if not user or not user.is_superadmin:
            await bot.send_message(message.chat.id, "Not authorized")
            return
    await set_tz_offset(db, parts[1])
    await bot.send_message(message.chat.id, f"Timezone set to {parts[1]}")


async def handle_images(message: types.Message, db: Database, bot: Bot):
    async with db.get_session() as session:
        user = await session.get(User, message.from_user.id)
        if not user or not user.is_superadmin:
            await bot.send_message(message.chat.id, "Not authorized")
            return
    new_value = not CATBOX_ENABLED
    await set_catbox_enabled(db, new_value)
    status = "enabled" if new_value else "disabled"
    await bot.send_message(message.chat.id, f"Image uploads {status}")


async def handle_my_chat_member(update: types.ChatMemberUpdated, db: Database):
    if update.chat.type != "channel":
        return
    status = update.new_chat_member.status
    is_admin = status in {"administrator", "creator"}
    logging.info(
        "my_chat_member: %s -> %s (admin=%s)",
        update.chat.id,
        status,
        is_admin,
    )
    async with db.get_session() as session:
        channel = await session.get(Channel, update.chat.id)
        if not channel:
            channel = Channel(
                channel_id=update.chat.id,
                title=update.chat.title,
                username=getattr(update.chat, "username", None),
                is_admin=is_admin,
            )
            session.add(channel)
        else:
            channel.title = update.chat.title
            channel.username = getattr(update.chat, "username", None)
            channel.is_admin = is_admin
        await session.commit()


async def send_channels_list(
    message: types.Message, db: Database, bot: Bot, edit: bool = False
):
    async with db.get_session() as session:
        user = await session.get(User, message.from_user.id)
        if not user or not user.is_superadmin:
            if not edit:
                await bot.send_message(message.chat.id, "Not authorized")
            return
        result = await session.execute(
            select(Channel).where(Channel.is_admin.is_(True))
        )
        channels = result.scalars().all()
    logging.info("channels list: %s", [c.channel_id for c in channels])
    lines = []
    keyboard = []
    for ch in channels:
        name = ch.title or ch.username or str(ch.channel_id)
        if ch.is_registered:
            lines.append(f"{name} ✅")
            keyboard.append(
                [
                    types.InlineKeyboardButton(
                        text="Cancel", callback_data=f"unset:{ch.channel_id}"
                    )
                ]
            )
        else:
            lines.append(name)
    if not lines:
        lines.append("No channels")
    markup = types.InlineKeyboardMarkup(inline_keyboard=keyboard) if keyboard else None
    if edit:
        await message.edit_text("\n".join(lines), reply_markup=markup)
    else:
        await bot.send_message(message.chat.id, "\n".join(lines), reply_markup=markup)


async def send_setchannel_list(
    message: types.Message, db: Database, bot: Bot, edit: bool = False
):
    async with db.get_session() as session:
        user = await session.get(User, message.from_user.id)
        if not user or not user.is_superadmin:
            if not edit:
                await bot.send_message(message.chat.id, "Not authorized")
            return
        result = await session.execute(
            select(Channel).where(
                Channel.is_admin.is_(True), Channel.is_registered.is_(False)
            )
        )
        channels = result.scalars().all()
    logging.info("setchannel list: %s", [c.channel_id for c in channels])
    lines = []
    keyboard = []
    for ch in channels:
        name = ch.title or ch.username or str(ch.channel_id)
        lines.append(name)
        keyboard.append(
            [
                types.InlineKeyboardButton(
                    text=name, callback_data=f"set:{ch.channel_id}"
                )
            ]
        )
    if not lines:
        lines.append("No channels")
    markup = types.InlineKeyboardMarkup(inline_keyboard=keyboard) if keyboard else None
    if edit:
        await message.edit_text("\n".join(lines), reply_markup=markup)
    else:
        await bot.send_message(message.chat.id, "\n".join(lines), reply_markup=markup)


async def send_regdaily_list(
    message: types.Message, db: Database, bot: Bot, edit: bool = False
):
    async with db.get_session() as session:
        user = await session.get(User, message.from_user.id)
        if not user or not user.is_superadmin:
            if not edit:
                await bot.send_message(message.chat.id, "Not authorized")
            return
        result = await session.execute(
            select(Channel).where(
                Channel.is_admin.is_(True), Channel.daily_time.is_(None)
            )
        )
        channels = result.scalars().all()
    lines = []
    keyboard = []
    for ch in channels:
        name = ch.title or ch.username or str(ch.channel_id)
        lines.append(name)
        keyboard.append(
            [
                types.InlineKeyboardButton(
                    text=name, callback_data=f"dailyset:{ch.channel_id}"
                )
            ]
        )
    if not lines:
        lines.append("No channels")
    markup = types.InlineKeyboardMarkup(inline_keyboard=keyboard) if keyboard else None
    if edit:
        await message.edit_text("\n".join(lines), reply_markup=markup)
    else:
        await bot.send_message(message.chat.id, "\n".join(lines), reply_markup=markup)


async def send_daily_list(
    message: types.Message, db: Database, bot: Bot, edit: bool = False
):
    async with db.get_session() as session:
        user = await session.get(User, message.from_user.id)
        if not user or not user.is_superadmin:
            if not edit:
                await bot.send_message(message.chat.id, "Not authorized")
            return
        result = await session.execute(
            select(Channel).where(Channel.daily_time.is_not(None))
        )
        channels = result.scalars().all()
    lines = []
    keyboard = []
    for ch in channels:
        name = ch.title or ch.username or str(ch.channel_id)
        t = ch.daily_time or "?"
        lines.append(f"{name} {t}")
        keyboard.append(
            [
                types.InlineKeyboardButton(
                    text="Cancel", callback_data=f"dailyunset:{ch.channel_id}"
                ),
                types.InlineKeyboardButton(
                    text="Time", callback_data=f"dailytime:{ch.channel_id}"
                ),
                types.InlineKeyboardButton(
                    text="Test", callback_data=f"dailysend:{ch.channel_id}"
                ),
            ]
        )
    if not lines:
        lines.append("No channels")
    markup = types.InlineKeyboardMarkup(inline_keyboard=keyboard) if keyboard else None
    if edit:
        await message.edit_text("\n".join(lines), reply_markup=markup)
    else:
        await bot.send_message(message.chat.id, "\n".join(lines), reply_markup=markup)


async def handle_set_channel(message: types.Message, db: Database, bot: Bot):
    await send_setchannel_list(message, db, bot, edit=False)


async def handle_channels(message: types.Message, db: Database, bot: Bot):
    await send_channels_list(message, db, bot, edit=False)


async def handle_regdailychannels(message: types.Message, db: Database, bot: Bot):
    await send_regdaily_list(message, db, bot, edit=False)


async def handle_daily(message: types.Message, db: Database, bot: Bot):
    await send_daily_list(message, db, bot, edit=False)


async def upsert_event(session: AsyncSession, new: Event) -> Tuple[Event, bool]:
    """Insert or update an event if a similar one exists.

    Returns (event, added_flag)."""

    stmt = select(Event).where(
        Event.date == new.date,
        Event.time == new.time,
    )
    candidates = (await session.execute(stmt)).scalars().all()
    for ev in candidates:
        if (
            ev.location_name.strip().lower() == new.location_name.strip().lower()
            and (ev.location_address or "").strip().lower()
            == (new.location_address or "").strip().lower()
        ):
            ev.title = new.title
            ev.description = new.description
            ev.festival = new.festival
            ev.source_text = new.source_text
            ev.location_name = new.location_name
            ev.location_address = new.location_address
            ev.ticket_price_min = new.ticket_price_min
            ev.ticket_price_max = new.ticket_price_max
            ev.ticket_link = new.ticket_link
            ev.event_type = new.event_type
            ev.emoji = new.emoji
            ev.end_date = new.end_date
            ev.is_free = new.is_free
            await session.commit()
            return ev, False

        title_ratio = SequenceMatcher(None, ev.title.lower(), new.title.lower()).ratio()
        if title_ratio >= 0.9:
            ev.title = new.title
            ev.description = new.description
            ev.festival = new.festival
            ev.source_text = new.source_text
            ev.location_name = new.location_name
            ev.location_address = new.location_address
            ev.ticket_price_min = new.ticket_price_min
            ev.ticket_price_max = new.ticket_price_max
            ev.ticket_link = new.ticket_link
            ev.event_type = new.event_type
            ev.emoji = new.emoji
            ev.end_date = new.end_date
            ev.is_free = new.is_free
            await session.commit()
            return ev, False

        if (
            ev.location_name.strip().lower() == new.location_name.strip().lower()
            and (ev.location_address or "").strip().lower()
            == (new.location_address or "").strip().lower()
        ):
            ev.title = new.title
            ev.description = new.description
            ev.festival = new.festival
            ev.source_text = new.source_text
            ev.location_name = new.location_name
            ev.location_address = new.location_address
            ev.ticket_price_min = new.ticket_price_min
            ev.ticket_price_max = new.ticket_price_max
            ev.ticket_link = new.ticket_link
            ev.event_type = new.event_type
            ev.emoji = new.emoji
            ev.end_date = new.end_date
            ev.is_free = new.is_free
            await session.commit()
            return ev, False

        title_ratio = SequenceMatcher(None, ev.title.lower(), new.title.lower()).ratio()
        if title_ratio >= 0.9:
            ev.title = new.title
            ev.description = new.description
            ev.festival = new.festival
            ev.source_text = new.source_text
            ev.location_name = new.location_name
            ev.location_address = new.location_address
            ev.ticket_price_min = new.ticket_price_min
            ev.ticket_price_max = new.ticket_price_max
            ev.ticket_link = new.ticket_link
            ev.event_type = new.event_type
            ev.emoji = new.emoji
            ev.end_date = new.end_date
            ev.is_free = new.is_free
            await session.commit()
            return ev, False

        if (
            ev.location_name.strip().lower() == new.location_name.strip().lower()
            and (ev.location_address or "").strip().lower()
            == (new.location_address or "").strip().lower()
        ):
            ev.title = new.title
            ev.description = new.description
            ev.festival = new.festival
            ev.source_text = new.source_text
            ev.location_name = new.location_name
            ev.location_address = new.location_address
            ev.ticket_price_min = new.ticket_price_min
            ev.ticket_price_max = new.ticket_price_max
            ev.ticket_link = new.ticket_link
            ev.event_type = new.event_type
            ev.emoji = new.emoji
            ev.end_date = new.end_date
            ev.is_free = new.is_free
            await session.commit()
            return ev, False

        title_ratio = SequenceMatcher(None, ev.title.lower(), new.title.lower()).ratio()
        if title_ratio >= 0.9:
            ev.title = new.title
            ev.description = new.description
            ev.festival = new.festival
            ev.source_text = new.source_text
            ev.location_name = new.location_name
            ev.location_address = new.location_address
            ev.ticket_price_min = new.ticket_price_min
            ev.ticket_price_max = new.ticket_price_max
            ev.ticket_link = new.ticket_link
            ev.event_type = new.event_type
            ev.emoji = new.emoji
            ev.end_date = new.end_date
            ev.is_free = new.is_free
            await session.commit()
            return ev, False

        if (
            ev.location_name.strip().lower() == new.location_name.strip().lower()
            and (ev.location_address or "").strip().lower()
            == (new.location_address or "").strip().lower()
        ):
            ev.title = new.title
            ev.description = new.description
            ev.festival = new.festival
            ev.source_text = new.source_text
            ev.location_name = new.location_name
            ev.location_address = new.location_address
            ev.ticket_price_min = new.ticket_price_min
            ev.ticket_price_max = new.ticket_price_max
            ev.ticket_link = new.ticket_link
            ev.event_type = new.event_type
            ev.emoji = new.emoji
            ev.end_date = new.end_date
            ev.is_free = new.is_free
            await session.commit()
            return ev, False

        title_ratio = SequenceMatcher(None, ev.title.lower(), new.title.lower()).ratio()
        loc_ratio = SequenceMatcher(
            None, ev.location_name.lower(), new.location_name.lower()
        ).ratio()
        if title_ratio >= 0.6 and loc_ratio >= 0.6:
            ev.title = new.title
            ev.description = new.description
            ev.festival = new.festival
            ev.source_text = new.source_text
            ev.location_name = new.location_name
            ev.location_address = new.location_address
            ev.ticket_price_min = new.ticket_price_min
            ev.ticket_price_max = new.ticket_price_max
            ev.ticket_link = new.ticket_link
            ev.event_type = new.event_type
            ev.emoji = new.emoji
            ev.end_date = new.end_date
            ev.is_free = new.is_free
            await session.commit()
            return ev, False
        should_check = False
        if loc_ratio >= 0.4 or (ev.location_address or "") == (
            new.location_address or ""
        ):
            should_check = True
        elif title_ratio >= 0.5:
            should_check = True
        if should_check:
            # uncertain, ask LLM
            try:
                dup, title, desc = await check_duplicate_via_4o(ev, new)
            except Exception:
                logging.exception("duplicate check failed")
                dup = False
            if dup:
                ev.title = title or new.title
                ev.description = desc or new.description
                ev.festival = new.festival
                ev.source_text = new.source_text
                ev.location_name = new.location_name
                ev.location_address = new.location_address
                ev.ticket_price_min = new.ticket_price_min
                ev.ticket_price_max = new.ticket_price_max
                ev.ticket_link = new.ticket_link
                ev.event_type = new.event_type
                ev.emoji = new.emoji
                ev.end_date = new.end_date
                ev.is_free = new.is_free
                await session.commit()
                return ev, False
    new.added_at = datetime.utcnow()
    session.add(new)
    await session.commit()
    return new, True


async def add_events_from_text(
    db: Database,
    text: str,
    source_link: str | None,
    html_text: str | None = None,
    media: list[tuple[bytes, str]] | tuple[bytes, str] | None = None,
) -> list[tuple[Event, bool, list[str], str]]:
    try:
        parsed = await parse_event_via_4o(text)
    except Exception as e:
        logging.error("LLM error: %s", e)
        return []

    results: list[tuple[Event, bool, list[str], str]] = []
    first = True
    links_iter = iter(extract_links_from_html(html_text) if html_text else [])
    for data in parsed:
        date_str = data.get("date", "") or ""
        end_date = data.get("end_date") or None
        if end_date and ".." in end_date:
            end_date = end_date.split("..", 1)[-1].strip()
        if ".." in date_str:
            start, maybe_end = [p.strip() for p in date_str.split("..", 1)]
            date_str = start
            if not end_date:
                end_date = maybe_end

        base_event = Event(
            title=data.get("title", ""),
            description=data.get("short_description", ""),
            festival=data.get("festival") or None,
            date=date_str,
            time=data.get("time", ""),
            location_name=data.get("location_name", ""),
            location_address=data.get("location_address"),
            city=data.get("city"),
            ticket_price_min=data.get("ticket_price_min"),
            ticket_price_max=data.get("ticket_price_max"),
            ticket_link=data.get("ticket_link"),
            event_type=data.get("event_type"),
            emoji=data.get("emoji"),
            end_date=end_date,
            is_free=bool(data.get("is_free")),
            source_text=text,
            source_post_url=source_link,
        )

        events_to_add = [base_event]
        if (
            base_event.event_type != "выставка"
            and base_event.end_date
            and base_event.end_date != base_event.date
        ):
            try:
                start_dt = date.fromisoformat(base_event.date)
                end_dt = date.fromisoformat(base_event.end_date)
            except ValueError:
                start_dt = end_dt = None
            if start_dt and end_dt and end_dt > start_dt:
                events_to_add = []
                for i in range((end_dt - start_dt).days + 1):
                    day = start_dt + timedelta(days=i)
                    copy_e = Event(**base_event.model_dump(exclude={"id", "added_at"}))
                    copy_e.date = day.isoformat()
                    copy_e.end_date = None
                    events_to_add.append(copy_e)

        for event in events_to_add:
            if not is_valid_url(event.ticket_link):
                try:
                    extracted = next(links_iter)
                except StopIteration:
                    extracted = None
                if extracted:
                    event.ticket_link = extracted

            # skip events that have already finished
            try:
                start = date.fromisoformat(event.date)
            except ValueError:
                logging.error("Invalid date from LLM: %s", event.date)
                continue
            final = date.fromisoformat(event.end_date) if event.end_date else start
            if final < date.today():
                logging.info("Ignoring past event %s on %s", event.title, event.date)
                continue

            async with db.get_session() as session:
                saved, added = await upsert_event(session, event)

            media_arg = media if first else None
            upload_info = ""
            photo_count = saved.photo_count
            if saved.telegraph_url and saved.telegraph_path:
                upload_info, added_count = await update_source_page(
                    saved.telegraph_path,
                    saved.title or "Event",
                    html_text or text,
                    media_arg,
                )
                if added_count:
                    photo_count += added_count
                    async with db.get_session() as session:
                        saved.photo_count = photo_count
                        session.add(saved)
                        await session.commit()
            else:
                res = await create_source_page(
                    saved.title or "Event",
                    saved.source_text,
                    source_link,
                    html_text,
                    media_arg,
                )
                if res:
                    if len(res) == 4:
                        url, path, upload_info, photo_count = res
                    elif len(res) == 3:
                        url, path, upload_info = res
                        photo_count = 0
                    else:
                        url, path = res
                        upload_info = ""
                        photo_count = 0
                    async with db.get_session() as session:
                        saved.telegraph_url = url
                        saved.telegraph_path = path
                        saved.photo_count = photo_count
                        session.add(saved)
                        await session.commit()
            await sync_month_page(db, saved.date[:7])
            w_start = weekend_start_for_date(datetime.fromisoformat(saved.date).date())
            if w_start:
                await sync_weekend_page(db, w_start.isoformat())

            lines = [
                f"title: {saved.title}",
                f"date: {saved.date}",
                f"time: {saved.time}",
                f"location_name: {saved.location_name}",
            ]
            if saved.location_address:
                lines.append(f"location_address: {saved.location_address}")
            if saved.city:
                lines.append(f"city: {saved.city}")
            if saved.festival:
                lines.append(f"festival: {saved.festival}")
            if saved.description:
                lines.append(f"description: {saved.description}")
            if saved.event_type:
                lines.append(f"type: {saved.event_type}")
            if saved.ticket_price_min is not None:
                lines.append(f"price_min: {saved.ticket_price_min}")
            if saved.ticket_price_max is not None:
                lines.append(f"price_max: {saved.ticket_price_max}")
            if saved.ticket_link:
                lines.append(f"ticket_link: {saved.ticket_link}")
            if saved.telegraph_url:
                lines.append(f"telegraph: {saved.telegraph_url}")
            if upload_info:
                lines.append(f"catbox: {upload_info}")
            status = "added" if added else "updated"
            results.append((saved, added, lines, status))
            first = False
    return results


async def handle_add_event(message: types.Message, db: Database, bot: Bot):
    parts = (message.text or message.caption or "").split(maxsplit=1)
    if len(parts) != 2:
        await bot.send_message(message.chat.id, "Usage: /addevent <text>")
        return
    images = await extract_images(message, bot)
    media = images if images else None
    results = await add_events_from_text(
        db,
        parts[1],
        None,
        message.html_text or message.caption_html,
        media,
    )
    if not results:
        await bot.send_message(message.chat.id, "LLM error")
        return
    for saved, added, lines, status in results:
        btns = []
        if (
            not saved.is_free
            and saved.ticket_price_min is None
            and saved.ticket_price_max is None
        ):
            btns.append(
                types.InlineKeyboardButton(
                    text="\u2753 Это бесплатное мероприятие",
                    callback_data=f"markfree:{saved.id}",
                )
            )
        btns.append(
            types.InlineKeyboardButton(
                text="\U0001f6a9 Переключить на тихий режим",
                callback_data=f"togglesilent:{saved.id}",
            )
        )
        markup = types.InlineKeyboardMarkup(inline_keyboard=[btns])
        await bot.send_message(
            message.chat.id,
            f"Event {status}\n" + "\n".join(lines),
            reply_markup=markup,
        )


async def handle_add_event_raw(message: types.Message, db: Database, bot: Bot):
    parts = (message.text or message.caption or "").split(maxsplit=1)
    if len(parts) != 2 or "|" not in parts[1]:
        await bot.send_message(
            message.chat.id, "Usage: /addevent_raw title|date|time|location"
        )
        return
    title, date, time, location = (p.strip() for p in parts[1].split("|", 3))
    images = await extract_images(message, bot)
    media = images if images else None

    event = Event(
        title=title,
        description="",
        festival=None,
        date=date,
        time=time,
        location_name=location,
        source_text=parts[1],
    )
    async with db.get_session() as session:
        event, added = await upsert_event(session, event)

    res = await create_source_page(
        event.title or "Event",
        event.source_text,
        None,
        message.html_text or message.caption_html or event.source_text,
        media,
    )
    upload_info = ""
    photo_count = 0
    if res:
        if len(res) == 4:
            url, path, upload_info, photo_count = res
        elif len(res) == 3:
            url, path, upload_info = res
            photo_count = 0
        else:
            url, path = res
            upload_info = ""
            photo_count = 0
        async with db.get_session() as session:
            event.telegraph_url = url
            event.telegraph_path = path
            event.photo_count = photo_count
            session.add(event)
            await session.commit()
    await sync_month_page(db, event.date[:7])
    w_start = weekend_start_for_date(datetime.fromisoformat(event.date).date())
    if w_start:
        await sync_weekend_page(db, w_start.isoformat())
    lines = [
        f"title: {event.title}",
        f"date: {event.date}",
        f"time: {event.time}",
        f"location_name: {event.location_name}",
    ]
    if event.telegraph_url:
        lines.append(f"telegraph: {event.telegraph_url}")
    if upload_info:
        lines.append(f"catbox: {upload_info}")
    status = "added" if added else "updated"
    btns = []
    if (
        not event.is_free
        and event.ticket_price_min is None
        and event.ticket_price_max is None
    ):
        btns.append(
            types.InlineKeyboardButton(
                text="\u2753 Это бесплатное мероприятие",
                callback_data=f"markfree:{event.id}",
            )
        )
    btns.append(
        types.InlineKeyboardButton(
            text="\U0001f6a9 Переключить на тихий режим",
            callback_data=f"togglesilent:{event.id}",
        )
    )
    markup = types.InlineKeyboardMarkup(inline_keyboard=[btns])
    await bot.send_message(
        message.chat.id,
        f"Event {status}\n" + "\n".join(lines),
        reply_markup=markup,
    )


def format_day(day: date, tz: timezone) -> str:
    if day == datetime.now(tz).date():
        return "Сегодня"
    return day.strftime("%d.%m.%Y")


MONTHS = [
    "января",
    "февраля",
    "марта",
    "апреля",
    "мая",
    "июня",
    "июля",
    "августа",
    "сентября",
    "октября",
    "ноября",
    "декабря",
]

DAYS_OF_WEEK = [
    "понедельник",
    "вторник",
    "среда",
    "четверг",
    "пятница",
    "суббота",
    "воскресенье",
]


def format_day_pretty(day: date) -> str:
    return f"{day.day} {MONTHS[day.month - 1]}"


def format_weekend_range(saturday: date) -> str:
    """Return human-friendly weekend range like '12–13 июля'."""
    sunday = saturday + timedelta(days=1)
    if saturday.month == sunday.month:
        return f"{saturday.day}\u2013{sunday.day} {MONTHS[saturday.month - 1]}"
    return (
        f"{saturday.day} {MONTHS[saturday.month - 1]} \u2013 "
        f"{sunday.day} {MONTHS[sunday.month - 1]}"
    )


def month_name(month: str) -> str:
    y, m = month.split("-")
    return f"{MONTHS[int(m) - 1]} {y}"


MONTHS_PREP = [
    "январе",
    "феврале",
    "марте",
    "апреле",
    "мае",
    "июне",
    "июле",
    "августе",
    "сентябре",
    "октябре",
    "ноябре",
    "декабре",
]

# month names in nominative case for navigation links
MONTHS_NOM = [
    "январь",
    "февраль",
    "март",
    "апрель",
    "май",
    "июнь",
    "июль",
    "август",
    "сентябрь",
    "октябрь",
    "ноябрь",
    "декабрь",
]


def month_name_prepositional(month: str) -> str:
    y, m = month.split("-")
    return f"{MONTHS_PREP[int(m) - 1]} {y}"


def month_name_nominative(month: str) -> str:
    """Return month name in nominative case, add year if different from current."""
    y, m = month.split("-")
    name = MONTHS_NOM[int(m) - 1]
    if int(y) != date.today().year:
        return f"{name} {y}"
    return name


def next_month(month: str) -> str:
    d = datetime.fromisoformat(month + "-01")
    n = (d.replace(day=28) + timedelta(days=4)).replace(day=1)
    return n.strftime("%Y-%m")


def md_to_html(text: str) -> str:
    html_text = markdown.markdown(
        text,
        extensions=["markdown.extensions.fenced_code", "markdown.extensions.nl2br"],
    )
    # Telegraph API does not allow h1/h2 or Telegram-specific emoji tags
    html_text = re.sub(r"<(\/?)h[12]>", r"<\1h3>", html_text)
    html_text = re.sub(r"</?tg-emoji[^>]*>", "", html_text)
    return html_text


def extract_link_from_html(html_text: str) -> str | None:
    """Return a registration or ticket link from HTML if present."""
    pattern = re.compile(
        r"<a[^>]+href=['\"]([^'\"]+)['\"][^>]*>(.*?)</a>",
        re.IGNORECASE | re.DOTALL,
    )
    matches = list(pattern.finditer(html_text))

    # prefer anchors whose text mentions registration or tickets
    for m in matches:
        href, label = m.group(1), m.group(2)
        text = label.lower()
        if any(word in text for word in ["регистра", "ticket", "билет"]):
            return href

    # otherwise look for anchors located near the word "регистрация"
    lower_html = html_text.lower()
    for m in matches:
        href = m.group(1)
        start, end = m.span()
        context_before = lower_html[max(0, start - 60) : start]
        context_after = lower_html[end : end + 60]
        if "регистра" in context_before or "регистра" in context_after:
            return href

    if matches:
        return matches[0].group(1)
    return None


def extract_links_from_html(html_text: str) -> list[str]:
    """Return all registration or ticket links in order of appearance."""
    pattern = re.compile(
        r"<a[^>]+href=['\"]([^'\"]+)['\"][^>]*>(.*?)</a>",
        re.IGNORECASE | re.DOTALL,
    )
    matches = list(pattern.finditer(html_text))
    lower_html = html_text.lower()

    def qualifies(label: str, start: int, end: int) -> bool:
        text = label.lower()
        if any(word in text for word in ["регистра", "ticket", "билет"]):
            return True
        context_before = lower_html[max(0, start - 60) : start]
        context_after = lower_html[end : end + 60]
        return "регистра" in context_before or "регистра" in context_after or "билет" in context_before or "билет" in context_after

    prioritized: list[tuple[int, str]] = []
    others: list[tuple[int, str]] = []
    for m in matches:
        href, label = m.group(1), m.group(2)
        if qualifies(label, *m.span()):
            prioritized.append((m.start(), href))
        else:
            others.append((m.start(), href))

    prioritized.sort(key=lambda x: x[0])
    others.sort(key=lambda x: x[0])
    links = [h for _, h in prioritized]
    links.extend(h for _, h in others)
    return links


def is_valid_url(text: str | None) -> bool:
    if not text:
        return False
    return bool(re.match(r"https?://", text))


def is_recent(e: Event) -> bool:
    if e.added_at is None:
        return False
    now = datetime.utcnow()
    start = datetime.combine(now.date() - timedelta(days=1), datetime.min.time())
    return e.added_at >= start and not e.silent


def format_event_md(e: Event) -> str:
    prefix = ""
    if is_recent(e):
        prefix += "\U0001f6a9 "
    emoji_part = ""
    if e.emoji and not e.title.strip().startswith(e.emoji):
        emoji_part = f"{e.emoji} "
    lines = [f"{prefix}{emoji_part}{e.title}".strip(), e.description.strip()]
    if e.is_free:
        txt = "🟡 Бесплатно"
        if e.ticket_link:
            txt += f" [по регистрации]({e.ticket_link})"
        lines.append(txt)
    elif e.ticket_link and (
        e.ticket_price_min is not None or e.ticket_price_max is not None
    ):
        if e.ticket_price_max is not None and e.ticket_price_max != e.ticket_price_min:
            price = f"от {e.ticket_price_min} до {e.ticket_price_max}"
        else:
            price = str(e.ticket_price_min or e.ticket_price_max or "")
        lines.append(f"[Билеты в источнике]({e.ticket_link}) {price}".strip())
    elif e.ticket_link:
        lines.append(f"[по регистрации]({e.ticket_link})")
    else:
        if (
            e.ticket_price_min is not None
            and e.ticket_price_max is not None
            and e.ticket_price_min != e.ticket_price_max
        ):
            price = f"от {e.ticket_price_min} до {e.ticket_price_max}"
        elif e.ticket_price_min is not None:
            price = str(e.ticket_price_min)
        elif e.ticket_price_max is not None:
            price = str(e.ticket_price_max)
        else:
            price = ""
        if price:
            lines.append(f"Билеты {price}")
    if e.telegraph_url:
        cam = "\U0001f4f8" * max(0, e.photo_count)
        prefix = f"{cam} " if cam else ""
        lines.append(f"{prefix}[подробнее]({e.telegraph_url})")
    loc = e.location_name
    if e.location_address:
        loc += f", {e.location_address}"
    if e.city:
        loc += f", #{e.city}"
    date_part = e.date.split("..", 1)[0]
    try:
        day = format_day_pretty(datetime.fromisoformat(date_part).date())
    except ValueError:
        logging.error("Invalid event date: %s", e.date)
        day = e.date
    lines.append(f"_{day} {e.time} {loc}_")
    return "\n".join(lines)


def format_event_daily(e: Event, highlight: bool = False) -> str:
    """Return HTML-formatted text for a daily announcement item."""
    prefix = ""
    if highlight:
        prefix += "\U0001f449 "
    if is_recent(e):
        prefix += "\U0001f6a9 "
    emoji_part = ""
    if e.emoji and not e.title.strip().startswith(e.emoji):
        emoji_part = f"{e.emoji} "

    title = html.escape(e.title)
    if e.source_post_url:
        title = f'<a href="{html.escape(e.source_post_url)}">{title}</a>'
    title = f"<b>{prefix}{emoji_part}{title}</b>".strip()
    lines = [title, html.escape(e.description.strip())]

    if e.is_free:
        txt = "🟡 Бесплатно"
        if e.ticket_link:
            txt += f' <a href="{html.escape(e.ticket_link)}">по регистрации</a>'
        lines.append(txt)
    elif e.ticket_link and (
        e.ticket_price_min is not None or e.ticket_price_max is not None
    ):
        if e.ticket_price_max is not None and e.ticket_price_max != e.ticket_price_min:
            price = f"от {e.ticket_price_min} до {e.ticket_price_max}"
        else:
            price = str(e.ticket_price_min or e.ticket_price_max or "")
        lines.append(
            f'<a href="{html.escape(e.ticket_link)}">Билеты в источнике</a> {price}'.strip()
        )
    elif e.ticket_link:
        lines.append(f'<a href="{html.escape(e.ticket_link)}">по регистрации</a>')
    else:
        price = ""
        if (
            e.ticket_price_min is not None
            and e.ticket_price_max is not None
            and e.ticket_price_min != e.ticket_price_max
        ):
            price = f"от {e.ticket_price_min} до {e.ticket_price_max}"
        elif e.ticket_price_min is not None:
            price = str(e.ticket_price_min)
        elif e.ticket_price_max is not None:
            price = str(e.ticket_price_max)
        if price:
            lines.append(f"Билеты {price}")

    loc = html.escape(e.location_name)
    if e.location_address:
        loc += f", {html.escape(e.location_address)}"
    if e.city:
        loc += f", #{html.escape(e.city)}"
    date_part = e.date.split("..", 1)[0]
    try:
        day = format_day_pretty(datetime.fromisoformat(date_part).date())
    except ValueError:
        logging.error("Invalid event date: %s", e.date)
        day = e.date
    lines.append(f"<i>{day} {e.time} {loc}</i>")

    return "\n".join(lines)


def format_exhibition_md(e: Event) -> str:
    prefix = ""
    if is_recent(e):
        prefix += "\U0001f6a9 "
    emoji_part = ""
    if e.emoji and not e.title.strip().startswith(e.emoji):
        emoji_part = f"{e.emoji} "
    lines = [f"{prefix}{emoji_part}{e.title}".strip(), e.description.strip()]
    if e.is_free:
        txt = "🟡 Бесплатно"
        if e.ticket_link:
            txt += f" [по регистрации]({e.ticket_link})"
        lines.append(txt)
    elif e.ticket_link:
        lines.append(f"[Билеты в источнике]({e.ticket_link})")
    elif (
        e.ticket_price_min is not None
        and e.ticket_price_max is not None
        and e.ticket_price_min != e.ticket_price_max
    ):
        lines.append(f"Билеты от {e.ticket_price_min} до {e.ticket_price_max}")
    elif e.ticket_price_min is not None:
        lines.append(f"Билеты {e.ticket_price_min}")
    elif e.ticket_price_max is not None:
        lines.append(f"Билеты {e.ticket_price_max}")
    if e.telegraph_url:
        cam = "\U0001f4f8" * max(0, e.photo_count)
        prefix = f"{cam} " if cam else ""
        lines.append(f"{prefix}[подробнее]({e.telegraph_url})")
    loc = e.location_name
    if e.location_address:
        loc += f", {e.location_address}"
    if e.city:
        loc += f", #{e.city}"
    if e.end_date:
        end_part = e.end_date.split("..", 1)[0]
        try:
            end = format_day_pretty(datetime.fromisoformat(end_part).date())
        except ValueError:
            logging.error("Invalid end date: %s", e.end_date)
            end = e.end_date
        lines.append(f"_по {end}, {loc}_")
    return "\n".join(lines)


def event_title_nodes(e: Event) -> list:
    nodes: list = []
    if is_recent(e):
        nodes.append("\U0001f6a9 ")
    if e.emoji and not e.title.strip().startswith(e.emoji):
        nodes.append(f"{e.emoji} ")
    title_text = e.title
    if e.source_post_url:
        nodes.append(
            {"tag": "a", "attrs": {"href": e.source_post_url}, "children": [title_text]}
        )
    else:
        nodes.append(title_text)
    return nodes


def event_to_nodes(e: Event) -> list[dict]:
    md = format_event_md(e)
    lines = md.split("\n")
    body_md = "\n".join(lines[1:]) if len(lines) > 1 else ""
    from telegraph.utils import html_to_nodes

    nodes = [{"tag": "h4", "children": event_title_nodes(e)}]
    if body_md:
        html_text = md_to_html(body_md)
        nodes.extend(html_to_nodes(html_text))
    nodes.append({"tag": "p", "children": ["\u00a0"]})
    return nodes


def exhibition_title_nodes(e: Event) -> list:
    nodes: list = []
    if is_recent(e):
        nodes.append("\U0001f6a9 ")
    if e.emoji and not e.title.strip().startswith(e.emoji):
        nodes.append(f"{e.emoji} ")
    title_text = e.title
    if e.source_post_url:
        nodes.append(
            {"tag": "a", "attrs": {"href": e.source_post_url}, "children": [title_text]}
        )
    else:
        nodes.append(title_text)
    return nodes


def exhibition_to_nodes(e: Event) -> list[dict]:
    md = format_exhibition_md(e)
    lines = md.split("\n")
    body_md = "\n".join(lines[1:]) if len(lines) > 1 else ""
    from telegraph.utils import html_to_nodes

    nodes = [{"tag": "h4", "children": exhibition_title_nodes(e)}]
    if body_md:
        html_text = md_to_html(body_md)
        nodes.extend(html_to_nodes(html_text))
    nodes.append({"tag": "p", "children": ["\u00a0"]})
    return nodes


async def build_month_page_content(db: Database, month: str) -> tuple[str, list]:
    start = date.fromisoformat(month + "-01")
    next_start = (start.replace(day=28) + timedelta(days=4)).replace(day=1)
    async with db.get_session() as session:
        result = await session.execute(
            select(Event)
            .where(Event.date >= start.isoformat(), Event.date < next_start.isoformat())
            .order_by(Event.date, Event.time)
        )
        events = result.scalars().all()

        ex_result = await session.execute(
            select(Event)
            .where(
                Event.end_date.is_not(None),
                Event.end_date >= start.isoformat(),
                Event.date <= next_start.isoformat(),
                Event.event_type == "выставка",
            )
            .order_by(Event.date)
        )
        exhibitions = ex_result.scalars().all()

        result_nav = await session.execute(select(MonthPage).order_by(MonthPage.month))
        nav_pages = result_nav.scalars().all()

    today = date.today()
    events = [
        e
        for e in events
        if (
            (e.end_date and e.end_date >= today.isoformat())
            or (not e.end_date and e.date >= today.isoformat())
        )
        and not (e.event_type == "выставка" and e.date < today.isoformat())
    ]
    exhibitions = [
        e
        for e in exhibitions
        if e.end_date
        and e.end_date >= today.isoformat()
        and e.date <= today.isoformat()
    ]

    by_day: dict[date, list[Event]] = {}
    for e in events:
        date_part = e.date.split("..", 1)[0]
        try:
            d = datetime.fromisoformat(date_part).date()
        except ValueError:
            logging.error("Invalid date for event %s: %s", e.id, e.date)
            continue
        by_day.setdefault(d, []).append(e)

    content: list[dict] = []
    intro = f"Планируйте свой месяц заранее: интересные мероприятия Калининграда и 39 региона в {month_name_prepositional(month)} — от лекций и концертов до культурных шоу. "
    intro_nodes = [
        intro,
        {
            "tag": "a",
            "attrs": {"href": "https://t.me/kenigevents"},
            "children": ["Полюбить Калининград Анонсы"],
        },
    ]
    content.append({"tag": "p", "children": intro_nodes})

    for day in sorted(by_day):
        if day.weekday() == 5:
            content.append({"tag": "h3", "children": ["🟥🟥🟥 суббота 🟥🟥🟥"]})
        elif day.weekday() == 6:
            content.append({"tag": "h3", "children": ["🟥🟥 воскресенье 🟥🟥"]})
        content.append(
            {"tag": "h3", "children": [f"🟥🟥🟥 {format_day_pretty(day)} 🟥🟥🟥"]}
        )
        content.append({"tag": "br"})
        content.append({"tag": "p", "children": ["\u00a0"]})
        for ev in by_day[day]:
            content.extend(event_to_nodes(ev))

    today_month = date.today().strftime("%Y-%m")
    future_pages = [p for p in nav_pages if p.month >= today_month]
    if future_pages:
        nav_children = []
        for idx, p in enumerate(future_pages):
            name = month_name_nominative(p.month)
            if p.month == month:
                nav_children.append(name)
            else:
                nav_children.append(
                    {"tag": "a", "attrs": {"href": p.url}, "children": [name]}
                )
            if idx < len(future_pages) - 1:
                nav_children.append(" ")
        content.append({"tag": "br"})
        content.append({"tag": "h4", "children": nav_children})

    if exhibitions:
        content.append({"tag": "h3", "children": ["Постоянные выставки"]})
        content.append({"tag": "br"})
        content.append({"tag": "p", "children": ["\u00a0"]})
        for ev in exhibitions:
            content.extend(exhibition_to_nodes(ev))

    title = f"События Калининграда в {month_name_prepositional(month)}: полный анонс от Полюбить Калининград Анонсы"
    return title, content


async def sync_month_page(db: Database, month: str, update_links: bool = True):
    token = get_telegraph_token()
    if not token:
        logging.error("Telegraph token unavailable")
        return
    tg = Telegraph(access_token=token)
    async with db.get_session() as session:
        page = await session.get(MonthPage, month)
        try:
            created = False
            if not page:
                title, content = await build_month_page_content(db, month)
                data = await asyncio.to_thread(tg.create_page, title, content=content)
                page = MonthPage(
                    month=month, url=data.get("url"), path=data.get("path")
                )
                session.add(page)
                await session.commit()
                created = True

            title, content = await build_month_page_content(db, month)
            await asyncio.to_thread(
                tg.edit_page, page.path, title=title, content=content
            )
            logging.info("%s month page %s", "Created" if created else "Edited", month)
            await session.commit()
        except Exception as e:
            logging.error("Failed to sync month page %s: %s", month, e)

    if update_links:
        async with db.get_session() as session:
            result = await session.execute(select(MonthPage).order_by(MonthPage.month))
            months = result.scalars().all()
        for p in months:
            if p.month != month:
                await sync_month_page(db, p.month, update_links=False)


def weekend_start_for_date(d: date) -> date | None:
    if d.weekday() == 5:
        return d
    if d.weekday() == 6:
        return d - timedelta(days=1)
    return None


def next_weekend_start(d: date) -> date:
    w = weekend_start_for_date(d)
    if w and d <= w:
        return w
    days_ahead = (5 - d.weekday()) % 7
    if days_ahead == 0:
        days_ahead = 7
    return d + timedelta(days=days_ahead)


async def build_weekend_page_content(db: Database, start: str) -> tuple[str, list]:
    saturday = date.fromisoformat(start)
    sunday = saturday + timedelta(days=1)
    days = [saturday, sunday]
    async with db.get_session() as session:
        result = await session.execute(
            select(Event)
            .where(Event.date.in_([d.isoformat() for d in days]))
            .order_by(Event.date, Event.time)
        )
        events = result.scalars().all()

        ex_res = await session.execute(
            select(Event)
            .where(
                Event.event_type == "выставка",
                Event.end_date.is_not(None),
                Event.date <= sunday.isoformat(),
                Event.end_date >= saturday.isoformat(),
            )
            .order_by(Event.date)
        )
        exhibitions = ex_res.scalars().all()

        res_w = await session.execute(select(WeekendPage).order_by(WeekendPage.start))
        weekend_pages = res_w.scalars().all()
        res_m = await session.execute(select(MonthPage).order_by(MonthPage.month))
        month_pages = res_m.scalars().all()

    today = date.today()
    events = [
        e
        for e in events
        if (
            (e.end_date and e.end_date >= today.isoformat())
            or (not e.end_date and e.date >= today.isoformat())
        )
    ]

    by_day: dict[date, list[Event]] = {}
    for e in events:
        d = date.fromisoformat(e.date)
        by_day.setdefault(d, []).append(e)

    content: list[dict] = []
    content.append(
        {
            "tag": "p",
            "children": [
                "Проведите выходные ярко: все события Калининградской области и 39 региона — концерты, кино под открытым небом и гастрономические фестивали."
            ],
        }
    )

    for d in days:
        if d not in by_day:
            continue
        if d.weekday() == 5:
            content.append({"tag": "h3", "children": ["🟥🟥🟥 суббота 🟥🟥🟥"]})
        elif d.weekday() == 6:
            content.append({"tag": "h3", "children": ["🟥🟥 воскресенье 🟥🟥"]})
        content.append(
            {"tag": "h3", "children": [f"🟥🟥🟥 {format_day_pretty(d)} 🟥🟥🟥"]}
        )
        content.append({"tag": "br"})
        content.append({"tag": "p", "children": ["\u00a0"]})
        for ev in by_day[d]:
            content.extend(event_to_nodes(ev))

    weekend_nav: list[dict] = []
    future_weekends = [w for w in weekend_pages if w.start >= start]
    if future_weekends:
        nav_children = []
        for idx, w in enumerate(future_weekends):
            s = date.fromisoformat(w.start)
            label = format_weekend_range(s)
            if w.start == start:
                nav_children.append(label)
            else:
                nav_children.append(
                    {"tag": "a", "attrs": {"href": w.url}, "children": [label]}
                )
            if idx < len(future_weekends) - 1:
                nav_children.append(" ")
        weekend_nav = [{"tag": "br"}, {"tag": "h4", "children": nav_children}]
        content.extend(weekend_nav)

    month_nav: list[dict] = []
    cur_month = start[:7]
    today_month = date.today().strftime("%Y-%m")
    future_months = [m for m in month_pages if m.month >= today_month]
    if future_months:
        nav_children = []
        for idx, p in enumerate(future_months):
            name = month_name_nominative(p.month)
            nav_children.append({"tag": "a", "attrs": {"href": p.url}, "children": [name]})
            if idx < len(future_months) - 1:
                nav_children.append(" ")
        month_nav = [{"tag": "br"}, {"tag": "h4", "children": nav_children}]
        content.extend(month_nav)

    if exhibitions:
        if weekend_nav or month_nav:
            content.append({"tag": "br"})
            content.append({"tag": "p", "children": ["\u00a0"]})
        content.append({"tag": "h3", "children": ["Постоянные выставки"]})
        content.append({"tag": "br"})
        content.append({"tag": "p", "children": ["\u00a0"]})
        for ev in exhibitions:
            content.extend(exhibition_to_nodes(ev))

    if weekend_nav:
        content.extend(weekend_nav)
    if month_nav:
        content.extend(month_nav)

    title = (
        "Чем заняться на выходных в Калининградской области "
        f"{format_weekend_range(saturday)}"
    )
    return title, content


async def sync_weekend_page(db: Database, start: str, update_links: bool = True):
    token = get_telegraph_token()
    if not token:
        logging.error("Telegraph token unavailable")
        return
    tg = Telegraph(access_token=token)
    async with db.get_session() as session:
        page = await session.get(WeekendPage, start)
        try:
            created = False
            if not page:
                # Create a placeholder page to obtain path and URL
                title, content = await build_weekend_page_content(db, start)
                data = await asyncio.to_thread(tg.create_page, title, content=content)
                page = WeekendPage(
                    start=start, url=data.get("url"), path=data.get("path")
                )
                session.add(page)
                await session.commit()
                created = True

            # Rebuild content including this page in navigation
            title, content = await build_weekend_page_content(db, start)
            await asyncio.to_thread(
                tg.edit_page, page.path, title=title, content=content
            )
            logging.info(
                "%s weekend page %s", "Created" if created else "Edited", start
            )
            await session.commit()
        except Exception as e:
            logging.error("Failed to sync weekend page %s: %s", start, e)

    if update_links:
        async with db.get_session() as session:
            result = await session.execute(
                select(WeekendPage).order_by(WeekendPage.start)
            )
            weekends = result.scalars().all()
        for w in weekends:
            if w.start != start:
                await sync_weekend_page(db, w.start, update_links=False)


async def build_daily_posts(
    db: Database, tz: timezone
) -> list[tuple[str, types.InlineKeyboardMarkup | None]]:
    today = datetime.now(tz).date()
    yesterday_start_local = datetime.combine(
        today - timedelta(days=1), time(0, 0), tz
    )
    yesterday_utc = yesterday_start_local.astimezone(timezone.utc)
    async with db.get_session() as session:
        res_today = await session.execute(
            select(Event).where(Event.date == today.isoformat()).order_by(Event.time)
        )
        events_today = res_today.scalars().all()
        res_new = await session.execute(
            select(Event)
            .where(
                Event.date > today.isoformat(),
                Event.added_at.is_not(None),
                Event.added_at >= yesterday_utc,
                Event.silent.is_(False),
            )
            .order_by(Event.date, Event.time)
        )
        events_new = res_new.scalars().all()

        w_start = next_weekend_start(today)
        wpage = await session.get(WeekendPage, w_start.isoformat())
        cur_month = today.strftime("%Y-%m")
        mp_cur = await session.get(MonthPage, cur_month)
        mp_next = await session.get(MonthPage, next_month(cur_month))

        new_events = (
            await session.execute(
                select(Event).where(
                    Event.added_at.is_not(None),
                    Event.added_at >= yesterday_utc,
                )
            )
        ).scalars().all()

        weekend_count = 0
        if wpage:
            sat = w_start
            sun = w_start + timedelta(days=1)
            for e in new_events:
                if e.date in {sat.isoformat(), sun.isoformat()} or (
                    e.event_type == "выставка"
                    and e.end_date
                    and e.end_date >= sat.isoformat()
                    and e.date <= sun.isoformat()
                ):
                    weekend_count += 1

        cur_count = 0
        next_count = 0
        for e in new_events:
            m = e.date[:7]
            if m == cur_month:
                cur_count += 1
            elif m == next_month(cur_month):
                next_count += 1

    lines1 = [
        f"<b>АНОНС на {format_day_pretty(today)} {today.year} #ежедневныйанонс</b>",
        DAYS_OF_WEEK[today.weekday()],
        "",
        "<b><i>НЕ ПРОПУСТИТЕ СЕГОДНЯ</i></b>",
    ]
    for e in events_today:
        lines1.append("")
        lines1.append(format_event_daily(e, highlight=True))
    section1 = "\n".join(lines1)

    lines2 = ["<b><i>ДОБАВИЛИ В АНОНС</i></b>"]
    for e in events_new:
        lines2.append("")
        lines2.append(format_event_daily(e))
    section2 = "\n".join(lines2)

    buttons = []
    if wpage:
        sunday = w_start + timedelta(days=1)
<<<<<<< HEAD
        extra = f" +{weekend_count}" if weekend_count else ""
        text = (
            f"Мероприятия на выходные {w_start.day} {sunday.day} {MONTHS[w_start.month - 1]}{extra}"
        )
        buttons.append(types.InlineKeyboardButton(text=text, url=wpage.url))
    if mp_cur:
        extra = f" +{cur_count}" if cur_count else ""
        buttons.append(
            types.InlineKeyboardButton(
                text=f"Мероприятия на {month_name_nominative(cur_month)}{extra}",
=======
        prefix = f"(+{weekend_count}) " if weekend_count else ""
        text = (
            f"{prefix}Мероприятия на выходные {w_start.day} {sunday.day} {MONTHS[w_start.month - 1]}"
        )
        buttons.append(types.InlineKeyboardButton(text=text, url=wpage.url))
    if mp_cur:
        prefix = f"(+{cur_count}) " if cur_count else ""
        buttons.append(
            types.InlineKeyboardButton(
                text=f"{prefix}Мероприятия на {month_name_nominative(cur_month)}",
>>>>>>> 6a84e5c1
                url=mp_cur.url,
            )
        )
    if mp_next:
<<<<<<< HEAD
        extra = f" +{next_count}" if next_count else ""
        buttons.append(
            types.InlineKeyboardButton(
                text=f"Мероприятия на {month_name_nominative(next_month(cur_month))}{extra}",
=======
        prefix = f"(+{next_count}) " if next_count else ""
        buttons.append(
            types.InlineKeyboardButton(
                text=f"{prefix}Мероприятия на {month_name_nominative(next_month(cur_month))}",
>>>>>>> 6a84e5c1
                url=mp_next.url,
            )
        )
    markup = None
    if buttons:
        markup = types.InlineKeyboardMarkup(inline_keyboard=[[b] for b in buttons])

    combined = section1 + "\n\n\n" + section2
    if len(combined) <= 4096:
        return [(combined, markup)]
    return [(section1, None), (section2, markup)]


async def send_daily_announcement(
    db: Database,
    bot: Bot,
    channel_id: int,
    tz: timezone,
    *,
    record: bool = True,
):
    posts = await build_daily_posts(db, tz)
    for text, markup in posts:
        await bot.send_message(
            channel_id,
            text,
            reply_markup=markup,
            parse_mode="HTML",
            disable_web_page_preview=True,
        )
    if record:
        async with db.get_session() as session:
            ch = await session.get(Channel, channel_id)
            if ch:
                ch.last_daily = datetime.now(tz).date().isoformat()
                await session.commit()


async def daily_scheduler(db: Database, bot: Bot):
    while True:
        offset = await get_tz_offset(db)
        tz = offset_to_timezone(offset)
        now = datetime.now(tz)
        now_time = now.time().replace(second=0, microsecond=0)
        async with db.get_session() as session:
            result = await session.execute(
                select(Channel).where(Channel.daily_time.is_not(None))
            )
            channels = result.scalars().all()
        for ch in channels:
            if not ch.daily_time:
                continue
            try:
                target_time = datetime.strptime(ch.daily_time, "%H:%M").time()
            except ValueError:
                continue
            if (
                ch.last_daily or ""
            ) != now.date().isoformat() and now_time >= target_time:
                try:
                    await send_daily_announcement(db, bot, ch.channel_id, tz)
                except Exception as e:
                    logging.error("daily send failed for %s: %s", ch.channel_id, e)
        await asyncio.sleep(60)


async def build_events_message(db: Database, target_date: date, tz: timezone):
    async with db.get_session() as session:
        result = await session.execute(
            select(Event)
            .where(
                (Event.date == target_date.isoformat())
                | (Event.end_date == target_date.isoformat())
            )
            .order_by(Event.time)
        )
        events = result.scalars().all()

    lines = []
    for e in events:
        prefix = ""
        if e.end_date and e.date == target_date.isoformat():
            prefix = "(Открытие) "
        elif (
            e.end_date
            and e.end_date == target_date.isoformat()
            and e.end_date != e.date
        ):
            prefix = "(Закрытие) "
        title = f"{e.emoji} {e.title}" if e.emoji else e.title
        lines.append(f"{e.id}. {prefix}{title}")
        loc = f"{e.time} {e.location_name}"
        if e.city:
            loc += f", #{e.city}"
        lines.append(loc)
        if e.is_free:
            lines.append("Бесплатно")
        else:
            price_parts = []
            if e.ticket_price_min is not None:
                price_parts.append(str(e.ticket_price_min))
            if (
                e.ticket_price_max is not None
                and e.ticket_price_max != e.ticket_price_min
            ):
                price_parts.append(str(e.ticket_price_max))
            if price_parts:
                lines.append("-".join(price_parts))
        if e.telegraph_url:
            lines.append(f"исходное: {e.telegraph_url}")
        lines.append("")
    if not lines:
        lines.append("No events")

    keyboard = [
        [
            types.InlineKeyboardButton(
                text="\u274c", callback_data=f"del:{e.id}:{target_date.isoformat()}"
            ),
            types.InlineKeyboardButton(text="\u270e", callback_data=f"edit:{e.id}"),
        ]
        for e in events
    ]

    today = datetime.now(tz).date()
    prev_day = target_date - timedelta(days=1)
    next_day = target_date + timedelta(days=1)
    row = []
    if target_date > today:
        row.append(
            types.InlineKeyboardButton(
                text="\u25c0", callback_data=f"nav:{prev_day.isoformat()}"
            )
        )
    row.append(
        types.InlineKeyboardButton(
            text="\u25b6", callback_data=f"nav:{next_day.isoformat()}"
        )
    )
    keyboard.append(row)

    text = f"Events on {format_day(target_date, tz)}\n" + "\n".join(lines)
    markup = types.InlineKeyboardMarkup(inline_keyboard=keyboard)
    return text, markup


async def build_exhibitions_message(db: Database, tz: timezone):
    today = datetime.now(tz).date()
    async with db.get_session() as session:
        result = await session.execute(
            select(Event)
            .where(
                Event.end_date.is_not(None),
                Event.end_date >= today.isoformat(),
            )
            .order_by(Event.date)
        )
        events = result.scalars().all()

    lines = []
    for e in events:
        try:
            start = datetime.fromisoformat(e.date).date()
        except ValueError:
            if ".." in e.date:
                start = datetime.fromisoformat(e.date.split("..", 1)[0]).date()
            else:
                logging.error("Bad start date %s for event %s", e.date, e.id)
                continue
        end = None
        if e.end_date:
            try:
                end = datetime.fromisoformat(e.end_date).date()
            except ValueError:
                end = None

        period = ""
        if end:
            if start <= today:
                period = f"по {format_day_pretty(end)}"
            else:
                period = f"c {format_day_pretty(start)} по {format_day_pretty(end)}"
        title = f"{e.emoji} {e.title}" if e.emoji else e.title
        if period:
            lines.append(f"{e.id}. {title} ({period})")
        else:
            lines.append(f"{e.id}. {title}")
        loc = f"{e.time} {e.location_name}"
        if e.city:
            loc += f", #{e.city}"
        lines.append(loc)
        if e.is_free:
            lines.append("Бесплатно")
        else:
            price_parts = []
            if e.ticket_price_min is not None:
                price_parts.append(str(e.ticket_price_min))
            if (
                e.ticket_price_max is not None
                and e.ticket_price_max != e.ticket_price_min
            ):
                price_parts.append(str(e.ticket_price_max))
            if price_parts:
                lines.append("-".join(price_parts))
        if e.telegraph_url:
            lines.append(f"исходное: {e.telegraph_url}")
        lines.append("")

    if not lines:
        lines.append("No exhibitions")

    keyboard = [
        [
            types.InlineKeyboardButton(text="\u274c", callback_data=f"del:{e.id}:exh"),
            types.InlineKeyboardButton(text="\u270e", callback_data=f"edit:{e.id}"),
        ]
        for e in events
    ]
    markup = types.InlineKeyboardMarkup(inline_keyboard=keyboard) if events else None
    text = "Exhibitions\n" + "\n".join(lines)
    return text, markup


async def show_edit_menu(user_id: int, event: Event, bot: Bot):
    lines = [
        f"title: {event.title}",
        f"description: {event.description}",
        f"festival: {event.festival or ''}",
        f"date: {event.date}",
        f"end_date: {event.end_date or ''}",
        f"time: {event.time}",
        f"location_name: {event.location_name}",
        f"location_address: {event.location_address or ''}",
        f"city: {event.city or ''}",
        f"event_type: {event.event_type or ''}",
        f"emoji: {event.emoji or ''}",
        f"ticket_price_min: {event.ticket_price_min}",
        f"ticket_price_max: {event.ticket_price_max}",
        f"ticket_link: {event.ticket_link or ''}",
        f"is_free: {event.is_free}",
    ]
    fields = [
        "title",
        "description",
        "festival",
        "date",
        "end_date",
        "time",
        "location_name",
        "location_address",
        "city",
        "event_type",
        "emoji",
        "ticket_price_min",
        "ticket_price_max",
        "ticket_link",
        "is_free",
    ]
    keyboard = []
    row = []
    for idx, field in enumerate(fields, 1):
        row.append(
            types.InlineKeyboardButton(
                text=field, callback_data=f"editfield:{event.id}:{field}"
            )
        )
        if idx % 3 == 0:
            keyboard.append(row)
            row = []
    if row:
        keyboard.append(row)
    keyboard.append(
        [
            types.InlineKeyboardButton(
                text=(
                    "\U0001f6a9 Переключить на тихий режим"
                    if not event.silent
                    else "\U0001f910 Тихий режим"
                ),
                callback_data=f"togglesilent:{event.id}",
            )
        ]
    )
    keyboard.append(
        [
            types.InlineKeyboardButton(
                text=("\u2705 Бесплатно" if event.is_free else "\u274c Бесплатно"),
                callback_data=f"togglefree:{event.id}",
            )
        ]
    )
    keyboard.append(
        [types.InlineKeyboardButton(text="Done", callback_data=f"editdone:{event.id}")]
    )
    markup = types.InlineKeyboardMarkup(inline_keyboard=keyboard)
    await bot.send_message(user_id, "\n".join(lines), reply_markup=markup)


async def handle_events(message: types.Message, db: Database, bot: Bot):
    parts = message.text.split(maxsplit=1)
    offset = await get_tz_offset(db)
    tz = offset_to_timezone(offset)

    if len(parts) == 2:
        text = parts[1]
        for fmt in ("%Y-%m-%d", "%d.%m.%Y"):
            try:
                day = datetime.strptime(text, fmt).date()
                break
            except ValueError:
                day = None
        if day is None:
            await bot.send_message(message.chat.id, "Usage: /events YYYY-MM-DD")
            return
    else:
        day = datetime.now(tz).date()

    async with db.get_session() as session:
        if not await session.get(User, message.from_user.id):
            await bot.send_message(message.chat.id, "Not authorized")
            return

    text, markup = await build_events_message(db, day, tz)
    await bot.send_message(message.chat.id, text, reply_markup=markup)


async def handle_ask_4o(message: types.Message, db: Database, bot: Bot):
    parts = message.text.split(maxsplit=1)
    if len(parts) != 2:
        await bot.send_message(message.chat.id, "Usage: /ask4o <text>")
        return
    async with db.get_session() as session:
        user = await session.get(User, message.from_user.id)
        if not user or not user.is_superadmin:
            await bot.send_message(message.chat.id, "Not authorized")
            return
    try:
        answer = await ask_4o(parts[1])
    except Exception as e:
        await bot.send_message(message.chat.id, f"LLM error: {e}")
        return
    await bot.send_message(message.chat.id, answer)


async def handle_exhibitions(message: types.Message, db: Database, bot: Bot):
    offset = await get_tz_offset(db)
    tz = offset_to_timezone(offset)

    async with db.get_session() as session:
        if not await session.get(User, message.from_user.id):
            await bot.send_message(message.chat.id, "Not authorized")
            return

    text, markup = await build_exhibitions_message(db, tz)
    await bot.send_message(message.chat.id, text, reply_markup=markup)


async def handle_pages(message: types.Message, db: Database, bot: Bot):
    async with db.get_session() as session:
        if not await session.get(User, message.from_user.id):
            await bot.send_message(message.chat.id, "Not authorized")
            return
        result = await session.execute(select(MonthPage).order_by(MonthPage.month))
        months = result.scalars().all()
        res_w = await session.execute(select(WeekendPage).order_by(WeekendPage.start))
        weekends = res_w.scalars().all()
    lines = ["Months:"]
    for p in months:
        lines.append(f"{p.month}: {p.url}")
    if weekends:
        lines.append("")
        lines.append("Weekends:")
        for w in weekends:
            lines.append(f"{w.start}: {w.url}")
    await bot.send_message(message.chat.id, "\n".join(lines))


async def handle_edit_message(message: types.Message, db: Database, bot: Bot):
    state = editing_sessions.get(message.from_user.id)
    if not state:
        return
    eid, field = state
    if field is None:
        return
    value = (message.text or message.caption or "").strip()
    if field == "ticket_link" and value in {"", "-"}:
        value = ""
    if not value and field != "ticket_link":
        await bot.send_message(message.chat.id, "No text supplied")
        return
    async with db.get_session() as session:
        event = await session.get(Event, eid)
        if not event:
            await bot.send_message(message.chat.id, "Event not found")
            del editing_sessions[message.from_user.id]
            return
        old_date = event.date.split("..", 1)[0]
        old_month = old_date[:7]
        if field in {"ticket_price_min", "ticket_price_max"}:
            try:
                setattr(event, field, int(value))
            except ValueError:
                await bot.send_message(message.chat.id, "Invalid number")
                return
        else:
            if field == "ticket_link" and value == "":
                setattr(event, field, None)
            else:
                setattr(event, field, value)
        await session.commit()
        new_date = event.date.split("..", 1)[0]
        new_month = new_date[:7]
    await sync_month_page(db, old_month)
    old_w = weekend_start_for_date(datetime.fromisoformat(old_date).date())
    if old_w:
        await sync_weekend_page(db, old_w.isoformat())
    if new_month != old_month:
        await sync_month_page(db, new_month)
    new_w = weekend_start_for_date(datetime.fromisoformat(new_date).date())
    if new_w and new_w != old_w:
        await sync_weekend_page(db, new_w.isoformat())
    editing_sessions[message.from_user.id] = (eid, None)
    await show_edit_menu(message.from_user.id, event, bot)


async def handle_daily_time_message(message: types.Message, db: Database, bot: Bot):
    cid = daily_time_sessions.get(message.from_user.id)
    if not cid:
        return
    value = (message.text or "").strip()
    if not re.match(r"^\d{1,2}:\d{2}$", value):
        await bot.send_message(message.chat.id, "Invalid time")
        return
    if len(value.split(":")[0]) == 1:
        value = f"0{value}"
    async with db.get_session() as session:
        ch = await session.get(Channel, cid)
        if ch:
            ch.daily_time = value
            await session.commit()
    del daily_time_sessions[message.from_user.id]
    await bot.send_message(message.chat.id, f"Time set to {value}")


processed_media_groups: set[str] = set()


async def handle_forwarded(message: types.Message, db: Database, bot: Bot):
    text = message.text or message.caption
    if message.media_group_id:
        if message.media_group_id in processed_media_groups:
            return
        if not text:
            # wait for the part of the album that contains the caption
            return
        processed_media_groups.add(message.media_group_id)
    if not text:
        return
    async with db.get_session() as session:
        if not await session.get(User, message.from_user.id):
            return
    link = None
    if message.forward_from_chat and message.forward_from_message_id:
        chat = message.forward_from_chat
        msg_id = message.forward_from_message_id
        async with db.get_session() as session:
            ch = await session.get(Channel, chat.id)
            allowed = ch.is_registered if ch else False
        if allowed:
            if chat.username:
                link = f"https://t.me/{chat.username}/{msg_id}"
            else:
                cid = str(chat.id)
                if cid.startswith("-100"):
                    cid = cid[4:]
                else:
                    cid = cid.lstrip("-")
                link = f"https://t.me/c/{cid}/{msg_id}"
    images = await extract_images(message, bot)
    media = images if images else None

    results = await add_events_from_text(
        db,
        text,
        link,
        message.html_text or message.caption_html,
        media,
    )
    for saved, added, lines, status in results:
        buttons = []
        if (
            not saved.is_free
            and saved.ticket_price_min is None
            and saved.ticket_price_max is None
        ):
            buttons.append(
                types.InlineKeyboardButton(
                    text="\u2753 Это бесплатное мероприятие",
                    callback_data=f"markfree:{saved.id}",
                )
            )
        buttons.append(
            types.InlineKeyboardButton(
                text="\U0001f6a9 Переключить на тихий режим",
                callback_data=f"togglesilent:{saved.id}",
            )
        )
        markup = (
            types.InlineKeyboardMarkup(inline_keyboard=[buttons]) if buttons else None
        )
        await bot.send_message(
            message.chat.id,
            f"Event {status}\n" + "\n".join(lines),
            reply_markup=markup,
        )


async def telegraph_test():
    token = get_telegraph_token()
    if not token:
        print("Unable to obtain Telegraph token")
        return
    tg = Telegraph(access_token=token)
    page = await asyncio.to_thread(
        tg.create_page, "Test Page", html_content="<p>test</p>"
    )
    logging.info("Created %s", page["url"])
    print("Created", page["url"])
    await asyncio.to_thread(
        tg.edit_page, page["path"], title="Test Page", html_content="<p>updated</p>"
    )
    logging.info("Edited %s", page["url"])
    print("Edited", page["url"])


async def update_source_page(
    path: str,
    title: str,
    new_html: str,
    media: list[tuple[bytes, str]] | tuple[bytes, str] | None = None,
) -> tuple[str, int]:
    """Append text to an existing Telegraph page."""
    token = get_telegraph_token()
    if not token:
        logging.error("Telegraph token unavailable")
        return "token missing"
    tg = Telegraph(access_token=token)
    try:
        logging.info("Fetching telegraph page %s", path)
        page = await asyncio.to_thread(tg.get_page, path, return_html=True)
        html_content = page.get("content") or page.get("content_html") or ""
        catbox_msg = ""
        images: list[tuple[bytes, str]] = []
        if media:
            images = [media] if isinstance(media, tuple) else list(media)
        catbox_urls: list[str] = []
        if CATBOX_ENABLED and images:
            async with ClientSession() as session:
                for data, name in images[:3]:
                    if len(data) > 5 * 1024 * 1024:
                        logging.warning("catbox skip %s: too large", name)
                        catbox_msg += f"{name}: too large; "
                        continue
                    if not imghdr.what(None, data):
                        logging.warning("catbox skip %s: not image", name)
                        catbox_msg += f"{name}: not image; "
                        continue
                    try:
                        form = FormData()
                        form.add_field("reqtype", "fileupload")
                        form.add_field("fileToUpload", data, filename=name)
                        async with session.post(
                            "https://catbox.moe/user/api.php", data=form
                        ) as resp:
                            text = await resp.text()
                            if resp.status == 200 and text.startswith("http"):
                                url = text.strip()
                                catbox_urls.append(url)
                                catbox_msg += "ok; "
                                logging.info("catbox uploaded %s", url)
                            else:
                                catbox_msg += f"{name}: err {resp.status}; "
                                logging.error(
                                    "catbox upload failed %s: %s %s",
                                    name,
                                    resp.status,
                                    text,
                                )
                    except Exception as e:
                        catbox_msg += f"{name}: {e}; "
                        logging.error("catbox error %s: %s", name, e)
            catbox_msg = catbox_msg.strip("; ")
        elif images:
            catbox_msg = "disabled"
        for url in catbox_urls:
            html_content += f'<img src="{html.escape(url)}"/><p></p>'
        cleaned = re.sub(r"</?tg-emoji[^>]*>", "", new_html)
        cleaned = cleaned.replace(
            "\U0001f193\U0001f193\U0001f193\U0001f193", "Бесплатно"
        )
        html_content += (
            f"<p>{CONTENT_SEPARATOR}</p><p>" + cleaned.replace("\n", "<br/>") + "</p>"
        )
        logging.info("Editing telegraph page %s", path)
        await asyncio.to_thread(
            tg.edit_page, path, title=title, html_content=html_content
        )
        logging.info("Updated telegraph page %s", path)
        return catbox_msg, len(catbox_urls)
    except Exception as e:
        logging.error("Failed to update telegraph page: %s", e)
        return f"error: {e}", 0


async def create_source_page(
    title: str,
    text: str,
    source_url: str | None,
    html_text: str | None = None,
    media: list[tuple[bytes, str]] | tuple[bytes, str] | None = None,
) -> tuple[str, str, str, int] | None:
    """Create a Telegraph page with the original event text."""
    token = get_telegraph_token()
    if not token:
        logging.error("Telegraph token unavailable")
        return None
    tg = Telegraph(access_token=token)
    html_content = ""

    def strip_title(line_text: str) -> str:
        lines = line_text.splitlines()
        if lines and lines[0].strip() == title.strip():
            return "\n".join(lines[1:]).lstrip()
        return line_text

    images: list[tuple[bytes, str]] = []
    if media:
        images = [media] if isinstance(media, tuple) else list(media)
    catbox_urls: list[str] = []
    catbox_msg = ""
    if CATBOX_ENABLED and images:
        async with ClientSession() as session:
            for data, name in images[:3]:
                if len(data) > 5 * 1024 * 1024:
                    logging.warning("catbox skip %s: too large", name)
                    catbox_msg += f"{name}: too large; "
                    continue
                if not imghdr.what(None, data):
                    logging.warning("catbox skip %s: not image", name)
                    catbox_msg += f"{name}: not image; "
                    continue
                try:
                    form = FormData()
                    form.add_field("reqtype", "fileupload")
                    form.add_field("fileToUpload", data, filename=name)
                    async with session.post(
                        "https://catbox.moe/user/api.php", data=form
                    ) as resp:
                        text_r = await resp.text()
                        if resp.status == 200 and text_r.startswith("http"):
                            url = text_r.strip()
                            catbox_urls.append(url)
                            catbox_msg += "ok; "
                            logging.info("catbox uploaded %s", url)
                        else:
                            catbox_msg += f"{name}: err {resp.status}; "
                            logging.error(
                                "catbox upload failed %s: %s %s",
                                name,
                                resp.status,
                                text_r,
                            )
                except Exception as e:
                    catbox_msg += f"{name}: {e}; "
                    logging.error("catbox error %s: %s", name, e)
        catbox_msg = catbox_msg.strip("; ")
    elif images:
        catbox_msg = "disabled"

    if source_url:
        html_content += (
            f'<p><a href="{html.escape(source_url)}"><strong>'
            f"{html.escape(title)}</strong></a></p>"
        )
    else:
        html_content += f"<p><strong>{html.escape(title)}</strong></p>"

    for url in catbox_urls:
        html_content += f'<img src="{html.escape(url)}"/><p></p>'

    if html_text:
        html_text = strip_title(html_text)
        cleaned = re.sub(r"</?tg-emoji[^>]*>", "", html_text)
        cleaned = cleaned.replace(
            "\U0001f193\U0001f193\U0001f193\U0001f193", "Бесплатно"
        )
        html_content += f"<p>{cleaned.replace('\n', '<br/>')}</p>"
    else:
        clean_text = strip_title(text)
        clean_text = clean_text.replace(
            "\U0001f193\U0001f193\U0001f193\U0001f193", "Бесплатно"
        )
        paragraphs = [f"<p>{html.escape(line)}</p>" for line in clean_text.splitlines()]
        html_content += "".join(paragraphs)
    try:
        page = await asyncio.to_thread(tg.create_page, title, html_content=html_content)
    except Exception as e:
        logging.error("Failed to create telegraph page: %s", e)
        return None
    logging.info("Created telegraph page %s", page.get("url"))
    return page.get("url"), page.get("path"), catbox_msg, len(catbox_urls)


def create_app() -> web.Application:
    token = os.getenv("TELEGRAM_BOT_TOKEN")
    if not token:
        raise RuntimeError("TELEGRAM_BOT_TOKEN is missing")

    webhook = os.getenv("WEBHOOK_URL")
    if not webhook:
        raise RuntimeError("WEBHOOK_URL is missing")

    bot = Bot(token)
    logging.info("DB_PATH=%s", DB_PATH)
    logging.info("FOUR_O_TOKEN found: %s", bool(os.getenv("FOUR_O_TOKEN")))
    dp = Dispatcher()
    db = Database(DB_PATH)

    async def start_wrapper(message: types.Message):
        await handle_start(message, db, bot)

    async def register_wrapper(message: types.Message):
        await handle_register(message, db, bot)

    async def requests_wrapper(message: types.Message):
        await handle_requests(message, db, bot)

    async def tz_wrapper(message: types.Message):
        await handle_tz(message, db, bot)

    async def callback_wrapper(callback: types.CallbackQuery):
        await process_request(callback, db, bot)

    async def add_event_wrapper(message: types.Message):
        await handle_add_event(message, db, bot)

    async def add_event_raw_wrapper(message: types.Message):
        await handle_add_event_raw(message, db, bot)

    async def ask_4o_wrapper(message: types.Message):
        await handle_ask_4o(message, db, bot)

    async def list_events_wrapper(message: types.Message):
        await handle_events(message, db, bot)

    async def set_channel_wrapper(message: types.Message):
        await handle_set_channel(message, db, bot)

    async def channels_wrapper(message: types.Message):
        await handle_channels(message, db, bot)

    async def exhibitions_wrapper(message: types.Message):
        await handle_exhibitions(message, db, bot)

    async def pages_wrapper(message: types.Message):
        await handle_pages(message, db, bot)

    async def edit_message_wrapper(message: types.Message):
        await handle_edit_message(message, db, bot)

    async def daily_time_wrapper(message: types.Message):
        await handle_daily_time_message(message, db, bot)

    async def forward_wrapper(message: types.Message):
        await handle_forwarded(message, db, bot)

    async def reg_daily_wrapper(message: types.Message):
        await handle_regdailychannels(message, db, bot)

    async def daily_wrapper(message: types.Message):
        await handle_daily(message, db, bot)

    async def images_wrapper(message: types.Message):
        await handle_images(message, db, bot)

    dp.message.register(start_wrapper, Command("start"))
    dp.message.register(register_wrapper, Command("register"))
    dp.message.register(requests_wrapper, Command("requests"))
    dp.callback_query.register(
        callback_wrapper,
        lambda c: c.data.startswith("approve")
        or c.data.startswith("reject")
        or c.data.startswith("del:")
        or c.data.startswith("nav:")
        or c.data.startswith("edit:")
        or c.data.startswith("editfield:")
        or c.data.startswith("editdone:")
        or c.data.startswith("unset:")
        or c.data.startswith("set:")
        or c.data.startswith("dailyset:")
        or c.data.startswith("dailyunset:")
        or c.data.startswith("dailytime:")
        or c.data.startswith("dailysend:")
        or c.data.startswith("togglefree:")
        or c.data.startswith("markfree:")
        or c.data.startswith("togglesilent:"),
    )
    dp.message.register(tz_wrapper, Command("tz"))
    dp.message.register(add_event_wrapper, Command("addevent"))
    dp.message.register(add_event_raw_wrapper, Command("addevent_raw"))
    dp.message.register(ask_4o_wrapper, Command("ask4o"))
    dp.message.register(list_events_wrapper, Command("events"))
    dp.message.register(set_channel_wrapper, Command("setchannel"))
    dp.message.register(images_wrapper, Command("images"))
    dp.message.register(channels_wrapper, Command("channels"))
    dp.message.register(reg_daily_wrapper, Command("regdailychannels"))
    dp.message.register(daily_wrapper, Command("daily"))
    dp.message.register(exhibitions_wrapper, Command("exhibitions"))
    dp.message.register(pages_wrapper, Command("pages"))
    dp.message.register(
        edit_message_wrapper, lambda m: m.from_user.id in editing_sessions
    )
    dp.message.register(
        daily_time_wrapper, lambda m: m.from_user.id in daily_time_sessions
    )
    dp.message.register(forward_wrapper, lambda m: bool(m.forward_date))
    dp.my_chat_member.register(partial(handle_my_chat_member, db=db))

    app = web.Application()
    SimpleRequestHandler(dp, bot).register(app, path="/webhook")
    setup_application(app, dp, bot=bot)

    async def on_startup(app: web.Application):
        logging.info("Initializing database")
        await db.init()
        global CATBOX_ENABLED
        CATBOX_ENABLED = await get_catbox_enabled(db)
        hook = webhook.rstrip("/") + "/webhook"
        logging.info("Setting webhook to %s", hook)
        await bot.set_webhook(
            hook,
            allowed_updates=["message", "callback_query", "my_chat_member"],
        )
        app["daily_task"] = asyncio.create_task(daily_scheduler(db, bot))

    async def on_shutdown(app: web.Application):
        await bot.session.close()
        if "daily_task" in app:
            app["daily_task"].cancel()
            with contextlib.suppress(Exception):
                await app["daily_task"]

    app.on_startup.append(on_startup)
    app.on_shutdown.append(on_shutdown)
    return app


if __name__ == "__main__":
    import sys

    if len(sys.argv) > 1 and sys.argv[1] == "test_telegraph":
        asyncio.run(telegraph_test())
    else:
        web.run_app(create_app(), port=int(os.getenv("PORT", 8080)))<|MERGE_RESOLUTION|>--- conflicted
+++ resolved
@@ -2234,18 +2234,6 @@
     buttons = []
     if wpage:
         sunday = w_start + timedelta(days=1)
-<<<<<<< HEAD
-        extra = f" +{weekend_count}" if weekend_count else ""
-        text = (
-            f"Мероприятия на выходные {w_start.day} {sunday.day} {MONTHS[w_start.month - 1]}{extra}"
-        )
-        buttons.append(types.InlineKeyboardButton(text=text, url=wpage.url))
-    if mp_cur:
-        extra = f" +{cur_count}" if cur_count else ""
-        buttons.append(
-            types.InlineKeyboardButton(
-                text=f"Мероприятия на {month_name_nominative(cur_month)}{extra}",
-=======
         prefix = f"(+{weekend_count}) " if weekend_count else ""
         text = (
             f"{prefix}Мероприятия на выходные {w_start.day} {sunday.day} {MONTHS[w_start.month - 1]}"
@@ -2256,22 +2244,14 @@
         buttons.append(
             types.InlineKeyboardButton(
                 text=f"{prefix}Мероприятия на {month_name_nominative(cur_month)}",
->>>>>>> 6a84e5c1
                 url=mp_cur.url,
             )
         )
     if mp_next:
-<<<<<<< HEAD
-        extra = f" +{next_count}" if next_count else ""
-        buttons.append(
-            types.InlineKeyboardButton(
-                text=f"Мероприятия на {month_name_nominative(next_month(cur_month))}{extra}",
-=======
         prefix = f"(+{next_count}) " if next_count else ""
         buttons.append(
             types.InlineKeyboardButton(
                 text=f"{prefix}Мероприятия на {month_name_nominative(next_month(cur_month))}",
->>>>>>> 6a84e5c1
                 url=mp_next.url,
             )
         )
