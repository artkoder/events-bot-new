--- conflicted
+++ resolved
@@ -1020,16 +1020,10 @@
     prefix = ""
     if is_recent(e):
         prefix += "\U0001F6A9 "
-<<<<<<< HEAD
-    if e.emoji:
-        prefix += f"{e.emoji} "
-    lines = [f"{prefix}{e.title}".strip(), e.description.strip()]
-=======
     emoji_part = ""
     if e.emoji and not e.title.strip().startswith(e.emoji):
         emoji_part = f"{e.emoji} "
     lines = [f"{prefix}{emoji_part}{e.title}".strip(), e.description.strip()]
->>>>>>> 39e3f058
     if e.is_free:
         lines.append("🟡 Бесплатно")
     elif e.ticket_link and (e.ticket_price_min is not None or e.ticket_price_max is not None):
@@ -1072,14 +1066,10 @@
     prefix = ""
     if is_recent(e):
         prefix += "\U0001F6A9 "
-<<<<<<< HEAD
-    lines = [f"{prefix}{e.title}".strip(), e.description.strip()]
-=======
     emoji_part = ""
     if e.emoji and not e.title.strip().startswith(e.emoji):
         emoji_part = f"{e.emoji} "
     lines = [f"{prefix}{emoji_part}{e.title}".strip(), e.description.strip()]
->>>>>>> 39e3f058
     if e.is_free:
         lines.append("🟡 Бесплатно")
     elif e.ticket_link:
@@ -1112,11 +1102,7 @@
     nodes: list = []
     if is_recent(e):
         nodes.append("\U0001F6A9 ")
-<<<<<<< HEAD
-    if e.emoji:
-=======
     if e.emoji and not e.title.strip().startswith(e.emoji):
->>>>>>> 39e3f058
         nodes.append(f"{e.emoji} ")
     title_text = e.title
     if e.source_post_url:
@@ -1135,11 +1121,7 @@
     if body_md:
         html_text = md_to_html(body_md)
         nodes.extend(html_to_nodes(html_text))
-<<<<<<< HEAD
-    nodes.append({"tag": "br"})
-=======
     nodes.append({"tag": "p"})
->>>>>>> 39e3f058
     return nodes
 
 
@@ -1147,11 +1129,8 @@
     nodes: list = []
     if is_recent(e):
         nodes.append("\U0001F6A9 ")
-<<<<<<< HEAD
-=======
     if e.emoji and not e.title.strip().startswith(e.emoji):
         nodes.append(f"{e.emoji} ")
->>>>>>> 39e3f058
     title_text = e.title
     if e.source_post_url:
         nodes.append({"tag": "a", "attrs": {"href": e.source_post_url}, "children": [title_text]})
@@ -1169,11 +1148,7 @@
     if body_md:
         html_text = md_to_html(body_md)
         nodes.extend(html_to_nodes(html_text))
-<<<<<<< HEAD
-    nodes.append({"tag": "br"})
-=======
     nodes.append({"tag": "p"})
->>>>>>> 39e3f058
     return nodes
 
 
