import logging
import os
from datetime import datetime
from typing import Optional

from aiogram import Bot, Dispatcher, types
from aiogram.filters import Command
from aiogram.webhook.aiohttp_server import SimpleRequestHandler, setup_application
<<<<<<< HEAD
from aiohttp import web, ClientSession
from telegraph import Telegraph
import asyncio
=======
from aiohttp import web
>>>>>>> 9253efb8
from sqlalchemy.ext.asyncio import AsyncSession, create_async_engine
from sqlmodel import Field, SQLModel, select

logging.basicConfig(level=logging.INFO)

<<<<<<< HEAD
DB_PATH = os.getenv("DB_PATH", "/data/db.sqlite")


class User(SQLModel, table=True):
    user_id: int = Field(primary_key=True)
    username: Optional[str] = None
    is_superadmin: bool = False


class PendingUser(SQLModel, table=True):
    user_id: int = Field(primary_key=True)
    username: Optional[str] = None
    requested_at: datetime = Field(default_factory=datetime.utcnow)


class RejectedUser(SQLModel, table=True):
    user_id: int = Field(primary_key=True)
    username: Optional[str] = None
    rejected_at: datetime = Field(default_factory=datetime.utcnow)


class Setting(SQLModel, table=True):
    key: str = Field(primary_key=True)
    value: str


class Event(SQLModel, table=True):
    id: Optional[int] = Field(default=None, primary_key=True)
    title: str
    description: str
    festival: Optional[str] = None
    date: str
    time: str
    location_name: str
    location_address: Optional[str] = None
    city: Optional[str] = None
    source_text: str


class Database:
    def __init__(self, path: str):
        self.engine = create_async_engine(f"sqlite+aiosqlite:///{path}")

    async def init(self):
        async with self.engine.begin() as conn:
            await conn.run_sync(SQLModel.metadata.create_all)

    def get_session(self) -> AsyncSession:
        return AsyncSession(self.engine)


async def get_tz_offset(db: Database) -> str:
    async with db.get_session() as session:
        result = await session.get(Setting, "tz_offset")
        return result.value if result else "+00:00"


async def set_tz_offset(db: Database, value: str):
    async with db.get_session() as session:
        setting = await session.get(Setting, "tz_offset")
        if setting:
            setting.value = value
        else:
            setting = Setting(key="tz_offset", value=value)
            session.add(setting)
        await session.commit()


=======

DB_PATH = os.getenv("DB_PATH", "/data/db.sqlite")


class User(SQLModel, table=True):
    user_id: int = Field(primary_key=True)
    username: Optional[str] = None
    is_superadmin: bool = False


class PendingUser(SQLModel, table=True):
    user_id: int = Field(primary_key=True)
    username: Optional[str] = None
    requested_at: datetime = Field(default_factory=datetime.utcnow)


class RejectedUser(SQLModel, table=True):
    user_id: int = Field(primary_key=True)
    username: Optional[str] = None
    rejected_at: datetime = Field(default_factory=datetime.utcnow)


class Setting(SQLModel, table=True):
    key: str = Field(primary_key=True)
    value: str


class Database:
    def __init__(self, path: str):
        self.engine = create_async_engine(f"sqlite+aiosqlite:///{path}")

    async def init(self):
        async with self.engine.begin() as conn:
            await conn.run_sync(SQLModel.metadata.create_all)

    def get_session(self) -> AsyncSession:
        return AsyncSession(self.engine)



async def get_tz_offset(db: Database) -> str:
    async with db.get_session() as session:
        result = await session.get(Setting, "tz_offset")
        return result.value if result else "+00:00"


async def set_tz_offset(db: Database, value: str):
    async with db.get_session() as session:
        setting = await session.get(Setting, "tz_offset")
        if setting:
            setting.value = value
        else:
            setting = Setting(key="tz_offset", value=value)
            session.add(setting)
        await session.commit()



>>>>>>> 9253efb8
def validate_offset(value: str) -> bool:
    if len(value) != 6 or value[0] not in "+-" or value[3] != ":":
        return False
    try:
        h = int(value[1:3])
        m = int(value[4:6])
        return 0 <= h <= 14 and 0 <= m < 60
    except ValueError:
        return False


<<<<<<< HEAD
async def parse_event_via_4o(text: str) -> dict:
    token = os.getenv("FOUR_O_TOKEN")
    if not token:
        raise RuntimeError("FOUR_O_TOKEN is missing")
    url = os.getenv("FOUR_O_URL", "https://api.example.com/parse")
    prompt_path = os.path.join("docs", "PROMPTS.md")
    with open(prompt_path, "r", encoding="utf-8") as f:
        prompt = f.read()
    headers = {"Authorization": f"Bearer {token}"}
    async with ClientSession() as session:
        resp = await session.post(url, json={"text": text, "prompt": prompt}, headers=headers)
        resp.raise_for_status()
        return await resp.json()


async def ask_4o(text: str) -> str:
    token = os.getenv("FOUR_O_TOKEN")
    if not token:
        raise RuntimeError("FOUR_O_TOKEN is missing")
    url = os.getenv("FOUR_O_URL", "https://api.example.com/parse")
    headers = {"Authorization": f"Bearer {token}"}
    async with ClientSession() as session:
        resp = await session.post(url, json={"text": text}, headers=headers)
        resp.raise_for_status()
        data = await resp.json()
        if isinstance(data, dict):
            return data.get("response") or str(data)
        return str(data)


=======
>>>>>>> 9253efb8
async def handle_start(message: types.Message, db: Database, bot: Bot):
    async with db.get_session() as session:
        result = await session.execute(select(User))
        user_count = len(result.scalars().all())
        user = await session.get(User, message.from_user.id)
        if user:
            await bot.send_message(message.chat.id, "Bot is running")
            return
        if user_count == 0:
            session.add(
                User(
                    user_id=message.from_user.id,
                    username=message.from_user.username,
                    is_superadmin=True,
                )
            )
            await session.commit()
            await bot.send_message(message.chat.id, "You are superadmin")
        else:
            await bot.send_message(message.chat.id, "Use /register to apply")


async def handle_register(message: types.Message, db: Database, bot: Bot):
    async with db.get_session() as session:
        if await session.get(User, message.from_user.id):
            await bot.send_message(message.chat.id, "Already registered")
            return
        if await session.get(RejectedUser, message.from_user.id):
            await bot.send_message(message.chat.id, "Access denied by administrator")
            return
        if await session.get(PendingUser, message.from_user.id):
            await bot.send_message(message.chat.id, "Awaiting approval")
            return
        result = await session.execute(select(PendingUser))
        if len(result.scalars().all()) >= 10:
            await bot.send_message(
                message.chat.id, "Registration queue full, try later"
            )
            return
        session.add(
            PendingUser(
                user_id=message.from_user.id, username=message.from_user.username
            )
        )
        await session.commit()
        await bot.send_message(message.chat.id, "Registration pending approval")


async def handle_requests(message: types.Message, db: Database, bot: Bot):
    async with db.get_session() as session:
        user = await session.get(User, message.from_user.id)
        if not user or not user.is_superadmin:
            return
        result = await session.execute(select(PendingUser))
        pending = result.scalars().all()
        if not pending:
            await bot.send_message(message.chat.id, "No pending users")
<<<<<<< HEAD
=======

>>>>>>> 9253efb8
            return
        buttons = [
            [
                types.InlineKeyboardButton(
                    text="Approve", callback_data=f"approve:{p.user_id}"
                ),
                types.InlineKeyboardButton(
                    text="Reject", callback_data=f"reject:{p.user_id}"
                ),
            ]
            for p in pending
        ]
        keyboard = types.InlineKeyboardMarkup(inline_keyboard=buttons)
        lines = [f"{p.user_id} {p.username or ''}" for p in pending]
        await bot.send_message(message.chat.id, "\n".join(lines), reply_markup=keyboard)


async def process_request(callback: types.CallbackQuery, db: Database, bot: Bot):
    uid = int(callback.data.split(":", 1)[1])
    async with db.get_session() as session:
        p = await session.get(PendingUser, uid)
        if not p:
            await callback.answer("Not found", show_alert=True)
            return
<<<<<<< HEAD
=======

>>>>>>> 9253efb8
        if callback.data.startswith("approve"):
            session.add(User(user_id=uid, username=p.username, is_superadmin=False))
            await bot.send_message(uid, "You are approved")
        else:
            session.add(RejectedUser(user_id=uid, username=p.username))
            await bot.send_message(uid, "Your registration was rejected")
        await session.delete(p)
        await session.commit()
        await callback.answer("Done")


async def handle_tz(message: types.Message, db: Database, bot: Bot):
    parts = message.text.split(maxsplit=1)
    if len(parts) != 2 or not validate_offset(parts[1]):
        await bot.send_message(message.chat.id, "Usage: /tz +02:00")
        return
    async with db.get_session() as session:
        user = await session.get(User, message.from_user.id)
        if not user or not user.is_superadmin:
            await bot.send_message(message.chat.id, "Not authorized")
            return
    await set_tz_offset(db, parts[1])
    await bot.send_message(message.chat.id, f"Timezone set to {parts[1]}")
<<<<<<< HEAD


async def handle_add_event(message: types.Message, db: Database, bot: Bot):
    text = message.text.split(maxsplit=1)
    if len(text) != 2:
        await bot.send_message(message.chat.id, "Usage: /addevent <text>")
        return
    try:
        data = await parse_event_via_4o(text[1])
    except Exception as e:
        await bot.send_message(message.chat.id, f"LLM error: {e}")
        return
    event = Event(
        title=data.get("title", ""),
        description=data.get("short_description", ""),
        festival=data.get("festival") or None,
        date=data.get("date", ""),
        time=data.get("time", ""),
        location_name=data.get("location_name", ""),
        location_address=data.get("location_address"),
        city=data.get("city"),
        source_text=text[1],
    )
    async with db.get_session() as session:
        session.add(event)
        await session.commit()
    await bot.send_message(message.chat.id, f"Event '{event.title}' added")


async def handle_add_event_raw(message: types.Message, db: Database, bot: Bot):
    parts = message.text.split(maxsplit=1)
    if len(parts) != 2 or '|' not in parts[1]:
        await bot.send_message(message.chat.id, "Usage: /addevent_raw title|date|time|location")
        return
    title, date, time, location = (p.strip() for p in parts[1].split('|', 3))
    event = Event(
        title=title,
        description="",
        festival=None,
        date=date,
        time=time,
        location_name=location,
        source_text=parts[1],
    )
    async with db.get_session() as session:
        session.add(event)
        await session.commit()
    await bot.send_message(message.chat.id, f"Event '{title}' added")


async def handle_ask_4o(message: types.Message, db: Database, bot: Bot):
    parts = message.text.split(maxsplit=1)
    if len(parts) != 2:
        await bot.send_message(message.chat.id, "Usage: /ask4o <text>")
        return
    async with db.get_session() as session:
        user = await session.get(User, message.from_user.id)
        if not user or not user.is_superadmin:
            await bot.send_message(message.chat.id, "Not authorized")
            return
    try:
        answer = await ask_4o(parts[1])
    except Exception as e:
        await bot.send_message(message.chat.id, f"LLM error: {e}")
        return
    await bot.send_message(message.chat.id, answer)


async def telegraph_test():
    token = os.getenv("TELEGRAPH_TOKEN")
    if not token:
        logging.error("TELEGRAPH_TOKEN is missing")
        return
    tg = Telegraph()
    tg.access_token = token
    page = await asyncio.to_thread(tg.create_page, "Test Page", html="<p>test</p>")
    logging.info("Created %s", page["url"])
    await asyncio.to_thread(
        tg.edit_page, page["path"], title="Test Page", html_content="<p>updated</p>"
    )
    logging.info("Edited %s", page["url"])


=======


>>>>>>> 9253efb8
def create_app() -> web.Application:
    token = os.getenv("TELEGRAM_BOT_TOKEN")
    if not token:
        raise RuntimeError("TELEGRAM_BOT_TOKEN is missing")

<<<<<<< HEAD
    webhook = os.getenv("WEBHOOK_URL")
    if not webhook:
        raise RuntimeError("WEBHOOK_URL is missing")

    bot = Bot(token)
    dp = Dispatcher()
    db = Database(DB_PATH)

    async def start_wrapper(message: types.Message):
        await handle_start(message, db, bot)

    async def register_wrapper(message: types.Message):
        await handle_register(message, db, bot)

    async def requests_wrapper(message: types.Message):
        await handle_requests(message, db, bot)

    async def tz_wrapper(message: types.Message):
        await handle_tz(message, db, bot)

    async def callback_wrapper(callback: types.CallbackQuery):
        await process_request(callback, db, bot)

    async def add_event_wrapper(message: types.Message):
        await handle_add_event(message, db, bot)

    async def add_event_raw_wrapper(message: types.Message):
        await handle_add_event_raw(message, db, bot)

    async def ask_4o_wrapper(message: types.Message):
        await handle_ask_4o(message, db, bot)

    dp.message.register(start_wrapper, Command("start"))
    dp.message.register(register_wrapper, Command("register"))
    dp.message.register(requests_wrapper, Command("requests"))
    dp.callback_query.register(
        callback_wrapper,
        lambda c: c.data.startswith("approve") or c.data.startswith("reject"),
    )
    dp.message.register(tz_wrapper, Command("tz"))
    dp.message.register(add_event_wrapper, Command("addevent"))
    dp.message.register(add_event_raw_wrapper, Command("addevent_raw"))
    dp.message.register(ask_4o_wrapper, Command("ask4o"))

    app = web.Application()
    SimpleRequestHandler(dp, bot).register(app, path="/webhook")
    setup_application(app, dp, bot=bot)

    async def on_startup(app: web.Application):
        await db.init()
        await bot.set_webhook(webhook.rstrip("/") + "/webhook")

    async def on_shutdown(app: web.Application):
        await bot.session.close()

    app.on_startup.append(on_startup)
    app.on_shutdown.append(on_shutdown)
    return app


if __name__ == "__main__":
    import sys

    if len(sys.argv) > 1 and sys.argv[1] == "test_telegraph":
        asyncio.run(telegraph_test())
    else:
        web.run_app(create_app(), port=int(os.getenv("PORT", 8080)))
=======

    webhook = os.getenv("WEBHOOK_URL")
    if not webhook:
        raise RuntimeError("WEBHOOK_URL is missing")

    bot = Bot(token)
    dp = Dispatcher()
    db = Database(DB_PATH)

    async def start_wrapper(message: types.Message):
        await handle_start(message, db, bot)

    async def register_wrapper(message: types.Message):
        await handle_register(message, db, bot)

    async def requests_wrapper(message: types.Message):
        await handle_requests(message, db, bot)

    async def tz_wrapper(message: types.Message):
        await handle_tz(message, db, bot)

    async def callback_wrapper(callback: types.CallbackQuery):
        await process_request(callback, db, bot)

    dp.message.register(start_wrapper, Command("start"))
    dp.message.register(register_wrapper, Command("register"))
    dp.message.register(requests_wrapper, Command("requests"))
    dp.callback_query.register(
        callback_wrapper,
        lambda c: c.data.startswith("approve") or c.data.startswith("reject"),
    )
    dp.message.register(tz_wrapper, Command("tz"))

    app = web.Application()
    SimpleRequestHandler(dp, bot).register(app, path="/webhook")
    setup_application(app, dp, bot=bot)

    async def on_startup(app: web.Application):
        await db.init()
        await bot.set_webhook(webhook.rstrip("/") + "/webhook")

    async def on_shutdown(app: web.Application):
        await bot.session.close()

    app.on_startup.append(on_startup)
    app.on_shutdown.append(on_shutdown)
    return app



if __name__ == "__main__":
    web.run_app(create_app(), port=int(os.getenv("PORT", 8080)))
>>>>>>> 9253efb8
<|MERGE_RESOLUTION|>--- conflicted
+++ resolved
@@ -6,19 +6,17 @@
 from aiogram import Bot, Dispatcher, types
 from aiogram.filters import Command
 from aiogram.webhook.aiohttp_server import SimpleRequestHandler, setup_application
-<<<<<<< HEAD
+
 from aiohttp import web, ClientSession
 from telegraph import Telegraph
 import asyncio
-=======
-from aiohttp import web
->>>>>>> 9253efb8
+
 from sqlalchemy.ext.asyncio import AsyncSession, create_async_engine
 from sqlmodel import Field, SQLModel, select
 
 logging.basicConfig(level=logging.INFO)
 
-<<<<<<< HEAD
+
 DB_PATH = os.getenv("DB_PATH", "/data/db.sqlite")
 
 
@@ -76,6 +74,7 @@
         return result.value if result else "+00:00"
 
 
+
 async def set_tz_offset(db: Database, value: str):
     async with db.get_session() as session:
         setting = await session.get(Setting, "tz_offset")
@@ -87,66 +86,7 @@
         await session.commit()
 
 
-=======
-
-DB_PATH = os.getenv("DB_PATH", "/data/db.sqlite")
-
-
-class User(SQLModel, table=True):
-    user_id: int = Field(primary_key=True)
-    username: Optional[str] = None
-    is_superadmin: bool = False
-
-
-class PendingUser(SQLModel, table=True):
-    user_id: int = Field(primary_key=True)
-    username: Optional[str] = None
-    requested_at: datetime = Field(default_factory=datetime.utcnow)
-
-
-class RejectedUser(SQLModel, table=True):
-    user_id: int = Field(primary_key=True)
-    username: Optional[str] = None
-    rejected_at: datetime = Field(default_factory=datetime.utcnow)
-
-
-class Setting(SQLModel, table=True):
-    key: str = Field(primary_key=True)
-    value: str
-
-
-class Database:
-    def __init__(self, path: str):
-        self.engine = create_async_engine(f"sqlite+aiosqlite:///{path}")
-
-    async def init(self):
-        async with self.engine.begin() as conn:
-            await conn.run_sync(SQLModel.metadata.create_all)
-
-    def get_session(self) -> AsyncSession:
-        return AsyncSession(self.engine)
-
-
-
-async def get_tz_offset(db: Database) -> str:
-    async with db.get_session() as session:
-        result = await session.get(Setting, "tz_offset")
-        return result.value if result else "+00:00"
-
-
-async def set_tz_offset(db: Database, value: str):
-    async with db.get_session() as session:
-        setting = await session.get(Setting, "tz_offset")
-        if setting:
-            setting.value = value
-        else:
-            setting = Setting(key="tz_offset", value=value)
-            session.add(setting)
-        await session.commit()
-
-
-
->>>>>>> 9253efb8
+
 def validate_offset(value: str) -> bool:
     if len(value) != 6 or value[0] not in "+-" or value[3] != ":":
         return False
@@ -158,7 +98,7 @@
         return False
 
 
-<<<<<<< HEAD
+
 async def parse_event_via_4o(text: str) -> dict:
     token = os.getenv("FOUR_O_TOKEN")
     if not token:
@@ -189,8 +129,7 @@
         return str(data)
 
 
-=======
->>>>>>> 9253efb8
+
 async def handle_start(message: types.Message, db: Database, bot: Bot):
     async with db.get_session() as session:
         result = await session.execute(select(User))
@@ -248,10 +187,7 @@
         pending = result.scalars().all()
         if not pending:
             await bot.send_message(message.chat.id, "No pending users")
-<<<<<<< HEAD
-=======
-
->>>>>>> 9253efb8
+
             return
         buttons = [
             [
@@ -276,10 +212,7 @@
         if not p:
             await callback.answer("Not found", show_alert=True)
             return
-<<<<<<< HEAD
-=======
-
->>>>>>> 9253efb8
+
         if callback.data.startswith("approve"):
             session.add(User(user_id=uid, username=p.username, is_superadmin=False))
             await bot.send_message(uid, "You are approved")
@@ -303,7 +236,7 @@
             return
     await set_tz_offset(db, parts[1])
     await bot.send_message(message.chat.id, f"Timezone set to {parts[1]}")
-<<<<<<< HEAD
+
 
 
 async def handle_add_event(message: types.Message, db: Database, bot: Bot):
@@ -387,16 +320,13 @@
     logging.info("Edited %s", page["url"])
 
 
-=======
-
-
->>>>>>> 9253efb8
+
 def create_app() -> web.Application:
     token = os.getenv("TELEGRAM_BOT_TOKEN")
     if not token:
         raise RuntimeError("TELEGRAM_BOT_TOKEN is missing")
 
-<<<<<<< HEAD
+
     webhook = os.getenv("WEBHOOK_URL")
     if not webhook:
         raise RuntimeError("WEBHOOK_URL is missing")
@@ -457,6 +387,14 @@
     return app
 
 
+    async def on_shutdown(app: web.Application):
+        await bot.session.close()
+
+    app.on_startup.append(on_startup)
+    app.on_shutdown.append(on_shutdown)
+    return app
+
+
 if __name__ == "__main__":
     import sys
 
@@ -464,57 +402,3 @@
         asyncio.run(telegraph_test())
     else:
         web.run_app(create_app(), port=int(os.getenv("PORT", 8080)))
-=======
-
-    webhook = os.getenv("WEBHOOK_URL")
-    if not webhook:
-        raise RuntimeError("WEBHOOK_URL is missing")
-
-    bot = Bot(token)
-    dp = Dispatcher()
-    db = Database(DB_PATH)
-
-    async def start_wrapper(message: types.Message):
-        await handle_start(message, db, bot)
-
-    async def register_wrapper(message: types.Message):
-        await handle_register(message, db, bot)
-
-    async def requests_wrapper(message: types.Message):
-        await handle_requests(message, db, bot)
-
-    async def tz_wrapper(message: types.Message):
-        await handle_tz(message, db, bot)
-
-    async def callback_wrapper(callback: types.CallbackQuery):
-        await process_request(callback, db, bot)
-
-    dp.message.register(start_wrapper, Command("start"))
-    dp.message.register(register_wrapper, Command("register"))
-    dp.message.register(requests_wrapper, Command("requests"))
-    dp.callback_query.register(
-        callback_wrapper,
-        lambda c: c.data.startswith("approve") or c.data.startswith("reject"),
-    )
-    dp.message.register(tz_wrapper, Command("tz"))
-
-    app = web.Application()
-    SimpleRequestHandler(dp, bot).register(app, path="/webhook")
-    setup_application(app, dp, bot=bot)
-
-    async def on_startup(app: web.Application):
-        await db.init()
-        await bot.set_webhook(webhook.rstrip("/") + "/webhook")
-
-    async def on_shutdown(app: web.Application):
-        await bot.session.close()
-
-    app.on_startup.append(on_startup)
-    app.on_shutdown.append(on_shutdown)
-    return app
-
-
-
-if __name__ == "__main__":
-    web.run_app(create_app(), port=int(os.getenv("PORT", 8080)))
->>>>>>> 9253efb8
