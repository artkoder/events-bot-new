import logging
import os
from datetime import date, datetime, timedelta, timezone
from typing import Optional, Tuple

from aiogram import Bot, Dispatcher, types
from aiogram.filters import Command
from aiogram.webhook.aiohttp_server import SimpleRequestHandler, setup_application
from aiohttp import web, ClientSession
from difflib import SequenceMatcher
import json
import re
from telegraph import Telegraph
from functools import partial
import asyncio
import html
from io import BytesIO
from sqlalchemy.ext.asyncio import AsyncSession, create_async_engine
from sqlmodel import Field, SQLModel, select

logging.basicConfig(level=logging.INFO)

DB_PATH = os.getenv("DB_PATH", "/data/db.sqlite")
TELEGRAPH_TOKEN_FILE = os.getenv("TELEGRAPH_TOKEN_FILE", "/data/telegraph_token.txt")

# user_id -> (event_id, field?) for editing session
editing_sessions: dict[int, tuple[int, str | None]] = {}


class User(SQLModel, table=True):
    user_id: int = Field(primary_key=True)
    username: Optional[str] = None
    is_superadmin: bool = False


class PendingUser(SQLModel, table=True):
    user_id: int = Field(primary_key=True)
    username: Optional[str] = None
    requested_at: datetime = Field(default_factory=datetime.utcnow)


class RejectedUser(SQLModel, table=True):
    user_id: int = Field(primary_key=True)
    username: Optional[str] = None
    rejected_at: datetime = Field(default_factory=datetime.utcnow)


class Channel(SQLModel, table=True):
    channel_id: int = Field(primary_key=True)
    title: Optional[str] = None
    username: Optional[str] = None
    is_admin: bool = False
    is_registered: bool = False


class Setting(SQLModel, table=True):
    key: str = Field(primary_key=True)
    value: str


class Event(SQLModel, table=True):
    id: Optional[int] = Field(default=None, primary_key=True)
    title: str
    description: str
    festival: Optional[str] = None
    date: str
    time: str
    location_name: str
    location_address: Optional[str] = None
    city: Optional[str] = None
    ticket_price_min: Optional[int] = None
    ticket_price_max: Optional[int] = None
    ticket_link: Optional[str] = None
    event_type: Optional[str] = None
    emoji: Optional[str] = None
    end_date: Optional[str] = None
    is_free: bool = False
    telegraph_path: Optional[str] = None
    source_text: str
    telegraph_url: Optional[str] = None
    source_post_url: Optional[str] = None


class Database:
    def __init__(self, path: str):
        self.engine = create_async_engine(f"sqlite+aiosqlite:///{path}")

    async def init(self):
        async with self.engine.begin() as conn:
            await conn.run_sync(SQLModel.metadata.create_all)
            result = await conn.exec_driver_sql("PRAGMA table_info(event)")
            cols = [r[1] for r in result.fetchall()]
            if "telegraph_url" not in cols:
                await conn.exec_driver_sql(
                    "ALTER TABLE event ADD COLUMN telegraph_url VARCHAR"
                )
            if "ticket_price_min" not in cols:
                await conn.exec_driver_sql(
                    "ALTER TABLE event ADD COLUMN ticket_price_min INTEGER"
                )
            if "ticket_price_max" not in cols:
                await conn.exec_driver_sql(
                    "ALTER TABLE event ADD COLUMN ticket_price_max INTEGER"
                )
            if "ticket_link" not in cols:
                await conn.exec_driver_sql(
                    "ALTER TABLE event ADD COLUMN ticket_link VARCHAR"
                )
            if "source_post_url" not in cols:
                await conn.exec_driver_sql(
                    "ALTER TABLE event ADD COLUMN source_post_url VARCHAR"
                )
            if "is_free" not in cols:
                await conn.exec_driver_sql(
                    "ALTER TABLE event ADD COLUMN is_free BOOLEAN DEFAULT 0"
                )
            if "telegraph_path" not in cols:
                await conn.exec_driver_sql(
                    "ALTER TABLE event ADD COLUMN telegraph_path VARCHAR"
                )
            if "event_type" not in cols:
                await conn.exec_driver_sql(
                    "ALTER TABLE event ADD COLUMN event_type VARCHAR"
                )
            if "emoji" not in cols:
                await conn.exec_driver_sql(
                    "ALTER TABLE event ADD COLUMN emoji VARCHAR"
                )
            if "end_date" not in cols:
                await conn.exec_driver_sql(
                    "ALTER TABLE event ADD COLUMN end_date VARCHAR"
                )

    def get_session(self) -> AsyncSession:
        """Create a new session with attributes kept after commit."""
        return AsyncSession(self.engine, expire_on_commit=False)


async def get_tz_offset(db: Database) -> str:
    async with db.get_session() as session:
        result = await session.get(Setting, "tz_offset")
        return result.value if result else "+00:00"


async def set_tz_offset(db: Database, value: str):
    async with db.get_session() as session:
        setting = await session.get(Setting, "tz_offset")
        if setting:
            setting.value = value
        else:
            setting = Setting(key="tz_offset", value=value)
            session.add(setting)
        await session.commit()


def validate_offset(value: str) -> bool:
    if len(value) != 6 or value[0] not in "+-" or value[3] != ":":
        return False
    try:
        h = int(value[1:3])
        m = int(value[4:6])
        return 0 <= h <= 14 and 0 <= m < 60
    except ValueError:
        return False


def offset_to_timezone(value: str) -> timezone:
    sign = 1 if value[0] == "+" else -1
    hours = int(value[1:3])
    minutes = int(value[4:6])
    return timezone(sign * timedelta(hours=hours, minutes=minutes))


async def parse_event_via_4o(text: str) -> dict:
    token = os.getenv("FOUR_O_TOKEN")
    if not token:
        raise RuntimeError("FOUR_O_TOKEN is missing")
    url = os.getenv("FOUR_O_URL", "https://api.openai.com/v1/chat/completions")
    prompt_path = os.path.join("docs", "PROMPTS.md")
    with open(prompt_path, "r", encoding="utf-8") as f:
        prompt = f.read()
    loc_path = os.path.join("docs", "LOCATIONS.md")
    if os.path.exists(loc_path):
        with open(loc_path, "r", encoding="utf-8") as f:
            locations = [line.strip() for line in f if line.strip() and not line.startswith("#")]
        if locations:
            prompt += "\nKnown venues:\n" + "\n".join(locations)
    headers = {
        "Authorization": f"Bearer {token}",
        "Content-Type": "application/json",
    }
    today = date.today().isoformat()
    payload = {
        "model": "gpt-4o",
        "messages": [
            {"role": "system", "content": prompt},
            {"role": "user", "content": f"Today is {today}. {text}"},
        ],
        "temperature": 0,
    }
    logging.info("Sending 4o parse request to %s", url)
    async with ClientSession() as session:
        resp = await session.post(url, json=payload, headers=headers)
        resp.raise_for_status()
        data = await resp.json()
    logging.debug("4o response: %s", data)
    content = (
        data.get("choices", [{}])[0]
        .get("message", {})
        .get("content", "{}")
        .strip()
    )
    if content.startswith("```"):
        content = content.strip("`\n")
        if content.lower().startswith("json"):
            content = content[4:].strip()
    try:
        return json.loads(content)
    except json.JSONDecodeError:
        logging.error("Invalid JSON from 4o: %s", content)
        raise


async def ask_4o(text: str) -> str:
    token = os.getenv("FOUR_O_TOKEN")
    if not token:
        raise RuntimeError("FOUR_O_TOKEN is missing")
    url = os.getenv("FOUR_O_URL", "https://api.openai.com/v1/chat/completions")
    headers = {
        "Authorization": f"Bearer {token}",
        "Content-Type": "application/json",
    }
    payload = {
        "model": "gpt-4o",
        "messages": [{"role": "user", "content": text}],
        "temperature": 0,
    }
    logging.info("Sending 4o ask request to %s", url)
    async with ClientSession() as session:
        resp = await session.post(url, json=payload, headers=headers)
        resp.raise_for_status()
        data = await resp.json()
    logging.debug("4o response: %s", data)
    return (
        data.get("choices", [{}])[0]
        .get("message", {})
        .get("content", "")
        .strip()
    )


async def check_duplicate_via_4o(ev: Event, new: Event) -> Tuple[bool, str, str]:
    """Ask the LLM whether two events are duplicates."""
    prompt = (
        "Existing event:\n"
        f"Title: {ev.title}\nDescription: {ev.description}\nLocation: {ev.location_name} {ev.location_address}\n"
        "New event:\n"
        f"Title: {new.title}\nDescription: {new.description}\nLocation: {new.location_name} {new.location_address}\n"
        "Are these the same event? Respond with JSON {\"duplicate\": true|false, \"title\": \"\", \"short_description\": \"\"}."
    )
    try:
        ans = await ask_4o(prompt)
        data = json.loads(ans)
        return (
            bool(data.get("duplicate")),
            data.get("title", ""),
            data.get("short_description", ""),
        )
    except Exception as e:
        logging.error("Duplicate check failed: %s", e)
        return False, "", ""


def get_telegraph_token() -> str | None:
    token = os.getenv("TELEGRAPH_TOKEN")
    if token:
        return token
    if os.path.exists(TELEGRAPH_TOKEN_FILE):
        with open(TELEGRAPH_TOKEN_FILE, "r", encoding="utf-8") as f:
            saved = f.read().strip()
            if saved:
                return saved
    try:
        tg = Telegraph()
        data = tg.create_account(short_name="eventsbot")
        token = data["access_token"]
        os.makedirs(os.path.dirname(TELEGRAPH_TOKEN_FILE), exist_ok=True)
        with open(TELEGRAPH_TOKEN_FILE, "w", encoding="utf-8") as f:
            f.write(token)
        logging.info("Created Telegraph account; token stored at %s", TELEGRAPH_TOKEN_FILE)
        return token
    except Exception as e:
        logging.error("Failed to create Telegraph token: %s", e)
        return None


async def handle_start(message: types.Message, db: Database, bot: Bot):
    async with db.get_session() as session:
        result = await session.execute(select(User))
        user_count = len(result.scalars().all())
        user = await session.get(User, message.from_user.id)
        if user:
            await bot.send_message(message.chat.id, "Bot is running")
            return
        if user_count == 0:
            session.add(
                User(
                    user_id=message.from_user.id,
                    username=message.from_user.username,
                    is_superadmin=True,
                )
            )
            await session.commit()
            await bot.send_message(message.chat.id, "You are superadmin")
        else:
            await bot.send_message(message.chat.id, "Use /register to apply")
<<<<<<< HEAD


=======


>>>>>>> c9d6df3f
async def handle_register(message: types.Message, db: Database, bot: Bot):
    async with db.get_session() as session:
        if await session.get(User, message.from_user.id):
            await bot.send_message(message.chat.id, "Already registered")
            return
        if await session.get(RejectedUser, message.from_user.id):
            await bot.send_message(message.chat.id, "Access denied by administrator")
<<<<<<< HEAD
            return
        if await session.get(PendingUser, message.from_user.id):
            await bot.send_message(message.chat.id, "Awaiting approval")
            return
        result = await session.execute(select(PendingUser))
        if len(result.scalars().all()) >= 10:
            await bot.send_message(
                message.chat.id, "Registration queue full, try later"
            )
            return
=======
            return
        if await session.get(PendingUser, message.from_user.id):
            await bot.send_message(message.chat.id, "Awaiting approval")
            return
        result = await session.execute(select(PendingUser))
        if len(result.scalars().all()) >= 10:
            await bot.send_message(
                message.chat.id, "Registration queue full, try later"
            )
            return
>>>>>>> c9d6df3f
        session.add(
            PendingUser(
                user_id=message.from_user.id, username=message.from_user.username
            )
        )
        await session.commit()
        await bot.send_message(message.chat.id, "Registration pending approval")


async def handle_requests(message: types.Message, db: Database, bot: Bot):
    async with db.get_session() as session:
        user = await session.get(User, message.from_user.id)
        if not user or not user.is_superadmin:
            return
        result = await session.execute(select(PendingUser))
        pending = result.scalars().all()
        if not pending:
            await bot.send_message(message.chat.id, "No pending users")
            return
        buttons = [
            [
                types.InlineKeyboardButton(
                    text="Approve", callback_data=f"approve:{p.user_id}"
                ),
                types.InlineKeyboardButton(
                    text="Reject", callback_data=f"reject:{p.user_id}"
                ),
            ]
            for p in pending
        ]
        keyboard = types.InlineKeyboardMarkup(inline_keyboard=buttons)
        lines = [f"{p.user_id} {p.username or ''}" for p in pending]
        await bot.send_message(message.chat.id, "\n".join(lines), reply_markup=keyboard)


async def process_request(callback: types.CallbackQuery, db: Database, bot: Bot):
    data = callback.data
    if data.startswith("approve") or data.startswith("reject"):
        uid = int(data.split(":", 1)[1])
        async with db.get_session() as session:
            p = await session.get(PendingUser, uid)
            if not p:
                await callback.answer("Not found", show_alert=True)
                return
            if data.startswith("approve"):
                session.add(User(user_id=uid, username=p.username, is_superadmin=False))
                await bot.send_message(uid, "You are approved")
            else:
                session.add(RejectedUser(user_id=uid, username=p.username))
                await bot.send_message(uid, "Your registration was rejected")
            await session.delete(p)
            await session.commit()
            await callback.answer("Done")
    elif data.startswith("del:"):
        _, eid, day = data.split(":")
        async with db.get_session() as session:
            event = await session.get(Event, int(eid))
            if event:
                await session.delete(event)
                await session.commit()
        offset = await get_tz_offset(db)
        tz = offset_to_timezone(offset)
        target = datetime.strptime(day, "%Y-%m-%d").date()
        text, markup = await build_events_message(db, target, tz)
        await callback.message.edit_text(text, reply_markup=markup)
        await callback.answer("Deleted")
    elif data.startswith("edit:"):
        eid = int(data.split(":")[1])
        async with db.get_session() as session:
            event = await session.get(Event, eid)
        if event:
            editing_sessions[callback.from_user.id] = (eid, None)
            await show_edit_menu(callback.from_user.id, event, bot)
        await callback.answer()
    elif data.startswith("editfield:"):
        _, eid, field = data.split(":")
        editing_sessions[callback.from_user.id] = (int(eid), field)
        await callback.message.answer(f"Send new value for {field}")
        await callback.answer()
    elif data.startswith("editdone:"):
        if callback.from_user.id in editing_sessions:
            del editing_sessions[callback.from_user.id]
        await callback.message.answer("Editing finished")
        await callback.answer()
    elif data.startswith("togglefree:"):
        eid = int(data.split(":")[1])
        async with db.get_session() as session:
            event = await session.get(Event, eid)
            if event:
                event.is_free = not event.is_free
                await session.commit()
                logging.info("togglefree: event %s set to %s", eid, event.is_free)
        async with db.get_session() as session:
            event = await session.get(Event, eid)
        if event:
            await show_edit_menu(callback.from_user.id, event, bot)
        await callback.answer()
    elif data.startswith("markfree:"):
        eid = int(data.split(":")[1])
        async with db.get_session() as session:
            event = await session.get(Event, eid)
            if event:
                event.is_free = True
                await session.commit()
                logging.info("markfree: event %s marked free", eid)
<<<<<<< HEAD
=======
        markup = types.InlineKeyboardMarkup(
            inline_keyboard=[
                [
                    types.InlineKeyboardButton(
                        text="\u2705 Бесплатное мероприятие",
                        callback_data=f"togglefree:{eid}",
                    )
                ]
            ]
        )
        try:
            await bot.edit_message_reply_markup(
                chat_id=callback.message.chat.id,
                message_id=callback.message.message_id,
                reply_markup=markup,
            )
        except Exception as e:
            logging.error("failed to update free button: %s", e)
>>>>>>> c9d6df3f
        await callback.answer("Marked")
    elif data.startswith("nav:"):
        _, day = data.split(":")
        offset = await get_tz_offset(db)
        tz = offset_to_timezone(offset)
        target = datetime.strptime(day, "%Y-%m-%d").date()
        text, markup = await build_events_message(db, target, tz)
        await callback.message.edit_text(text, reply_markup=markup)
        await callback.answer()
    elif data.startswith("unset:"):
        cid = int(data.split(":")[1])
        async with db.get_session() as session:
            ch = await session.get(Channel, cid)
            if ch:
                ch.is_registered = False
                logging.info("channel %s unset", cid)
                await session.commit()
        await send_channels_list(callback.message, db, bot, edit=True)
        await callback.answer("Removed")
    elif data.startswith("set:"):
        cid = int(data.split(":")[1])
        async with db.get_session() as session:
            ch = await session.get(Channel, cid)
            if ch and ch.is_admin:
                ch.is_registered = True
                logging.info("channel %s registered", cid)
                await session.commit()
        await send_setchannel_list(callback.message, db, bot, edit=True)
        await callback.answer("Registered")


async def handle_tz(message: types.Message, db: Database, bot: Bot):
    parts = message.text.split(maxsplit=1)
    if len(parts) != 2 or not validate_offset(parts[1]):
        await bot.send_message(message.chat.id, "Usage: /tz +02:00")
        return
    async with db.get_session() as session:
        user = await session.get(User, message.from_user.id)
        if not user or not user.is_superadmin:
            await bot.send_message(message.chat.id, "Not authorized")
            return
    await set_tz_offset(db, parts[1])
    await bot.send_message(message.chat.id, f"Timezone set to {parts[1]}")


async def handle_my_chat_member(update: types.ChatMemberUpdated, db: Database):
    if update.chat.type != "channel":
        return
    status = update.new_chat_member.status
    is_admin = status in {"administrator", "creator"}
    logging.info(
        "my_chat_member: %s -> %s (admin=%s)",
        update.chat.id,
        status,
        is_admin,
    )
    async with db.get_session() as session:
        channel = await session.get(Channel, update.chat.id)
        if not channel:
            channel = Channel(
                channel_id=update.chat.id,
                title=update.chat.title,
                username=getattr(update.chat, "username", None),
                is_admin=is_admin,
            )
            session.add(channel)
        else:
            channel.title = update.chat.title
            channel.username = getattr(update.chat, "username", None)
            channel.is_admin = is_admin
        await session.commit()


async def send_channels_list(message: types.Message, db: Database, bot: Bot, edit: bool = False):
    async with db.get_session() as session:
        user = await session.get(User, message.from_user.id)
        if not user or not user.is_superadmin:
            if not edit:
                await bot.send_message(message.chat.id, "Not authorized")
            return
        result = await session.execute(
            select(Channel).where(Channel.is_admin.is_(True))
        )
        channels = result.scalars().all()
    logging.info("channels list: %s", [c.channel_id for c in channels])
    lines = []
    keyboard = []
    for ch in channels:
        name = ch.title or ch.username or str(ch.channel_id)
        if ch.is_registered:
            lines.append(f"{name} ✅")
            keyboard.append([
                types.InlineKeyboardButton(text="Cancel", callback_data=f"unset:{ch.channel_id}")
            ])
        else:
            lines.append(name)
    if not lines:
        lines.append("No channels")
    markup = types.InlineKeyboardMarkup(inline_keyboard=keyboard) if keyboard else None
    if edit:
        await message.edit_text("\n".join(lines), reply_markup=markup)
    else:
        await bot.send_message(message.chat.id, "\n".join(lines), reply_markup=markup)


async def send_setchannel_list(message: types.Message, db: Database, bot: Bot, edit: bool = False):
    async with db.get_session() as session:
        user = await session.get(User, message.from_user.id)
        if not user or not user.is_superadmin:
            if not edit:
                await bot.send_message(message.chat.id, "Not authorized")
            return
        result = await session.execute(
            select(Channel).where(
                Channel.is_admin.is_(True), Channel.is_registered.is_(False)
            )
        )
        channels = result.scalars().all()
    logging.info("setchannel list: %s", [c.channel_id for c in channels])
    lines = []
    keyboard = []
    for ch in channels:
        name = ch.title or ch.username or str(ch.channel_id)
        lines.append(name)
        keyboard.append([
            types.InlineKeyboardButton(text=name, callback_data=f"set:{ch.channel_id}")
        ])
    if not lines:
        lines.append("No channels")
    markup = types.InlineKeyboardMarkup(inline_keyboard=keyboard) if keyboard else None
    if edit:
        await message.edit_text("\n".join(lines), reply_markup=markup)
    else:
        await bot.send_message(message.chat.id, "\n".join(lines), reply_markup=markup)

async def handle_set_channel(message: types.Message, db: Database, bot: Bot):
    await send_setchannel_list(message, db, bot, edit=False)


async def handle_channels(message: types.Message, db: Database, bot: Bot):
    await send_channels_list(message, db, bot, edit=False)


async def upsert_event(session: AsyncSession, new: Event) -> Tuple[Event, bool]:
    """Insert or update an event if a similar one exists.

    Returns (event, added_flag)."""
    stmt = select(Event).where(
        Event.date == new.date,
        Event.time == new.time,
        Event.city == new.city,
    )
    candidates = (await session.execute(stmt)).scalars().all()
    for ev in candidates:
        title_ratio = SequenceMatcher(None, ev.title.lower(), new.title.lower()).ratio()
        loc_ratio = SequenceMatcher(None, ev.location_name.lower(), new.location_name.lower()).ratio()
        if title_ratio >= 0.6 and loc_ratio >= 0.6:
            ev.title = new.title
            ev.description = new.description
            ev.festival = new.festival
            ev.source_text = new.source_text
            ev.location_name = new.location_name
            ev.location_address = new.location_address
            ev.ticket_price_min = new.ticket_price_min
            ev.ticket_price_max = new.ticket_price_max
            ev.ticket_link = new.ticket_link
            await session.commit()
            return ev, False
        if loc_ratio >= 0.4 or ev.location_address == new.location_address:
            # uncertain, ask LLM
            try:
                dup, title, desc = await check_duplicate_via_4o(ev, new)
            except Exception:
                logging.exception("duplicate check failed")
                dup = False
            if dup:
                ev.title = title or new.title
                ev.description = desc or new.description
                ev.festival = new.festival
                ev.source_text = new.source_text
                ev.location_name = new.location_name
                ev.location_address = new.location_address
                ev.ticket_price_min = new.ticket_price_min
                ev.ticket_price_max = new.ticket_price_max
                ev.ticket_link = new.ticket_link
                await session.commit()
                return ev, False
    session.add(new)
    await session.commit()
    return new, True


async def add_event_from_text(
    db: Database,
    text: str,
    source_link: str | None,
    html_text: str | None = None,
    media: tuple[bytes, str] | None = None,
) -> tuple[Event, bool, list[str], str] | None:
    try:
        data = await parse_event_via_4o(text)
    except Exception as e:
        logging.error("LLM error: %s", e)
        return None
    date_str = data.get("date", "") or ""
    end_date = data.get("end_date")
    if ".." in date_str and not end_date:
        start, end_date = [p.strip() for p in date_str.split("..", 1)]
        date_str = start
    event = Event(
        title=data.get("title", ""),
        description=data.get("short_description", ""),
        festival=data.get("festival") or None,
        date=date_str,
        time=data.get("time", ""),
        location_name=data.get("location_name", ""),
        location_address=data.get("location_address"),
        city=data.get("city"),
        ticket_price_min=data.get("ticket_price_min"),
        ticket_price_max=data.get("ticket_price_max"),
        ticket_link=data.get("ticket_link"),
        event_type=data.get("event_type"),
        emoji=data.get("emoji"),
        end_date=end_date,
        is_free=bool(data.get("is_free")),
        source_text=text,
        source_post_url=source_link,
    )
    async with db.get_session() as session:
        saved, added = await upsert_event(session, event)

    if saved.telegraph_url and saved.telegraph_path:
        await update_source_page(saved.telegraph_path, saved.title or "Event", html_text or text)
    else:
        res = await create_source_page(
            saved.title or "Event",
            saved.source_text,
            source_link,
            html_text,
            media,
        )
        if res:
            url, path = res
            async with db.get_session() as session:
                saved.telegraph_url = url
                saved.telegraph_path = path
                session.add(saved)
                await session.commit()

    lines = [
        f"title: {saved.title}",
        f"date: {saved.date}",
        f"time: {saved.time}",
        f"location_name: {saved.location_name}",
    ]
    if saved.location_address:
        lines.append(f"location_address: {saved.location_address}")
    if saved.city:
        lines.append(f"city: {saved.city}")
    if saved.festival:
        lines.append(f"festival: {saved.festival}")
    if saved.description:
        lines.append(f"description: {saved.description}")
    if saved.event_type:
        lines.append(f"type: {saved.event_type}")
    if saved.ticket_price_min is not None:
        lines.append(f"price_min: {saved.ticket_price_min}")
    if saved.ticket_price_max is not None:
        lines.append(f"price_max: {saved.ticket_price_max}")
    if saved.ticket_link:
        lines.append(f"ticket_link: {saved.ticket_link}")
    if saved.telegraph_url:
        lines.append(f"telegraph: {saved.telegraph_url}")
    status = "added" if added else "updated"
    return saved, added, lines, status


async def handle_add_event(message: types.Message, db: Database, bot: Bot):
    text = message.text.split(maxsplit=1)
    if len(text) != 2:
        await bot.send_message(message.chat.id, "Usage: /addevent <text>")
        return
    media = None
    if message.photo:
        bio = BytesIO()
        await bot.download(message.photo[-1].file_id, destination=bio)
        media = (bio.getvalue(), "photo.jpg")
    elif message.document and message.document.mime_type.startswith("image/"):
        bio = BytesIO()
        await bot.download(message.document.file_id, destination=bio)
        media = (bio.getvalue(), "image.jpg")
    elif message.video:
        bio = BytesIO()
        await bot.download(message.video.file_id, destination=bio)
        media = (bio.getvalue(), "video.mp4")

    result = await add_event_from_text(db, text[1], None, message.html_text, media)
    if not result:
        await bot.send_message(message.chat.id, "LLM error")
        return
    saved, added, lines, status = result
    markup = None
    if (
        not saved.is_free
        and saved.ticket_price_min is None
        and saved.ticket_price_max is None
    ):
        markup = types.InlineKeyboardMarkup(
            inline_keyboard=[[
                types.InlineKeyboardButton(
                    text="\u2753 Это бесплатное мероприятие", callback_data=f"markfree:{saved.id}"
                )
            ]]
        )
    await bot.send_message(
        message.chat.id,
        f"Event {status}\n" + "\n".join(lines),
        reply_markup=markup,
    )


async def handle_add_event_raw(message: types.Message, db: Database, bot: Bot):
    parts = message.text.split(maxsplit=1)
    if len(parts) != 2 or '|' not in parts[1]:
        await bot.send_message(message.chat.id, "Usage: /addevent_raw title|date|time|location")
        return
    title, date, time, location = (p.strip() for p in parts[1].split('|', 3))
    media = None
    if message.photo:
        bio = BytesIO()
        await bot.download(message.photo[-1].file_id, destination=bio)
        media = (bio.getvalue(), "photo.jpg")
    elif message.document and message.document.mime_type.startswith("image/"):
        bio = BytesIO()
        await bot.download(message.document.file_id, destination=bio)
        media = (bio.getvalue(), "image.jpg")
    elif message.video:
        bio = BytesIO()
        await bot.download(message.video.file_id, destination=bio)
        media = (bio.getvalue(), "video.mp4")

    event = Event(
        title=title,
        description="",
        festival=None,
        date=date,
        time=time,
        location_name=location,
        source_text=parts[1],
    )
    async with db.get_session() as session:
        event, added = await upsert_event(session, event)

    res = await create_source_page(
        event.title or "Event",
        event.source_text,
        None,
        event.source_text,
        media,
    )
    if res:
        url, path = res
        async with db.get_session() as session:
            event.telegraph_url = url
            event.telegraph_path = path
            session.add(event)
            await session.commit()
    lines = [
        f"title: {event.title}",
        f"date: {event.date}",
        f"time: {event.time}",
        f"location_name: {event.location_name}",
    ]
    if event.telegraph_url:
        lines.append(f"telegraph: {event.telegraph_url}")
    status = "added" if added else "updated"
    markup = None
    if not event.is_free and event.ticket_price_min is None and event.ticket_price_max is None:
        markup = types.InlineKeyboardMarkup(
            inline_keyboard=[[
                types.InlineKeyboardButton(text="\u2753 Это бесплатное мероприятие", callback_data=f"markfree:{event.id}")
            ]]
        )
    await bot.send_message(
        message.chat.id,
        f"Event {status}\n" + "\n".join(lines),
        reply_markup=markup,
    )


def format_day(day: date, tz: timezone) -> str:
    if day == datetime.now(tz).date():
        return "Сегодня"
    return day.strftime("%d.%m.%Y")


MONTHS = [
    "января",
    "февраля",
    "марта",
    "апреля",
    "мая",
    "июня",
    "июля",
    "августа",
    "сентября",
    "октября",
    "ноября",
    "декабря",
]
<<<<<<< HEAD


=======


>>>>>>> c9d6df3f
def format_day_pretty(day: date) -> str:
    return f"{day.day} {MONTHS[day.month - 1]}"


async def build_events_message(db: Database, target_date: date, tz: timezone):
    async with db.get_session() as session:
        result = await session.execute(
            select(Event).where(
                (Event.date == target_date.isoformat())
                | (Event.end_date == target_date.isoformat())
            ).order_by(Event.time)
        )
        events = result.scalars().all()

    lines = []
    for e in events:
        prefix = ""
        if e.end_date and e.date == target_date.isoformat():
            prefix = "(Открытие) "
        elif e.end_date and e.end_date == target_date.isoformat() and e.end_date != e.date:
            prefix = "(Закрытие) "
        title = f"{e.emoji} {e.title}" if e.emoji else e.title
        lines.append(f"{e.id}. {prefix}{title}")
        loc = f"{e.time} {e.location_name}"
        if e.city:
            loc += f", #{e.city}"
        lines.append(loc)
        if e.is_free:
            lines.append("Бесплатно")
        else:
            price_parts = []
            if e.ticket_price_min is not None:
                price_parts.append(str(e.ticket_price_min))
            if e.ticket_price_max is not None and e.ticket_price_max != e.ticket_price_min:
                price_parts.append(str(e.ticket_price_max))
            if price_parts:
                lines.append("-".join(price_parts))
        if e.telegraph_url:
            lines.append(f"исходное: {e.telegraph_url}")
        lines.append("")
    if not lines:
        lines.append("No events")

    keyboard = [
        [
            types.InlineKeyboardButton(
                text="\u274C", callback_data=f"del:{e.id}:{target_date.isoformat()}"
            ),
            types.InlineKeyboardButton(
                text="\u270E", callback_data=f"edit:{e.id}"
            ),
        ]
        for e in events
    ]

    prev_day = target_date - timedelta(days=1)
    next_day = target_date + timedelta(days=1)
    keyboard.append(
        [
            types.InlineKeyboardButton(text="\u25C0", callback_data=f"nav:{prev_day.isoformat()}"),
            types.InlineKeyboardButton(text="\u25B6", callback_data=f"nav:{next_day.isoformat()}"),
        ]
    )

    text = f"Events on {format_day(target_date, tz)}\n" + "\n".join(lines)
    markup = types.InlineKeyboardMarkup(inline_keyboard=keyboard)
    return text, markup


async def build_exhibitions_message(db: Database, tz: timezone):
    today = datetime.now(tz).date()
    async with db.get_session() as session:
        result = await session.execute(
            select(Event)
            .where(
                Event.event_type == "выставка",
                Event.end_date.is_not(None),
                Event.end_date >= today.isoformat(),
            )
            .order_by(Event.date)
        )
        events = result.scalars().all()

    lines = []
    for e in events:
        try:
            start = datetime.fromisoformat(e.date).date()
        except ValueError:
            if ".." in e.date:
                start = datetime.fromisoformat(e.date.split("..", 1)[0]).date()
            else:
                logging.error("Bad start date %s for event %s", e.date, e.id)
                continue
        end = None
        if e.end_date:
            try:
                end = datetime.fromisoformat(e.end_date).date()
            except ValueError:
                end = None

        period = ""
        if end:
            if start <= today:
                period = f"по {format_day_pretty(end)}"
            else:
                period = f"c {format_day_pretty(start)} по {format_day_pretty(end)}"
        title = f"{e.emoji} {e.title}" if e.emoji else e.title
        if period:
            lines.append(f"{e.id}. {title} ({period})")
        else:
            lines.append(f"{e.id}. {title}")
        loc = f"{e.time} {e.location_name}"
        if e.city:
            loc += f", #{e.city}"
        lines.append(loc)
        if e.is_free:
            lines.append("Бесплатно")
        else:
            price_parts = []
            if e.ticket_price_min is not None:
                price_parts.append(str(e.ticket_price_min))
            if e.ticket_price_max is not None and e.ticket_price_max != e.ticket_price_min:
                price_parts.append(str(e.ticket_price_max))
            if price_parts:
                lines.append("-".join(price_parts))
        if e.telegraph_url:
            lines.append(f"исходное: {e.telegraph_url}")
        lines.append("")

    if not lines:
        lines.append("No exhibitions")

    keyboard = [
        [
            types.InlineKeyboardButton(text="\u274C", callback_data=f"del:{e.id}:exh"),
            types.InlineKeyboardButton(text="\u270E", callback_data=f"edit:{e.id}"),
        ]
        for e in events
    ]
    markup = types.InlineKeyboardMarkup(inline_keyboard=keyboard) if events else None
    text = "Exhibitions\n" + "\n".join(lines)
    return text, markup


async def show_edit_menu(user_id: int, event: Event, bot: Bot):
    lines = [
        f"title: {event.title}",
        f"description: {event.description}",
        f"festival: {event.festival or ''}",
        f"date: {event.date}",
        f"end_date: {event.end_date or ''}",
        f"time: {event.time}",
        f"location_name: {event.location_name}",
        f"location_address: {event.location_address or ''}",
        f"city: {event.city or ''}",
        f"event_type: {event.event_type or ''}",
        f"emoji: {event.emoji or ''}",
        f"ticket_price_min: {event.ticket_price_min}",
        f"ticket_price_max: {event.ticket_price_max}",
        f"ticket_link: {event.ticket_link or ''}",
        f"is_free: {event.is_free}",
    ]
    fields = [
        "title",
        "description",
        "festival",
        "date",
        "end_date",
        "time",
        "location_name",
        "location_address",
        "city",
        "event_type",
        "emoji",
        "ticket_price_min",
        "ticket_price_max",
        "ticket_link",
        "is_free",
    ]
    keyboard = []
    row = []
    for idx, field in enumerate(fields, 1):
        row.append(
            types.InlineKeyboardButton(
                text=field, callback_data=f"editfield:{event.id}:{field}"
            )
        )
        if idx % 3 == 0:
            keyboard.append(row)
            row = []
    if row:
        keyboard.append(row)
    keyboard.append([
        types.InlineKeyboardButton(
            text=("\u2705 Бесплатно" if event.is_free else "\u274C Бесплатно"),
            callback_data=f"togglefree:{event.id}",
        )
    ])
    keyboard.append(
        [types.InlineKeyboardButton(text="Done", callback_data=f"editdone:{event.id}")]
    )
    markup = types.InlineKeyboardMarkup(inline_keyboard=keyboard)
    await bot.send_message(user_id, "\n".join(lines), reply_markup=markup)


async def handle_events(message: types.Message, db: Database, bot: Bot):
    parts = message.text.split(maxsplit=1)
    offset = await get_tz_offset(db)
    tz = offset_to_timezone(offset)

    if len(parts) == 2:
        text = parts[1]
        for fmt in ("%Y-%m-%d", "%d.%m.%Y"):
            try:
                day = datetime.strptime(text, fmt).date()
                break
            except ValueError:
                day = None
        if day is None:
            await bot.send_message(message.chat.id, "Usage: /events YYYY-MM-DD")
            return
    else:
        day = datetime.now(tz).date()

    async with db.get_session() as session:
        if not await session.get(User, message.from_user.id):
            await bot.send_message(message.chat.id, "Not authorized")
            return

    text, markup = await build_events_message(db, day, tz)
    await bot.send_message(message.chat.id, text, reply_markup=markup)


async def handle_ask_4o(message: types.Message, db: Database, bot: Bot):
    parts = message.text.split(maxsplit=1)
    if len(parts) != 2:
        await bot.send_message(message.chat.id, "Usage: /ask4o <text>")
        return
    async with db.get_session() as session:
        user = await session.get(User, message.from_user.id)
        if not user or not user.is_superadmin:
            await bot.send_message(message.chat.id, "Not authorized")
            return
    try:
        answer = await ask_4o(parts[1])
    except Exception as e:
        await bot.send_message(message.chat.id, f"LLM error: {e}")
        return
    await bot.send_message(message.chat.id, answer)


async def handle_exhibitions(message: types.Message, db: Database, bot: Bot):
    offset = await get_tz_offset(db)
    tz = offset_to_timezone(offset)

    async with db.get_session() as session:
        if not await session.get(User, message.from_user.id):
            await bot.send_message(message.chat.id, "Not authorized")
            return

    text, markup = await build_exhibitions_message(db, tz)
    await bot.send_message(message.chat.id, text, reply_markup=markup)


async def handle_edit_message(message: types.Message, db: Database, bot: Bot):
    state = editing_sessions.get(message.from_user.id)
    if not state:
        return
    eid, field = state
    if field is None:
        return
    value = message.text.strip()
    async with db.get_session() as session:
        event = await session.get(Event, eid)
        if not event:
            await bot.send_message(message.chat.id, "Event not found")
            del editing_sessions[message.from_user.id]
            return
        if field in {"ticket_price_min", "ticket_price_max"}:
            try:
                setattr(event, field, int(value))
            except ValueError:
                await bot.send_message(message.chat.id, "Invalid number")
                return
        else:
            setattr(event, field, value)
        await session.commit()
    editing_sessions[message.from_user.id] = (eid, None)
    await show_edit_menu(message.from_user.id, event, bot)


processed_media_groups: set[str] = set()


async def handle_forwarded(message: types.Message, db: Database, bot: Bot):
    text = message.text or message.caption
    if message.media_group_id:
        if message.media_group_id in processed_media_groups:
            return
        if not text:
            # wait for the part of the album that contains the caption
            return
        processed_media_groups.add(message.media_group_id)
    if not text:
        return
    async with db.get_session() as session:
        if not await session.get(User, message.from_user.id):
            return
    link = None
    if message.forward_from_chat and message.forward_from_message_id:
        chat = message.forward_from_chat
        msg_id = message.forward_from_message_id
        async with db.get_session() as session:
            ch = await session.get(Channel, chat.id)
            allowed = ch.is_registered if ch else False
        if allowed:
            if chat.username:
                link = f"https://t.me/{chat.username}/{msg_id}"
            else:
                cid = str(chat.id)
                if cid.startswith("-100"):
                    cid = cid[4:]
                else:
                    cid = cid.lstrip("-")
                link = f"https://t.me/c/{cid}/{msg_id}"
    media = None
    if message.photo:
        bio = BytesIO()
        await bot.download(message.photo[-1].file_id, destination=bio)
        media = (bio.getvalue(), "photo.jpg")
    elif message.document and message.document.mime_type.startswith("image/"):
        bio = BytesIO()
        await bot.download(message.document.file_id, destination=bio)
        name = message.document.file_name or "image.jpg"
        media = (bio.getvalue(), name)
    elif message.video:
        bio = BytesIO()
        await bot.download(message.video.file_id, destination=bio)
        media = (bio.getvalue(), "video.mp4")

    result = await add_event_from_text(
        db,
        text,
        link,
        message.html_text or message.caption_html,
        media,
    )
    if result:
        saved, added, lines, status = result
        markup = None
        if (
            not saved.is_free
            and saved.ticket_price_min is None
            and saved.ticket_price_max is None
        ):
            markup = types.InlineKeyboardMarkup(
                inline_keyboard=[[
                    types.InlineKeyboardButton(
                        text="\u2753 Это бесплатное мероприятие", callback_data=f"markfree:{saved.id}"
                    )
                ]]
            )
        await bot.send_message(
            message.chat.id,
            f"Event {status}\n" + "\n".join(lines),
            reply_markup=markup,
        )


async def telegraph_test():
    token = get_telegraph_token()
    if not token:
        print("Unable to obtain Telegraph token")
        return
    tg = Telegraph(access_token=token)
    page = await asyncio.to_thread(
        tg.create_page, "Test Page", html_content="<p>test</p>"
    )
    logging.info("Created %s", page["url"])
    print("Created", page["url"])
    await asyncio.to_thread(
        tg.edit_page, page["path"], title="Test Page", html_content="<p>updated</p>"
    )
    logging.info("Edited %s", page["url"])
    print("Edited", page["url"])


async def update_source_page(path: str, title: str, new_html: str):
    """Append text to an existing Telegraph page."""
    token = get_telegraph_token()
    if not token:
        logging.error("Telegraph token unavailable")
        return
    tg = Telegraph(access_token=token)
    try:
        page = await asyncio.to_thread(
            tg.get_page, path, return_content=True, return_html=True
        )
        html_content = page.get("content") or page.get("content_html") or ""
        html_content += "<hr><p>" + new_html.replace("\n", "<br/>") + "</p>"
        await asyncio.to_thread(
            tg.edit_page, path, title=title, html_content=html_content
        )
        logging.info("Updated telegraph page %s", path)
    except Exception as e:
        logging.error("Failed to update telegraph page: %s", e)


async def create_source_page(
    title: str,
    text: str,
    source_url: str | None,
    html_text: str | None = None,
    media: tuple[bytes, str] | None = None,
) -> tuple[str, str] | None:
    """Create a Telegraph page with the original event text."""
    token = get_telegraph_token()
    if not token:
        logging.error("Telegraph token unavailable")
        return None
    tg = Telegraph(access_token=token)
    html_content = ""
    # Media uploads to Telegraph are flaky and consume bandwidth.
    # Skip uploading files for now to keep requests lightweight.
    if media:
        logging.info("Media upload skipped for telegraph page")

    if source_url:
        html_content += (
            f'<p><a href="{html.escape(source_url)}"><strong>'
            f"{html.escape(title)}</strong></a></p>"
        )
    else:
        html_content += f"<p><strong>{html.escape(title)}</strong></p>"

    if html_text:
        cleaned = re.sub(r"</?tg-emoji[^>]*>", "", html_text)
        cleaned = cleaned.replace("\U0001F193\U0001F193\U0001F193\U0001F193", "Бесплатно")
        html_content += f"<p>{cleaned.replace('\n', '<br/>')}</p>"
    else:
        clean_text = text.replace("\U0001F193\U0001F193\U0001F193\U0001F193", "Бесплатно")
        paragraphs = [f"<p>{html.escape(line)}</p>" for line in clean_text.splitlines()]
        html_content += "".join(paragraphs)
    try:
        page = await asyncio.to_thread(
            tg.create_page, title, html_content=html_content
        )
    except Exception as e:
        logging.error("Failed to create telegraph page: %s", e)
        return None
    logging.info("Created telegraph page %s", page.get("url"))
    return page.get("url"), page.get("path")


def create_app() -> web.Application:
    token = os.getenv("TELEGRAM_BOT_TOKEN")
    if not token:
        raise RuntimeError("TELEGRAM_BOT_TOKEN is missing")

    webhook = os.getenv("WEBHOOK_URL")
    if not webhook:
        raise RuntimeError("WEBHOOK_URL is missing")

    bot = Bot(token)
    logging.info("DB_PATH=%s", DB_PATH)
    logging.info("FOUR_O_TOKEN found: %s", bool(os.getenv("FOUR_O_TOKEN")))
    dp = Dispatcher()
    db = Database(DB_PATH)

    async def start_wrapper(message: types.Message):
        await handle_start(message, db, bot)

    async def register_wrapper(message: types.Message):
        await handle_register(message, db, bot)

    async def requests_wrapper(message: types.Message):
        await handle_requests(message, db, bot)

    async def tz_wrapper(message: types.Message):
        await handle_tz(message, db, bot)

    async def callback_wrapper(callback: types.CallbackQuery):
        await process_request(callback, db, bot)

    async def add_event_wrapper(message: types.Message):
        await handle_add_event(message, db, bot)

    async def add_event_raw_wrapper(message: types.Message):
        await handle_add_event_raw(message, db, bot)

    async def ask_4o_wrapper(message: types.Message):
        await handle_ask_4o(message, db, bot)

    async def list_events_wrapper(message: types.Message):
        await handle_events(message, db, bot)

    async def set_channel_wrapper(message: types.Message):
        await handle_set_channel(message, db, bot)

    async def channels_wrapper(message: types.Message):
        await handle_channels(message, db, bot)

    async def exhibitions_wrapper(message: types.Message):
        await handle_exhibitions(message, db, bot)

    async def edit_message_wrapper(message: types.Message):
        await handle_edit_message(message, db, bot)

    async def forward_wrapper(message: types.Message):
        await handle_forwarded(message, db, bot)

    dp.message.register(start_wrapper, Command("start"))
    dp.message.register(register_wrapper, Command("register"))
    dp.message.register(requests_wrapper, Command("requests"))
    dp.callback_query.register(
        callback_wrapper,
        lambda c: c.data.startswith("approve")
        or c.data.startswith("reject")
        or c.data.startswith("del:")
        or c.data.startswith("nav:")
        or c.data.startswith("edit:")
        or c.data.startswith("editfield:")
        or c.data.startswith("editdone:")
        or c.data.startswith("unset:")
        or c.data.startswith("set:")
        or c.data.startswith("togglefree:")
        or c.data.startswith("markfree:"),
    )
    dp.message.register(tz_wrapper, Command("tz"))
    dp.message.register(add_event_wrapper, Command("addevent"))
    dp.message.register(add_event_raw_wrapper, Command("addevent_raw"))
    dp.message.register(ask_4o_wrapper, Command("ask4o"))
    dp.message.register(list_events_wrapper, Command("events"))
    dp.message.register(set_channel_wrapper, Command("setchannel"))
    dp.message.register(channels_wrapper, Command("channels"))
    dp.message.register(exhibitions_wrapper, Command("exhibitions"))
    dp.message.register(edit_message_wrapper, lambda m: m.from_user.id in editing_sessions)
    dp.message.register(forward_wrapper, lambda m: bool(m.forward_date))
    dp.my_chat_member.register(partial(handle_my_chat_member, db=db))

    app = web.Application()
    SimpleRequestHandler(dp, bot).register(app, path="/webhook")
    setup_application(app, dp, bot=bot)

    async def on_startup(app: web.Application):
        logging.info("Initializing database")
        await db.init()
        hook = webhook.rstrip("/") + "/webhook"
        logging.info("Setting webhook to %s", hook)
        await bot.set_webhook(
            hook,
            allowed_updates=["message", "callback_query", "my_chat_member"],
        )

    async def on_shutdown(app: web.Application):
        await bot.session.close()

    app.on_startup.append(on_startup)
    app.on_shutdown.append(on_shutdown)
    return app

    async def on_shutdown(app: web.Application):
        await bot.session.close()

if __name__ == "__main__":
    import sys

    if len(sys.argv) > 1 and sys.argv[1] == "test_telegraph":
        asyncio.run(telegraph_test())
    else:
        web.run_app(create_app(), port=int(os.getenv("PORT", 8080)))<|MERGE_RESOLUTION|>--- conflicted
+++ resolved
@@ -314,13 +314,8 @@
             await bot.send_message(message.chat.id, "You are superadmin")
         else:
             await bot.send_message(message.chat.id, "Use /register to apply")
-<<<<<<< HEAD
-
-
-=======
-
-
->>>>>>> c9d6df3f
+
+
 async def handle_register(message: types.Message, db: Database, bot: Bot):
     async with db.get_session() as session:
         if await session.get(User, message.from_user.id):
@@ -328,7 +323,6 @@
             return
         if await session.get(RejectedUser, message.from_user.id):
             await bot.send_message(message.chat.id, "Access denied by administrator")
-<<<<<<< HEAD
             return
         if await session.get(PendingUser, message.from_user.id):
             await bot.send_message(message.chat.id, "Awaiting approval")
@@ -339,18 +333,6 @@
                 message.chat.id, "Registration queue full, try later"
             )
             return
-=======
-            return
-        if await session.get(PendingUser, message.from_user.id):
-            await bot.send_message(message.chat.id, "Awaiting approval")
-            return
-        result = await session.execute(select(PendingUser))
-        if len(result.scalars().all()) >= 10:
-            await bot.send_message(
-                message.chat.id, "Registration queue full, try later"
-            )
-            return
->>>>>>> c9d6df3f
         session.add(
             PendingUser(
                 user_id=message.from_user.id, username=message.from_user.username
@@ -456,8 +438,6 @@
                 event.is_free = True
                 await session.commit()
                 logging.info("markfree: event %s marked free", eid)
-<<<<<<< HEAD
-=======
         markup = types.InlineKeyboardMarkup(
             inline_keyboard=[
                 [
@@ -476,7 +456,6 @@
             )
         except Exception as e:
             logging.error("failed to update free button: %s", e)
->>>>>>> c9d6df3f
         await callback.answer("Marked")
     elif data.startswith("nav:"):
         _, day = data.split(":")
@@ -887,13 +866,8 @@
     "ноября",
     "декабря",
 ]
-<<<<<<< HEAD
-
-
-=======
-
-
->>>>>>> c9d6df3f
+
+
 def format_day_pretty(day: date) -> str:
     return f"{day.day} {MONTHS[day.month - 1]}"
 
