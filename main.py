--- conflicted
+++ resolved
@@ -10,20 +10,14 @@
 import json
 from telegraph import Telegraph
 import asyncio
-<<<<<<< HEAD
-=======
 import html
->>>>>>> 3d8200dd
 from sqlalchemy.ext.asyncio import AsyncSession, create_async_engine
 from sqlmodel import Field, SQLModel, select
 
 logging.basicConfig(level=logging.INFO)
 
 DB_PATH = os.getenv("DB_PATH", "/data/db.sqlite")
-<<<<<<< HEAD
-=======
 TELEGRAPH_TOKEN_FILE = os.getenv("TELEGRAPH_TOKEN_FILE", "/data/telegraph_token.txt")
->>>>>>> 3d8200dd
 
 
 class User(SQLModel, table=True):
@@ -60,10 +54,7 @@
     location_address: Optional[str] = None
     city: Optional[str] = None
     source_text: str
-<<<<<<< HEAD
-=======
     telegraph_url: Optional[str] = None
->>>>>>> 3d8200dd
 
 
 class Database:
@@ -77,7 +68,6 @@
     def get_session(self) -> AsyncSession:
         """Create a new session with attributes kept after commit."""
         return AsyncSession(self.engine, expire_on_commit=False)
-<<<<<<< HEAD
 
 
 async def get_tz_offset(db: Database) -> str:
@@ -97,27 +87,6 @@
         await session.commit()
 
 
-=======
-
-
-async def get_tz_offset(db: Database) -> str:
-    async with db.get_session() as session:
-        result = await session.get(Setting, "tz_offset")
-        return result.value if result else "+00:00"
-
-
-async def set_tz_offset(db: Database, value: str):
-    async with db.get_session() as session:
-        setting = await session.get(Setting, "tz_offset")
-        if setting:
-            setting.value = value
-        else:
-            setting = Setting(key="tz_offset", value=value)
-            session.add(setting)
-        await session.commit()
-
-
->>>>>>> 3d8200dd
 def validate_offset(value: str) -> bool:
     if len(value) != 6 or value[0] not in "+-" or value[3] != ":":
         return False
@@ -208,8 +177,6 @@
     )
 
 
-<<<<<<< HEAD
-=======
 def get_telegraph_token() -> str | None:
     token = os.getenv("TELEGRAPH_TOKEN")
     if token:
@@ -233,7 +200,6 @@
         return None
 
 
->>>>>>> 3d8200dd
 async def handle_start(message: types.Message, db: Database, bot: Bot):
     async with db.get_session() as session:
         result = await session.execute(select(User))
@@ -389,8 +355,6 @@
         await session.commit()
         saved = event
 
-<<<<<<< HEAD
-=======
     url = await create_source_page(saved.title or "Event", saved.source_text)
     if url:
         async with db.get_session() as session:
@@ -398,7 +362,6 @@
             session.add(saved)
             await session.commit()
 
->>>>>>> 3d8200dd
     lines = [
         f"title: {saved.title}",
         f"date: {saved.date}",
@@ -413,11 +376,8 @@
         lines.append(f"festival: {saved.festival}")
     if saved.description:
         lines.append(f"description: {saved.description}")
-<<<<<<< HEAD
-=======
     if saved.telegraph_url:
         lines.append(f"telegraph: {saved.telegraph_url}")
->>>>>>> 3d8200dd
     await bot.send_message(
         message.chat.id,
         "Event added\n" + "\n".join(lines),
@@ -442,8 +402,6 @@
     async with db.get_session() as session:
         session.add(event)
         await session.commit()
-<<<<<<< HEAD
-=======
 
     url = await create_source_page(event.title or "Event", event.source_text)
     if url:
@@ -451,18 +409,14 @@
             event.telegraph_url = url
             session.add(event)
             await session.commit()
->>>>>>> 3d8200dd
     lines = [
         f"title: {event.title}",
         f"date: {event.date}",
         f"time: {event.time}",
         f"location_name: {event.location_name}",
     ]
-<<<<<<< HEAD
-=======
     if event.telegraph_url:
         lines.append(f"telegraph: {event.telegraph_url}")
->>>>>>> 3d8200dd
     await bot.send_message(
         message.chat.id,
         "Event added\n" + "\n".join(lines),
@@ -483,11 +437,7 @@
         events = result.scalars().all()
 
     lines = [
-<<<<<<< HEAD
-        f"{e.id}. {e.title} {e.time} {e.location_name}"
-=======
         f"{e.id}. {e.title} {e.time} {e.location_name} {e.telegraph_url or ''}".strip()
->>>>>>> 3d8200dd
         for e in events
     ] or ["No events"]
 
@@ -532,21 +482,12 @@
             return
     else:
         day = datetime.now(tz).date()
-<<<<<<< HEAD
 
     async with db.get_session() as session:
         if not await session.get(User, message.from_user.id):
             await bot.send_message(message.chat.id, "Not authorized")
             return
 
-=======
-
-    async with db.get_session() as session:
-        if not await session.get(User, message.from_user.id):
-            await bot.send_message(message.chat.id, "Not authorized")
-            return
-
->>>>>>> 3d8200dd
     text, markup = await build_events_message(db, day, tz)
     await bot.send_message(message.chat.id, text, reply_markup=markup)
 
@@ -561,31 +502,6 @@
         if not user or not user.is_superadmin:
             await bot.send_message(message.chat.id, "Not authorized")
             return
-<<<<<<< HEAD
-    try:
-        answer = await ask_4o(parts[1])
-    except Exception as e:
-        await bot.send_message(message.chat.id, f"LLM error: {e}")
-        return
-    await bot.send_message(message.chat.id, answer)
-
-
-async def telegraph_test():
-    token = os.getenv("TELEGRAPH_TOKEN")
-    if not token:
-        logging.error("TELEGRAPH_TOKEN is missing")
-        return
-    tg = Telegraph()
-    tg.access_token = token
-    page = await asyncio.to_thread(tg.create_page, "Test Page", html="<p>test</p>")
-    logging.info("Created %s", page["url"])
-    await asyncio.to_thread(
-        tg.edit_page, page["path"], title="Test Page", html_content="<p>updated</p>"
-    )
-    logging.info("Edited %s", page["url"])
-
-
-=======
     try:
         answer = await ask_4o(parts[1])
     except Exception as e:
@@ -631,7 +547,6 @@
     return page.get("url")
 
 
->>>>>>> 3d8200dd
 def create_app() -> web.Application:
     token = os.getenv("TELEGRAM_BOT_TOKEN")
     if not token:
@@ -667,7 +582,6 @@
 
     async def add_event_raw_wrapper(message: types.Message):
         await handle_add_event_raw(message, db, bot)
-<<<<<<< HEAD
 
     async def ask_4o_wrapper(message: types.Message):
         await handle_ask_4o(message, db, bot)
@@ -713,53 +627,6 @@
 if __name__ == "__main__":
     import sys
 
-=======
-
-    async def ask_4o_wrapper(message: types.Message):
-        await handle_ask_4o(message, db, bot)
-
-    async def list_events_wrapper(message: types.Message):
-        await handle_events(message, db, bot)
-
-    dp.message.register(start_wrapper, Command("start"))
-    dp.message.register(register_wrapper, Command("register"))
-    dp.message.register(requests_wrapper, Command("requests"))
-    dp.callback_query.register(
-        callback_wrapper,
-        lambda c: c.data.startswith("approve")
-        or c.data.startswith("reject")
-        or c.data.startswith("del:")
-        or c.data.startswith("nav:"),
-    )
-    dp.message.register(tz_wrapper, Command("tz"))
-    dp.message.register(add_event_wrapper, Command("addevent"))
-    dp.message.register(add_event_raw_wrapper, Command("addevent_raw"))
-    dp.message.register(ask_4o_wrapper, Command("ask4o"))
-    dp.message.register(list_events_wrapper, Command("events"))
-
-    app = web.Application()
-    SimpleRequestHandler(dp, bot).register(app, path="/webhook")
-    setup_application(app, dp, bot=bot)
-
-    async def on_startup(app: web.Application):
-        logging.info("Initializing database")
-        await db.init()
-        hook = webhook.rstrip("/") + "/webhook"
-        logging.info("Setting webhook to %s", hook)
-        await bot.set_webhook(hook)
-
-    async def on_shutdown(app: web.Application):
-        await bot.session.close()
-
-    app.on_startup.append(on_startup)
-    app.on_shutdown.append(on_shutdown)
-    return app
-
-
-if __name__ == "__main__":
-    import sys
-
->>>>>>> 3d8200dd
     if len(sys.argv) > 1 and sys.argv[1] == "test_telegraph":
         asyncio.run(telegraph_test())
     else:
