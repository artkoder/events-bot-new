import logging
import os
from datetime import date, datetime, timedelta, timezone, time
from typing import Optional, Tuple, Iterable
from urllib.parse import urlparse
import uuid
import textwrap
from supabase import create_client, Client
from icalendar import Calendar, Event as IcsEvent

from aiogram import Bot, Dispatcher, types
from aiogram.filters import Command
from aiogram.webhook.aiohttp_server import SimpleRequestHandler, setup_application
from aiohttp import web, FormData, ClientSession, TCPConnector
from aiogram.client.session.aiohttp import AiohttpSession
import socket
import imghdr
from difflib import SequenceMatcher
import json
import re

from telegraph import Telegraph, TelegraphException

from telegraph.api import json_dumps
from functools import partial
import asyncio
import contextlib
import html
from io import BytesIO
import markdown
from sqlalchemy.ext.asyncio import AsyncSession, create_async_engine
from sqlmodel import Field, SQLModel, select
import aiosqlite

logging.basicConfig(level=logging.INFO)

DB_PATH = os.getenv("DB_PATH", "/data/db.sqlite")
TELEGRAPH_TOKEN_FILE = os.getenv("TELEGRAPH_TOKEN_FILE", "/data/telegraph_token.txt")
SUPABASE_URL = os.getenv("SUPABASE_URL")
SUPABASE_KEY = os.getenv("SUPABASE_KEY")
SUPABASE_BUCKET = os.getenv("SUPABASE_BUCKET", "events-ics")
VK_TOKEN = os.getenv("VK_TOKEN")
ICS_CONTENT_TYPE = "text/calendar; charset=utf-8"
ICS_CONTENT_DISP_TEMPLATE = 'inline; filename="{name}"'
ICS_CALNAME = "kenigevents"




def fold_unicode_line(line: str, limit: int = 74) -> str:
    """Return a folded iCalendar line without splitting UTF-8 code points."""
    encoded = line.encode("utf-8")
    parts: list[str] = []
    while len(encoded) > limit:
        cut = limit
        while cut > 0 and (encoded[cut] & 0xC0) == 0x80:
            cut -= 1
        parts.append(encoded[:cut].decode("utf-8"))
        encoded = encoded[cut:]
    parts.append(encoded.decode("utf-8"))
    return "\r\n ".join(parts)

# currently active timezone offset for date calculations
LOCAL_TZ = timezone.utc

# separator inserted between versions on Telegraph source pages
CONTENT_SEPARATOR = "🟧" * 10
# separator line between events in VK posts

VK_EVENT_SEPARATOR = "\u2800\n\u2800"
# single blank line for VK posts
VK_BLANK_LINE = "\u2800"


# user_id -> (event_id, field?) for editing session
editing_sessions: dict[int, tuple[int, str | None]] = {}
# user_id -> channel_id for daily time editing
daily_time_sessions: dict[int, int] = {}
# waiting for VK group ID input
vk_group_sessions: set[int] = set()
# user_id -> section (today/added) for VK time update
vk_time_sessions: dict[int, str] = {}

# superadmin user_id -> pending partner user_id
partner_info_sessions: dict[int, int] = {}

# toggle for uploading images to catbox
CATBOX_ENABLED: bool = False
_supabase_client: Client | None = None

# Telegraph API rejects pages over ~64&nbsp;kB. Use a slightly lower limit
# to decide when month pages should be split into two parts.
TELEGRAPH_PAGE_LIMIT = 60000


class IPv4AiohttpSession(AiohttpSession):
    """Aiohttp session that forces IPv4 connections."""

    def __init__(self, *args, **kwargs) -> None:
        super().__init__(*args, **kwargs)
        self._connector_init["family"] = socket.AF_INET


def create_ipv4_session(session_cls: type[ClientSession] = ClientSession) -> ClientSession:
    """Return ClientSession that forces IPv4 connections."""
    connector = TCPConnector(family=socket.AF_INET)
    try:
        return session_cls(connector=connector)
    except TypeError:
        return session_cls()



class User(SQLModel, table=True):
    user_id: int = Field(primary_key=True)
    username: Optional[str] = None
    is_superadmin: bool = False
    is_partner: bool = False
    organization: Optional[str] = None
    location: Optional[str] = None
    blocked: bool = False


class PendingUser(SQLModel, table=True):
    user_id: int = Field(primary_key=True)
    username: Optional[str] = None
    requested_at: datetime = Field(default_factory=datetime.utcnow)


class RejectedUser(SQLModel, table=True):
    user_id: int = Field(primary_key=True)
    username: Optional[str] = None
    rejected_at: datetime = Field(default_factory=datetime.utcnow)


class Channel(SQLModel, table=True):
    channel_id: int = Field(primary_key=True)
    title: Optional[str] = None
    username: Optional[str] = None
    is_admin: bool = False
    is_registered: bool = False
    is_asset: bool = False
    daily_time: Optional[str] = None
    last_daily: Optional[str] = None


def build_channel_post_url(ch: Channel, message_id: int) -> str:
    """Return https://t.me/... link for a channel message."""
    if ch.username:
        return f"https://t.me/{ch.username}/{message_id}"
    cid = str(ch.channel_id)
    if cid.startswith("-100"):
        cid = cid[4:]
    else:
        cid = cid.lstrip("-")
    return f"https://t.me/c/{cid}/{message_id}"


class Setting(SQLModel, table=True):
    key: str = Field(primary_key=True)
    value: str


class Event(SQLModel, table=True):
    id: Optional[int] = Field(default=None, primary_key=True)
    title: str
    description: str
    festival: Optional[str] = None
    date: str
    time: str
    location_name: str
    location_address: Optional[str] = None
    city: Optional[str] = None
    ticket_price_min: Optional[int] = None
    ticket_price_max: Optional[int] = None
    ticket_link: Optional[str] = None
    event_type: Optional[str] = None
    emoji: Optional[str] = None
    end_date: Optional[str] = None
    is_free: bool = False
    pushkin_card: bool = False
    silent: bool = False
    telegraph_path: Optional[str] = None
    source_text: str
    telegraph_url: Optional[str] = None
    ics_url: Optional[str] = None
    source_post_url: Optional[str] = None
    ics_post_url: Optional[str] = None
    ics_post_id: Optional[int] = None
    source_chat_id: Optional[int] = None
    source_message_id: Optional[int] = None
    creator_id: Optional[int] = None
    photo_count: int = 0
    added_at: datetime = Field(default_factory=datetime.utcnow)


class MonthPage(SQLModel, table=True):
    __table_args__ = {"extend_existing": True}
    month: str = Field(primary_key=True)
    url: str
    path: str
    url2: Optional[str] = None
    path2: Optional[str] = None


class WeekendPage(SQLModel, table=True):
    __table_args__ = {"extend_existing": True}
    start: str = Field(primary_key=True)
    url: str
    path: str


class Database:
    def __init__(self, path: str):
        self.engine = create_async_engine(f"sqlite+aiosqlite:///{path}")

    async def init(self):
        async with self.engine.begin() as conn:
            await conn.run_sync(SQLModel.metadata.create_all)
            result = await conn.exec_driver_sql("PRAGMA table_info(event)")
            cols = [r[1] for r in result.fetchall()]
            if "telegraph_url" not in cols:
                await conn.exec_driver_sql(
                    "ALTER TABLE event ADD COLUMN telegraph_url VARCHAR"
                )
            if "ticket_price_min" not in cols:
                await conn.exec_driver_sql(
                    "ALTER TABLE event ADD COLUMN ticket_price_min INTEGER"
                )
            if "ticket_price_max" not in cols:
                await conn.exec_driver_sql(
                    "ALTER TABLE event ADD COLUMN ticket_price_max INTEGER"
                )
            if "ticket_link" not in cols:
                await conn.exec_driver_sql(
                    "ALTER TABLE event ADD COLUMN ticket_link VARCHAR"
                )
            if "source_post_url" not in cols:
                await conn.exec_driver_sql(
                    "ALTER TABLE event ADD COLUMN source_post_url VARCHAR"
                )
            if "is_free" not in cols:
                await conn.exec_driver_sql(
                    "ALTER TABLE event ADD COLUMN is_free BOOLEAN DEFAULT 0"
                )
            if "silent" not in cols:
                await conn.exec_driver_sql(
                    "ALTER TABLE event ADD COLUMN silent BOOLEAN DEFAULT 0"
                )
            if "telegraph_path" not in cols:
                await conn.exec_driver_sql(
                    "ALTER TABLE event ADD COLUMN telegraph_path VARCHAR"
                )
            if "event_type" not in cols:
                await conn.exec_driver_sql(
                    "ALTER TABLE event ADD COLUMN event_type VARCHAR"
                )
            if "emoji" not in cols:
                await conn.exec_driver_sql("ALTER TABLE event ADD COLUMN emoji VARCHAR")
            if "end_date" not in cols:
                await conn.exec_driver_sql(
                    "ALTER TABLE event ADD COLUMN end_date VARCHAR"
                )
            if "added_at" not in cols:
                await conn.exec_driver_sql(
                    "ALTER TABLE event ADD COLUMN added_at VARCHAR"
                )
            if "photo_count" not in cols:
                await conn.exec_driver_sql(
                    "ALTER TABLE event ADD COLUMN photo_count INTEGER DEFAULT 0"
                )
            if "pushkin_card" not in cols:
                await conn.exec_driver_sql(
                    "ALTER TABLE event ADD COLUMN pushkin_card BOOLEAN DEFAULT 0"
                )
            if "ics_url" not in cols:
                await conn.exec_driver_sql(
                    "ALTER TABLE event ADD COLUMN ics_url VARCHAR"
                )
            if "ics_post_url" not in cols:
                await conn.exec_driver_sql(
                    "ALTER TABLE event ADD COLUMN ics_post_url VARCHAR"
                )
            if "ics_post_id" not in cols:
                await conn.exec_driver_sql(
                    "ALTER TABLE event ADD COLUMN ics_post_id INTEGER"
                )
            if "source_chat_id" not in cols:
                await conn.exec_driver_sql(
                    "ALTER TABLE event ADD COLUMN source_chat_id INTEGER"
                )
            if "source_message_id" not in cols:
                await conn.exec_driver_sql(
                    "ALTER TABLE event ADD COLUMN source_message_id INTEGER"
                )
            if "creator_id" not in cols:
                await conn.exec_driver_sql(
                    "ALTER TABLE event ADD COLUMN creator_id INTEGER"
                )

            result = await conn.exec_driver_sql("PRAGMA table_info(user)")
            cols = [r[1] for r in result.fetchall()]
            if "is_partner" not in cols:
                await conn.exec_driver_sql(
                    "ALTER TABLE user ADD COLUMN is_partner BOOLEAN DEFAULT 0"
                )
            if "organization" not in cols:
                await conn.exec_driver_sql(
                    "ALTER TABLE user ADD COLUMN organization VARCHAR"
                )
            if "location" not in cols:
                await conn.exec_driver_sql(
                    "ALTER TABLE user ADD COLUMN location VARCHAR"
                )
            if "blocked" not in cols:
                await conn.exec_driver_sql(
                    "ALTER TABLE user ADD COLUMN blocked BOOLEAN DEFAULT 0"
                )

            result = await conn.exec_driver_sql("PRAGMA table_info(channel)")
            cols = [r[1] for r in result.fetchall()]
            if "daily_time" not in cols:
                await conn.exec_driver_sql(
                    "ALTER TABLE channel ADD COLUMN daily_time VARCHAR"
                )
            if "last_daily" not in cols:
                await conn.exec_driver_sql(
                    "ALTER TABLE channel ADD COLUMN last_daily VARCHAR"
                )
            if "is_asset" not in cols:
                await conn.exec_driver_sql(
                    "ALTER TABLE channel ADD COLUMN is_asset BOOLEAN DEFAULT 0"
                )

            result = await conn.exec_driver_sql("PRAGMA table_info(monthpage)")
            cols = [r[1] for r in result.fetchall()]
            if "url2" not in cols:
                await conn.exec_driver_sql(
                    "ALTER TABLE monthpage ADD COLUMN url2 VARCHAR"
                )
            if "path2" not in cols:
                await conn.exec_driver_sql(
                    "ALTER TABLE monthpage ADD COLUMN path2 VARCHAR"
                )

    def get_session(self) -> AsyncSession:
        """Create a new session with attributes kept after commit."""
        return AsyncSession(self.engine, expire_on_commit=False)


async def get_tz_offset(db: Database) -> str:
    async with db.get_session() as session:
        result = await session.get(Setting, "tz_offset")
        offset = result.value if result else "+00:00"
    global LOCAL_TZ
    LOCAL_TZ = offset_to_timezone(offset)
    return offset


async def set_tz_offset(db: Database, value: str):
    async with db.get_session() as session:
        setting = await session.get(Setting, "tz_offset")
        if setting:
            setting.value = value
        else:
            setting = Setting(key="tz_offset", value=value)
            session.add(setting)
        await session.commit()
    global LOCAL_TZ
    LOCAL_TZ = offset_to_timezone(value)


async def get_catbox_enabled(db: Database) -> bool:
    async with db.get_session() as session:
        setting = await session.get(Setting, "catbox_enabled")
        return setting.value == "1" if setting else False


async def set_catbox_enabled(db: Database, value: bool):
    async with db.get_session() as session:
        setting = await session.get(Setting, "catbox_enabled")
        if setting:
            setting.value = "1" if value else "0"
        else:
            setting = Setting(key="catbox_enabled", value="1" if value else "0")
            session.add(setting)
        await session.commit()
    global CATBOX_ENABLED
    CATBOX_ENABLED = value


async def get_setting_value(db: Database, key: str) -> str | None:
    async with db.get_session() as session:
        setting = await session.get(Setting, key)
        return setting.value if setting else None


async def set_setting_value(db: Database, key: str, value: str | None):
    async with db.get_session() as session:
        setting = await session.get(Setting, key)
        if value is None:
            if setting:
                await session.delete(setting)
        elif setting:
            setting.value = value
        else:
            setting = Setting(key=key, value=value)
            session.add(setting)
        await session.commit()


async def get_vk_group_id(db: Database) -> str | None:
    return await get_setting_value(db, "vk_group_id")


async def set_vk_group_id(db: Database, group_id: str | None):
    await set_setting_value(db, "vk_group_id", group_id)


async def get_vk_time_today(db: Database) -> str:
    return await get_setting_value(db, "vk_time_today") or "08:00"


async def set_vk_time_today(db: Database, value: str):
    await set_setting_value(db, "vk_time_today", value)


async def get_vk_time_added(db: Database) -> str:
    return await get_setting_value(db, "vk_time_added") or "20:00"


async def set_vk_time_added(db: Database, value: str):
    await set_setting_value(db, "vk_time_added", value)


async def get_vk_last_today(db: Database) -> str | None:
    return await get_setting_value(db, "vk_last_today")


async def set_vk_last_today(db: Database, value: str):
    await set_setting_value(db, "vk_last_today", value)


async def get_vk_last_added(db: Database) -> str | None:
    return await get_setting_value(db, "vk_last_added")


async def set_vk_last_added(db: Database, value: str):
    await set_setting_value(db, "vk_last_added", value)


def get_supabase_client() -> Client | None:
    global _supabase_client
    if _supabase_client is None and SUPABASE_URL and SUPABASE_KEY:
        _supabase_client = create_client(SUPABASE_URL, SUPABASE_KEY)
    return _supabase_client


async def get_asset_channel(db: Database) -> Channel | None:
    async with db.get_session() as session:
        result = await session.execute(
            select(Channel).where(Channel.is_asset.is_(True))
        )
        return result.scalars().first()


async def get_superadmin_id(db: Database) -> int | None:
    """Return the Telegram ID of the superadmin if present."""
    async with db.get_session() as session:
        result = await session.execute(
            select(User.user_id).where(User.is_superadmin.is_(True))
        )
        return result.scalars().first()


async def notify_superadmin(db: Database, bot: Bot, text: str):
    """Send a message to the superadmin, ignoring failures."""
    admin_id = await get_superadmin_id(db)
    if not admin_id:
        return
    try:
        await bot.send_message(admin_id, text)
    except Exception as e:
        logging.error("failed to notify superadmin: %s", e)


async def dump_database(path: str = DB_PATH) -> bytes:
    """Return a SQL dump of the specified database."""
    async with aiosqlite.connect(path) as conn:
        lines: list[str] = []
        async for line in conn.iterdump():
            lines.append(line)
    return "\n".join(lines).encode("utf-8")


async def restore_database(data: bytes, db: Database, path: str = DB_PATH):
    """Replace current database with the provided dump."""
    if os.path.exists(path):
        os.remove(path)
    async with aiosqlite.connect(path) as conn:
        await conn.executescript(data.decode("utf-8"))
        await conn.commit()
    await db.init()


def build_asset_caption(event: Event, day: date) -> str:
    """Return HTML caption for a calendar asset post."""
    loc = html.escape(event.location_name or "")
    addr = event.location_address
    if addr and event.city:
        addr = strip_city_from_address(addr, event.city)
    if addr:
        loc += f", {html.escape(addr)}"
    if event.city:
        loc += f", #{html.escape(event.city)}"
    return (
        f"<b>{html.escape(event.title)}</b>\n"
        f"<i>{format_day_pretty(day)} {event.time} {loc}</i>"
    )


def validate_offset(value: str) -> bool:
    if len(value) != 6 or value[0] not in "+-" or value[3] != ":":
        return False
    try:
        h = int(value[1:3])
        m = int(value[4:6])
        return 0 <= h <= 14 and 0 <= m < 60
    except ValueError:
        return False


def offset_to_timezone(value: str) -> timezone:
    sign = 1 if value[0] == "+" else -1
    hours = int(value[1:3])
    minutes = int(value[4:6])
    return timezone(sign * timedelta(hours=hours, minutes=minutes))


async def extract_images(message: types.Message, bot: Bot) -> list[tuple[bytes, str]]:
    """Download up to three images from the message."""
    images: list[tuple[bytes, str]] = []
    if message.photo:
        bio = BytesIO()
        await bot.download(message.photo[-1].file_id, destination=bio)
        images.append((bio.getvalue(), "photo.jpg"))
    if (
        message.document
        and message.document.mime_type
        and message.document.mime_type.startswith("image/")
    ):
        bio = BytesIO()
        await bot.download(message.document.file_id, destination=bio)
        name = message.document.file_name or "image.jpg"
        images.append((bio.getvalue(), name))
    return images[:3]


def normalize_hashtag_dates(text: str) -> str:
    """Replace hashtags like '#1_августа' with '1 августа'."""
    pattern = re.compile(
        r"#(\d{1,2})_(%s)" % "|".join(MONTHS)
    )
    return re.sub(pattern, lambda m: f"{m.group(1)} {m.group(2)}", text)


def strip_city_from_address(address: str | None, city: str | None) -> str | None:
    """Remove the city name from the end of the address if duplicated."""
    if not address or not city:
        return address
    city_clean = city.lstrip("#").strip().lower()
    addr = address.strip()
    if addr.lower().endswith(city_clean):
        addr = re.sub(r",?\s*#?%s$" % re.escape(city_clean), "", addr, flags=re.IGNORECASE)
    addr = addr.rstrip(", ")
    return addr


def canonicalize_date(value: str) -> str | None:
    """Return ISO date string if value parses as date or ``None``."""
    value = value.split("..", 1)[0].strip()
    if not value:
        return None
    try:
        return date.fromisoformat(value).isoformat()
    except ValueError:
        parsed = parse_events_date(value, timezone.utc)
        return parsed.isoformat() if parsed else None


def parse_iso_date(value: str) -> date | None:
    """Return ``date`` parsed from ISO string or ``None``."""
    try:
        return date.fromisoformat(value.split("..", 1)[0])
    except Exception:
        return None


ICS_LABEL = "Добавить в календарь на телефоне (ICS)"
MONTH_NAV_START = "<!--month-nav-start-->"
MONTH_NAV_END = "<!--month-nav-end-->"

FOOTER_LINK_HTML = (
    '<p>&nbsp;</p>'
    '<p><a href="https://t.me/kenigevents">Полюбить Калининград Анонсы</a></p>'
    '<p>&nbsp;</p>'
)


def parse_time_range(value: str) -> tuple[time, time | None] | None:
    """Return start and optional end time from text like ``10:00`` or ``10:00-12:00``.

    Accepts ``-`` as well as ``..`` or ``—``/``–`` between times.
    """
    value = value.strip()
    parts = re.split(r"\s*(?:-|–|—|\.\.\.?|…)+\s*", value, maxsplit=1)
    try:
        start = datetime.strptime(parts[0], "%H:%M").time()
    except ValueError:
        return None
    end: time | None = None
    if len(parts) == 2:
        try:
            end = datetime.strptime(parts[1], "%H:%M").time()
        except ValueError:
            end = None
    return start, end


def apply_ics_link(html_content: str, url: str | None) -> str:
    """Insert or remove the ICS link block in Telegraph HTML."""
    idx = html_content.find(ICS_LABEL)
    if idx != -1:
        start = html_content.rfind("<p", 0, idx)
        end = html_content.find("</p>", idx)
        if start != -1 and end != -1:
            html_content = html_content[:start] + html_content[end + 4 :]
    if not url:
        return html_content
    link_html = (
        f'<p>\U0001f4c5 <a href="{html.escape(url)}">{ICS_LABEL}</a></p>'
    )
    idx = html_content.find("</p>")
    if idx == -1:
        return link_html + html_content
    pos = idx + 4
    img_pattern = re.compile(r"<img[^>]+><p></p>")
    for m in img_pattern.finditer(html_content, pos):
        pos = m.end()
    return html_content[:pos] + link_html + html_content[pos:]


def apply_month_nav(html_content: str, html_block: str | None) -> str:
    """Insert or replace the month navigation block."""
    start = html_content.find(MONTH_NAV_START)
    if start != -1:
        end = html_content.find(MONTH_NAV_END, start)
        if end != -1:
            html_content = html_content[:start] + html_content[end + len(MONTH_NAV_END) :]
    if html_block:
        html_content += f"{MONTH_NAV_START}{html_block}{MONTH_NAV_END}"
    return html_content


def apply_footer_link(html_content: str) -> str:
    """Ensure the Telegram channel link footer is present once."""
    pattern = re.compile(
        r'<p><a href="https://t\.me/kenigevents">[^<]+</a></p><p>&nbsp;</p>'
    )
    html_content = pattern.sub("", html_content).rstrip()
    return html_content + FOOTER_LINK_HTML


async def build_month_nav_html(db: Database) -> str:
    async with db.get_session() as session:
        result = await session.execute(select(MonthPage).order_by(MonthPage.month))
        months = result.scalars().all()
    today_month = datetime.now(LOCAL_TZ).strftime("%Y-%m")
    future_months = [m for m in months if m.month >= today_month]
    if not future_months:
        return ""
    links: list[str] = []
    for idx, p in enumerate(future_months):
        name = month_name_nominative(p.month)
        links.append(f'<a href="{html.escape(p.url)}">{name}</a>')
        if idx < len(future_months) - 1:
            links.append(" ")
    return "<br/><h4>" + "".join(links) + "</h4>"

async def build_month_buttons(db: Database, limit: int = 3) -> list[types.InlineKeyboardButton]:
    """Return buttons linking to upcoming month pages."""
    async with db.get_session() as session:
        result = await session.execute(
            select(MonthPage)
            .where(MonthPage.month >= datetime.now(LOCAL_TZ).strftime("%Y-%m"))
            .order_by(MonthPage.month)
        )
        months = result.scalars().all()
    buttons: list[types.InlineKeyboardButton] = []
    for p in months[:limit]:
        if p.url:
            label = f"\U0001f4c5 {month_name_nominative(p.month)}"
            buttons.append(types.InlineKeyboardButton(text=label, url=p.url))
    return buttons


def parse_bool_text(value: str) -> bool | None:
    """Convert text to boolean if possible."""
    normalized = value.strip().lower()
    if normalized in {"1", "true", "yes", "y", "да", "д", "ok", "on"}:
        return True
    if normalized in {"0", "false", "no", "n", "нет", "off"}:
        return False
    return None


def parse_events_date(text: str, tz: timezone) -> date | None:
    """Parse a date argument for /events allowing '2 августа [2025]'."""
    text = text.strip().lower()
    for fmt in ("%Y-%m-%d", "%d.%m.%Y"):
        try:
            return datetime.strptime(text, fmt).date()
        except ValueError:
            pass

    m = re.match(r"(\d{1,2})\s+([а-яё]+)(?:\s+(\d{4}))?", text)
    if not m:
        return None
    day = int(m.group(1))
    month_name = m.group(2)
    year_part = m.group(3)
    month = {name: i + 1 for i, name in enumerate(MONTHS)}.get(month_name)
    if not month:
        return None
    if year_part:
        year = int(year_part)
    else:
        today = datetime.now(tz).date()
        year = today.year
        if month < today.month or (month == today.month and day < today.day):
            year += 1
    try:
        return date(year, month, day)
    except ValueError:
        return None


async def build_ics_content(db: Database, event: Event) -> str:
    """Build an RFC 5545 compliant ICS string for an event."""
    time_range = parse_time_range(event.time)
    if not time_range:
        raise ValueError("bad time")
    start_t, end_t = time_range
    date_obj = parse_iso_date(event.date)
    if not date_obj:
        raise ValueError("bad date")
    start_dt = datetime.combine(date_obj, start_t)
    if end_t:
        end_dt = datetime.combine(date_obj, end_t)
    else:
        end_dt = start_dt + timedelta(hours=1)

    title = event.title
    if event.location_name:
        title = f"{title} в {event.location_name}"

    desc = event.description or ""
    link = event.source_post_url or event.telegraph_url
    if link:
        desc = f"{desc}\n\n{link}" if desc else link

    loc_parts = []
    if event.location_address:
        loc_parts.append(event.location_address)
    if event.city:
        loc_parts.append(event.city)
    # Join without a space after comma to avoid iOS parsing issues
    location = ",".join(loc_parts)

    cal = Calendar()
    cal.add("VERSION", "2.0")
    cal.add("PRODID", "-//events-bot//RU")
    cal.add("CALSCALE", "GREGORIAN")
    cal.add("METHOD", "PUBLISH")
    cal.add("X-WR-CALNAME", ICS_CALNAME)

    vevent = IcsEvent()
    vevent.add("UID", f"{uuid.uuid4()}@{event.id}")
    vevent.add("DTSTAMP", datetime.now(timezone.utc))
    vevent.add("DTSTART", start_dt)
    vevent.add("DTEND", end_dt)
    vevent.add("SUMMARY", title)
    vevent.add("DESCRIPTION", desc)
    if location:
        vevent.add("LOCATION", location)
    if link:
        vevent.add("URL", link)
    cal.add_component(vevent)

    raw = cal.to_ical().decode("utf-8")
    lines = raw.split("\r\n")
    if lines and lines[-1] == "":
        lines.pop()

    # unfold lines first
    unfolded: list[str] = []
    for line in lines:
        if line.startswith(" ") and unfolded:
            unfolded[-1] += line[1:]
        else:
            unfolded.append(line)

    for i, line in enumerate(unfolded):
        if line.startswith("LOCATION:") or line.startswith("LOCATION;"):
            unfolded[i] = line.replace("\\, ", "\\,\\ ")

    idx = unfolded.index("BEGIN:VEVENT")
    vbody = unfolded[idx + 1 : -2]  # between BEGIN:VEVENT and END:VEVENT
    order = ["UID", "DTSTAMP", "DTSTART", "DTEND"]
    props: list[str] = []
    for key in order:
        for l in list(vbody):
            if l.startswith(key + ":") or l.startswith(key + ";"):
                props.append(l)
                vbody.remove(l)
    props.extend(vbody)

    body = ["BEGIN:VEVENT"] + props + ["END:VEVENT"]
    headers = [
        "BEGIN:VCALENDAR",
        "VERSION:2.0",
        "PRODID:-//events-bot//RU",
        "CALSCALE:GREGORIAN",
        "METHOD:PUBLISH",
        f"X-WR-CALNAME:{ICS_CALNAME}",
    ]
    final_lines = headers + body + ["END:VCALENDAR"]
    folded = [fold_unicode_line(l) for l in final_lines]
    return "\r\n".join(folded) + "\r\n"


async def upload_ics(event: Event, db: Database) -> str | None:
    client = get_supabase_client()
    if not client:
        logging.error("Supabase client not configured")
        return None
    if event.end_date:
        logging.info("skip ics for multi-day event %s", event.id)
        return None
    if not parse_time_range(event.time):
        logging.info("skip ics for unclear time %s", event.id)
        return None
    content = await build_ics_content(db, event)
    d = parse_iso_date(event.date)
    if d:
        path = f"Event-{event.id}-{d.day:02d}-{d.month:02d}-{d.year}.ics"
    else:
        path = f"Event-{event.id}.ics"
    try:
        logging.info("Uploading ICS to %s/%s", SUPABASE_BUCKET, path)
        client.storage.from_(SUPABASE_BUCKET).upload(
            path,
            content.encode("utf-8"),
            {
                "content-type": ICS_CONTENT_TYPE,
                "content-disposition": ICS_CONTENT_DISP_TEMPLATE.format(name=path),
                "upsert": "true",
            },
        )
        url = client.storage.from_(SUPABASE_BUCKET).get_public_url(path)
        logging.info("ICS uploaded: %s", url)
    except Exception as e:
        logging.error("Failed to upload ics: %s", e)
        return None
    return url


async def post_ics_asset(event: Event, db: Database, bot: Bot) -> tuple[str, int] | None:
    channel = await get_asset_channel(db)
    if not channel:
        logging.info("no asset channel configured")
        return None
    try:
        content = await build_ics_content(db, event)
    except Exception as e:
        logging.error("failed to build ics content: %s", e)
        return None

    d = parse_iso_date(event.date)
    if d:
        name = f"Event-{event.id}-{d.day:02d}-{d.month:02d}-{d.year}.ics"
    else:

        d = date.today()
        name = f"Event-{event.id}.ics"
    file = types.BufferedInputFile(content.encode("utf-8"), filename=name)
    caption = build_asset_caption(event, d)

    logging.info("posting ics asset to channel %s with caption %s", channel.channel_id, caption.replace('\n', ' | '))

    try:
        msg = await bot.send_document(
            channel.channel_id,
            file,
            caption=caption,
            parse_mode="HTML",
        )
        url = build_channel_post_url(channel, msg.message_id)
        logging.info("posted ics to asset channel: %s", url)
        return url, msg.message_id
    except Exception as e:
        logging.error("failed to post ics to asset channel: %s", e)
        return None

async def add_calendar_button(event: Event, db: Database, bot: Bot):
    """Attach calendar link button to the original channel post."""
    if not (
        event.source_chat_id
        and event.source_message_id
        and event.ics_post_url
    ):
        return
    month_buttons = await build_month_buttons(db)
    rows = [[types.InlineKeyboardButton(text="Добавить в календарь", url=event.ics_post_url)]]
    if month_buttons:
        rows.append(month_buttons)
    markup = types.InlineKeyboardMarkup(inline_keyboard=rows)
    try:
        await bot.edit_message_reply_markup(
            chat_id=event.source_chat_id,
            message_id=event.source_message_id,
            reply_markup=markup,
        )

        logging.info(
            "calendar button set for event %s post %s", event.id, event.source_post_url
        )

    except Exception as e:
        logging.error("failed to set calendar button: %s", e)


async def delete_ics(event: Event):
    client = get_supabase_client()
    if not client or not event.ics_url:
        return
    path = event.ics_url.split("/")[-1]
    try:
        logging.info("Deleting ICS %s from %s", path, SUPABASE_BUCKET)
        client.storage.from_(SUPABASE_BUCKET).remove([path])
    except Exception as e:
        logging.error("Failed to delete ics: %s", e)


async def delete_asset_post(event: Event, db: Database, bot: Bot):
    if not event.ics_post_id:
        return
    channel = await get_asset_channel(db)
    if not channel:
        return
    try:
        await bot.delete_message(channel.channel_id, event.ics_post_id)
    except Exception as e:
        logging.error("failed to delete asset message: %s", e)


async def remove_calendar_button(event: Event, bot: Bot):
    """Remove calendar button from the original channel post."""
    if not (event.source_chat_id and event.source_message_id):
        return
    try:
        await bot.edit_message_reply_markup(
            chat_id=event.source_chat_id,
            message_id=event.source_message_id,
            reply_markup=None,
        )

        logging.info(
            "calendar button removed for event %s post %s",
            event.id,
            event.source_post_url,
        )

    except Exception as e:
        logging.error("failed to remove calendar button: %s", e)


async def parse_event_via_4o(text: str) -> list[dict]:
    token = os.getenv("FOUR_O_TOKEN")
    if not token:
        raise RuntimeError("FOUR_O_TOKEN is missing")
    url = os.getenv("FOUR_O_URL", "https://api.openai.com/v1/chat/completions")
    prompt_path = os.path.join("docs", "PROMPTS.md")
    with open(prompt_path, "r", encoding="utf-8") as f:
        prompt = f.read()
    loc_path = os.path.join("docs", "LOCATIONS.md")
    if os.path.exists(loc_path):
        with open(loc_path, "r", encoding="utf-8") as f:
            locations = [
                line.strip() for line in f if line.strip() and not line.startswith("#")
            ]
        if locations:
            prompt += "\nKnown venues:\n" + "\n".join(locations)
    headers = {
        "Authorization": f"Bearer {token}",
        "Content-Type": "application/json",
    }
    today = datetime.now(LOCAL_TZ).date().isoformat()
    payload = {
        "model": "gpt-4o",
        "messages": [
            {"role": "system", "content": prompt},
            {"role": "user", "content": f"Today is {today}. {text}"},
        ],
        "temperature": 0,
    }
    logging.info("Sending 4o parse request to %s", url)
    async with create_ipv4_session(ClientSession) as session:
        resp = await session.post(url, json=payload, headers=headers)
        resp.raise_for_status()
        data = await resp.json()
    logging.debug("4o response: %s", data)
    content = (
        data.get("choices", [{}])[0].get("message", {}).get("content", "{}").strip()
    )
    if content.startswith("```"):
        content = content.strip("`\n")
        if content.lower().startswith("json"):
            content = content[4:].strip()
    try:
        data = json.loads(content)
    except json.JSONDecodeError:
        logging.error("Invalid JSON from 4o: %s", content)
        raise
    if isinstance(data, dict):
        if "events" in data and isinstance(data["events"], list):
            return data["events"]
        return [data]
    if isinstance(data, list):
        return data
    logging.error("Unexpected 4o format: %s", data)
    raise RuntimeError("bad 4o response")


async def ask_4o(text: str) -> str:
    token = os.getenv("FOUR_O_TOKEN")
    if not token:
        raise RuntimeError("FOUR_O_TOKEN is missing")
    url = os.getenv("FOUR_O_URL", "https://api.openai.com/v1/chat/completions")
    headers = {
        "Authorization": f"Bearer {token}",
        "Content-Type": "application/json",
    }
    payload = {
        "model": "gpt-4o",
        "messages": [{"role": "user", "content": text}],
        "temperature": 0,
    }
    logging.info("Sending 4o ask request to %s", url)
    async with create_ipv4_session(ClientSession) as session:
        resp = await session.post(url, json=payload, headers=headers)
        resp.raise_for_status()
        data = await resp.json()
    logging.debug("4o response: %s", data)
    return data.get("choices", [{}])[0].get("message", {}).get("content", "").strip()


async def check_duplicate_via_4o(ev: Event, new: Event) -> Tuple[bool, str, str]:
    """Ask the LLM whether two events are duplicates."""
    prompt = (
        "Existing event:\n"
        f"Title: {ev.title}\nDescription: {ev.description}\nLocation: {ev.location_name} {ev.location_address}\n"
        "New event:\n"
        f"Title: {new.title}\nDescription: {new.description}\nLocation: {new.location_name} {new.location_address}\n"
        'Are these the same event? Respond with JSON {"duplicate": true|false, "title": "", "short_description": ""}.'
    )
    try:
        ans = await ask_4o(prompt)
        data = json.loads(ans)
        return (
            bool(data.get("duplicate")),
            data.get("title", ""),
            data.get("short_description", ""),
        )
    except Exception as e:
        logging.error("Duplicate check failed: %s", e)
        return False, "", ""


def get_telegraph_token() -> str | None:
    token = os.getenv("TELEGRAPH_TOKEN")
    if token:
        return token
    if os.path.exists(TELEGRAPH_TOKEN_FILE):
        with open(TELEGRAPH_TOKEN_FILE, "r", encoding="utf-8") as f:
            saved = f.read().strip()
            if saved:
                return saved
    try:
        tg = Telegraph()
        data = tg.create_account(short_name="eventsbot")
        token = data["access_token"]
        os.makedirs(os.path.dirname(TELEGRAPH_TOKEN_FILE), exist_ok=True)
        with open(TELEGRAPH_TOKEN_FILE, "w", encoding="utf-8") as f:
            f.write(token)
        logging.info(
            "Created Telegraph account; token stored at %s", TELEGRAPH_TOKEN_FILE
        )
        return token
    except Exception as e:
        logging.error("Failed to create Telegraph token: %s", e)
        return None


async def handle_start(message: types.Message, db: Database, bot: Bot):
    async with db.get_session() as session:
        result = await session.execute(select(User))
        user_count = len(result.scalars().all())
        user = await session.get(User, message.from_user.id)
        if user:
            if user.blocked:
                await bot.send_message(message.chat.id, "Access denied")
                return
            if user.is_partner:
                org = f" ({user.organization})" if user.organization else ""
                await bot.send_message(message.chat.id, f"You are partner{org}")
            else:
                await bot.send_message(message.chat.id, "Bot is running")
            return
        if user_count == 0:
            session.add(
                User(
                    user_id=message.from_user.id,
                    username=message.from_user.username,
                    is_superadmin=True,
                )
            )
            await session.commit()
            await bot.send_message(message.chat.id, "You are superadmin")
        else:
            await bot.send_message(message.chat.id, "Use /register to apply")


async def handle_register(message: types.Message, db: Database, bot: Bot):
    async with db.get_session() as session:
        existing = await session.get(User, message.from_user.id)
        if existing:
            if existing.blocked:
                await bot.send_message(message.chat.id, "Access denied")
            else:
                await bot.send_message(message.chat.id, "Already registered")
            return
        if await session.get(RejectedUser, message.from_user.id):
            await bot.send_message(message.chat.id, "Access denied by administrator")
            return
        if await session.get(PendingUser, message.from_user.id):
            await bot.send_message(message.chat.id, "Awaiting approval")
            return
        result = await session.execute(select(PendingUser))
        if len(result.scalars().all()) >= 10:
            await bot.send_message(
                message.chat.id, "Registration queue full, try later"
            )
            return
        session.add(
            PendingUser(
                user_id=message.from_user.id, username=message.from_user.username
            )
        )
        await session.commit()
        await bot.send_message(message.chat.id, "Registration pending approval")


async def handle_requests(message: types.Message, db: Database, bot: Bot):
    async with db.get_session() as session:
        user = await session.get(User, message.from_user.id)
        if not user or not user.is_superadmin:
            return
        result = await session.execute(select(PendingUser))
        pending = result.scalars().all()
        if not pending:
            await bot.send_message(message.chat.id, "No pending users")
            return
        buttons = [
            [
                types.InlineKeyboardButton(
                    text="Approve", callback_data=f"approve:{p.user_id}"
                ),
                types.InlineKeyboardButton(
                    text="Partner", callback_data=f"partner:{p.user_id}"
                ),
                types.InlineKeyboardButton(
                    text="Reject", callback_data=f"reject:{p.user_id}"
                ),
            ]
            for p in pending
        ]
        keyboard = types.InlineKeyboardMarkup(inline_keyboard=buttons)
        lines = [f"{p.user_id} {p.username or ''}" for p in pending]
        await bot.send_message(message.chat.id, "\n".join(lines), reply_markup=keyboard)


async def process_request(callback: types.CallbackQuery, db: Database, bot: Bot):
    data = callback.data
    if data.startswith("approve") or data.startswith("reject") or data.startswith("partner"):
        uid = int(data.split(":", 1)[1])
        async with db.get_session() as session:
            p = await session.get(PendingUser, uid)
            if not p:
                await callback.answer("Not found", show_alert=True)
                return
            if data.startswith("approve"):
                session.add(User(user_id=uid, username=p.username, is_superadmin=False))
                await bot.send_message(uid, "You are approved")
            elif data.startswith("partner"):
                partner_info_sessions[callback.from_user.id] = uid
                await callback.message.answer(
                    "Send organization and location, e.g. 'Дом Китобоя, Мира 9, Калининград'"
                )
                await callback.answer()
                return
            else:
                session.add(RejectedUser(user_id=uid, username=p.username))
                await bot.send_message(uid, "Your registration was rejected")
            await session.delete(p)
            await session.commit()
            await callback.answer("Done")
    elif data.startswith("block:") or data.startswith("unblock:"):
        uid = int(data.split(":", 1)[1])
        async with db.get_session() as session:
            user = await session.get(User, uid)
            if not user or user.is_superadmin:
                await callback.answer("Not allowed", show_alert=True)
                return
            user.blocked = data.startswith("block:")
            await session.commit()
        await send_users_list(callback.message, db, bot, edit=True)
        await callback.answer("Updated")
    elif data.startswith("del:"):
        _, eid, marker = data.split(":")
        month = None
        async with db.get_session() as session:
            user = await session.get(User, callback.from_user.id)
            event = await session.get(Event, int(eid))
            if (user and user.blocked) or (
                user and user.is_partner and event and event.creator_id != user.user_id
            ):
                await callback.answer("Not authorized", show_alert=True)
                return
            if event:
                month = event.date.split("..", 1)[0][:7]
                await session.delete(event)
                await session.commit()
        if month:
            await sync_month_page(db, month)
            d = parse_iso_date(event.date) if event else None
            w_start = weekend_start_for_date(d) if d else None
            if w_start:
                await sync_weekend_page(db, w_start.isoformat())
        offset = await get_tz_offset(db)
        tz = offset_to_timezone(offset)
        if marker == "exh":
            text, markup = await build_exhibitions_message(db, tz)
        else:
            target = datetime.strptime(marker, "%Y-%m-%d").date()
            filter_id = user.user_id if user and user.is_partner else None
            text, markup = await build_events_message(db, target, tz, filter_id)
        await callback.message.edit_text(text, reply_markup=markup)
        await callback.answer("Deleted")
    elif data.startswith("edit:"):
        eid = int(data.split(":")[1])
        async with db.get_session() as session:
            user = await session.get(User, callback.from_user.id)
            event = await session.get(Event, eid)
        if event and ((user and user.blocked) or (user and user.is_partner and event.creator_id != user.user_id)):
            await callback.answer("Not authorized", show_alert=True)
            return
        if event:
            editing_sessions[callback.from_user.id] = (eid, None)
            await show_edit_menu(callback.from_user.id, event, bot)
        await callback.answer()
    elif data.startswith("editfield:"):
        _, eid, field = data.split(":")
        async with db.get_session() as session:
            user = await session.get(User, callback.from_user.id)
            event = await session.get(Event, int(eid))
            if not event or (user and user.blocked) or (
                user and user.is_partner and event.creator_id != user.user_id
            ):
                await callback.answer("Not authorized", show_alert=True)
                return
        editing_sessions[callback.from_user.id] = (int(eid), field)
        await callback.message.answer(f"Send new value for {field}")
        await callback.answer()
    elif data.startswith("editdone:"):
        if callback.from_user.id in editing_sessions:
            del editing_sessions[callback.from_user.id]
        await callback.message.answer("Editing finished")
        await callback.answer()
    elif data.startswith("togglefree:"):
        eid = int(data.split(":")[1])
        async with db.get_session() as session:
            user = await session.get(User, callback.from_user.id)
            event = await session.get(Event, eid)
            if not event or (user and user.blocked) or (
                user and user.is_partner and event.creator_id != user.user_id
            ):
                await callback.answer("Not authorized", show_alert=True)
                return
            if event:
                event.is_free = not event.is_free
                await session.commit()
                logging.info("togglefree: event %s set to %s", eid, event.is_free)
                month = event.date.split("..", 1)[0][:7]
        if event:
            await sync_month_page(db, month)
            d = parse_iso_date(event.date)
            w_start = weekend_start_for_date(d) if d else None
            if w_start:
                await sync_weekend_page(db, w_start.isoformat())
        async with db.get_session() as session:
            event = await session.get(Event, eid)
        if event:
            await show_edit_menu(callback.from_user.id, event, bot)
        await callback.answer()
    elif data.startswith("togglesilent:"):
        eid = int(data.split(":")[1])
        async with db.get_session() as session:
            user = await session.get(User, callback.from_user.id)
            event = await session.get(Event, eid)
            if not event or (user and user.blocked) or (
                user and user.is_partner and event.creator_id != user.user_id
            ):
                await callback.answer("Not authorized", show_alert=True)
                return
            if event:
                event.silent = not event.silent
                await session.commit()
                logging.info("togglesilent: event %s set to %s", eid, event.silent)
                month = event.date.split("..", 1)[0][:7]
        if event:
            await sync_month_page(db, month)
            d = parse_iso_date(event.date)
            w_start = weekend_start_for_date(d) if d else None
            if w_start:
                await sync_weekend_page(db, w_start.isoformat())
        markup = types.InlineKeyboardMarkup(
            inline_keyboard=[
                [
                    types.InlineKeyboardButton(
                        text=(
                            "\U0001f910 Тихий режим"
                            if event and event.silent
                            else "\U0001f6a9 Переключить на тихий режим"
                        ),
                        callback_data=f"togglesilent:{eid}",
                    )
                ]
            ]
        )
        try:
            await bot.edit_message_reply_markup(
                chat_id=callback.message.chat.id,
                message_id=callback.message.message_id,
                reply_markup=markup,
            )
        except Exception as e:
            logging.error("failed to update silent button: %s", e)
        await callback.answer("Toggled")
    elif data.startswith("createics:"):
        eid = int(data.split(":")[1])
        async with db.get_session() as session:
            user = await session.get(User, callback.from_user.id)
            event = await session.get(Event, eid)
            if not event or (user and user.blocked) or (
                user and user.is_partner and event.creator_id != user.user_id
            ):
                await callback.answer("Not authorized", show_alert=True)
                return
            if event:
                url = await upload_ics(event, db)
                if url:
                    event.ics_url = url
                    await session.commit()
                    logging.info("ICS saved for event %s: %s", eid, url)
                    posted = await post_ics_asset(event, db, bot)
                    if posted:
                        url_p, msg_id = posted
                        event.ics_post_url = url_p
                        event.ics_post_id = msg_id
                        await add_calendar_button(event, db, bot)
                    if event.telegraph_path:
                        await update_source_page_ics(
                            event.telegraph_path, event.title or "Event", url
                        )
                    month = event.date.split("..", 1)[0][:7]
                    await sync_month_page(db, month)

                    d = parse_iso_date(event.date)
                    w_start = weekend_start_for_date(d) if d else None

                    if w_start:
                        await sync_weekend_page(db, w_start.isoformat())
                else:
                    logging.warning("ICS creation failed for event %s", eid)
        if event:
            await show_edit_menu(callback.from_user.id, event, bot)
        await callback.answer("Created")
    elif data.startswith("delics:"):
        eid = int(data.split(":")[1])
        async with db.get_session() as session:
            user = await session.get(User, callback.from_user.id)
            event = await session.get(Event, eid)
            if not event or (user and user.blocked) or (
                user and user.is_partner and event.creator_id != user.user_id
            ):
                await callback.answer("Not authorized", show_alert=True)
                return
            if event and event.ics_url:
                await delete_ics(event)
                event.ics_url = None
                await session.commit()
                logging.info("ICS removed for event %s", eid)
                await delete_asset_post(event, db, bot)
                event.ics_post_url = None
                event.ics_post_id = None
                await session.commit()
                await remove_calendar_button(event, bot)
                if event.telegraph_path:
                    await update_source_page_ics(
                        event.telegraph_path, event.title or "Event", None
                    )
                month = event.date.split("..", 1)[0][:7]
                await sync_month_page(db, month)

                d = parse_iso_date(event.date)
                w_start = weekend_start_for_date(d) if d else None

                if w_start:
                    await sync_weekend_page(db, w_start.isoformat())
            elif event:
                logging.debug("deleteics: no file for event %s", eid)
        if event:
            await show_edit_menu(callback.from_user.id, event, bot)
        await callback.answer("Deleted")
    elif data.startswith("markfree:"):
        eid = int(data.split(":")[1])
        async with db.get_session() as session:
            user = await session.get(User, callback.from_user.id)
            event = await session.get(Event, eid)
            if not event or (user and user.blocked) or (
                user and user.is_partner and event.creator_id != user.user_id
            ):
                await callback.answer("Not authorized", show_alert=True)
                return
            if event:
                event.is_free = True
                await session.commit()
                logging.info("markfree: event %s marked free", eid)
                month = event.date.split("..", 1)[0][:7]
        if event:
            await sync_month_page(db, month)
            d = parse_iso_date(event.date)
            w_start = weekend_start_for_date(d) if d else None
            if w_start:
                await sync_weekend_page(db, w_start.isoformat())
        markup = types.InlineKeyboardMarkup(
            inline_keyboard=[
                [
                    types.InlineKeyboardButton(
                        text="\u2705 Бесплатное мероприятие",
                        callback_data=f"togglefree:{eid}",
                    ),
                    types.InlineKeyboardButton(
                        text="\U0001f6a9 Переключить на тихий режим",
                        callback_data=f"togglesilent:{eid}",
                    ),
                ]
            ]
        )
        try:
            await bot.edit_message_reply_markup(
                chat_id=callback.message.chat.id,
                message_id=callback.message.message_id,
                reply_markup=markup,
            )
        except Exception as e:
            logging.error("failed to update free button: %s", e)
        await callback.answer("Marked")
    elif data.startswith("nav:"):
        _, day = data.split(":")
        offset = await get_tz_offset(db)
        tz = offset_to_timezone(offset)
        target = datetime.strptime(day, "%Y-%m-%d").date()
        async with db.get_session() as session:
            user = await session.get(User, callback.from_user.id)
        filter_id = user.user_id if user and user.is_partner else None
        text, markup = await build_events_message(db, target, tz, filter_id)
        await callback.message.edit_text(text, reply_markup=markup)
        await callback.answer()
    elif data.startswith("unset:"):
        cid = int(data.split(":")[1])
        async with db.get_session() as session:
            ch = await session.get(Channel, cid)
            if ch:
                ch.is_registered = False
                logging.info("channel %s unset", cid)
                await session.commit()
        await send_channels_list(callback.message, db, bot, edit=True)
        await callback.answer("Removed")
    elif data.startswith("assetunset:"):
        cid = int(data.split(":")[1])
        async with db.get_session() as session:
            ch = await session.get(Channel, cid)
            if ch and ch.is_asset:
                ch.is_asset = False
                logging.info("asset channel unset %s", cid)
                await session.commit()
        await send_channels_list(callback.message, db, bot, edit=True)
        await callback.answer("Removed")
    elif data.startswith("set:"):
        cid = int(data.split(":")[1])
        async with db.get_session() as session:
            ch = await session.get(Channel, cid)
            if ch and ch.is_admin:
                ch.is_registered = True
                logging.info("channel %s registered", cid)
                await session.commit()
        await send_setchannel_list(callback.message, db, bot, edit=True)
        await callback.answer("Registered")
    elif data.startswith("assetset:"):
        cid = int(data.split(":")[1])
        async with db.get_session() as session:
            current = await session.execute(
                select(Channel).where(Channel.is_asset.is_(True))
            )
            cur = current.scalars().first()
            if cur and cur.channel_id != cid:
                cur.is_asset = False
            ch = await session.get(Channel, cid)
            if ch and ch.is_admin:
                ch.is_asset = True
            await session.commit()
        await send_setchannel_list(callback.message, db, bot, edit=True)
        await callback.answer("Registered")
    elif data.startswith("dailyset:"):
        cid = int(data.split(":")[1])
        async with db.get_session() as session:
            ch = await session.get(Channel, cid)
            if ch and ch.is_admin:
                ch.daily_time = "08:00"
                await session.commit()
        await send_regdaily_list(callback.message, db, bot, edit=True)
        await callback.answer("Registered")
    elif data.startswith("dailyunset:"):
        cid = int(data.split(":")[1])
        async with db.get_session() as session:
            ch = await session.get(Channel, cid)
            if ch:
                ch.daily_time = None
                await session.commit()
        await send_daily_list(callback.message, db, bot, edit=True)
        await callback.answer("Removed")
    elif data.startswith("dailytime:"):
        cid = int(data.split(":")[1])
        daily_time_sessions[callback.from_user.id] = cid
        await callback.message.answer("Send new time HH:MM")
        await callback.answer()
    elif data.startswith("dailysend:"):
        cid = int(data.split(":")[1])
        offset = await get_tz_offset(db)
        tz = offset_to_timezone(offset)
        await send_daily_announcement(db, bot, cid, tz, record=False)
        await callback.answer("Sent")
    elif data.startswith("dailysendtom:"):
        cid = int(data.split(":")[1])
        offset = await get_tz_offset(db)
        tz = offset_to_timezone(offset)
        now = datetime.now(tz) + timedelta(days=1)
        await send_daily_announcement(db, bot, cid, tz, record=False, now=now)
        await callback.answer("Sent")
    elif data == "vkset":
        vk_group_sessions.add(callback.from_user.id)
        await callback.message.answer("Send VK group id or 'off'")
        await callback.answer()
    elif data == "vkunset":
        await set_vk_group_id(db, None)
        await send_daily_list(callback.message, db, bot, edit=True)
        await callback.answer("Disabled")
    elif data.startswith("vktime:"):
        typ = data.split(":", 1)[1]
        vk_time_sessions[callback.from_user.id] = typ
        await callback.message.answer("Send new time HH:MM")
        await callback.answer()
    elif data.startswith("vkdailysend:"):
        section = data.split(":", 1)[1]
        group_id = await get_vk_group_id(db)
        if group_id:
            offset = await get_tz_offset(db)
            tz = offset_to_timezone(offset)
            await send_daily_announcement_vk(
                db, VK_TOKEN, group_id, tz, section=section
            )
        await callback.answer("Sent")


async def handle_tz(message: types.Message, db: Database, bot: Bot):
    parts = message.text.split(maxsplit=1)
    if len(parts) != 2 or not validate_offset(parts[1]):
        await bot.send_message(message.chat.id, "Usage: /tz +02:00")
        return
    async with db.get_session() as session:
        user = await session.get(User, message.from_user.id)
        if not user or not user.is_superadmin:
            await bot.send_message(message.chat.id, "Not authorized")
            return
    await set_tz_offset(db, parts[1])
    await bot.send_message(message.chat.id, f"Timezone set to {parts[1]}")


async def handle_images(message: types.Message, db: Database, bot: Bot):
    async with db.get_session() as session:
        user = await session.get(User, message.from_user.id)
        if not user or not user.is_superadmin:
            await bot.send_message(message.chat.id, "Not authorized")
            return
    new_value = not CATBOX_ENABLED
    await set_catbox_enabled(db, new_value)
    status = "enabled" if new_value else "disabled"
    await bot.send_message(message.chat.id, f"Image uploads {status}")


async def handle_vkgroup(message: types.Message, db: Database, bot: Bot):
    parts = message.text.split(maxsplit=1)
    if len(parts) != 2:
        await bot.send_message(message.chat.id, "Usage: /vkgroup <id|off>")
        return
    async with db.get_session() as session:
        user = await session.get(User, message.from_user.id)
        if not user or not user.is_superadmin:
            await bot.send_message(message.chat.id, "Not authorized")
            return
    if parts[1].lower() == "off":
        await set_vk_group_id(db, None)
        await bot.send_message(message.chat.id, "VK posting disabled")
    else:
        await set_vk_group_id(db, parts[1])
        await bot.send_message(message.chat.id, f"VK group set to {parts[1]}")


async def handle_vktime(message: types.Message, db: Database, bot: Bot):
    parts = message.text.split()
    if len(parts) != 3 or parts[1] not in {"today", "added"}:
        await bot.send_message(message.chat.id, "Usage: /vktime today|added HH:MM")
        return
    async with db.get_session() as session:
        user = await session.get(User, message.from_user.id)
        if not user or not user.is_superadmin:
            await bot.send_message(message.chat.id, "Not authorized")
            return
    if not re.match(r"^\d{2}:\d{2}$", parts[2]):
        await bot.send_message(message.chat.id, "Invalid time format")
        return
    if parts[1] == "today":
        await set_vk_time_today(db, parts[2])
    else:
        await set_vk_time_added(db, parts[2])
    await bot.send_message(message.chat.id, "VK time updated")


async def handle_my_chat_member(update: types.ChatMemberUpdated, db: Database):
    if update.chat.type != "channel":
        return
    status = update.new_chat_member.status
    is_admin = status in {"administrator", "creator"}
    logging.info(
        "my_chat_member: %s -> %s (admin=%s)",
        update.chat.id,
        status,
        is_admin,
    )
    async with db.get_session() as session:
        channel = await session.get(Channel, update.chat.id)
        if not channel:
            channel = Channel(
                channel_id=update.chat.id,
                title=update.chat.title,
                username=getattr(update.chat, "username", None),
                is_admin=is_admin,
            )
            session.add(channel)
        else:
            channel.title = update.chat.title
            channel.username = getattr(update.chat, "username", None)
            channel.is_admin = is_admin
        await session.commit()


async def send_channels_list(
    message: types.Message, db: Database, bot: Bot, edit: bool = False
):
    async with db.get_session() as session:
        user = await session.get(User, message.from_user.id)
        if not user or not user.is_superadmin:
            if not edit:
                await bot.send_message(message.chat.id, "Not authorized")
            return
        result = await session.execute(
            select(Channel).where(Channel.is_admin.is_(True))
        )
        channels = result.scalars().all()
    logging.info("channels list: %s", [c.channel_id for c in channels])
    lines = []
    keyboard = []
    for ch in channels:
        name = ch.title or ch.username or str(ch.channel_id)
        status = []
        row: list[types.InlineKeyboardButton] = []
        if ch.is_registered:
            status.append("✅")
            row.append(
                types.InlineKeyboardButton(
                    text="Cancel", callback_data=f"unset:{ch.channel_id}"
                )
            )
        if ch.is_asset:
            status.append("📅")
            row.append(
                types.InlineKeyboardButton(
                    text="Asset off", callback_data=f"assetunset:{ch.channel_id}"
                )
            )
        lines.append(f"{name} {' '.join(status)}".strip())
        if row:
            keyboard.append(row)
    if not lines:
        lines.append("No channels")
    markup = types.InlineKeyboardMarkup(inline_keyboard=keyboard) if keyboard else None
    if edit:
        await message.edit_text("\n".join(lines), reply_markup=markup)
    else:
        await bot.send_message(message.chat.id, "\n".join(lines), reply_markup=markup)


async def send_users_list(message: types.Message, db: Database, bot: Bot, edit: bool = False):
    async with db.get_session() as session:
        user = await session.get(User, message.from_user.id)
        if not user or not user.is_superadmin:
            if not edit:
                await bot.send_message(message.chat.id, "Not authorized")
            return
        result = await session.execute(select(User))
        users = result.scalars().all()
    lines = []
    keyboard = []
    for u in users:
        role = "superadmin" if u.is_superadmin else ("partner" if u.is_partner else "user")
        org = f" ({u.organization})" if u.is_partner and u.organization else ""
        status = " 🚫" if u.blocked else ""
        lines.append(f"{u.user_id} {u.username or ''} {role}{org}{status}".strip())
        if not u.is_superadmin:
            if u.blocked:
                keyboard.append([types.InlineKeyboardButton(text="Unblock", callback_data=f"unblock:{u.user_id}")])
            else:
                keyboard.append([types.InlineKeyboardButton(text="Block", callback_data=f"block:{u.user_id}")])
    markup = types.InlineKeyboardMarkup(inline_keyboard=keyboard) if keyboard else None
    if edit:
        await message.edit_text("\n".join(lines), reply_markup=markup)
    else:
        await bot.send_message(message.chat.id, "\n".join(lines), reply_markup=markup)


async def send_setchannel_list(
    message: types.Message, db: Database, bot: Bot, edit: bool = False
):
    async with db.get_session() as session:
        user = await session.get(User, message.from_user.id)
        if not user or not user.is_superadmin:
            if not edit:
                await bot.send_message(message.chat.id, "Not authorized")
            return
        result = await session.execute(
            select(Channel).where(Channel.is_admin.is_(True))
        )
        channels = result.scalars().all()
    logging.info("setchannel list: %s", [c.channel_id for c in channels])
    lines = []
    keyboard = []
    for ch in channels:
        name = ch.title or ch.username or str(ch.channel_id)
        lines.append(name)
        row = []
        if ch.daily_time is None:
            row.append(
                types.InlineKeyboardButton(
                    text="Announce", callback_data=f"set:{ch.channel_id}"
                )
            )
        if not ch.is_asset:
            row.append(
                types.InlineKeyboardButton(
                    text="Asset", callback_data=f"assetset:{ch.channel_id}"
                )
            )
        if row:
            keyboard.append(row)
    if not lines:
        lines.append("No channels")
    markup = types.InlineKeyboardMarkup(inline_keyboard=keyboard) if keyboard else None
    if edit:
        await message.edit_text("\n".join(lines), reply_markup=markup)
    else:
        await bot.send_message(message.chat.id, "\n".join(lines), reply_markup=markup)


async def send_regdaily_list(
    message: types.Message, db: Database, bot: Bot, edit: bool = False
):
    async with db.get_session() as session:
        user = await session.get(User, message.from_user.id)
        if not user or not user.is_superadmin:
            if not edit:
                await bot.send_message(message.chat.id, "Not authorized")
            return
        result = await session.execute(
            select(Channel).where(
                Channel.is_admin.is_(True), Channel.daily_time.is_(None)
            )
        )
        channels = result.scalars().all()
    lines = []
    keyboard = []
    group_id = await get_vk_group_id(db)
    if group_id:
        lines.append(f"VK group {group_id}")
        keyboard.append([
            types.InlineKeyboardButton(text="Change", callback_data="vkset"),
            types.InlineKeyboardButton(text="Disable", callback_data="vkunset"),
        ])
    else:
        lines.append("VK group disabled")
        keyboard.append([
            types.InlineKeyboardButton(text="Set VK group", callback_data="vkset")
        ])
    for ch in channels:
        name = ch.title or ch.username or str(ch.channel_id)
        lines.append(name)
        keyboard.append(
            [
                types.InlineKeyboardButton(
                    text=name, callback_data=f"dailyset:{ch.channel_id}"
                )
            ]
        )
    if not lines:
        lines.append("No channels")
    markup = types.InlineKeyboardMarkup(inline_keyboard=keyboard) if keyboard else None
    if edit:
        await message.edit_text("\n".join(lines), reply_markup=markup)
    else:
        await bot.send_message(message.chat.id, "\n".join(lines), reply_markup=markup)


async def send_daily_list(
    message: types.Message, db: Database, bot: Bot, edit: bool = False
):
    async with db.get_session() as session:
        user = await session.get(User, message.from_user.id)
        if not user or not user.is_superadmin:
            if not edit:
                await bot.send_message(message.chat.id, "Not authorized")
            return
        result = await session.execute(
            select(Channel).where(Channel.daily_time.is_not(None))
        )
        channels = result.scalars().all()
    lines = []
    keyboard = []
    group_id = await get_vk_group_id(db)
    if group_id:
        t_today = await get_vk_time_today(db)
        t_added = await get_vk_time_added(db)
        lines.append(f"VK group {group_id} {t_today}/{t_added}")
        keyboard.append([
            types.InlineKeyboardButton(text="Disable", callback_data="vkunset"),
            types.InlineKeyboardButton(text="Today", callback_data="vktime:today"),
            types.InlineKeyboardButton(text="Added", callback_data="vktime:added"),
            types.InlineKeyboardButton(text="Test today", callback_data="vkdailysend:today"),
            types.InlineKeyboardButton(text="Test added", callback_data="vkdailysend:added"),
        ])
    else:
        lines.append("VK group disabled")
        keyboard.append([
            types.InlineKeyboardButton(text="Set VK group", callback_data="vkset")
        ])
    for ch in channels:
        name = ch.title or ch.username or str(ch.channel_id)
        t = ch.daily_time or "?"
        lines.append(f"{name} {t}")
        keyboard.append(
            [
                types.InlineKeyboardButton(
                    text="Cancel", callback_data=f"dailyunset:{ch.channel_id}"
                ),
                types.InlineKeyboardButton(
                    text="Time", callback_data=f"dailytime:{ch.channel_id}"
                ),
                types.InlineKeyboardButton(
                    text="Test", callback_data=f"dailysend:{ch.channel_id}"
                ),
                types.InlineKeyboardButton(
                    text="Test tomorrow",
                    callback_data=f"dailysendtom:{ch.channel_id}",
                ),
            ]
        )
    if not lines:
        lines.append("No channels")
    markup = types.InlineKeyboardMarkup(inline_keyboard=keyboard) if keyboard else None
    if edit:
        await message.edit_text("\n".join(lines), reply_markup=markup)
    else:
        await bot.send_message(message.chat.id, "\n".join(lines), reply_markup=markup)


async def handle_set_channel(message: types.Message, db: Database, bot: Bot):
    await send_setchannel_list(message, db, bot, edit=False)


async def handle_channels(message: types.Message, db: Database, bot: Bot):
    await send_channels_list(message, db, bot, edit=False)


async def handle_users(message: types.Message, db: Database, bot: Bot):
    await send_users_list(message, db, bot, edit=False)


async def handle_regdailychannels(message: types.Message, db: Database, bot: Bot):
    await send_regdaily_list(message, db, bot, edit=False)


async def handle_daily(message: types.Message, db: Database, bot: Bot):
    await send_daily_list(message, db, bot, edit=False)


async def upsert_event(session: AsyncSession, new: Event) -> Tuple[Event, bool]:
    """Insert or update an event if a similar one exists.

    Returns (event, added_flag)."""

    stmt = select(Event).where(
        Event.date == new.date,
        Event.time == new.time,
    )
    candidates = (await session.execute(stmt)).scalars().all()
    for ev in candidates:
        if (
            ev.location_name.strip().lower() == new.location_name.strip().lower()
            and (ev.location_address or "").strip().lower()
            == (new.location_address or "").strip().lower()
        ):
            ev.title = new.title
            ev.description = new.description
            ev.festival = new.festival
            ev.source_text = new.source_text
            ev.location_name = new.location_name
            ev.location_address = new.location_address
            ev.ticket_price_min = new.ticket_price_min
            ev.ticket_price_max = new.ticket_price_max
            ev.ticket_link = new.ticket_link
            ev.event_type = new.event_type
            ev.emoji = new.emoji
            ev.end_date = new.end_date
            ev.is_free = new.is_free
            ev.pushkin_card = new.pushkin_card
            await session.commit()
            return ev, False

        title_ratio = SequenceMatcher(None, ev.title.lower(), new.title.lower()).ratio()
        if title_ratio >= 0.9:
            ev.title = new.title
            ev.description = new.description
            ev.festival = new.festival
            ev.source_text = new.source_text
            ev.location_name = new.location_name
            ev.location_address = new.location_address
            ev.ticket_price_min = new.ticket_price_min
            ev.ticket_price_max = new.ticket_price_max
            ev.ticket_link = new.ticket_link
            ev.event_type = new.event_type
            ev.emoji = new.emoji
            ev.end_date = new.end_date
            ev.is_free = new.is_free
            ev.pushkin_card = new.pushkin_card
            await session.commit()
            return ev, False

        if (
            ev.location_name.strip().lower() == new.location_name.strip().lower()
            and (ev.location_address or "").strip().lower()
            == (new.location_address or "").strip().lower()
        ):
            ev.title = new.title
            ev.description = new.description
            ev.festival = new.festival
            ev.source_text = new.source_text
            ev.location_name = new.location_name
            ev.location_address = new.location_address
            ev.ticket_price_min = new.ticket_price_min
            ev.ticket_price_max = new.ticket_price_max
            ev.ticket_link = new.ticket_link
            ev.event_type = new.event_type
            ev.emoji = new.emoji
            ev.end_date = new.end_date
            ev.is_free = new.is_free
            ev.pushkin_card = new.pushkin_card
            await session.commit()
            return ev, False

        title_ratio = SequenceMatcher(None, ev.title.lower(), new.title.lower()).ratio()
        if title_ratio >= 0.9:
            ev.title = new.title
            ev.description = new.description
            ev.festival = new.festival
            ev.source_text = new.source_text
            ev.location_name = new.location_name
            ev.location_address = new.location_address
            ev.ticket_price_min = new.ticket_price_min
            ev.ticket_price_max = new.ticket_price_max
            ev.ticket_link = new.ticket_link
            ev.event_type = new.event_type
            ev.emoji = new.emoji
            ev.end_date = new.end_date
            ev.is_free = new.is_free
            ev.pushkin_card = new.pushkin_card
            await session.commit()
            return ev, False

        if (
            ev.location_name.strip().lower() == new.location_name.strip().lower()
            and (ev.location_address or "").strip().lower()
            == (new.location_address or "").strip().lower()
        ):
            ev.title = new.title
            ev.description = new.description
            ev.festival = new.festival
            ev.source_text = new.source_text
            ev.location_name = new.location_name
            ev.location_address = new.location_address
            ev.ticket_price_min = new.ticket_price_min
            ev.ticket_price_max = new.ticket_price_max
            ev.ticket_link = new.ticket_link
            ev.event_type = new.event_type
            ev.emoji = new.emoji
            ev.end_date = new.end_date
            ev.is_free = new.is_free
            ev.pushkin_card = new.pushkin_card
            await session.commit()
            return ev, False

        title_ratio = SequenceMatcher(None, ev.title.lower(), new.title.lower()).ratio()
        if title_ratio >= 0.9:
            ev.title = new.title
            ev.description = new.description
            ev.festival = new.festival
            ev.source_text = new.source_text
            ev.location_name = new.location_name
            ev.location_address = new.location_address
            ev.ticket_price_min = new.ticket_price_min
            ev.ticket_price_max = new.ticket_price_max
            ev.ticket_link = new.ticket_link
            ev.event_type = new.event_type
            ev.emoji = new.emoji
            ev.end_date = new.end_date
            ev.is_free = new.is_free
            ev.pushkin_card = new.pushkin_card
            await session.commit()
            return ev, False

        if (
            ev.location_name.strip().lower() == new.location_name.strip().lower()
            and (ev.location_address or "").strip().lower()
            == (new.location_address or "").strip().lower()
        ):
            ev.title = new.title
            ev.description = new.description
            ev.festival = new.festival
            ev.source_text = new.source_text
            ev.location_name = new.location_name
            ev.location_address = new.location_address
            ev.ticket_price_min = new.ticket_price_min
            ev.ticket_price_max = new.ticket_price_max
            ev.ticket_link = new.ticket_link
            ev.event_type = new.event_type
            ev.emoji = new.emoji
            ev.end_date = new.end_date
            ev.is_free = new.is_free
            ev.pushkin_card = new.pushkin_card
            await session.commit()
            return ev, False

        title_ratio = SequenceMatcher(None, ev.title.lower(), new.title.lower()).ratio()
        loc_ratio = SequenceMatcher(
            None, ev.location_name.lower(), new.location_name.lower()
        ).ratio()
        if title_ratio >= 0.6 and loc_ratio >= 0.6:
            ev.title = new.title
            ev.description = new.description
            ev.festival = new.festival
            ev.source_text = new.source_text
            ev.location_name = new.location_name
            ev.location_address = new.location_address
            ev.ticket_price_min = new.ticket_price_min
            ev.ticket_price_max = new.ticket_price_max
            ev.ticket_link = new.ticket_link
            ev.event_type = new.event_type
            ev.emoji = new.emoji
            ev.end_date = new.end_date
            ev.is_free = new.is_free
            ev.pushkin_card = new.pushkin_card
            await session.commit()
            return ev, False
        should_check = False
        if loc_ratio >= 0.4 or (ev.location_address or "") == (
            new.location_address or ""
        ):
            should_check = True
        elif title_ratio >= 0.5:
            should_check = True
        if should_check:
            # uncertain, ask LLM
            try:
                dup, title, desc = await check_duplicate_via_4o(ev, new)
            except Exception:
                logging.exception("duplicate check failed")
                dup = False
            if dup:
                ev.title = title or new.title
                ev.description = desc or new.description
                ev.festival = new.festival
                ev.source_text = new.source_text
                ev.location_name = new.location_name
                ev.location_address = new.location_address
                ev.ticket_price_min = new.ticket_price_min
                ev.ticket_price_max = new.ticket_price_max
                ev.ticket_link = new.ticket_link
                ev.event_type = new.event_type
                ev.emoji = new.emoji
                ev.end_date = new.end_date
                ev.is_free = new.is_free
                ev.pushkin_card = new.pushkin_card
                await session.commit()
                return ev, False
    new.added_at = datetime.utcnow()
    session.add(new)
    await session.commit()
    return new, True


async def add_events_from_text(
    db: Database,
    text: str,
    source_link: str | None,
    html_text: str | None = None,
    media: list[tuple[bytes, str]] | tuple[bytes, str] | None = None,
    *,
    raise_exc: bool = False,
    source_chat_id: int | None = None,
    source_message_id: int | None = None,
    creator_id: int | None = None,
<<<<<<< HEAD
=======
    channel_title: str | None = None,
>>>>>>> bda978af

    bot: Bot | None = None,

) -> list[tuple[Event, bool, list[str], str]]:
    logging.info(
        "add_events_from_text start: len=%d source=%s", len(text), source_link
    )
    try:
        logging.info("LLM parse start (%d chars)", len(text))
        llm_text = text
        if channel_title:
            llm_text = f"{channel_title}\n{llm_text}"
        parsed = await parse_event_via_4o(llm_text)
        logging.info("LLM returned %d events", len(parsed))
    except Exception as e:
        logging.error("LLM error: %s", e)
        if raise_exc:
            raise
        return []

    results: list[tuple[Event, bool, list[str], str]] = []
    first = True
    links_iter = iter(extract_links_from_html(html_text) if html_text else [])
    for data in parsed:
        logging.info(
            "processing event candidate: %s on %s %s",
            data.get("title"),
            data.get("date"),
            data.get("time"),
        )

        date_raw = data.get("date", "") or ""
        end_date_raw = data.get("end_date") or None
        if end_date_raw and ".." in end_date_raw:
            end_date_raw = end_date_raw.split("..", 1)[-1].strip()
        if ".." in date_raw:
            start, maybe_end = [p.strip() for p in date_raw.split("..", 1)]
            date_raw = start
            if not end_date_raw:
                end_date_raw = maybe_end
        date_str = canonicalize_date(date_raw)
        end_date = canonicalize_date(end_date_raw) if end_date_raw else None


        addr = data.get("location_address")
        city = data.get("city")
        addr = strip_city_from_address(addr, city)

        base_event = Event(
            title=data.get("title", ""),
            description=data.get("short_description", ""),
            festival=data.get("festival") or None,
            date=date_str,
            time=data.get("time", ""),
            location_name=data.get("location_name", ""),
            location_address=addr,
            city=city,
            ticket_price_min=data.get("ticket_price_min"),
            ticket_price_max=data.get("ticket_price_max"),
            ticket_link=data.get("ticket_link"),
            event_type=data.get("event_type"),
            emoji=data.get("emoji"),
            end_date=end_date,
            is_free=bool(data.get("is_free")),
            pushkin_card=bool(data.get("pushkin_card")),
            source_text=text,
            source_post_url=source_link,
            source_chat_id=source_chat_id,
            source_message_id=source_message_id,
            creator_id=creator_id,
        )

        if base_event.event_type == "выставка" and not base_event.end_date:
            start_dt = parse_iso_date(base_event.date) or datetime.now(LOCAL_TZ).date()
            base_event.date = start_dt.isoformat()
            base_event.end_date = date(start_dt.year, 12, 31).isoformat()

        events_to_add = [base_event]
        if (
            base_event.event_type != "выставка"
            and base_event.end_date
            and base_event.end_date != base_event.date
        ):
            start_dt = parse_iso_date(base_event.date)
            end_dt = parse_iso_date(base_event.end_date) if base_event.end_date else None
            if start_dt and end_dt and end_dt > start_dt:
                events_to_add = []
                for i in range((end_dt - start_dt).days + 1):
                    day = start_dt + timedelta(days=i)
                    copy_e = Event(
                        **base_event.model_dump(
                            exclude={
                                "id",
                                "added_at",
                                "ics_post_url",
                                "ics_post_id",
                            }
                        )
                    )
                    copy_e.date = day.isoformat()
                    copy_e.end_date = None
                    events_to_add.append(copy_e)

        for event in events_to_add:
            if not is_valid_url(event.ticket_link):
                try:
                    extracted = next(links_iter)
                except StopIteration:
                    extracted = None
                if extracted:
                    event.ticket_link = extracted

            # skip events that have already finished - disabled for consistency in tests

            async with db.get_session() as session:
                saved, added = await upsert_event(session, event)
            logging.info(
                "event %s with id %s", "added" if added else "updated", saved.id
            )

            media_arg = media if first else None
            upload_info = ""
            photo_count = saved.photo_count
            if saved.telegraph_url and saved.telegraph_path:
                upload_info, added_count = await update_source_page(
                    saved.telegraph_path,
                    saved.title or "Event",
                    html_text or text,
                    media_arg,
                    db,
                )
                if added_count:
                    photo_count += added_count
                    async with db.get_session() as session:
                        saved.photo_count = photo_count
                        session.add(saved)
                        await session.commit()
                await update_event_description(saved, db)
            else:
                if not saved.ics_url:
                    ics = await upload_ics(saved, db)
                    if ics:
                        logging.info("ICS saved for event %s: %s", saved.id, ics)
                        async with db.get_session() as session:
                            obj = await session.get(Event, saved.id)
                            if obj:
                                obj.ics_url = ics
                                await session.commit()
                                saved.ics_url = ics

                if bot and saved.ics_url and not saved.ics_post_url:
                    posted = await post_ics_asset(saved, db, bot)
                    if posted:
                        url_p, msg_id = posted
                        logging.info(
                            "asset post %s for event %s", url_p, saved.id
                        )
                        async with db.get_session() as session:
                            obj = await session.get(Event, saved.id)
                            if obj:
                                obj.ics_post_url = url_p
                                obj.ics_post_id = msg_id
                                await session.commit()
                                saved.ics_post_url = url_p
                                saved.ics_post_id = msg_id
                        await add_calendar_button(saved, db, bot)
                        logging.info(
                            "calendar button added for event %s", saved.id
                        )
                        if saved.telegraph_path:
                            await update_source_page_ics(
                                saved.telegraph_path,
                                saved.title or "Event",
                                saved.ics_url,
                            )
                res = await create_source_page(
                    saved.title or "Event",
                    saved.source_text,
                    source_link,
                    html_text,
                    media_arg,
                    saved.ics_url,
                    db,
                )
                if res:
                    if len(res) == 4:
                        url, path, upload_info, photo_count = res
                    elif len(res) == 3:
                        url, path, upload_info = res
                        photo_count = 0
                    else:
                        url, path = res
                        upload_info = ""
                        photo_count = 0
                    logging.info("telegraph page %s", url)
                    async with db.get_session() as session:
                        saved.telegraph_url = url
                        saved.telegraph_path = path
                        saved.photo_count = photo_count
                        session.add(saved)
                        await session.commit()
            if saved.telegraph_path:
                await update_event_description(saved, db)
            logging.info("syncing month page %s", saved.date[:7])
            await sync_month_page(db, saved.date[:7])
            d_saved = parse_iso_date(saved.date)
            w_start = weekend_start_for_date(d_saved) if d_saved else None
            if w_start:
                logging.info("syncing weekend page %s", w_start.isoformat())
                await sync_weekend_page(db, w_start.isoformat())

            lines = [
                f"title: {saved.title}",
                f"date: {saved.date}",
                f"time: {saved.time}",
                f"location_name: {saved.location_name}",
            ]
            if saved.location_address:
                lines.append(f"location_address: {saved.location_address}")
            if saved.city:
                lines.append(f"city: {saved.city}")
            if saved.festival:
                lines.append(f"festival: {saved.festival}")
            if saved.description:
                lines.append(f"description: {saved.description}")
            if saved.event_type:
                lines.append(f"type: {saved.event_type}")
            if saved.ticket_price_min is not None:
                lines.append(f"price_min: {saved.ticket_price_min}")
            if saved.ticket_price_max is not None:
                lines.append(f"price_max: {saved.ticket_price_max}")
            if saved.ticket_link:
                lines.append(f"ticket_link: {saved.ticket_link}")
            if saved.telegraph_url:
                lines.append(f"telegraph: {saved.telegraph_url}")
            if is_vk_wall_url(saved.source_post_url):
                lines.append(f"Vk: {saved.source_post_url}")
            if upload_info:
                lines.append(f"catbox: {upload_info}")
            status = "added" if added else "updated"
            results.append((saved, added, lines, status))
            first = False
    logging.info("add_events_from_text finished with %d results", len(results))
    return results


async def handle_add_event(message: types.Message, db: Database, bot: Bot):
    parts = (message.text or message.caption or "").split(maxsplit=1)
    if len(parts) != 2:
        await bot.send_message(message.chat.id, "Usage: /addevent <text>")
        return
    async with db.get_session() as session:
        user = await session.get(User, message.from_user.id)
        if user and user.blocked:
            await bot.send_message(message.chat.id, "Not authorized")
            return
    creator_id = user.user_id if user else message.from_user.id
    images = await extract_images(message, bot)
    media = images if images else None
    html_text = message.html_text or message.caption_html
    if html_text and html_text.startswith("/addevent"):
        html_text = html_text[len("/addevent") :].lstrip()
    try:
        results = await add_events_from_text(
            db,
            parts[1],
            None,
            html_text,
            media,
            raise_exc=True,
            creator_id=creator_id,
            bot=bot,
        )
    except Exception as e:
        await bot.send_message(message.chat.id, f"LLM error: {e}")
        return
    if not results:
        await bot.send_message(message.chat.id, "LLM error")
        return
    for saved, added, lines, status in results:
        btns = []
        if (
            not saved.is_free
            and saved.ticket_price_min is None
            and saved.ticket_price_max is None
        ):
            btns.append(
                types.InlineKeyboardButton(
                    text="\u2753 Это бесплатное мероприятие",
                    callback_data=f"markfree:{saved.id}",
                )
            )
        btns.append(
            types.InlineKeyboardButton(
                text="\U0001f6a9 Переключить на тихий режим",
                callback_data=f"togglesilent:{saved.id}",
            )
        )
        markup = types.InlineKeyboardMarkup(inline_keyboard=[btns])
        await bot.send_message(
            message.chat.id,
            f"Event {status}\n" + "\n".join(lines),
            reply_markup=markup,
        )


async def handle_add_event_raw(message: types.Message, db: Database, bot: Bot):
    parts = (message.text or message.caption or "").split(maxsplit=1)
    if len(parts) != 2 or "|" not in parts[1]:
        await bot.send_message(
            message.chat.id, "Usage: /addevent_raw title|date|time|location"
        )
        return
    async with db.get_session() as session:
        user = await session.get(User, message.from_user.id)
        if user and user.blocked:
            await bot.send_message(message.chat.id, "Not authorized")
            return
    creator_id = user.user_id if user else message.from_user.id
    title, date_raw, time, location = (p.strip() for p in parts[1].split("|", 3))
    date_iso = canonicalize_date(date_raw)
    if not date_iso:
        await bot.send_message(message.chat.id, "Invalid date")
        return
    images = await extract_images(message, bot)
    media = images if images else None

    event = Event(
        title=title,
        description="",
        festival=None,
        date=date_iso,
        time=time,
        location_name=location,
        source_text=parts[1],
        creator_id=creator_id,
    )
    async with db.get_session() as session:
        event, added = await upsert_event(session, event)

    if not event.ics_url:
        ics = await upload_ics(event, db)
        if ics:
            async with db.get_session() as session:
                obj = await session.get(Event, event.id)
                if obj:
                    obj.ics_url = ics
                    await session.commit()
                    event.ics_url = ics

    html_text = message.html_text or message.caption_html
    if html_text and html_text.startswith("/addevent_raw"):
        html_text = html_text[len("/addevent_raw") :].lstrip()
    res = await create_source_page(
        event.title or "Event",
        event.source_text,
        None,
        html_text or event.source_text,
        media,
        event.ics_url,
        db,
    )
    upload_info = ""
    photo_count = 0
    if res:
        if len(res) == 4:
            url, path, upload_info, photo_count = res
        elif len(res) == 3:
            url, path, upload_info = res
            photo_count = 0
        else:
            url, path = res
            upload_info = ""
            photo_count = 0
        async with db.get_session() as session:
            event.telegraph_url = url
            event.telegraph_path = path
            event.photo_count = photo_count
            session.add(event)
            await session.commit()
    await sync_month_page(db, event.date[:7])
    d = parse_iso_date(event.date)
    w_start = weekend_start_for_date(d) if d else None
    if w_start:
        await sync_weekend_page(db, w_start.isoformat())
    lines = [
        f"title: {event.title}",
        f"date: {event.date}",
        f"time: {event.time}",
        f"location_name: {event.location_name}",
    ]
    if event.telegraph_url:
        lines.append(f"telegraph: {event.telegraph_url}")
    if is_vk_wall_url(event.source_post_url):
        lines.append(f"Vk: {event.source_post_url}")
    if upload_info:
        lines.append(f"catbox: {upload_info}")
    status = "added" if added else "updated"
    btns = []
    if (
        not event.is_free
        and event.ticket_price_min is None
        and event.ticket_price_max is None
    ):
        btns.append(
            types.InlineKeyboardButton(
                text="\u2753 Это бесплатное мероприятие",
                callback_data=f"markfree:{event.id}",
            )
        )
    btns.append(
        types.InlineKeyboardButton(
            text="\U0001f6a9 Переключить на тихий режим",
            callback_data=f"togglesilent:{event.id}",
        )
    )
    markup = types.InlineKeyboardMarkup(inline_keyboard=[btns])
    await bot.send_message(
        message.chat.id,
        f"Event {status}\n" + "\n".join(lines),
        reply_markup=markup,
    )


def format_day(day: date, tz: timezone) -> str:
    if day == datetime.now(tz).date():
        return "Сегодня"
    return day.strftime("%d.%m.%Y")


MONTHS = [
    "января",
    "февраля",
    "марта",
    "апреля",
    "мая",
    "июня",
    "июля",
    "августа",
    "сентября",
    "октября",
    "ноября",
    "декабря",
]

DAYS_OF_WEEK = [
    "понедельник",
    "вторник",
    "среда",
    "четверг",
    "пятница",
    "суббота",
    "воскресенье",
]


def format_day_pretty(day: date) -> str:
    return f"{day.day} {MONTHS[day.month - 1]}"


def format_weekend_range(saturday: date) -> str:
    """Return human-friendly weekend range like '12–13 июля'."""
    sunday = saturday + timedelta(days=1)
    if saturday.month == sunday.month:
        return f"{saturday.day}\u2013{sunday.day} {MONTHS[saturday.month - 1]}"
    return (
        f"{saturday.day} {MONTHS[saturday.month - 1]} \u2013 "
        f"{sunday.day} {MONTHS[sunday.month - 1]}"
    )


def month_name(month: str) -> str:
    y, m = month.split("-")
    return f"{MONTHS[int(m) - 1]} {y}"


MONTHS_PREP = [
    "январе",
    "феврале",
    "марте",
    "апреле",
    "мае",
    "июне",
    "июле",
    "августе",
    "сентябре",
    "октябре",
    "ноябре",
    "декабре",
]

# month names in nominative case for navigation links
MONTHS_NOM = [
    "январь",
    "февраль",
    "март",
    "апрель",
    "май",
    "июнь",
    "июль",
    "август",
    "сентябрь",
    "октябрь",
    "ноябрь",
    "декабрь",
]


def month_name_prepositional(month: str) -> str:
    y, m = month.split("-")
    return f"{MONTHS_PREP[int(m) - 1]} {y}"


def month_name_nominative(month: str) -> str:
    """Return month name in nominative case, add year if different from current."""
    y, m = month.split("-")
    name = MONTHS_NOM[int(m) - 1]
    if int(y) != datetime.now(LOCAL_TZ).year:
        return f"{name} {y}"
    return name


def next_month(month: str) -> str:
    d = datetime.fromisoformat(month + "-01")
    n = (d.replace(day=28) + timedelta(days=4)).replace(day=1)
    return n.strftime("%Y-%m")


def md_to_html(text: str) -> str:
    html_text = markdown.markdown(
        text,
        extensions=["markdown.extensions.fenced_code", "markdown.extensions.nl2br"],
    )
    # Telegraph API does not allow h1/h2 or Telegram-specific emoji tags
    html_text = re.sub(r"<(\/?)h[12]>", r"<\1h3>", html_text)
    html_text = re.sub(r"</?tg-emoji[^>]*>", "", html_text)
    return html_text


def extract_link_from_html(html_text: str) -> str | None:
    """Return a registration or ticket link from HTML if present."""
    pattern = re.compile(
        r"<a[^>]+href=['\"]([^'\"]+)['\"][^>]*>(.*?)</a>",
        re.IGNORECASE | re.DOTALL,
    )
    matches = list(pattern.finditer(html_text))

    # prefer anchors whose text mentions registration or tickets
    for m in matches:
        href, label = m.group(1), m.group(2)
        text = label.lower()
        if any(word in text for word in ["регистра", "ticket", "билет"]):
            return href

    # otherwise look for anchors located near the word "регистрация"
    lower_html = html_text.lower()
    for m in matches:
        href = m.group(1)
        start, end = m.span()
        context_before = lower_html[max(0, start - 60) : start]
        context_after = lower_html[end : end + 60]
        if "регистра" in context_before or "регистра" in context_after:
            return href

    if matches:
        return matches[0].group(1)
    return None


def extract_links_from_html(html_text: str) -> list[str]:
    """Return all registration or ticket links in order of appearance."""
    pattern = re.compile(
        r"<a[^>]+href=['\"]([^'\"]+)['\"][^>]*>(.*?)</a>",
        re.IGNORECASE | re.DOTALL,
    )
    matches = list(pattern.finditer(html_text))
    lower_html = html_text.lower()

    def qualifies(label: str, start: int, end: int) -> bool:
        text = label.lower()
        if any(word in text for word in ["регистра", "ticket", "билет"]):
            return True
        context_before = lower_html[max(0, start - 60) : start]
        context_after = lower_html[end : end + 60]
        return "регистра" in context_before or "регистра" in context_after or "билет" in context_before or "билет" in context_after

    prioritized: list[tuple[int, str]] = []
    others: list[tuple[int, str]] = []
    for m in matches:
        href, label = m.group(1), m.group(2)
        if qualifies(label, *m.span()):
            prioritized.append((m.start(), href))
        else:
            others.append((m.start(), href))

    prioritized.sort(key=lambda x: x[0])
    others.sort(key=lambda x: x[0])
    links = [h for _, h in prioritized]
    links.extend(h for _, h in others)
    return links


def is_valid_url(text: str | None) -> bool:
    if not text:
        return False
    return bool(re.match(r"https?://", text))


def is_vk_wall_url(url: str | None) -> bool:
    """Return True if the URL points to a VK wall post."""
    if not url:
        return False
    try:
        parsed = urlparse(url)
    except Exception:
        return False
    host = parsed.netloc.lower()
    if host in {"vk.cc", "vk.link", "go.vk.com", "l.vk.com"}:
        return False
    if host.endswith("vk.com") and "/wall" in parsed.path:
        return True
    return False


def recent_cutoff(tz: timezone, now: datetime | None = None) -> datetime:
    """Return UTC datetime for the start of the previous day in the given tz."""
    if now is None:
        now = datetime.now(tz)
    start_local = datetime.combine(
        now.date() - timedelta(days=1),
        time(0, 0),
        tz,
    )
    return start_local.astimezone(timezone.utc).replace(tzinfo=None)


def split_text(text: str, limit: int = 4096) -> list[str]:
    """Split text into chunks without breaking lines."""
    parts: list[str] = []
    while len(text) > limit:
        cut = text.rfind("\n", 0, limit)
        if cut == -1:
            cut = limit
        parts.append(text[:cut])
        text = text[cut:].lstrip("\n")
    if text:
        parts.append(text)
    return parts


def is_recent(e: Event, tz: timezone | None = None, now: datetime | None = None) -> bool:
    if e.added_at is None or e.silent:
        return False
    if tz is None:
        tz = LOCAL_TZ
    start = recent_cutoff(tz, now)
    return e.added_at >= start


def format_event_md(e: Event) -> str:
    prefix = ""
    if is_recent(e):
        prefix += "\U0001f6a9 "
    emoji_part = ""
    if e.emoji and not e.title.strip().startswith(e.emoji):
        emoji_part = f"{e.emoji} "
    lines = [f"{prefix}{emoji_part}{e.title}".strip(), e.description.strip()]
    if e.pushkin_card:
        lines.append("\u2705 Пушкинская карта")
    if e.is_free:
        txt = "🟡 Бесплатно"
        if e.ticket_link:
            txt += f" [по регистрации]({e.ticket_link})"
        lines.append(txt)
    elif e.ticket_link and (
        e.ticket_price_min is not None or e.ticket_price_max is not None
    ):
        if e.ticket_price_max is not None and e.ticket_price_max != e.ticket_price_min:
            price = f"от {e.ticket_price_min} до {e.ticket_price_max}"
        else:
            price = str(e.ticket_price_min or e.ticket_price_max or "")
        lines.append(f"[Билеты в источнике]({e.ticket_link}) {price}".strip())
    elif e.ticket_link:
        lines.append(f"[по регистрации]({e.ticket_link})")
    else:
        if (
            e.ticket_price_min is not None
            and e.ticket_price_max is not None
            and e.ticket_price_min != e.ticket_price_max
        ):
            price = f"от {e.ticket_price_min} до {e.ticket_price_max}"
        elif e.ticket_price_min is not None:
            price = str(e.ticket_price_min)
        elif e.ticket_price_max is not None:
            price = str(e.ticket_price_max)
        else:
            price = ""
        if price:
            lines.append(f"Билеты {price}")
    if e.telegraph_url:
        cam = "\U0001f4f8" * max(0, e.photo_count)
        prefix = f"{cam} " if cam else ""
        more_line = f"{prefix}[подробнее]({e.telegraph_url})"
        if e.ics_post_url:
            more_line += f" \U0001f4c5 [добавить в календарь]({e.ics_post_url})"
        lines.append(more_line)
    loc = e.location_name
    addr = e.location_address
    if addr and e.city:
        addr = strip_city_from_address(addr, e.city)
    if addr:
        loc += f", {addr}"
    if e.city:
        loc += f", #{e.city}"
    date_part = e.date.split("..", 1)[0]
    d = parse_iso_date(date_part)
    if d:
        day = format_day_pretty(d)
    else:
        logging.error("Invalid event date: %s", e.date)
        day = e.date
    lines.append(f"_{day} {e.time} {loc}_")
    return "\n".join(lines)



def format_event_vk(
    e: Event, highlight: bool = False, weekend_url: str | None = None
) -> str:

    prefix = ""
    if highlight:
        prefix += "\U0001f449 "
    if is_recent(e):
        prefix += "\U0001f6a9 "
    emoji_part = ""
    if e.emoji and not e.title.strip().startswith(e.emoji):
        emoji_part = f"{e.emoji} "


    title = f"{prefix}{emoji_part}{e.title.upper()}".strip()
    desc = re.sub(
        r",?\s*подробнее\s*\([^\n]*\)$",
        "",
        e.description.strip(),
        flags=re.I,
    )
    details_link = None
    if is_vk_wall_url(e.source_post_url):
        details_link = e.source_post_url
    elif e.telegraph_url:
        details_link = e.telegraph_url
    if details_link:
        desc = f"{desc}, [подробнее|{details_link}]"
    lines = [title, desc]

    if e.pushkin_card:
        lines.append("\u2705 Пушкинская карта")

    if e.is_free:
        lines.append("🟡 Бесплатно")
        if e.ticket_link:
            lines.append("по регистрации")
            lines.append(f"\U0001f39f {e.ticket_link}")
    elif e.ticket_link and (
        e.ticket_price_min is not None or e.ticket_price_max is not None
    ):
        if e.ticket_price_max is not None and e.ticket_price_max != e.ticket_price_min:
            price = f"от {e.ticket_price_min} до {e.ticket_price_max} руб."
        else:
            val = e.ticket_price_min if e.ticket_price_min is not None else e.ticket_price_max
            price = f"{val} руб." if val is not None else ""
        lines.append(f"Билеты в источнике {price}".strip())
        lines.append(f"\U0001f39f {e.ticket_link}")
    elif e.ticket_link:
        lines.append("по регистрации")
        lines.append(f"\U0001f39f {e.ticket_link}")
    else:
        price = ""
        if (
            e.ticket_price_min is not None
            and e.ticket_price_max is not None
            and e.ticket_price_min != e.ticket_price_max
        ):
            price = f"от {e.ticket_price_min} до {e.ticket_price_max} руб."
        elif e.ticket_price_min is not None:
            price = f"{e.ticket_price_min} руб."
        elif e.ticket_price_max is not None:
            price = f"{e.ticket_price_max} руб."
        if price:
            lines.append(f"Билеты {price}")

    # details link already appended to description above

    loc = e.location_name
    addr = e.location_address
    if addr and e.city:
        addr = strip_city_from_address(addr, e.city)
    if addr:
        loc += f", {addr}"
    if e.city:
        loc += f", #{e.city}"
    date_part = e.date.split("..", 1)[0]
    d = parse_iso_date(date_part)
    if d:
        day = format_day_pretty(d)
    else:
        logging.error("Invalid event date: %s", e.date)
        day = e.date
    if weekend_url and d and d.weekday() == 5:
        day_fmt = f"{day}"
    else:
        day_fmt = day
    lines.append(f"\U0001f4c5 {day_fmt} {e.time}")
    lines.append(f"\U0001f4cd {loc}")

    return "\n".join(lines)


def format_event_daily(
    e: Event, highlight: bool = False, weekend_url: str | None = None
) -> str:
    """Return HTML-formatted text for a daily announcement item."""
    prefix = ""
    if highlight:
        prefix += "\U0001f449 "
    if is_recent(e):
        prefix += "\U0001f6a9 "
    emoji_part = ""
    if e.emoji and not e.title.strip().startswith(e.emoji):
        emoji_part = f"{e.emoji} "

    title = html.escape(e.title)
    if e.source_post_url:
        title = f'<a href="{html.escape(e.source_post_url)}">{title}</a>'
    title = f"<b>{prefix}{emoji_part}{title}</b>".strip()

    desc = e.description.strip()
    desc = re.sub(r",?\s*подробнее\s*\([^\n]*\)$", "", desc, flags=re.I)
    lines = [title, html.escape(desc)]

    if e.pushkin_card:
        lines.append("\u2705 Пушкинская карта")

    if e.is_free:
        txt = "🟡 Бесплатно"
        if e.ticket_link:
            txt += f' <a href="{html.escape(e.ticket_link)}">по регистрации</a>'
        lines.append(txt)
    elif e.ticket_link and (
        e.ticket_price_min is not None or e.ticket_price_max is not None
    ):
        if e.ticket_price_max is not None and e.ticket_price_max != e.ticket_price_min:
            price = f"от {e.ticket_price_min} до {e.ticket_price_max}"
        else:
            price = str(e.ticket_price_min or e.ticket_price_max or "")
        lines.append(
            f'<a href="{html.escape(e.ticket_link)}">Билеты в источнике</a> {price}'.strip()
        )
    elif e.ticket_link:
        lines.append(f'<a href="{html.escape(e.ticket_link)}">по регистрации</a>')
    else:
        price = ""
        if (
            e.ticket_price_min is not None
            and e.ticket_price_max is not None
            and e.ticket_price_min != e.ticket_price_max
        ):
            price = f"от {e.ticket_price_min} до {e.ticket_price_max}"
        elif e.ticket_price_min is not None:
            price = str(e.ticket_price_min)
        elif e.ticket_price_max is not None:
            price = str(e.ticket_price_max)
        if price:
            lines.append(f"Билеты {price}")

    loc = html.escape(e.location_name)
    addr = e.location_address
    if addr and e.city:
        addr = strip_city_from_address(addr, e.city)
    if addr:
        loc += f", {html.escape(addr)}"
    if e.city:
        loc += f", #{html.escape(e.city)}"
    date_part = e.date.split("..", 1)[0]
    d = parse_iso_date(date_part)
    if d:
        day = format_day_pretty(d)
    else:
        logging.error("Invalid event date: %s", e.date)
        day = e.date
    if weekend_url and d and d.weekday() == 5:
        day_fmt = f'<a href="{html.escape(weekend_url)}">{day}</a>'
    else:
        day_fmt = day
    lines.append(f"<i>{day_fmt} {e.time} {loc}</i>")

    return "\n".join(lines)


def format_exhibition_md(e: Event) -> str:
    prefix = ""
    if is_recent(e):
        prefix += "\U0001f6a9 "
    emoji_part = ""
    if e.emoji and not e.title.strip().startswith(e.emoji):
        emoji_part = f"{e.emoji} "
    lines = [f"{prefix}{emoji_part}{e.title}".strip(), e.description.strip()]
    if e.pushkin_card:
        lines.append("\u2705 Пушкинская карта")
    if e.is_free:
        txt = "🟡 Бесплатно"
        if e.ticket_link:
            txt += f" [по регистрации]({e.ticket_link})"
        lines.append(txt)
    elif e.ticket_link:
        lines.append(f"[Билеты в источнике]({e.ticket_link})")
    elif (
        e.ticket_price_min is not None
        and e.ticket_price_max is not None
        and e.ticket_price_min != e.ticket_price_max
    ):
        lines.append(f"Билеты от {e.ticket_price_min} до {e.ticket_price_max}")
    elif e.ticket_price_min is not None:
        lines.append(f"Билеты {e.ticket_price_min}")
    elif e.ticket_price_max is not None:
        lines.append(f"Билеты {e.ticket_price_max}")
    if e.telegraph_url:
        cam = "\U0001f4f8" * max(0, e.photo_count)
        prefix = f"{cam} " if cam else ""
        lines.append(f"{prefix}[подробнее]({e.telegraph_url})")
    loc = e.location_name
    addr = e.location_address
    if addr and e.city:
        addr = strip_city_from_address(addr, e.city)
    if addr:
        loc += f", {addr}"
    if e.city:
        loc += f", #{e.city}"
    if e.end_date:
        end_part = e.end_date.split("..", 1)[0]
        d_end = parse_iso_date(end_part)
        if d_end:
            end = format_day_pretty(d_end)
        else:
            logging.error("Invalid end date: %s", e.end_date)
            end = e.end_date
        lines.append(f"_по {end}, {loc}_")
    return "\n".join(lines)


def event_title_nodes(e: Event) -> list:
    nodes: list = []
    if is_recent(e):
        nodes.append("\U0001f6a9 ")
    if e.emoji and not e.title.strip().startswith(e.emoji):
        nodes.append(f"{e.emoji} ")
    title_text = e.title
    if e.source_post_url:
        nodes.append(
            {"tag": "a", "attrs": {"href": e.source_post_url}, "children": [title_text]}
        )
    else:
        nodes.append(title_text)
    return nodes


def event_to_nodes(e: Event) -> list[dict]:
    md = format_event_md(e)
    lines = md.split("\n")
    body_md = "\n".join(lines[1:]) if len(lines) > 1 else ""
    from telegraph.utils import html_to_nodes

    nodes = [{"tag": "h4", "children": event_title_nodes(e)}]
    if body_md:
        html_text = md_to_html(body_md)
        nodes.extend(html_to_nodes(html_text))
    nodes.append({"tag": "p", "children": ["\u00a0"]})
    return nodes


def exhibition_title_nodes(e: Event) -> list:
    nodes: list = []
    if is_recent(e):
        nodes.append("\U0001f6a9 ")
    if e.emoji and not e.title.strip().startswith(e.emoji):
        nodes.append(f"{e.emoji} ")
    title_text = e.title
    if e.source_post_url:
        nodes.append(
            {"tag": "a", "attrs": {"href": e.source_post_url}, "children": [title_text]}
        )
    else:
        nodes.append(title_text)
    return nodes


def exhibition_to_nodes(e: Event) -> list[dict]:
    md = format_exhibition_md(e)
    lines = md.split("\n")
    body_md = "\n".join(lines[1:]) if len(lines) > 1 else ""
    from telegraph.utils import html_to_nodes

    nodes = [{"tag": "h4", "children": exhibition_title_nodes(e)}]
    if body_md:
        html_text = md_to_html(body_md)
        nodes.extend(html_to_nodes(html_text))
    nodes.append({"tag": "p", "children": ["\u00a0"]})
    return nodes

async def get_month_data(db: Database, month: str, *, fallback: bool = True):
    """Return events, exhibitions and nav pages for the given month."""
    start = date.fromisoformat(month + "-01")
    next_start = (start.replace(day=28) + timedelta(days=4)).replace(day=1)
    async with db.get_session() as session:
        result = await session.execute(
            select(Event)
            .where(Event.date >= start.isoformat(), Event.date < next_start.isoformat())
            .order_by(Event.date, Event.time)
        )
        events = result.scalars().all()

        ex_result = await session.execute(
            select(Event)
            .where(
                Event.end_date.is_not(None),
                Event.end_date >= start.isoformat(),
                Event.date <= next_start.isoformat(),
                Event.event_type == "выставка",
            )
            .order_by(Event.date)
        )
        exhibitions = ex_result.scalars().all()

        result_nav = await session.execute(select(MonthPage).order_by(MonthPage.month))
        nav_pages = result_nav.scalars().all()


    today = datetime.now(LOCAL_TZ).date()

    if month == today.strftime("%Y-%m"):
        today_str = today.isoformat()
        cutoff = (today - timedelta(days=30)).isoformat()
        events = [e for e in events if e.date.split("..", 1)[0] >= today_str]
        exhibitions = [
            e for e in exhibitions if e.end_date and e.end_date >= cutoff
        ]

    if not exhibitions and fallback:
        prev_month = (start - timedelta(days=1)).strftime("%Y-%m")
        if prev_month != month:
            prev_events, prev_exh, _ = await get_month_data(db, prev_month, fallback=False)
            if not events:
                events.extend(prev_events)
            exhibitions.extend(prev_exh)

    return events, exhibitions, nav_pages


async def build_month_page_content(
    db: Database,
    month: str,
    events: list[Event] | None = None,
    exhibitions: list[Event] | None = None,
    nav_pages: list[MonthPage] | None = None,
    continuation_url: str | None = None,
) -> tuple[str, list]:
    if events is None or exhibitions is None or nav_pages is None:
        events, exhibitions, nav_pages = await get_month_data(db, month)


    today = datetime.now(LOCAL_TZ).date()
    cutoff = (today - timedelta(days=30)).isoformat()

    if month == today.strftime("%Y-%m"):
        events = [e for e in events if e.date.split("..", 1)[0] >= cutoff]
        exhibitions = [e for e in exhibitions if e.end_date and e.end_date >= cutoff]

    today_str = today.isoformat()
    events = [
        e
        for e in events
        if not (e.event_type == "выставка" and e.date < today_str)
    ]
    exhibitions = [
        e for e in exhibitions if e.end_date and e.date <= today_str
    ]

    by_day: dict[date, list[Event]] = {}
    for e in events:
        date_part = e.date.split("..", 1)[0]
        d = parse_iso_date(date_part)
        if not d:
            logging.error("Invalid date for event %s: %s", e.id, e.date)
            continue
        by_day.setdefault(d, []).append(e)

    content: list[dict] = []
    intro = f"Планируйте свой месяц заранее: интересные мероприятия Калининграда и 39 региона в {month_name_prepositional(month)} — от лекций и концертов до культурных шоу. "
    intro_nodes = [
        intro,
        {
            "tag": "a",
            "attrs": {"href": "https://t.me/kenigevents"},
            "children": ["Полюбить Калининград Анонсы"],
        },
    ]
    content.append({"tag": "p", "children": intro_nodes})

    for day in sorted(by_day):
        if day.weekday() == 5:
            content.append({"tag": "h3", "children": ["🟥🟥🟥 суббота 🟥🟥🟥"]})
        elif day.weekday() == 6:
            content.append({"tag": "h3", "children": ["🟥🟥 воскресенье 🟥🟥"]})
        content.append(
            {"tag": "h3", "children": [f"🟥🟥🟥 {format_day_pretty(day)} 🟥🟥🟥"]}
        )
        content.append({"tag": "br"})
        content.append({"tag": "p", "children": ["\u00a0"]})
        for ev in by_day[day]:
            content.extend(event_to_nodes(ev))

    today_month = datetime.now(LOCAL_TZ).strftime("%Y-%m")
    future_pages = [p for p in nav_pages if p.month >= today_month]
    month_nav: list[dict] = []
    nav_children = []
    if future_pages:
        for idx, p in enumerate(future_pages):
            name = month_name_nominative(p.month)
            if p.month == month:
                nav_children.append(name)
            else:
                nav_children.append(
                    {"tag": "a", "attrs": {"href": p.url}, "children": [name]}
                )
            if idx < len(future_pages) - 1:
                nav_children.append(" ")
    else:
        nav_children = [month_name_nominative(month)]

    if nav_children:
        month_nav = [{"tag": "br"}, {"tag": "h4", "children": nav_children}]
        content.extend(month_nav)

    if exhibitions:
        if month_nav:
            content.append({"tag": "br"})
            content.append({"tag": "p", "children": ["\u00a0"]})
        content.append({"tag": "h3", "children": ["Постоянные выставки"]})
        content.append({"tag": "br"})
        content.append({"tag": "p", "children": ["\u00a0"]})
        for ev in exhibitions:
            content.extend(exhibition_to_nodes(ev))

    if month_nav:
        content.extend(month_nav)

    if continuation_url:
        content.append({"tag": "br"})
        content.append({"tag": "p", "children": ["\u00a0"]})
        content.append(
            {
                "tag": "h3",
                "children": [
                    {
                        "tag": "a",
                        "attrs": {"href": continuation_url},
                        "children": [f"{month_name_nominative(month)} продолжение"],
                    }
                ],
            }
        )

    title = f"События Калининграда в {month_name_prepositional(month)}: полный анонс от Полюбить Калининград Анонсы"
    return title, content


async def sync_month_page(db: Database, month: str, update_links: bool = False):
    token = get_telegraph_token()
    if not token:
        logging.error("Telegraph token unavailable")
        return
    tg = Telegraph(access_token=token)
    async with db.get_session() as session:
        page = await session.get(MonthPage, month)
        try:
            created = False
            if not page:
                page = MonthPage(month=month, url="", path="")
                session.add(page)
                await session.commit()
                created = True

            events, exhibitions, nav_pages = await get_month_data(db, month)


            async def split_and_update():
                """Split the month into two pages keeping the first path."""
                # Find maximum number of events that fit on the first page
                low, high, best = 1, len(events) - 1, 1
                while low <= high:
                    mid = (low + high) // 2
                    _, c = await build_month_page_content(
                        db, month, events[:mid], exhibitions, nav_pages
                    )
                    if len(json_dumps(c).encode("utf-8")) <= TELEGRAPH_PAGE_LIMIT:
                        best = mid
                        low = mid + 1
                    else:
                        high = mid - 1

                first = events[:best]
                second = events[best:]

                title2, content2 = await build_month_page_content(
                    db, month, second, exhibitions, nav_pages
                )
                if not page.path2:
                    data2 = await asyncio.to_thread(tg.create_page, title2, content=content2)
                    page.url2 = data2.get("url")
                    page.path2 = data2.get("path")
                else:
                    await asyncio.to_thread(
                        tg.edit_page, page.path2, title=title2, content=content2
                    )

                title1, content1 = await build_month_page_content(
                    db, month, first, [], nav_pages, continuation_url=page.url2
                )
                if not page.path:
                    data1 = await asyncio.to_thread(tg.create_page, title1, content=content1)
                    page.url = data1.get("url")
                    page.path = data1.get("path")
                else:
                    await asyncio.to_thread(
                        tg.edit_page, page.path, title=title1, content=content1
                    )
                logging.info(
                    "%s month page %s split into two", "Created" if created else "Edited", month
                )
                await session.commit()


            title, content = await build_month_page_content(
                db, month, events, exhibitions, nav_pages
            )
            size = len(json_dumps(content).encode("utf-8"))


            try:
                if size <= TELEGRAPH_PAGE_LIMIT:
                    if not page.path:
                        data = await asyncio.to_thread(tg.create_page, title, content=content)
                        page.url = data.get("url")
                        page.path = data.get("path")
                    else:
                        await asyncio.to_thread(
                            tg.edit_page, page.path, title=title, content=content
                        )
                    page.url2 = None
                    page.path2 = None
                    logging.info(
                        "%s month page %s", "Created" if created else "Edited", month
                    )
                    await session.commit()
                else:
                    await split_and_update()
            except TelegraphException as e:
                if "CONTENT_TOO_BIG" in str(e):
                    logging.warning("Month page %s too big, splitting", month)
                    await split_and_update()
                else:
                    raise

        except Exception as e:
            logging.error("Failed to sync month page %s: %s", month, e)

    if update_links or created:
        async with db.get_session() as session:
            result = await session.execute(select(MonthPage).order_by(MonthPage.month))
            months = result.scalars().all()
        for p in months:
            if p.month != month:
                await sync_month_page(db, p.month, update_links=False)


def weekend_start_for_date(d: date) -> date | None:
    if d.weekday() == 5:
        return d
    if d.weekday() == 6:
        return d - timedelta(days=1)
    return None


def next_weekend_start(d: date) -> date:
    w = weekend_start_for_date(d)
    if w and d <= w:
        return w
    days_ahead = (5 - d.weekday()) % 7
    if days_ahead == 0:
        days_ahead = 7
    return d + timedelta(days=days_ahead)


async def build_weekend_page_content(db: Database, start: str) -> tuple[str, list]:
    saturday = date.fromisoformat(start)
    sunday = saturday + timedelta(days=1)
    days = [saturday, sunday]
    async with db.get_session() as session:
        result = await session.execute(
            select(Event)
            .where(Event.date.in_([d.isoformat() for d in days]))
            .order_by(Event.date, Event.time)
        )
        events = result.scalars().all()

        ex_res = await session.execute(
            select(Event)
            .where(
                Event.event_type == "выставка",
                Event.end_date.is_not(None),
                Event.date <= sunday.isoformat(),
                Event.end_date >= saturday.isoformat(),
            )
            .order_by(Event.date)
        )
        exhibitions = ex_res.scalars().all()

        res_w = await session.execute(select(WeekendPage).order_by(WeekendPage.start))
        weekend_pages = res_w.scalars().all()
        res_m = await session.execute(select(MonthPage).order_by(MonthPage.month))
        month_pages = res_m.scalars().all()

    today = datetime.now(LOCAL_TZ).date()
    events = [
        e
        for e in events
        if (
            (e.end_date and e.end_date >= today.isoformat())
            or (not e.end_date and e.date >= today.isoformat())
        )
    ]

    by_day: dict[date, list[Event]] = {}
    for e in events:
        d = parse_iso_date(e.date)
        if not d:
            continue
        by_day.setdefault(d, []).append(e)

    content: list[dict] = []
    content.append(
        {
            "tag": "p",
            "children": [
                "Вот что рекомендуют ",
                {
                    "tag": "a",
                    "attrs": {"href": "https://t.me/kenigevents"},
                    "children": ["Полюбить Калининград Анонсы"],
                },
                " чтобы провести выходные ярко: события Калининградской области и 39 региона — концерты, спектакли, фестивали.",
            ],
        }
    )

    for d in days:
        if d not in by_day:
            continue
        if d.weekday() == 5:
            content.append({"tag": "h3", "children": ["🟥🟥🟥 суббота 🟥🟥🟥"]})
        elif d.weekday() == 6:
            content.append({"tag": "h3", "children": ["🟥🟥 воскресенье 🟥🟥"]})
        content.append(
            {"tag": "h3", "children": [f"🟥🟥🟥 {format_day_pretty(d)} 🟥🟥🟥"]}
        )
        content.append({"tag": "br"})
        content.append({"tag": "p", "children": ["\u00a0"]})
        for ev in by_day[d]:
            content.extend(event_to_nodes(ev))

    weekend_nav: list[dict] = []
    future_weekends = [w for w in weekend_pages if w.start >= start]
    if future_weekends:
        nav_children = []
        for idx, w in enumerate(future_weekends):
            s = date.fromisoformat(w.start)
            label = format_weekend_range(s)
            if w.start == start:
                nav_children.append(label)
            else:
                nav_children.append(
                    {"tag": "a", "attrs": {"href": w.url}, "children": [label]}
                )
            if idx < len(future_weekends) - 1:
                nav_children.append(" ")
        weekend_nav = [{"tag": "br"}, {"tag": "h4", "children": nav_children}]
        content.extend(weekend_nav)

    month_nav: list[dict] = []
    cur_month = start[:7]
    today_month = datetime.now(LOCAL_TZ).strftime("%Y-%m")
    future_months = [m for m in month_pages if m.month >= today_month]
    if future_months:
        nav_children = []
        for idx, p in enumerate(future_months):
            name = month_name_nominative(p.month)
            nav_children.append({"tag": "a", "attrs": {"href": p.url}, "children": [name]})
            if idx < len(future_months) - 1:
                nav_children.append(" ")
        month_nav = [{"tag": "br"}, {"tag": "h4", "children": nav_children}]
        content.extend(month_nav)

    if exhibitions:
        if weekend_nav or month_nav:
            content.append({"tag": "br"})
            content.append({"tag": "p", "children": ["\u00a0"]})
        content.append({"tag": "h3", "children": ["Постоянные выставки"]})
        content.append({"tag": "br"})
        content.append({"tag": "p", "children": ["\u00a0"]})
        for ev in exhibitions:
            content.extend(exhibition_to_nodes(ev))

    if weekend_nav:
        content.extend(weekend_nav)
    if month_nav:
        content.extend(month_nav)

    title = (
        "Чем заняться на выходных в Калининградской области "
        f"{format_weekend_range(saturday)}"
    )
    return title, content


async def sync_weekend_page(db: Database, start: str, update_links: bool = False):
    token = get_telegraph_token()
    if not token:
        logging.error("Telegraph token unavailable")
        return
    tg = Telegraph(access_token=token)
    async with db.get_session() as session:
        page = await session.get(WeekendPage, start)
        try:
            created = False
            if not page:
                # Create a placeholder page to obtain path and URL
                title, content = await build_weekend_page_content(db, start)
                data = await asyncio.to_thread(tg.create_page, title, content=content)
                page = WeekendPage(
                    start=start, url=data.get("url"), path=data.get("path")
                )
                session.add(page)
                await session.commit()
                created = True

            # Rebuild content including this page in navigation
            title, content = await build_weekend_page_content(db, start)
            await asyncio.to_thread(
                tg.edit_page, page.path, title=title, content=content
            )
            logging.info(
                "%s weekend page %s", "Created" if created else "Edited", start
            )
            await session.commit()
        except Exception as e:
            logging.error("Failed to sync weekend page %s: %s", start, e)

    if update_links or created:
        async with db.get_session() as session:
            result = await session.execute(
                select(WeekendPage).order_by(WeekendPage.start)
            )
            weekends = result.scalars().all()
        for w in weekends:
            if w.start != start:
                await sync_weekend_page(db, w.start, update_links=False)


async def build_daily_posts(
    db: Database,
    tz: timezone,
    now: datetime | None = None,
) -> list[tuple[str, types.InlineKeyboardMarkup | None]]:
    if now is None:
        now = datetime.now(tz)
    today = now.date()
    yesterday_utc = recent_cutoff(tz, now)
    async with db.get_session() as session:
        res_today = await session.execute(
            select(Event)
            .where(Event.date == today.isoformat())
            .order_by(Event.time)
        )
        events_today = res_today.scalars().all()
        res_new = await session.execute(
            select(Event)
            .where(
                Event.date > today.isoformat(),
                Event.added_at.is_not(None),
                Event.added_at >= yesterday_utc,
                Event.silent.is_(False),
            )
            .order_by(Event.date, Event.time)
        )
        events_new = res_new.scalars().all()

        w_start = next_weekend_start(today)
        wpage = await session.get(WeekendPage, w_start.isoformat())
        res_w_all = await session.execute(select(WeekendPage))
        weekend_map = {w.start: w for w in res_w_all.scalars().all()}
        cur_month = today.strftime("%Y-%m")
        mp_cur = await session.get(MonthPage, cur_month)
        mp_next = await session.get(MonthPage, next_month(cur_month))

        new_events = (
            await session.execute(
                select(Event).where(
                    Event.added_at.is_not(None),
                    Event.added_at >= yesterday_utc,
                )
            )
        ).scalars().all()

        weekend_count = 0
        if wpage:
            sat = w_start
            sun = w_start + timedelta(days=1)
            weekend_new = [
                e
                for e in new_events
                if e.date in {sat.isoformat(), sun.isoformat()}
                or (
                    e.event_type == "выставка"
                    and e.end_date
                    and e.end_date >= sat.isoformat()
                    and e.date <= sun.isoformat()
                )
            ]
            weekend_today = [
                e
                for e in events_today
                if e.date in {sat.isoformat(), sun.isoformat()}
                or (
                    e.event_type == "выставка"
                    and e.end_date
                    and e.end_date >= sat.isoformat()
                    and e.date <= sun.isoformat()
                )
            ]
            weekend_count = max(0, len(weekend_new) - len(weekend_today))

        cur_count = 0
        next_count = 0
        for e in new_events:
            m = e.date[:7]
            if m == cur_month:
                cur_count += 1
            elif m == next_month(cur_month):
                next_count += 1

    tag = f"{today.day}{MONTHS[today.month - 1]}"
    lines1 = [
        f"<b>АНОНС на {format_day_pretty(today)} {today.year} #ежедневныйанонс</b>",
        DAYS_OF_WEEK[today.weekday()],
        "",
        "<b><i>НЕ ПРОПУСТИТЕ СЕГОДНЯ</i></b>",
    ]
    for e in events_today:
        w_url = None
        d = parse_iso_date(e.date)
        if d and d.weekday() == 5:
            w = weekend_map.get(d.isoformat())
            if w:
                w_url = w.url
        lines1.append("")
        lines1.append(format_event_daily(e, highlight=True, weekend_url=w_url))
    lines1.append("")
    lines1.append(
        f"#Афиша_Калининград #Калининград #концерт #{tag} #{today.day}_{MONTHS[today.month - 1]}"
    )
    section1 = "\n".join(lines1)

    lines2 = ["<b><i>ДОБАВИЛИ В АНОНС</i></b>"]
    for e in events_new:
        w_url = None
        d = parse_iso_date(e.date)
        if d and d.weekday() == 5:
            w = weekend_map.get(d.isoformat())
            if w:
                w_url = w.url
        lines2.append("")
        lines2.append(format_event_daily(e, weekend_url=w_url))
    section2 = "\n".join(lines2)

    buttons = []
    if wpage:
        sunday = w_start + timedelta(days=1)
        prefix = f"(+{weekend_count}) " if weekend_count else ""
        text = (
            f"{prefix}Мероприятия на выходные {w_start.day} {sunday.day} {MONTHS[w_start.month - 1]}"
        )
        buttons.append(types.InlineKeyboardButton(text=text, url=wpage.url))
    if mp_cur:
        prefix = f"(+{cur_count}) " if cur_count else ""
        buttons.append(
            types.InlineKeyboardButton(
                text=f"{prefix}Мероприятия на {month_name_nominative(cur_month)}",
                url=mp_cur.url,
            )
        )
    if mp_next:
        prefix = f"(+{next_count}) " if next_count else ""
        buttons.append(
            types.InlineKeyboardButton(
                text=f"{prefix}Мероприятия на {month_name_nominative(next_month(cur_month))}",
                url=mp_next.url,
            )
        )
    markup = None
    if buttons:
        markup = types.InlineKeyboardMarkup(inline_keyboard=[[b] for b in buttons])

    combined = section1 + "\n\n\n" + section2
    if len(combined) <= 4096:
        return [(combined, markup)]

    posts: list[tuple[str, types.InlineKeyboardMarkup | None]] = []
    for part in split_text(section1):
        posts.append((part, None))
    section2_parts = split_text(section2)
    for part in section2_parts[:-1]:
        posts.append((part, None))
    posts.append((section2_parts[-1], markup))
    return posts


async def build_daily_sections_vk(
    db: Database,
    tz: timezone,
    now: datetime | None = None,
) -> tuple[str, str]:
    if now is None:
        now = datetime.now(tz)
    today = now.date()
    yesterday_utc = recent_cutoff(tz, now)
    async with db.get_session() as session:
        res_today = await session.execute(
            select(Event)
            .where(Event.date == today.isoformat())
            .order_by(Event.time)
        )
        events_today = res_today.scalars().all()
        res_new = await session.execute(
            select(Event)
            .where(
                Event.date > today.isoformat(),
                Event.added_at.is_not(None),
                Event.added_at >= yesterday_utc,
                Event.silent.is_(False),
            )
            .order_by(Event.date, Event.time)
        )
        events_new = res_new.scalars().all()

        w_start = next_weekend_start(today)
        wpage = await session.get(WeekendPage, w_start.isoformat())
        res_w_all = await session.execute(select(WeekendPage))
        weekend_map = {w.start: w for w in res_w_all.scalars().all()}
        cur_month = today.strftime("%Y-%m")
        mp_cur = await session.get(MonthPage, cur_month)
        mp_next = await session.get(MonthPage, next_month(cur_month))

        new_events = (
            await session.execute(
                select(Event).where(
                    Event.added_at.is_not(None),
                    Event.added_at >= yesterday_utc,
                )
            )
        ).scalars().all()

        weekend_count = 0
        if wpage:
            sat = w_start
            sun = w_start + timedelta(days=1)
            weekend_new = [
                e
                for e in new_events
                if e.date in {sat.isoformat(), sun.isoformat()}
                or (
                    e.event_type == "выставка"
                    and e.end_date
                    and e.end_date >= sat.isoformat()
                    and e.date <= sun.isoformat()
                )
            ]
            weekend_today = [
                e
                for e in events_today
                if e.date in {sat.isoformat(), sun.isoformat()}
                or (
                    e.event_type == "выставка"
                    and e.end_date
                    and e.end_date >= sat.isoformat()
                    and e.date <= sun.isoformat()
                )
            ]
            weekend_count = max(0, len(weekend_new) - len(weekend_today))

        cur_count = 0
        next_count = 0
        for e in new_events:
            m = e.date[:7]
            if m == cur_month:
                cur_count += 1
            elif m == next_month(cur_month):
                next_count += 1

    lines1 = [
        f"\U0001f4c5 АНОНС на {format_day_pretty(today)} {today.year}",
        DAYS_OF_WEEK[today.weekday()],
        "",
        "НЕ ПРОПУСТИТЕ СЕГОДНЯ",
    ]
    for e in events_today:
        w_url = None
        d = parse_iso_date(e.date)
        if d and d.weekday() == 5:
            w = weekend_map.get(d.isoformat())
            if w:
                w_url = w.url
        lines1.append(format_event_vk(e, highlight=True, weekend_url=w_url))
        lines1.append(VK_EVENT_SEPARATOR)
    if events_today:
        lines1.pop()
    link_lines: list[str] = []
    if wpage:
        sunday = w_start + timedelta(days=1)
        prefix = f"(+{weekend_count}) " if weekend_count else ""
        link_lines.append(
            f"{prefix}выходные {w_start.day} {sunday.day} {MONTHS[w_start.month - 1]}: {wpage.url}"

        )
    if mp_cur:
        prefix = f"(+{cur_count}) " if cur_count else ""
        link_lines.append(
            f"{prefix}{month_name_nominative(cur_month)}: {mp_cur.url}"

        )
    if mp_next:
        prefix = f"(+{next_count}) " if next_count else ""
        link_lines.append(
            f"{prefix}{month_name_nominative(next_month(cur_month))}: {mp_next.url}"
        )
    if link_lines:
        lines1.append(VK_EVENT_SEPARATOR)
        lines1.extend(link_lines)
    lines1.append(VK_EVENT_SEPARATOR)
    lines1.append(
        f"#Афиша_Калининград #кудапойти_Калининград #Калининград #39region #концерт #{today.day}{MONTHS[today.month - 1]}"
    )
    section1 = "\n".join(lines1)

    lines2 = ["ДОБАВИЛИ В АНОНС", VK_BLANK_LINE]
    for e in events_new:
        w_url = None
        d = parse_iso_date(e.date)
        if d and d.weekday() == 5:
            w = weekend_map.get(d.isoformat())
            if w:
                w_url = w.url
        lines2.append(format_event_vk(e, weekend_url=w_url))
        lines2.append(VK_EVENT_SEPARATOR)
    if events_new:
        lines2.pop()
    if link_lines:
        lines2.append(VK_EVENT_SEPARATOR)
        lines2.extend(link_lines)
    lines2.append(VK_EVENT_SEPARATOR)
    lines2.append(
        f"#события_Калининград #Калининград #39region #новое #фестиваль #{today.day}{MONTHS[today.month - 1]}"
    )
    section2 = "\n".join(lines2)

    return section1, section2


async def post_to_vk(token: str, group_id: str, message: str):
    if not token or not group_id:
        return
    url = "https://api.vk.com/method/wall.post"
    params = {
        "owner_id": f"-{group_id.lstrip('-')}",
        "from_group": 1,
        "message": message,
        "access_token": token,
        "v": "5.131",
    }
    async with create_ipv4_session(ClientSession) as session:
        async with session.post(url, data=params) as resp:
            data = await resp.json()
            if "error" in data:
                raise RuntimeError(f"VK error: {data['error']}")


async def send_daily_announcement_vk(
    db: Database,
    token: str,
    group_id: str,
    tz: timezone,
    *,
    section: str,
    now: datetime | None = None,
):
    section1, section2 = await build_daily_sections_vk(db, tz, now)
    if section == "today":
        await post_to_vk(token, group_id, section1)
    elif section == "added":
        await post_to_vk(token, group_id, section2)
    else:
        await post_to_vk(token, group_id, section1)
        await post_to_vk(token, group_id, section2)


async def send_daily_announcement(
    db: Database,
    bot: Bot,
    channel_id: int,
    tz: timezone,
    *,
    record: bool = True,
    now: datetime | None = None,
):
    posts = await build_daily_posts(db, tz, now)
    for text, markup in posts:
        try:
            await bot.send_message(
                channel_id,
                text,
                reply_markup=markup,
                parse_mode="HTML",
                disable_web_page_preview=True,
            )
        except Exception as e:
            logging.error("daily send failed for %s: %s", channel_id, e)
            if "message is too long" in str(e):
                continue
            raise
    if record and now is None:
        async with db.get_session() as session:
            ch = await session.get(Channel, channel_id)
            if ch:
                ch.last_daily = (now or datetime.now(tz)).date().isoformat()
                await session.commit()


async def daily_scheduler(db: Database, bot: Bot):
    while True:
        offset = await get_tz_offset(db)
        tz = offset_to_timezone(offset)
        now = datetime.now(tz)
        now_time = now.time().replace(second=0, microsecond=0)
        async with db.get_session() as session:
            result = await session.execute(
                select(Channel).where(Channel.daily_time.is_not(None))
            )
            channels = result.scalars().all()
        for ch in channels:
            if not ch.daily_time:
                continue
            try:
                target_time = datetime.strptime(ch.daily_time, "%H:%M").time()
            except ValueError:
                continue
            if (
                ch.last_daily or ""
            ) != now.date().isoformat() and now_time >= target_time:
                try:
                    await send_daily_announcement(db, bot, ch.channel_id, tz)
                except Exception as e:
                    logging.error("daily send failed for %s: %s", ch.channel_id, e)
        await asyncio.sleep(60)


async def vk_scheduler(db: Database):
    if not VK_TOKEN:
        return
    while True:
        group_id = await get_vk_group_id(db)
        if not group_id:
            await asyncio.sleep(60)
            continue
        offset = await get_tz_offset(db)
        tz = offset_to_timezone(offset)
        now = datetime.now(tz)
        now_time = now.time().replace(second=0, microsecond=0)
        today_time = datetime.strptime(await get_vk_time_today(db), "%H:%M").time()
        added_time = datetime.strptime(await get_vk_time_added(db), "%H:%M").time()

        last_today = await get_vk_last_today(db)
        if (last_today or "") != now.date().isoformat() and now_time >= today_time:
            try:
                await send_daily_announcement_vk(db, VK_TOKEN, group_id, tz, section="today")
                await set_vk_last_today(db, now.date().isoformat())
            except Exception as e:
                logging.error("vk daily today failed: %s", e)

        last_added = await get_vk_last_added(db)
        if (last_added or "") != now.date().isoformat() and now_time >= added_time:
            try:
                await send_daily_announcement_vk(db, VK_TOKEN, group_id, tz, section="added")
                await set_vk_last_added(db, now.date().isoformat())
            except Exception as e:
                logging.error("vk daily added failed: %s", e)

        await asyncio.sleep(60)


async def cleanup_old_events(db: Database, bot: Bot | None = None) -> int:
    """Remove events that finished over a week ago.

    Returns the number of deleted events."""
    offset = await get_tz_offset(db)
    tz = offset_to_timezone(offset)
    threshold = (datetime.now(tz) - timedelta(days=7)).date().isoformat()
    async with db.get_session() as session:
        result = await session.execute(
            select(Event).where(
                (
                    Event.end_date.is_not(None)
                    & (Event.end_date < threshold)
                )
                | (
                    Event.end_date.is_(None)
                    & (Event.date < threshold)
                )
            )
        )
        events = result.scalars().all()
        count = len(events)
        for event in events:
            await delete_ics(event)
            if bot:
                await delete_asset_post(event, db, bot)
                await remove_calendar_button(event, bot)
            await session.delete(event)
        if events:
            await session.commit()
    return count


async def cleanup_scheduler(db: Database, bot: Bot):
    last_run: date | None = None
    while True:
        offset = await get_tz_offset(db)
        tz = offset_to_timezone(offset)
        now = datetime.now(tz)
        if now.time() >= time(3, 0) and now.date() != last_run:
            try:
                count = await cleanup_old_events(db, bot)
                await notify_superadmin(
                    db,
                    bot,
                    f"Cleanup completed: removed {count} events",
                )
            except Exception as e:
                logging.error("cleanup failed: %s", e)
                await notify_superadmin(db, bot, f"Cleanup failed: {e}")
            last_run = now.date()
        await asyncio.sleep(60)


async def build_events_message(db: Database, target_date: date, tz: timezone, creator_id: int | None = None):
    async with db.get_session() as session:
        stmt = select(Event).where(
            (Event.date == target_date.isoformat())
            | (Event.end_date == target_date.isoformat())
        )
        if creator_id is not None:
            stmt = stmt.where(Event.creator_id == creator_id)
        result = await session.execute(stmt.order_by(Event.time))
        events = result.scalars().all()

    lines = []
    for e in events:
        prefix = ""
        if e.end_date and e.date == target_date.isoformat():
            prefix = "(Открытие) "
        elif (
            e.end_date
            and e.end_date == target_date.isoformat()
            and e.end_date != e.date
        ):
            prefix = "(Закрытие) "
        title = f"{e.emoji} {e.title}" if e.emoji else e.title
        lines.append(f"{e.id}. {prefix}{title}")
        loc = f"{e.time} {e.location_name}"
        if e.city:
            loc += f", #{e.city}"
        lines.append(loc)
        if e.is_free:
            lines.append("Бесплатно")
        else:
            price_parts = []
            if e.ticket_price_min is not None:
                price_parts.append(str(e.ticket_price_min))
            if (
                e.ticket_price_max is not None
                and e.ticket_price_max != e.ticket_price_min
            ):
                price_parts.append(str(e.ticket_price_max))
            if price_parts:
                lines.append("-".join(price_parts))
        if e.telegraph_url:
            lines.append(f"исходное: {e.telegraph_url}")
        lines.append("")
    if not lines:
        lines.append("No events")

    keyboard = [
        [
            types.InlineKeyboardButton(
                text=f"\u274c {e.id}", callback_data=f"del:{e.id}:{target_date.isoformat()}"
            ),
            types.InlineKeyboardButton(
                text=f"\u270e {e.id}", callback_data=f"edit:{e.id}"
            ),
        ]
        for e in events
    ]

    today = datetime.now(tz).date()
    prev_day = target_date - timedelta(days=1)
    next_day = target_date + timedelta(days=1)
    row = []
    if target_date > today:
        row.append(
            types.InlineKeyboardButton(
                text="\u25c0", callback_data=f"nav:{prev_day.isoformat()}"
            )
        )
    row.append(
        types.InlineKeyboardButton(
            text="\u25b6", callback_data=f"nav:{next_day.isoformat()}"
        )
    )
    keyboard.append(row)

    text = f"Events on {format_day(target_date, tz)}\n" + "\n".join(lines)
    markup = types.InlineKeyboardMarkup(inline_keyboard=keyboard)
    return text, markup


async def build_exhibitions_message(db: Database, tz: timezone):
    today = datetime.now(tz).date()
    cutoff = (today - timedelta(days=30)).isoformat()
    async with db.get_session() as session:
        result = await session.execute(
            select(Event)
            .where(
                Event.end_date.is_not(None),
                Event.end_date >= cutoff,
            )
            .order_by(Event.date)
        )
        events = result.scalars().all()

    lines = []
    for e in events:
        start = parse_iso_date(e.date)
        if not start:
            if ".." in e.date:
                start = parse_iso_date(e.date.split("..", 1)[0])
        if not start:
            logging.error("Bad start date %s for event %s", e.date, e.id)
            continue
        end = None
        if e.end_date:
            end = parse_iso_date(e.end_date)

        period = ""
        if end:
            period = f"c {format_day_pretty(start)} по {format_day_pretty(end)}"
        title = f"{e.emoji} {e.title}" if e.emoji else e.title
        if period:
            lines.append(f"{e.id}. {title} ({period})")
        else:
            lines.append(f"{e.id}. {title}")
        loc = f"{e.time} {e.location_name}"
        if e.city:
            loc += f", #{e.city}"
        lines.append(loc)
        if e.is_free:
            lines.append("Бесплатно")
        else:
            price_parts = []
            if e.ticket_price_min is not None:
                price_parts.append(str(e.ticket_price_min))
            if (
                e.ticket_price_max is not None
                and e.ticket_price_max != e.ticket_price_min
            ):
                price_parts.append(str(e.ticket_price_max))
            if price_parts:
                lines.append("-".join(price_parts))
        if e.telegraph_url:
            lines.append(f"исходное: {e.telegraph_url}")
        lines.append("")

    if not lines:
        lines.append("No exhibitions")

    keyboard = [
        [
            types.InlineKeyboardButton(
                text=f"\u274c {e.id}", callback_data=f"del:{e.id}:exh"
            ),
            types.InlineKeyboardButton(
                text=f"\u270e {e.id}", callback_data=f"edit:{e.id}"
            ),
        ]
        for e in events
    ]
    markup = types.InlineKeyboardMarkup(inline_keyboard=keyboard) if events else None
    text = "Exhibitions\n" + "\n".join(lines)
    return text, markup


async def show_edit_menu(user_id: int, event: Event, bot: Bot):
    lines = [
        f"title: {event.title}",
        f"description: {event.description}",
        f"festival: {event.festival or ''}",
        f"date: {event.date}",
        f"end_date: {event.end_date or ''}",
        f"time: {event.time}",
        f"location_name: {event.location_name}",
        f"location_address: {event.location_address or ''}",
        f"city: {event.city or ''}",
        f"event_type: {event.event_type or ''}",
        f"emoji: {event.emoji or ''}",
        f"ticket_price_min: {event.ticket_price_min}",
        f"ticket_price_max: {event.ticket_price_max}",
        f"ticket_link: {event.ticket_link or ''}",
        f"is_free: {event.is_free}",
        f"pushkin_card: {event.pushkin_card}",
        f"ics_url: {event.ics_url or ''}",
    ]
    fields = [
        "title",
        "description",
        "festival",
        "date",
        "end_date",
        "time",
        "location_name",
        "location_address",
        "city",
        "event_type",
        "emoji",
        "ticket_price_min",
        "ticket_price_max",
        "ticket_link",
        "is_free",
        "pushkin_card",
    ]
    keyboard = []
    row = []
    for idx, field in enumerate(fields, 1):
        row.append(
            types.InlineKeyboardButton(
                text=field, callback_data=f"editfield:{event.id}:{field}"
            )
        )
        if idx % 3 == 0:
            keyboard.append(row)
            row = []
    if row:
        keyboard.append(row)
    keyboard.append(
        [
            types.InlineKeyboardButton(
                text=(
                    "\U0001f6a9 Переключить на тихий режим"
                    if not event.silent
                    else "\U0001f910 Тихий режим"
                ),
                callback_data=f"togglesilent:{event.id}",
            )
        ]
    )
    keyboard.append(
        [
            types.InlineKeyboardButton(
                text=("\u2705 Бесплатно" if event.is_free else "\u274c Бесплатно"),
                callback_data=f"togglefree:{event.id}",
            )
        ]
    )
    if event.ics_url:
        keyboard.append(
            [
                types.InlineKeyboardButton(
                    text="Delete ICS",
                    callback_data=f"delics:{event.id}",
                )
            ]
        )
    else:
        keyboard.append(
            [
                types.InlineKeyboardButton(
                    text="Create ICS",
                    callback_data=f"createics:{event.id}",
                )
            ]
        )
    keyboard.append(
        [types.InlineKeyboardButton(text="Done", callback_data=f"editdone:{event.id}")]
    )
    markup = types.InlineKeyboardMarkup(inline_keyboard=keyboard)
    await bot.send_message(user_id, "\n".join(lines), reply_markup=markup)


async def handle_events(message: types.Message, db: Database, bot: Bot):
    parts = message.text.split(maxsplit=1)
    offset = await get_tz_offset(db)
    tz = offset_to_timezone(offset)

    if len(parts) == 2:
        day = parse_events_date(parts[1], tz)
        if not day:
            await bot.send_message(message.chat.id, "Usage: /events <date>")
            return
    else:
        day = datetime.now(tz).date()

    async with db.get_session() as session:
        user = await session.get(User, message.from_user.id)
        if not user or user.blocked:
            await bot.send_message(message.chat.id, "Not authorized")
            return
        creator_filter = user.user_id if user.is_partner else None

    text, markup = await build_events_message(db, day, tz, creator_filter)
    await bot.send_message(message.chat.id, text, reply_markup=markup)


async def handle_ask_4o(message: types.Message, db: Database, bot: Bot):
    parts = message.text.split(maxsplit=1)
    if len(parts) != 2:
        await bot.send_message(message.chat.id, "Usage: /ask4o <text>")
        return
    async with db.get_session() as session:
        user = await session.get(User, message.from_user.id)
        if not user or not user.is_superadmin:
            await bot.send_message(message.chat.id, "Not authorized")
            return
    try:
        answer = await ask_4o(parts[1])
    except Exception as e:
        await bot.send_message(message.chat.id, f"LLM error: {e}")
        return
    await bot.send_message(message.chat.id, answer)


async def handle_exhibitions(message: types.Message, db: Database, bot: Bot):
    offset = await get_tz_offset(db)
    tz = offset_to_timezone(offset)

    async with db.get_session() as session:
        if not await session.get(User, message.from_user.id):
            await bot.send_message(message.chat.id, "Not authorized")
            return

    text, markup = await build_exhibitions_message(db, tz)
    await bot.send_message(message.chat.id, text, reply_markup=markup)


async def handle_pages(message: types.Message, db: Database, bot: Bot):
    async with db.get_session() as session:
        if not await session.get(User, message.from_user.id):
            await bot.send_message(message.chat.id, "Not authorized")
            return
        result = await session.execute(select(MonthPage).order_by(MonthPage.month))
        months = result.scalars().all()
        res_w = await session.execute(select(WeekendPage).order_by(WeekendPage.start))
        weekends = res_w.scalars().all()
    lines = ["Months:"]
    for p in months:
        lines.append(f"{p.month}: {p.url}")
    if weekends:
        lines.append("")
        lines.append("Weekends:")
        for w in weekends:
            lines.append(f"{w.start}: {w.url}")
    await bot.send_message(message.chat.id, "\n".join(lines))





async def fetch_views(path: str, url: str | None = None) -> int | None:
    token = get_telegraph_token()
    if not token:
        return None
    domain = "telegra.ph"
    if url:
        try:
            domain = url.split("//", 1)[1].split("/", 1)[0]
        except Exception:
            pass
    tg = Telegraph(access_token=token, domain=domain)

    try:
        data = await asyncio.to_thread(tg.get_views, path)
        return int(data.get("views", 0))
    except Exception as e:
        logging.error("Failed to fetch views for %s: %s", path, e)
        return None


async def collect_page_stats(db: Database) -> list[str]:
    today = datetime.now(LOCAL_TZ).date()
    prev_month_start = (today.replace(day=1) - timedelta(days=1)).replace(day=1)
    prev_month = prev_month_start.strftime("%Y-%m")

    prev_weekend = next_weekend_start(today - timedelta(days=7))
    cur_month = today.strftime("%Y-%m")
    cur_weekend = next_weekend_start(today)

    async with db.get_session() as session:
        mp_prev = await session.get(MonthPage, prev_month)
        wp_prev = await session.get(WeekendPage, prev_weekend.isoformat())

        res_months = await session.execute(
            select(MonthPage)
            .where(MonthPage.month >= cur_month)
            .order_by(MonthPage.month)
        )
        future_months = res_months.scalars().all()

        res_weekends = await session.execute(
            select(WeekendPage)
            .where(WeekendPage.start >= cur_weekend.isoformat())
            .order_by(WeekendPage.start)
        )
        future_weekends = res_weekends.scalars().all()

    lines: list[str] = []

    if mp_prev and mp_prev.path:

        views = await fetch_views(mp_prev.path, mp_prev.url)

        if views is not None:
            month_dt = date.fromisoformat(mp_prev.month + "-01")
            lines.append(f"{MONTHS_NOM[month_dt.month - 1]}: {views} просмотров")

    if wp_prev and wp_prev.path:

        views = await fetch_views(wp_prev.path, wp_prev.url)

        if views is not None:
            label = format_weekend_range(prev_weekend)
            lines.append(f"{label}: {views} просмотров")

    for wp in future_weekends:
        if not wp.path:
            continue

        views = await fetch_views(wp.path, wp.url)

        if views is not None:
            label = format_weekend_range(date.fromisoformat(wp.start))
            lines.append(f"{label}: {views} просмотров")

    for mp in future_months:
        if not mp.path:
            continue

        views = await fetch_views(mp.path, mp.url)

        if views is not None:
            month_dt = date.fromisoformat(mp.month + "-01")
            lines.append(f"{MONTHS_NOM[month_dt.month - 1]}: {views} просмотров")


    return lines


async def collect_event_stats(db: Database) -> list[str]:
    today = datetime.now(LOCAL_TZ).date()
    prev_month_start = (today.replace(day=1) - timedelta(days=1)).replace(day=1)
    async with db.get_session() as session:
        result = await session.execute(
            select(Event).where(
                Event.telegraph_path.is_not(None),
                Event.date >= prev_month_start.isoformat(),
            )
        )
        events = result.scalars().all()
    stats = []
    for e in events:
        if not e.telegraph_path:
            continue

        views = await fetch_views(e.telegraph_path, e.telegraph_url)

        if views is not None:
            stats.append((e.telegraph_url or e.telegraph_path, views))
    stats.sort(key=lambda x: x[1], reverse=True)
    return [f"{url}: {v}" for url, v in stats]


async def handle_stats(message: types.Message, db: Database, bot: Bot):
    parts = message.text.split()
    mode = parts[1] if len(parts) > 1 else ""
    async with db.get_session() as session:
        user = await session.get(User, message.from_user.id)
        if not user or not user.is_superadmin:
            await bot.send_message(message.chat.id, "Not authorized")
            return
    lines = await (collect_event_stats(db) if mode == "events" else collect_page_stats(db))
    await bot.send_message(message.chat.id, "\n".join(lines) if lines else "No data")


async def handle_dumpdb(message: types.Message, db: Database, bot: Bot):
    async with db.get_session() as session:
        user = await session.get(User, message.from_user.id)
        if not user or not user.is_superadmin:
            await bot.send_message(message.chat.id, "Not authorized")
            return
        result = await session.execute(select(Channel))
        channels = result.scalars().all()
        tz_setting = await session.get(Setting, "tz_offset")
        catbox_setting = await session.get(Setting, "catbox_enabled")

    data = await dump_database(db.engine.url.database)
    file = types.BufferedInputFile(data, filename="dump.sql")
    await bot.send_document(message.chat.id, file)

    lines = ["Channels:"]
    for ch in channels:
        roles: list[str] = []
        if ch.is_registered:
            roles.append("announcement")
        if ch.is_asset:
            roles.append("asset")
        if ch.daily_time:
            roles.append(f"daily {ch.daily_time}")
        title = ch.title or ch.username or str(ch.channel_id)
        lines.append(f"- {title}: {', '.join(roles) if roles else 'admin'}")

    lines.append("")
    lines.append("To restore on another server:")
    lines.append("1. Start the bot and send /restore with the dump file.")
    if tz_setting:
        lines.append(f"2. Current timezone: {tz_setting.value}")
    lines.append("3. Add the bot as admin to the channels listed above.")
    if catbox_setting and catbox_setting.value == "1":
        lines.append("4. Run /images to enable photo uploads.")

    await bot.send_message(message.chat.id, "\n".join(lines))


async def handle_restore(message: types.Message, db: Database, bot: Bot):
    async with db.get_session() as session:
        user = await session.get(User, message.from_user.id)
        if not user or not user.is_superadmin:
            await bot.send_message(message.chat.id, "Not authorized")
            return
    document = message.document
    if not document and message.reply_to_message:
        document = message.reply_to_message.document
    if not document:
        await bot.send_message(message.chat.id, "Attach dump file")
        return
    bio = BytesIO()
    await bot.download(document.file_id, destination=bio)
    await restore_database(bio.getvalue(), db, db.engine.url.database)
    await bot.send_message(message.chat.id, "Database restored")
async def handle_edit_message(message: types.Message, db: Database, bot: Bot):
    state = editing_sessions.get(message.from_user.id)
    if not state:
        return
    eid, field = state
    if field is None:
        return
    value = (message.text or message.caption or "").strip()
    if field == "ticket_link" and value in {"", "-"}:
        value = ""
    if not value and field != "ticket_link":
        await bot.send_message(message.chat.id, "No text supplied")
        return
    async with db.get_session() as session:
        user = await session.get(User, message.from_user.id)
        event = await session.get(Event, eid)
        if not event or (user and user.blocked) or (
            user and user.is_partner and event.creator_id != user.user_id
        ):
            await bot.send_message(message.chat.id, "Event not found" if not event else "Not authorized")
            del editing_sessions[message.from_user.id]
            return
        old_date = event.date.split("..", 1)[0]
        old_month = old_date[:7]
        if field in {"ticket_price_min", "ticket_price_max"}:
            try:
                setattr(event, field, int(value))
            except ValueError:
                await bot.send_message(message.chat.id, "Invalid number")
                return
        else:
            if field in {"is_free", "pushkin_card", "silent"}:
                bool_val = parse_bool_text(value)
                if bool_val is None:
                    await bot.send_message(message.chat.id, "Invalid boolean")
                    return
                setattr(event, field, bool_val)
            elif field == "ticket_link" and value == "":
                setattr(event, field, None)
            else:
                setattr(event, field, value)
        await session.commit()
        new_date = event.date.split("..", 1)[0]
        new_month = new_date[:7]
    await sync_month_page(db, old_month)
    old_dt = parse_iso_date(old_date)
    old_w = weekend_start_for_date(old_dt) if old_dt else None
    if old_w:
        await sync_weekend_page(db, old_w.isoformat())
    if new_month != old_month:
        await sync_month_page(db, new_month)
    new_dt = parse_iso_date(new_date)
    new_w = weekend_start_for_date(new_dt) if new_dt else None
    if new_w and new_w != old_w:
        await sync_weekend_page(db, new_w.isoformat())
    editing_sessions[message.from_user.id] = (eid, None)
    await show_edit_menu(message.from_user.id, event, bot)


async def handle_daily_time_message(message: types.Message, db: Database, bot: Bot):
    cid = daily_time_sessions.get(message.from_user.id)
    if not cid:
        return
    value = (message.text or "").strip()
    if not re.match(r"^\d{1,2}:\d{2}$", value):
        await bot.send_message(message.chat.id, "Invalid time")
        return
    if len(value.split(":")[0]) == 1:
        value = f"0{value}"
    async with db.get_session() as session:
        ch = await session.get(Channel, cid)
        if ch:
            ch.daily_time = value
            await session.commit()
    del daily_time_sessions[message.from_user.id]
    await bot.send_message(message.chat.id, f"Time set to {value}")


async def handle_vk_group_message(message: types.Message, db: Database, bot: Bot):
    if message.from_user.id not in vk_group_sessions:
        return
    value = (message.text or "").strip()
    if value.lower() == "off":
        await set_vk_group_id(db, None)
        await bot.send_message(message.chat.id, "VK posting disabled")
    else:
        await set_vk_group_id(db, value)
        await bot.send_message(message.chat.id, f"VK group set to {value}")
    vk_group_sessions.discard(message.from_user.id)


async def handle_vk_time_message(message: types.Message, db: Database, bot: Bot):
    typ = vk_time_sessions.get(message.from_user.id)
    if not typ:
        return
    value = (message.text or "").strip()
    if not re.match(r"^\d{1,2}:\d{2}$", value):
        await bot.send_message(message.chat.id, "Invalid time")
        return
    if len(value.split(":")[0]) == 1:
        value = f"0{value}"
    if typ == "today":
        await set_vk_time_today(db, value)
    else:
        await set_vk_time_added(db, value)
    vk_time_sessions.pop(message.from_user.id, None)
    await bot.send_message(message.chat.id, f"Time set to {value}")


async def handle_partner_info_message(message: types.Message, db: Database, bot: Bot):
    uid = partner_info_sessions.get(message.from_user.id)
    if not uid:
        return
    text = (message.text or "").strip()
    if "," not in text:
        await bot.send_message(message.chat.id, "Please send 'Organization, location'")
        return
    org, loc = [p.strip() for p in text.split(",", 1)]
    async with db.get_session() as session:
        pending = await session.get(PendingUser, uid)
        if not pending:
            await bot.send_message(message.chat.id, "Pending user not found")
            partner_info_sessions.pop(message.from_user.id, None)
            return
        session.add(
            User(
                user_id=uid,
                username=pending.username,
                is_partner=True,
                organization=org,
                location=loc,
            )
        )
        await session.delete(pending)
        await session.commit()
    partner_info_sessions.pop(message.from_user.id, None)
    await bot.send_message(uid, "You are approved as partner")
<<<<<<< HEAD
    await bot.send_message(
        message.chat.id,
        f"User {uid} approved as partner at {org}, {loc}",
    )
    logging.info("approved user %s as partner %s, %s", uid, org, loc)
=======
>>>>>>> bda978af


processed_media_groups: set[str] = set()

# store up to three images for albums until the caption arrives

pending_media_groups: dict[str, list[tuple[bytes, str]]] = {}


async def handle_forwarded(message: types.Message, db: Database, bot: Bot):
    logging.info(
        "received forwarded message %s from %s",
        message.message_id,
        message.from_user.id,
    )
    text = message.text or message.caption
    images = await extract_images(message, bot)
    logging.info(
        "forward text len=%d photos=%d",
        len(text or ""),
        len(images or []),
    )
    media: list[tuple[bytes, str]] | None = None
    if message.media_group_id:
        gid = message.media_group_id
        if gid in processed_media_groups:
            logging.info("skip already processed album %s", gid)
            return
        if not text:
            if images:

                buf = pending_media_groups.setdefault(gid, [])
                if len(buf) < 3:
                    buf.extend(images[: 3 - len(buf)])
            logging.info("waiting for caption in album %s", gid)
            return
        stored = pending_media_groups.pop(gid, [])
        if len(stored) < 3 and images:
            stored.extend(images[: 3 - len(stored)])
        media = stored

        processed_media_groups.add(gid)
    else:
        if not text:
            logging.info("forwarded message has no text")
            return
        media = images[:3] if images else None
    async with db.get_session() as session:
        user = await session.get(User, message.from_user.id)
        if not user or user.blocked:
            logging.info("user %s not registered or blocked", message.from_user.id)
            return
    link = None
    msg_id = None
    chat_id: int | None = None
    channel_title = None
    if message.forward_from_chat and message.forward_from_message_id:
        chat = message.forward_from_chat
        msg_id = message.forward_from_message_id
        chat_id = chat.id
        channel_title = chat.title
        async with db.get_session() as session:
            ch = await session.get(Channel, chat_id)
            allowed = ch.is_registered if ch else False
        logging.info("forward from chat %s allowed=%s", chat_id, allowed)
        if allowed:
            if chat.username:
                link = f"https://t.me/{chat.username}/{msg_id}"
            else:
                cid = str(chat_id)
                if cid.startswith("-100"):
                    cid = cid[4:]
                else:
                    cid = cid.lstrip("-")
                link = f"https://t.me/c/{cid}/{msg_id}"
    else:
        fo = message.model_extra.get("forward_origin") if hasattr(message, "model_extra") else None
        if isinstance(fo, dict) and fo.get("type") == "messageOriginChannel":
            chat_data = fo.get("chat") or {}
            chat_id = chat_data.get("id")
            msg_id = fo.get("message_id")
            channel_title = chat_data.get("title")
            async with db.get_session() as session:
                ch = await session.get(Channel, chat_id)
                allowed = ch.is_registered if ch else False
            logging.info("forward from origin chat %s allowed=%s", chat_id, allowed)
            if allowed:
                username = chat_data.get("username")
                if username:
                    link = f"https://t.me/{username}/{msg_id}"
                else:
                    cid = str(chat_id)
                    if cid.startswith("-100"):
                        cid = cid[4:]
                    else:
                        cid = cid.lstrip("-")
                    link = f"https://t.me/c/{cid}/{msg_id}"
    if link:
        logging.info("source post url %s", link)
    logging.info("parsing forwarded text via LLM")
    results = await add_events_from_text(
        db,
        text,
        link,
        message.html_text or message.caption_html,
        media,
        source_chat_id=chat_id if link else None,
        source_message_id=msg_id if link else None,
        creator_id=user.user_id,
<<<<<<< HEAD
=======
        channel_title=channel_title,
>>>>>>> bda978af

        bot=bot,

    )
    logging.info("forward parsed %d events", len(results))
    if not results:
        logging.info("no events parsed from forwarded text")
        return
    for saved, added, lines, status in results:
        buttons = []
        if (
            not saved.is_free
            and saved.ticket_price_min is None
            and saved.ticket_price_max is None
        ):
            buttons.append(
                types.InlineKeyboardButton(
                    text="\u2753 Это бесплатное мероприятие",
                    callback_data=f"markfree:{saved.id}",
                )
            )
        buttons.append(
            types.InlineKeyboardButton(
                text="\U0001f6a9 Переключить на тихий режим",
                callback_data=f"togglesilent:{saved.id}",
            )
        )
        markup = (
            types.InlineKeyboardMarkup(inline_keyboard=[buttons]) if buttons else None
        )
        text_out = f"Event {status}\n" + "\n".join(lines)
        logging.info("sending response for event %s", saved.id)
        try:
            await bot.send_message(
                message.chat.id,
                text_out,
                reply_markup=markup,
            )
        except Exception as e:
            logging.error("failed to send event response: %s", e)


async def telegraph_test():
    token = get_telegraph_token()
    if not token:
        print("Unable to obtain Telegraph token")
        return
    tg = Telegraph(access_token=token)
    page = await asyncio.to_thread(
        tg.create_page, "Test Page", html_content="<p>test</p>"
    )
    logging.info("Created %s", page["url"])
    print("Created", page["url"])
    await asyncio.to_thread(
        tg.edit_page, page["path"], title="Test Page", html_content="<p>updated</p>"
    )
    logging.info("Edited %s", page["url"])
    print("Edited", page["url"])


async def update_source_page(
    path: str,
    title: str,
    new_html: str,
    media: list[tuple[bytes, str]] | tuple[bytes, str] | None = None,
    db: Database | None = None,
) -> tuple[str, int]:
    """Append text to an existing Telegraph page."""
    token = get_telegraph_token()
    if not token:
        logging.error("Telegraph token unavailable")
        return "token missing"
    tg = Telegraph(access_token=token)
    try:
        logging.info("Fetching telegraph page %s", path)
        page = await asyncio.to_thread(tg.get_page, path, return_html=True)
        html_content = page.get("content") or page.get("content_html") or ""
        catbox_msg = ""
        images: list[tuple[bytes, str]] = []
        if media:
            images = [media] if isinstance(media, tuple) else list(media)
        catbox_urls: list[str] = []
        if CATBOX_ENABLED and images:
            async with ClientSession() as session:
                for data, name in images[:3]:
                    if len(data) > 5 * 1024 * 1024:
                        logging.warning("catbox skip %s: too large", name)
                        catbox_msg += f"{name}: too large; "
                        continue
                    if not imghdr.what(None, data):
                        logging.warning("catbox skip %s: not image", name)
                        catbox_msg += f"{name}: not image; "
                        continue
                    try:
                        form = FormData()
                        form.add_field("reqtype", "fileupload")
                        form.add_field("fileToUpload", data, filename=name)
                        async with session.post(
                            "https://catbox.moe/user/api.php", data=form
                        ) as resp:
                            text = await resp.text()
                            if resp.status == 200 and text.startswith("http"):
                                url = text.strip()
                                catbox_urls.append(url)
                                catbox_msg += "ok; "
                                logging.info("catbox uploaded %s", url)
                            else:
                                catbox_msg += f"{name}: err {resp.status}; "
                                logging.error(
                                    "catbox upload failed %s: %s %s",
                                    name,
                                    resp.status,
                                    text,
                                )
                    except Exception as e:
                        catbox_msg += f"{name}: {e}; "
                        logging.error("catbox error %s: %s", name, e)
            catbox_msg = catbox_msg.strip("; ")
        elif images:
            catbox_msg = "disabled"
        for url in catbox_urls:
            html_content += f'<img src="{html.escape(url)}"/><p></p>'
        new_html = normalize_hashtag_dates(new_html)
        cleaned = re.sub(r"</?tg-emoji[^>]*>", "", new_html)
        cleaned = cleaned.replace(
            "\U0001f193\U0001f193\U0001f193\U0001f193", "Бесплатно"
        )
        html_content += (
            f"<p>{CONTENT_SEPARATOR}</p><p>" + cleaned.replace("\n", "<br/>") + "</p>"
        )
        if db:
            nav_html = await build_month_nav_html(db)
            html_content = apply_month_nav(html_content, nav_html)
        html_content = apply_footer_link(html_content)
        logging.info("Editing telegraph page %s", path)
        await asyncio.to_thread(
            tg.edit_page, path, title=title, html_content=html_content
        )
        logging.info("Updated telegraph page %s", path)
        return catbox_msg, len(catbox_urls)
    except Exception as e:
        logging.error("Failed to update telegraph page: %s", e)
        return f"error: {e}", 0


async def update_source_page_ics(path: str, title: str, url: str | None):
    """Insert or remove the ICS link in a Telegraph page."""
    token = get_telegraph_token()
    if not token:
        logging.error("Telegraph token unavailable")
        return
    tg = Telegraph(access_token=token)
    try:
        logging.info("Editing telegraph ICS for %s", path)
        page = await asyncio.to_thread(tg.get_page, path, return_html=True)
        html_content = page.get("content") or page.get("content_html") or ""
        html_content = apply_ics_link(html_content, url)
        html_content = apply_footer_link(html_content)
        await asyncio.to_thread(
            tg.edit_page, path, title=title, html_content=html_content
        )
    except Exception as e:
        logging.error("Failed to update ICS link: %s", e)


async def get_source_page_text(path: str) -> str:
    """Return plain text from a Telegraph page."""
    token = get_telegraph_token()
    if not token:
        logging.error("Telegraph token unavailable")
        return ""
    tg = Telegraph(access_token=token)
    try:
        page = await asyncio.to_thread(tg.get_page, path, return_html=True)
    except Exception as e:
        logging.error("Failed to fetch telegraph page: %s", e)
        return ""
    html_content = page.get("content") or page.get("content_html") or ""
    html_content = apply_ics_link(html_content, None)
    html_content = apply_month_nav(html_content, None)
    html_content = html_content.replace(FOOTER_LINK_HTML, "")
    html_content = html_content.replace(f"<p>{CONTENT_SEPARATOR}</p>", f"\n{CONTENT_SEPARATOR}\n")
    html_content = html_content.replace("<br/>", "\n").replace("<br>", "\n")
    html_content = re.sub(r"</p>\s*<p>", "\n", html_content)
    html_content = re.sub(r"<[^>]+>", "", html_content)
    text = html.unescape(html_content)
    text = text.replace(CONTENT_SEPARATOR, "").replace("\xa0", " ")
    return text.strip()


async def update_event_description(event: Event, db: Database) -> None:
    """Rebuild event.description from the Telegraph source page."""
    if not event.telegraph_path:
        return
    text = await get_source_page_text(event.telegraph_path)
    if not text:
        return
    try:
        parsed = await parse_event_via_4o(text)
    except Exception as e:
        logging.error("Failed to parse source text for description: %s", e)
        return
    if not parsed:
        return
    desc = parsed[0].get("short_description", "").strip()
    if not desc:
        return
    async with db.get_session() as session:
        obj = await session.get(Event, event.id)
        if obj:
            obj.description = desc
            await session.commit()
            event.description = desc


async def create_source_page(
    title: str,
    text: str,
    source_url: str | None,
    html_text: str | None = None,
    media: list[tuple[bytes, str]] | tuple[bytes, str] | None = None,
    ics_url: str | None = None,
    db: Database | None = None,
) -> tuple[str, str, str, int] | None:
    """Create a Telegraph page with the original event text."""
    token = get_telegraph_token()
    if not token:
        logging.error("Telegraph token unavailable")
        return None
    tg = Telegraph(access_token=token)
    html_content = ""

    def strip_title(line_text: str) -> str:
        lines = line_text.splitlines()
        if lines and lines[0].strip() == title.strip():
            return "\n".join(lines[1:]).lstrip()
        return line_text

    images: list[tuple[bytes, str]] = []
    if media:
        images = [media] if isinstance(media, tuple) else list(media)
    catbox_urls: list[str] = []
    catbox_msg = ""
    if CATBOX_ENABLED and images:
        async with ClientSession() as session:
            for data, name in images[:3]:
                if len(data) > 5 * 1024 * 1024:
                    logging.warning("catbox skip %s: too large", name)
                    catbox_msg += f"{name}: too large; "
                    continue
                if not imghdr.what(None, data):
                    logging.warning("catbox skip %s: not image", name)
                    catbox_msg += f"{name}: not image; "
                    continue
                try:
                    form = FormData()
                    form.add_field("reqtype", "fileupload")
                    form.add_field("fileToUpload", data, filename=name)
                    async with session.post(
                        "https://catbox.moe/user/api.php", data=form
                    ) as resp:
                        text_r = await resp.text()
                        if resp.status == 200 and text_r.startswith("http"):
                            url = text_r.strip()
                            catbox_urls.append(url)
                            catbox_msg += "ok; "
                            logging.info("catbox uploaded %s", url)
                        else:
                            catbox_msg += f"{name}: err {resp.status}; "
                            logging.error(
                                "catbox upload failed %s: %s %s",
                                name,
                                resp.status,
                                text_r,
                            )
                except Exception as e:
                    catbox_msg += f"{name}: {e}; "
                    logging.error("catbox error %s: %s", name, e)
        catbox_msg = catbox_msg.strip("; ")
    elif images:
        catbox_msg = "disabled"

    if source_url:
        html_content += (
            f'<p><a href="{html.escape(source_url)}"><strong>'
            f"{html.escape(title)}</strong></a></p>"
        )
    else:
        html_content += f"<p><strong>{html.escape(title)}</strong></p>"

    for url in catbox_urls:
        html_content += f'<img src="{html.escape(url)}"/><p></p>'

    html_content = apply_ics_link(html_content, ics_url)

    if html_text:
        html_text = strip_title(html_text)
        html_text = normalize_hashtag_dates(html_text)
        cleaned = re.sub(r"</?tg-emoji[^>]*>", "", html_text)
        cleaned = cleaned.replace(
            "\U0001f193\U0001f193\U0001f193\U0001f193", "Бесплатно"
        )
        html_content += f"<p>{cleaned.replace('\n', '<br/>')}</p>"
    else:
        clean_text = strip_title(text)
        clean_text = normalize_hashtag_dates(clean_text)
        clean_text = clean_text.replace(
            "\U0001f193\U0001f193\U0001f193\U0001f193", "Бесплатно"
        )
        paragraphs = [f"<p>{html.escape(line)}</p>" for line in clean_text.splitlines()]
        html_content += "".join(paragraphs)

    if db:
        nav_html = await build_month_nav_html(db)
        html_content = apply_month_nav(html_content, nav_html)
    html_content = apply_footer_link(html_content)
    try:
        page = await asyncio.to_thread(tg.create_page, title, html_content=html_content)
    except Exception as e:
        logging.error("Failed to create telegraph page: %s", e)
        return None
    logging.info("Created telegraph page %s", page.get("url"))
    return page.get("url"), page.get("path"), catbox_msg, len(catbox_urls)


def create_app() -> web.Application:
    token = os.getenv("TELEGRAM_BOT_TOKEN")
    if not token:
        raise RuntimeError("TELEGRAM_BOT_TOKEN is missing")

    webhook = os.getenv("WEBHOOK_URL")
    if not webhook:
        raise RuntimeError("WEBHOOK_URL is missing")

    session = IPv4AiohttpSession()
    bot = Bot(token, session=session)
    logging.info("DB_PATH=%s", DB_PATH)
    logging.info("FOUR_O_TOKEN found: %s", bool(os.getenv("FOUR_O_TOKEN")))
    dp = Dispatcher()
    db = Database(DB_PATH)

    async def start_wrapper(message: types.Message):
        await handle_start(message, db, bot)

    async def register_wrapper(message: types.Message):
        await handle_register(message, db, bot)

    async def requests_wrapper(message: types.Message):
        await handle_requests(message, db, bot)

    async def tz_wrapper(message: types.Message):
        await handle_tz(message, db, bot)

    async def callback_wrapper(callback: types.CallbackQuery):
        await process_request(callback, db, bot)

    async def add_event_wrapper(message: types.Message):
        await handle_add_event(message, db, bot)

    async def add_event_raw_wrapper(message: types.Message):
        await handle_add_event_raw(message, db, bot)

    async def ask_4o_wrapper(message: types.Message):
        await handle_ask_4o(message, db, bot)

    async def list_events_wrapper(message: types.Message):
        await handle_events(message, db, bot)

    async def set_channel_wrapper(message: types.Message):
        await handle_set_channel(message, db, bot)

    async def channels_wrapper(message: types.Message):
        await handle_channels(message, db, bot)

    async def exhibitions_wrapper(message: types.Message):
        await handle_exhibitions(message, db, bot)

    async def pages_wrapper(message: types.Message):
        await handle_pages(message, db, bot)

    async def stats_wrapper(message: types.Message):
        await handle_stats(message, db, bot)

    async def users_wrapper(message: types.Message):
        await handle_users(message, db, bot)

    async def dumpdb_wrapper(message: types.Message):
        await handle_dumpdb(message, db, bot)

    async def restore_wrapper(message: types.Message):
        await handle_restore(message, db, bot)

    async def edit_message_wrapper(message: types.Message):
        await handle_edit_message(message, db, bot)

    async def daily_time_wrapper(message: types.Message):
        await handle_daily_time_message(message, db, bot)

    async def vk_group_msg_wrapper(message: types.Message):
        await handle_vk_group_message(message, db, bot)

    async def vk_time_msg_wrapper(message: types.Message):
        await handle_vk_time_message(message, db, bot)

    async def partner_info_wrapper(message: types.Message):
        await handle_partner_info_message(message, db, bot)

    async def forward_wrapper(message: types.Message):
        await handle_forwarded(message, db, bot)

    async def reg_daily_wrapper(message: types.Message):
        await handle_regdailychannels(message, db, bot)

    async def daily_wrapper(message: types.Message):
        await handle_daily(message, db, bot)

    async def images_wrapper(message: types.Message):
        await handle_images(message, db, bot)

    async def vkgroup_wrapper(message: types.Message):
        await handle_vkgroup(message, db, bot)

    async def vktime_wrapper(message: types.Message):
        await handle_vktime(message, db, bot)

    dp.message.register(start_wrapper, Command("start"))
    dp.message.register(register_wrapper, Command("register"))
    dp.message.register(requests_wrapper, Command("requests"))
    dp.callback_query.register(
        callback_wrapper,
        lambda c: c.data.startswith("approve")
        or c.data.startswith("reject")
        or c.data.startswith("del:")
        or c.data.startswith("nav:")
        or c.data.startswith("edit:")
        or c.data.startswith("editfield:")
        or c.data.startswith("editdone:")
        or c.data.startswith("unset:")
        or c.data.startswith("assetunset:")
        or c.data.startswith("set:")
        or c.data.startswith("assetset:")
        or c.data.startswith("dailyset:")
        or c.data.startswith("dailyunset:")
        or c.data.startswith("dailytime:")
        or c.data.startswith("dailysend:")
        or c.data.startswith("dailysendtom:")
        or c.data == "vkset"
        or c.data == "vkunset"
        or c.data.startswith("vktime:")
        or c.data.startswith("vkdailysend:")
        or c.data.startswith("togglefree:")
        or c.data.startswith("markfree:")
        or c.data.startswith("togglesilent:")
        or c.data.startswith("createics:")
        or c.data.startswith("delics:")
        or c.data.startswith("partner:")
        or c.data.startswith("block:")
        or c.data.startswith("unblock:"),
    )
    dp.message.register(tz_wrapper, Command("tz"))
    dp.message.register(add_event_wrapper, Command("addevent"))
    dp.message.register(add_event_raw_wrapper, Command("addevent_raw"))
    dp.message.register(ask_4o_wrapper, Command("ask4o"))
    dp.message.register(list_events_wrapper, Command("events"))
    dp.message.register(set_channel_wrapper, Command("setchannel"))
    dp.message.register(images_wrapper, Command("images"))
    dp.message.register(vkgroup_wrapper, Command("vkgroup"))
    dp.message.register(vktime_wrapper, Command("vktime"))
    dp.message.register(partner_info_wrapper, lambda m: m.from_user.id in partner_info_sessions)
    dp.message.register(channels_wrapper, Command("channels"))
    dp.message.register(reg_daily_wrapper, Command("regdailychannels"))
    dp.message.register(daily_wrapper, Command("daily"))
    dp.message.register(exhibitions_wrapper, Command("exhibitions"))
    dp.message.register(pages_wrapper, Command("pages"))
    dp.message.register(stats_wrapper, Command("stats"))
    dp.message.register(users_wrapper, Command("users"))
    dp.message.register(dumpdb_wrapper, Command("dumpdb"))
    dp.message.register(restore_wrapper, Command("restore"))
    dp.message.register(
        edit_message_wrapper, lambda m: m.from_user.id in editing_sessions
    )
    dp.message.register(
        daily_time_wrapper, lambda m: m.from_user.id in daily_time_sessions
    )
    dp.message.register(
        vk_group_msg_wrapper, lambda m: m.from_user.id in vk_group_sessions
    )
    dp.message.register(
        vk_time_msg_wrapper, lambda m: m.from_user.id in vk_time_sessions
    )
    dp.message.register(
        forward_wrapper,
        lambda m: bool(m.forward_date)
        or "forward_origin" in getattr(m, "model_extra", {}),
    )
    dp.my_chat_member.register(partial(handle_my_chat_member, db=db))

    app = web.Application()
    SimpleRequestHandler(dp, bot).register(app, path="/webhook")
    setup_application(app, dp, bot=bot)

    async def on_startup(app: web.Application):
        logging.info("Initializing database")
        await db.init()
        await get_tz_offset(db)
        global CATBOX_ENABLED
        CATBOX_ENABLED = await get_catbox_enabled(db)
        hook = webhook.rstrip("/") + "/webhook"
        logging.info("Setting webhook to %s", hook)
        try:
            await bot.set_webhook(
                hook,
                allowed_updates=["message", "callback_query", "my_chat_member"],
            )
        except Exception as e:
            logging.error("Failed to set webhook: %s", e)
        app["daily_task"] = asyncio.create_task(daily_scheduler(db, bot))
        app["vk_task"] = asyncio.create_task(vk_scheduler(db))
        app["cleanup_task"] = asyncio.create_task(cleanup_scheduler(db, bot))

    async def on_shutdown(app: web.Application):
        await bot.session.close()
        if "daily_task" in app:
            app["daily_task"].cancel()
            with contextlib.suppress(Exception):
                await app["daily_task"]
        if "vk_task" in app:
            app["vk_task"].cancel()
            with contextlib.suppress(Exception):
                await app["vk_task"]
        if "cleanup_task" in app:
            app["cleanup_task"].cancel()
            with contextlib.suppress(Exception):
                await app["cleanup_task"]

    app.on_startup.append(on_startup)
    app.on_shutdown.append(on_shutdown)
    return app


if __name__ == "__main__":
    import sys

    if len(sys.argv) > 1 and sys.argv[1] == "test_telegraph":
        asyncio.run(telegraph_test())
    else:
        web.run_app(create_app(), port=int(os.getenv("PORT", 8080)))<|MERGE_RESOLUTION|>--- conflicted
+++ resolved
@@ -2168,10 +2168,6 @@
     source_chat_id: int | None = None,
     source_message_id: int | None = None,
     creator_id: int | None = None,
-<<<<<<< HEAD
-=======
-    channel_title: str | None = None,
->>>>>>> bda978af
 
     bot: Bot | None = None,
 
@@ -4792,14 +4788,12 @@
         await session.commit()
     partner_info_sessions.pop(message.from_user.id, None)
     await bot.send_message(uid, "You are approved as partner")
-<<<<<<< HEAD
     await bot.send_message(
         message.chat.id,
         f"User {uid} approved as partner at {org}, {loc}",
     )
     logging.info("approved user %s as partner %s, %s", uid, org, loc)
-=======
->>>>>>> bda978af
+
 
 
 processed_media_groups: set[str] = set()
@@ -4909,10 +4903,6 @@
         source_chat_id=chat_id if link else None,
         source_message_id=msg_id if link else None,
         creator_id=user.user_id,
-<<<<<<< HEAD
-=======
-        channel_title=channel_title,
->>>>>>> bda978af
 
         bot=bot,
 
