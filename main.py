--- conflicted
+++ resolved
@@ -551,11 +551,8 @@
             bot,
         )
         upload_url = data["response"]["upload_url"]
-<<<<<<< HEAD
         async with create_ipv4_session(ClientSession) as session:
-=======
-        async with ClientSession() as session:
->>>>>>> 3d06a3f6
+
             async with session.get(url) as resp:
                 img_bytes = await resp.read()
             form = FormData()
@@ -569,10 +566,6 @@
                 filename="image.jpg",
                 content_type=ctype,
             )
-<<<<<<< HEAD
-=======
-
->>>>>>> 3d06a3f6
             async with session.post(upload_url, data=form) as up:
                 upload_result = await up.json()
         save = await _vk_api(
@@ -4468,10 +4461,7 @@
     lines = [fest.name]
     if events:
         start, end = festival_date_range(events)
-<<<<<<< HEAD
-=======
-
->>>>>>> 3d06a3f6
+
         if start:
             date_text = format_day_pretty(start)
             if end and end != start:
