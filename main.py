--- conflicted
+++ resolved
@@ -1049,17 +1049,6 @@
     if message.photo:
         bio = BytesIO()
         await bot.download(message.photo[-1].file_id, destination=bio)
-<<<<<<< HEAD
-        media = bio.getvalue()
-    elif message.document and message.document.mime_type.startswith("image/"):
-        bio = BytesIO()
-        await bot.download(message.document.file_id, destination=bio)
-        media = bio.getvalue()
-    elif message.video:
-        bio = BytesIO()
-        await bot.download(message.video.file_id, destination=bio)
-        media = bio.getvalue()
-=======
         media = (bio.getvalue(), "photo.jpg")
     elif message.document and message.document.mime_type.startswith("image/"):
         bio = BytesIO()
@@ -1070,7 +1059,6 @@
         bio = BytesIO()
         await bot.download(message.video.file_id, destination=bio)
         media = (bio.getvalue(), "video.mp4")
->>>>>>> de434625
 
     result = await add_event_from_text(
         db,
