import logging
import os
from datetime import date, datetime, timedelta, timezone
from typing import Optional, Tuple

from aiogram import Bot, Dispatcher, types
from aiogram.filters import Command
from aiogram.webhook.aiohttp_server import SimpleRequestHandler, setup_application
from aiohttp import web, ClientSession
from difflib import SequenceMatcher
import json
from telegraph import Telegraph
import asyncio
import html
from sqlalchemy.ext.asyncio import AsyncSession, create_async_engine
from sqlmodel import Field, SQLModel, select

logging.basicConfig(level=logging.INFO)

DB_PATH = os.getenv("DB_PATH", "/data/db.sqlite")
TELEGRAPH_TOKEN_FILE = os.getenv("TELEGRAPH_TOKEN_FILE", "/data/telegraph_token.txt")

# user_id -> (event_id, field?) for editing session
editing_sessions: dict[int, tuple[int, str | None]] = {}


class User(SQLModel, table=True):
    user_id: int = Field(primary_key=True)
    username: Optional[str] = None
    is_superadmin: bool = False


class PendingUser(SQLModel, table=True):
    user_id: int = Field(primary_key=True)
    username: Optional[str] = None
    requested_at: datetime = Field(default_factory=datetime.utcnow)


class RejectedUser(SQLModel, table=True):
    user_id: int = Field(primary_key=True)
    username: Optional[str] = None
    rejected_at: datetime = Field(default_factory=datetime.utcnow)


class Channel(SQLModel, table=True):
    channel_id: int = Field(primary_key=True)
    title: Optional[str] = None
    username: Optional[str] = None
    is_admin: bool = False
    is_registered: bool = False


class Setting(SQLModel, table=True):
    key: str = Field(primary_key=True)
    value: str


class Event(SQLModel, table=True):
    id: Optional[int] = Field(default=None, primary_key=True)
    title: str
    description: str
    festival: Optional[str] = None
    date: str
    time: str
    location_name: str
    location_address: Optional[str] = None
    city: Optional[str] = None
    ticket_price_min: Optional[int] = None
    ticket_price_max: Optional[int] = None
    ticket_link: Optional[str] = None
    source_text: str
    telegraph_url: Optional[str] = None
    source_post_url: Optional[str] = None


class Database:
    def __init__(self, path: str):
        self.engine = create_async_engine(f"sqlite+aiosqlite:///{path}")

    async def init(self):
        async with self.engine.begin() as conn:
            await conn.run_sync(SQLModel.metadata.create_all)
            result = await conn.exec_driver_sql("PRAGMA table_info(event)")
            cols = [r[1] for r in result.fetchall()]
            if "telegraph_url" not in cols:
                await conn.exec_driver_sql(
                    "ALTER TABLE event ADD COLUMN telegraph_url VARCHAR"
                )
            if "ticket_price_min" not in cols:
                await conn.exec_driver_sql(
                    "ALTER TABLE event ADD COLUMN ticket_price_min INTEGER"
                )
            if "ticket_price_max" not in cols:
                await conn.exec_driver_sql(
                    "ALTER TABLE event ADD COLUMN ticket_price_max INTEGER"
                )
            if "ticket_link" not in cols:
                await conn.exec_driver_sql(
                    "ALTER TABLE event ADD COLUMN ticket_link VARCHAR"
                )
            if "source_post_url" not in cols:
                await conn.exec_driver_sql(
                    "ALTER TABLE event ADD COLUMN source_post_url VARCHAR"
                )

    def get_session(self) -> AsyncSession:
        """Create a new session with attributes kept after commit."""
        return AsyncSession(self.engine, expire_on_commit=False)


async def get_tz_offset(db: Database) -> str:
    async with db.get_session() as session:
        result = await session.get(Setting, "tz_offset")
        return result.value if result else "+00:00"


async def set_tz_offset(db: Database, value: str):
    async with db.get_session() as session:
        setting = await session.get(Setting, "tz_offset")
        if setting:
            setting.value = value
        else:
            setting = Setting(key="tz_offset", value=value)
            session.add(setting)
        await session.commit()


def validate_offset(value: str) -> bool:
    if len(value) != 6 or value[0] not in "+-" or value[3] != ":":
        return False
    try:
        h = int(value[1:3])
        m = int(value[4:6])
        return 0 <= h <= 14 and 0 <= m < 60
    except ValueError:
        return False


def offset_to_timezone(value: str) -> timezone:
    sign = 1 if value[0] == "+" else -1
    hours = int(value[1:3])
    minutes = int(value[4:6])
    return timezone(sign * timedelta(hours=hours, minutes=minutes))


async def parse_event_via_4o(text: str) -> dict:
    token = os.getenv("FOUR_O_TOKEN")
    if not token:
        raise RuntimeError("FOUR_O_TOKEN is missing")
    url = os.getenv("FOUR_O_URL", "https://api.openai.com/v1/chat/completions")
    prompt_path = os.path.join("docs", "PROMPTS.md")
    with open(prompt_path, "r", encoding="utf-8") as f:
        prompt = f.read()
    loc_path = os.path.join("docs", "LOCATIONS.md")
    if os.path.exists(loc_path):
        with open(loc_path, "r", encoding="utf-8") as f:
            locations = [line.strip() for line in f if line.strip() and not line.startswith("#")]
        if locations:
            prompt += "\nKnown venues:\n" + "\n".join(locations)
    headers = {
        "Authorization": f"Bearer {token}",
        "Content-Type": "application/json",
    }
    today = date.today().isoformat()
    payload = {
        "model": "gpt-4o",
        "messages": [
            {"role": "system", "content": prompt},
            {"role": "user", "content": f"Today is {today}. {text}"},
        ],
        "temperature": 0,
    }
    logging.info("Sending 4o parse request to %s", url)
    async with ClientSession() as session:
        resp = await session.post(url, json=payload, headers=headers)
        resp.raise_for_status()
        data = await resp.json()
    logging.debug("4o response: %s", data)
    content = (
        data.get("choices", [{}])[0]
        .get("message", {})
        .get("content", "{}")
        .strip()
    )
    if content.startswith("```"):
        content = content.strip("`\n")
        if content.lower().startswith("json"):
            content = content[4:].strip()
    try:
        return json.loads(content)
    except json.JSONDecodeError:
        logging.error("Invalid JSON from 4o: %s", content)
        raise


async def ask_4o(text: str) -> str:
    token = os.getenv("FOUR_O_TOKEN")
    if not token:
        raise RuntimeError("FOUR_O_TOKEN is missing")
    url = os.getenv("FOUR_O_URL", "https://api.openai.com/v1/chat/completions")
    headers = {
        "Authorization": f"Bearer {token}",
        "Content-Type": "application/json",
    }
    payload = {
        "model": "gpt-4o",
        "messages": [{"role": "user", "content": text}],
        "temperature": 0,
    }
    logging.info("Sending 4o ask request to %s", url)
    async with ClientSession() as session:
        resp = await session.post(url, json=payload, headers=headers)
        resp.raise_for_status()
        data = await resp.json()
    logging.debug("4o response: %s", data)
    return (
        data.get("choices", [{}])[0]
        .get("message", {})
        .get("content", "")
        .strip()
    )


async def check_duplicate_via_4o(ev: Event, new: Event) -> Tuple[bool, str, str]:
    """Ask the LLM whether two events are duplicates."""
    prompt = (
        "Existing event:\n"
        f"Title: {ev.title}\nDescription: {ev.description}\nLocation: {ev.location_name} {ev.location_address}\n"
        "New event:\n"
        f"Title: {new.title}\nDescription: {new.description}\nLocation: {new.location_name} {new.location_address}\n"
        "Are these the same event? Respond with JSON {\"duplicate\": true|false, \"title\": \"\", \"short_description\": \"\"}."
    )
    try:
        ans = await ask_4o(prompt)
        data = json.loads(ans)
        return (
            bool(data.get("duplicate")),
            data.get("title", ""),
            data.get("short_description", ""),
        )
    except Exception as e:
        logging.error("Duplicate check failed: %s", e)
        return False, "", ""


def get_telegraph_token() -> str | None:
    token = os.getenv("TELEGRAPH_TOKEN")
    if token:
        return token
    if os.path.exists(TELEGRAPH_TOKEN_FILE):
        with open(TELEGRAPH_TOKEN_FILE, "r", encoding="utf-8") as f:
            saved = f.read().strip()
            if saved:
                return saved
    try:
        tg = Telegraph()
        data = tg.create_account(short_name="eventsbot")
        token = data["access_token"]
        os.makedirs(os.path.dirname(TELEGRAPH_TOKEN_FILE), exist_ok=True)
        with open(TELEGRAPH_TOKEN_FILE, "w", encoding="utf-8") as f:
            f.write(token)
        logging.info("Created Telegraph account; token stored at %s", TELEGRAPH_TOKEN_FILE)
        return token
    except Exception as e:
        logging.error("Failed to create Telegraph token: %s", e)
        return None


async def handle_start(message: types.Message, db: Database, bot: Bot):
    async with db.get_session() as session:
        result = await session.execute(select(User))
        user_count = len(result.scalars().all())
        user = await session.get(User, message.from_user.id)
        if user:
            await bot.send_message(message.chat.id, "Bot is running")
            return
        if user_count == 0:
            session.add(
                User(
                    user_id=message.from_user.id,
                    username=message.from_user.username,
                    is_superadmin=True,
                )
            )
            await session.commit()
            await bot.send_message(message.chat.id, "You are superadmin")
        else:
            await bot.send_message(message.chat.id, "Use /register to apply")


async def handle_register(message: types.Message, db: Database, bot: Bot):
    async with db.get_session() as session:
        if await session.get(User, message.from_user.id):
            await bot.send_message(message.chat.id, "Already registered")
            return
        if await session.get(RejectedUser, message.from_user.id):
            await bot.send_message(message.chat.id, "Access denied by administrator")
            return
        if await session.get(PendingUser, message.from_user.id):
            await bot.send_message(message.chat.id, "Awaiting approval")
            return
        result = await session.execute(select(PendingUser))
        if len(result.scalars().all()) >= 10:
            await bot.send_message(
                message.chat.id, "Registration queue full, try later"
            )
            return
        session.add(
            PendingUser(
                user_id=message.from_user.id, username=message.from_user.username
            )
        )
        await session.commit()
        await bot.send_message(message.chat.id, "Registration pending approval")


async def handle_requests(message: types.Message, db: Database, bot: Bot):
    async with db.get_session() as session:
        user = await session.get(User, message.from_user.id)
        if not user or not user.is_superadmin:
            return
        result = await session.execute(select(PendingUser))
        pending = result.scalars().all()
        if not pending:
            await bot.send_message(message.chat.id, "No pending users")
            return
        buttons = [
            [
                types.InlineKeyboardButton(
                    text="Approve", callback_data=f"approve:{p.user_id}"
                ),
                types.InlineKeyboardButton(
                    text="Reject", callback_data=f"reject:{p.user_id}"
                ),
            ]
            for p in pending
        ]
        keyboard = types.InlineKeyboardMarkup(inline_keyboard=buttons)
        lines = [f"{p.user_id} {p.username or ''}" for p in pending]
        await bot.send_message(message.chat.id, "\n".join(lines), reply_markup=keyboard)


async def process_request(callback: types.CallbackQuery, db: Database, bot: Bot):
    data = callback.data
    if data.startswith("approve") or data.startswith("reject"):
        uid = int(data.split(":", 1)[1])
        async with db.get_session() as session:
            p = await session.get(PendingUser, uid)
            if not p:
                await callback.answer("Not found", show_alert=True)
                return
            if data.startswith("approve"):
                session.add(User(user_id=uid, username=p.username, is_superadmin=False))
                await bot.send_message(uid, "You are approved")
            else:
                session.add(RejectedUser(user_id=uid, username=p.username))
                await bot.send_message(uid, "Your registration was rejected")
            await session.delete(p)
            await session.commit()
            await callback.answer("Done")
    elif data.startswith("del:"):
        _, eid, day = data.split(":")
        async with db.get_session() as session:
            event = await session.get(Event, int(eid))
            if event:
                await session.delete(event)
                await session.commit()
        offset = await get_tz_offset(db)
        tz = offset_to_timezone(offset)
        target = datetime.strptime(day, "%Y-%m-%d").date()
        text, markup = await build_events_message(db, target, tz)
        await callback.message.edit_text(text, reply_markup=markup)
        await callback.answer("Deleted")
    elif data.startswith("edit:"):
        eid = int(data.split(":")[1])
        async with db.get_session() as session:
            event = await session.get(Event, eid)
        if event:
            editing_sessions[callback.from_user.id] = (eid, None)
            await show_edit_menu(callback.from_user.id, event, bot)
        await callback.answer()
    elif data.startswith("editfield:"):
        _, eid, field = data.split(":")
        editing_sessions[callback.from_user.id] = (int(eid), field)
        await callback.message.answer(f"Send new value for {field}")
        await callback.answer()
    elif data.startswith("editdone:"):
        if callback.from_user.id in editing_sessions:
            del editing_sessions[callback.from_user.id]
        await callback.message.answer("Editing finished")
        await callback.answer()
    elif data.startswith("nav:"):
        _, day = data.split(":")
        offset = await get_tz_offset(db)
        tz = offset_to_timezone(offset)
        target = datetime.strptime(day, "%Y-%m-%d").date()
        text, markup = await build_events_message(db, target, tz)
        await callback.message.edit_text(text, reply_markup=markup)
        await callback.answer()
    elif data.startswith("unset:"):
        cid = int(data.split(":")[1])
        async with db.get_session() as session:
            ch = await session.get(Channel, cid)
            if ch:
                ch.is_registered = False
<<<<<<< HEAD
=======
                logging.info("channel %s unset", cid)
>>>>>>> dbb4d56d
                await session.commit()
        await send_channels_list(callback.message, db, bot, edit=True)
        await callback.answer("Removed")
    elif data.startswith("set:"):
        cid = int(data.split(":")[1])
        async with db.get_session() as session:
            ch = await session.get(Channel, cid)
            if ch and ch.is_admin:
                ch.is_registered = True
<<<<<<< HEAD
=======
                logging.info("channel %s registered", cid)
>>>>>>> dbb4d56d
                await session.commit()
        await send_setchannel_list(callback.message, db, bot, edit=True)
        await callback.answer("Registered")


async def handle_tz(message: types.Message, db: Database, bot: Bot):
    parts = message.text.split(maxsplit=1)
    if len(parts) != 2 or not validate_offset(parts[1]):
        await bot.send_message(message.chat.id, "Usage: /tz +02:00")
        return
    async with db.get_session() as session:
        user = await session.get(User, message.from_user.id)
        if not user or not user.is_superadmin:
            await bot.send_message(message.chat.id, "Not authorized")
            return
    await set_tz_offset(db, parts[1])
    await bot.send_message(message.chat.id, f"Timezone set to {parts[1]}")


async def handle_my_chat_member(update: types.ChatMemberUpdated, db: Database):
    if update.chat.type != "channel":
        return
    status = update.new_chat_member.status
    is_admin = status in {"administrator", "creator"}
<<<<<<< HEAD
=======
    logging.info(
        "my_chat_member: %s -> %s (admin=%s)",
        update.chat.id,
        status,
        is_admin,
    )
>>>>>>> dbb4d56d
    async with db.get_session() as session:
        channel = await session.get(Channel, update.chat.id)
        if not channel:
            channel = Channel(
                channel_id=update.chat.id,
                title=update.chat.title,
                username=getattr(update.chat, "username", None),
                is_admin=is_admin,
            )
            session.add(channel)
        else:
            channel.title = update.chat.title
            channel.username = getattr(update.chat, "username", None)
            channel.is_admin = is_admin
        await session.commit()


async def send_channels_list(message: types.Message, db: Database, bot: Bot, edit: bool = False):
    async with db.get_session() as session:
        user = await session.get(User, message.from_user.id)
        if not user or not user.is_superadmin:
            if not edit:
                await bot.send_message(message.chat.id, "Not authorized")
            return
        result = await session.execute(
            select(Channel).where(Channel.is_admin.is_(True))
        )
        channels = result.scalars().all()
<<<<<<< HEAD
=======
    logging.info("channels list: %s", [c.channel_id for c in channels])
>>>>>>> dbb4d56d
    lines = []
    keyboard = []
    for ch in channels:
        name = ch.title or ch.username or str(ch.channel_id)
        if ch.is_registered:
            lines.append(f"{name} ✅")
            keyboard.append([
                types.InlineKeyboardButton(text="Cancel", callback_data=f"unset:{ch.channel_id}")
            ])
        else:
            lines.append(name)
    if not lines:
        lines.append("No channels")
    markup = types.InlineKeyboardMarkup(inline_keyboard=keyboard) if keyboard else None
    if edit:
        await message.edit_text("\n".join(lines), reply_markup=markup)
    else:
        await bot.send_message(message.chat.id, "\n".join(lines), reply_markup=markup)


async def send_setchannel_list(message: types.Message, db: Database, bot: Bot, edit: bool = False):
    async with db.get_session() as session:
        user = await session.get(User, message.from_user.id)
        if not user or not user.is_superadmin:
            if not edit:
                await bot.send_message(message.chat.id, "Not authorized")
            return
        result = await session.execute(
            select(Channel).where(
                Channel.is_admin.is_(True), Channel.is_registered.is_(False)
            )
        )
        channels = result.scalars().all()
<<<<<<< HEAD
=======
    logging.info("setchannel list: %s", [c.channel_id for c in channels])
>>>>>>> dbb4d56d
    lines = []
    keyboard = []
    for ch in channels:
        name = ch.title or ch.username or str(ch.channel_id)
        lines.append(name)
        keyboard.append([
            types.InlineKeyboardButton(text=name, callback_data=f"set:{ch.channel_id}")
        ])
    if not lines:
        lines.append("No channels")
    markup = types.InlineKeyboardMarkup(inline_keyboard=keyboard) if keyboard else None
    if edit:
        await message.edit_text("\n".join(lines), reply_markup=markup)
    else:
        await bot.send_message(message.chat.id, "\n".join(lines), reply_markup=markup)

async def handle_set_channel(message: types.Message, db: Database, bot: Bot):
    await send_setchannel_list(message, db, bot, edit=False)


async def handle_channels(message: types.Message, db: Database, bot: Bot):
    await send_channels_list(message, db, bot, edit=False)


async def upsert_event(session: AsyncSession, new: Event) -> Tuple[Event, bool]:
    """Insert or update an event if a similar one exists.

    Returns (event, added_flag)."""
    stmt = select(Event).where(
        Event.date == new.date,
        Event.time == new.time,
        Event.city == new.city,
    )
    candidates = (await session.execute(stmt)).scalars().all()
    for ev in candidates:
        title_ratio = SequenceMatcher(None, ev.title.lower(), new.title.lower()).ratio()
        loc_ratio = SequenceMatcher(None, ev.location_name.lower(), new.location_name.lower()).ratio()
        if title_ratio >= 0.6 and loc_ratio >= 0.6:
            ev.title = new.title
            ev.description = new.description
            ev.festival = new.festival
            ev.source_text = new.source_text
            ev.location_name = new.location_name
            ev.location_address = new.location_address
            ev.ticket_price_min = new.ticket_price_min
            ev.ticket_price_max = new.ticket_price_max
            ev.ticket_link = new.ticket_link
            await session.commit()
            return ev, False
        if loc_ratio >= 0.4 or ev.location_address == new.location_address:
            # uncertain, ask LLM
            try:
                dup, title, desc = await check_duplicate_via_4o(ev, new)
            except Exception:
                logging.exception("duplicate check failed")
                dup = False
            if dup:
                ev.title = title or new.title
                ev.description = desc or new.description
                ev.festival = new.festival
                ev.source_text = new.source_text
                ev.location_name = new.location_name
                ev.location_address = new.location_address
                ev.ticket_price_min = new.ticket_price_min
                ev.ticket_price_max = new.ticket_price_max
                ev.ticket_link = new.ticket_link
                await session.commit()
                return ev, False
    session.add(new)
    await session.commit()
    return new, True


async def add_event_from_text(db: Database, text: str, source_link: str | None) -> tuple[Event, bool, list[str], str] | None:
    try:
        data = await parse_event_via_4o(text)
    except Exception as e:
        logging.error("LLM error: %s", e)
        return None
    event = Event(
        title=data.get("title", ""),
        description=data.get("short_description", ""),
        festival=data.get("festival") or None,
        date=data.get("date", ""),
        time=data.get("time", ""),
        location_name=data.get("location_name", ""),
        location_address=data.get("location_address"),
        city=data.get("city"),
        ticket_price_min=data.get("ticket_price_min"),
        ticket_price_max=data.get("ticket_price_max"),
        ticket_link=data.get("ticket_link"),
        source_text=text,
        source_post_url=source_link,
    )
    async with db.get_session() as session:
        saved, added = await upsert_event(session, event)

    url = await create_source_page(saved.title or "Event", saved.source_text, source_link)
    if url:
        async with db.get_session() as session:
            saved.telegraph_url = url
            session.add(saved)
            await session.commit()

    lines = [
        f"title: {saved.title}",
        f"date: {saved.date}",
        f"time: {saved.time}",
        f"location_name: {saved.location_name}",
    ]
    if saved.location_address:
        lines.append(f"location_address: {saved.location_address}")
    if saved.city:
        lines.append(f"city: {saved.city}")
    if saved.festival:
        lines.append(f"festival: {saved.festival}")
    if saved.description:
        lines.append(f"description: {saved.description}")
    if saved.ticket_price_min is not None:
        lines.append(f"price_min: {saved.ticket_price_min}")
    if saved.ticket_price_max is not None:
        lines.append(f"price_max: {saved.ticket_price_max}")
    if saved.ticket_link:
        lines.append(f"ticket_link: {saved.ticket_link}")
    if saved.telegraph_url:
        lines.append(f"telegraph: {saved.telegraph_url}")
    status = "added" if added else "updated"
    return saved, added, lines, status


async def handle_add_event(message: types.Message, db: Database, bot: Bot):
    text = message.text.split(maxsplit=1)
    if len(text) != 2:
        await bot.send_message(message.chat.id, "Usage: /addevent <text>")
        return
    result = await add_event_from_text(db, text[1], None)
    if not result:
        await bot.send_message(message.chat.id, "LLM error")
        return
    saved, added, lines, status = result
    await bot.send_message(
        message.chat.id,
        f"Event {status}\n" + "\n".join(lines),
    )


async def handle_add_event_raw(message: types.Message, db: Database, bot: Bot):
    parts = message.text.split(maxsplit=1)
    if len(parts) != 2 or '|' not in parts[1]:
        await bot.send_message(message.chat.id, "Usage: /addevent_raw title|date|time|location")
        return
    title, date, time, location = (p.strip() for p in parts[1].split('|', 3))
    event = Event(
        title=title,
        description="",
        festival=None,
        date=date,
        time=time,
        location_name=location,
        source_text=parts[1],
    )
    async with db.get_session() as session:
        event, added = await upsert_event(session, event)

    url = await create_source_page(event.title or "Event", event.source_text, None)
    if url:
        async with db.get_session() as session:
            event.telegraph_url = url
            session.add(event)
            await session.commit()
    lines = [
        f"title: {event.title}",
        f"date: {event.date}",
        f"time: {event.time}",
        f"location_name: {event.location_name}",
    ]
    if event.telegraph_url:
        lines.append(f"telegraph: {event.telegraph_url}")
    status = "added" if added else "updated"
    await bot.send_message(
        message.chat.id,
        f"Event {status}\n" + "\n".join(lines),
    )


def format_day(day: date, tz: timezone) -> str:
    if day == datetime.now(tz).date():
        return "Сегодня"
    return day.strftime("%d.%m.%Y")


MONTHS = [
    "января",
    "февраля",
    "марта",
    "апреля",
    "мая",
    "июня",
    "июля",
    "августа",
    "сентября",
    "октября",
    "ноября",
    "декабря",
]


def format_day_pretty(day: date) -> str:
    return f"{day.day} {MONTHS[day.month - 1]}"


async def build_events_message(db: Database, target_date: date, tz: timezone):
    async with db.get_session() as session:
        result = await session.execute(
            select(Event).where(Event.date == target_date.isoformat()).order_by(Event.time)
        )
        events = result.scalars().all()

    lines = []
    for e in events:
        lines.append(f"{e.id}. {e.title}")
        loc = f"{e.time} {e.location_name}"
        if e.city:
            loc += f", {e.city}"
        lines.append(loc)
        if e.telegraph_url:
            lines.append(f"исходное: {e.telegraph_url}")
        lines.append("")
    if not lines:
        lines.append("No events")

    keyboard = [
        [
            types.InlineKeyboardButton(
                text="\u274C", callback_data=f"del:{e.id}:{target_date.isoformat()}"
            ),
            types.InlineKeyboardButton(
                text="\u270E", callback_data=f"edit:{e.id}"
            ),
        ]
        for e in events
    ]

    prev_day = target_date - timedelta(days=1)
    next_day = target_date + timedelta(days=1)
    keyboard.append(
        [
            types.InlineKeyboardButton(text="\u25C0", callback_data=f"nav:{prev_day.isoformat()}"),
            types.InlineKeyboardButton(text="\u25B6", callback_data=f"nav:{next_day.isoformat()}"),
        ]
    )

    text = f"Events on {format_day(target_date, tz)}\n" + "\n".join(lines)
    markup = types.InlineKeyboardMarkup(inline_keyboard=keyboard)
    return text, markup


async def show_edit_menu(user_id: int, event: Event, bot: Bot):
    lines = [
        f"title: {event.title}",
        f"description: {event.description}",
        f"festival: {event.festival or ''}",
        f"date: {event.date}",
        f"time: {event.time}",
        f"location_name: {event.location_name}",
        f"location_address: {event.location_address or ''}",
        f"city: {event.city or ''}",
        f"ticket_price_min: {event.ticket_price_min}",
        f"ticket_price_max: {event.ticket_price_max}",
        f"ticket_link: {event.ticket_link or ''}",
    ]
    fields = [
        "title",
        "description",
        "festival",
        "date",
        "time",
        "location_name",
        "location_address",
        "city",
        "ticket_price_min",
        "ticket_price_max",
        "ticket_link",
    ]
    keyboard = []
    row = []
    for idx, field in enumerate(fields, 1):
        row.append(
            types.InlineKeyboardButton(
                text=field, callback_data=f"editfield:{event.id}:{field}"
            )
        )
        if idx % 3 == 0:
            keyboard.append(row)
            row = []
    if row:
        keyboard.append(row)
    keyboard.append(
        [types.InlineKeyboardButton(text="Done", callback_data=f"editdone:{event.id}")]
    )
    markup = types.InlineKeyboardMarkup(inline_keyboard=keyboard)
    await bot.send_message(user_id, "\n".join(lines), reply_markup=markup)


async def handle_events(message: types.Message, db: Database, bot: Bot):
    parts = message.text.split(maxsplit=1)
    offset = await get_tz_offset(db)
    tz = offset_to_timezone(offset)

    if len(parts) == 2:
        text = parts[1]
        for fmt in ("%Y-%m-%d", "%d.%m.%Y"):
            try:
                day = datetime.strptime(text, fmt).date()
                break
            except ValueError:
                day = None
        if day is None:
            await bot.send_message(message.chat.id, "Usage: /events YYYY-MM-DD")
            return
    else:
        day = datetime.now(tz).date()

    async with db.get_session() as session:
        if not await session.get(User, message.from_user.id):
            await bot.send_message(message.chat.id, "Not authorized")
            return

    text, markup = await build_events_message(db, day, tz)
    await bot.send_message(message.chat.id, text, reply_markup=markup)


async def handle_ask_4o(message: types.Message, db: Database, bot: Bot):
    parts = message.text.split(maxsplit=1)
    if len(parts) != 2:
        await bot.send_message(message.chat.id, "Usage: /ask4o <text>")
        return
    async with db.get_session() as session:
        user = await session.get(User, message.from_user.id)
        if not user or not user.is_superadmin:
            await bot.send_message(message.chat.id, "Not authorized")
            return
    try:
        answer = await ask_4o(parts[1])
    except Exception as e:
        await bot.send_message(message.chat.id, f"LLM error: {e}")
        return
    await bot.send_message(message.chat.id, answer)


async def handle_edit_message(message: types.Message, db: Database, bot: Bot):
    state = editing_sessions.get(message.from_user.id)
    if not state:
        return
    eid, field = state
    if field is None:
        return
    value = message.text.strip()
    async with db.get_session() as session:
        event = await session.get(Event, eid)
        if not event:
            await bot.send_message(message.chat.id, "Event not found")
            del editing_sessions[message.from_user.id]
            return
        if field in {"ticket_price_min", "ticket_price_max"}:
            try:
                setattr(event, field, int(value))
            except ValueError:
                await bot.send_message(message.chat.id, "Invalid number")
                return
        else:
            setattr(event, field, value)
        await session.commit()
    editing_sessions[message.from_user.id] = (eid, None)
    await show_edit_menu(message.from_user.id, event, bot)


async def handle_forwarded(message: types.Message, db: Database, bot: Bot):
    if not message.text:
        return
    async with db.get_session() as session:
        if not await session.get(User, message.from_user.id):
            return
    link = None
    if message.forward_from_chat and message.forward_from_message_id:
        chat = message.forward_from_chat
        msg_id = message.forward_from_message_id
        async with db.get_session() as session:
            ch = await session.get(Channel, chat.id)
            allowed = ch.is_registered if ch else False
        if allowed:
            if chat.username:
                link = f"https://t.me/{chat.username}/{msg_id}"
            else:
                cid = str(chat.id)
                if cid.startswith("-100"):
                    cid = cid[4:]
                else:
                    cid = cid.lstrip("-")
                link = f"https://t.me/c/{cid}/{msg_id}"
    result = await add_event_from_text(db, message.text, link)
    if result:
        saved, added, lines, status = result
        await bot.send_message(
            message.chat.id,
            f"Event {status}\n" + "\n".join(lines),
        )


async def telegraph_test():
    token = get_telegraph_token()
    if not token:
        print("Unable to obtain Telegraph token")
        return
    tg = Telegraph(access_token=token)
    page = await asyncio.to_thread(
        tg.create_page, "Test Page", html_content="<p>test</p>"
    )
    logging.info("Created %s", page["url"])
    print("Created", page["url"])
    await asyncio.to_thread(
        tg.edit_page, page["path"], title="Test Page", html_content="<p>updated</p>"
    )
    logging.info("Edited %s", page["url"])
    print("Edited", page["url"])


async def create_source_page(title: str, text: str, source_url: str | None) -> str | None:
    """Create a Telegraph page with the original event text."""
    token = get_telegraph_token()
    if not token:
        logging.error("Telegraph token unavailable")
        return None
    tg = Telegraph(access_token=token)
    html_content = ""
    if source_url:
        html_content += f'<p>Source: <a href="{html.escape(source_url)}">link</a></p>'
    html_content += "<pre>" + html.escape(text) + "</pre>"
    try:
        page = await asyncio.to_thread(
            tg.create_page, title, html_content=html_content
        )
    except Exception as e:
        logging.error("Failed to create telegraph page: %s", e)
        return None
    logging.info("Created telegraph page %s", page.get("url"))
    return page.get("url")


def create_app() -> web.Application:
    token = os.getenv("TELEGRAM_BOT_TOKEN")
    if not token:
        raise RuntimeError("TELEGRAM_BOT_TOKEN is missing")

    webhook = os.getenv("WEBHOOK_URL")
    if not webhook:
        raise RuntimeError("WEBHOOK_URL is missing")

    bot = Bot(token)
    logging.info("DB_PATH=%s", DB_PATH)
    logging.info("FOUR_O_TOKEN found: %s", bool(os.getenv("FOUR_O_TOKEN")))
    dp = Dispatcher()
    db = Database(DB_PATH)

    async def start_wrapper(message: types.Message):
        await handle_start(message, db, bot)

    async def register_wrapper(message: types.Message):
        await handle_register(message, db, bot)

    async def requests_wrapper(message: types.Message):
        await handle_requests(message, db, bot)

    async def tz_wrapper(message: types.Message):
        await handle_tz(message, db, bot)

    async def callback_wrapper(callback: types.CallbackQuery):
        await process_request(callback, db, bot)

    async def add_event_wrapper(message: types.Message):
        await handle_add_event(message, db, bot)

    async def add_event_raw_wrapper(message: types.Message):
        await handle_add_event_raw(message, db, bot)

    async def ask_4o_wrapper(message: types.Message):
        await handle_ask_4o(message, db, bot)

    async def list_events_wrapper(message: types.Message):
        await handle_events(message, db, bot)

    async def set_channel_wrapper(message: types.Message):
        await handle_set_channel(message, db, bot)

    async def channels_wrapper(message: types.Message):
        await handle_channels(message, db, bot)

    async def edit_message_wrapper(message: types.Message):
        await handle_edit_message(message, db, bot)

    async def forward_wrapper(message: types.Message):
        await handle_forwarded(message, db, bot)

    dp.message.register(start_wrapper, Command("start"))
    dp.message.register(register_wrapper, Command("register"))
    dp.message.register(requests_wrapper, Command("requests"))
    dp.callback_query.register(
        callback_wrapper,
        lambda c: c.data.startswith("approve")
        or c.data.startswith("reject")
        or c.data.startswith("del:")
        or c.data.startswith("nav:")
        or c.data.startswith("edit:")
        or c.data.startswith("editfield:")
        or c.data.startswith("editdone:")
        or c.data.startswith("unset:")
        or c.data.startswith("set:"),
    )
    dp.message.register(tz_wrapper, Command("tz"))
    dp.message.register(add_event_wrapper, Command("addevent"))
    dp.message.register(add_event_raw_wrapper, Command("addevent_raw"))
    dp.message.register(ask_4o_wrapper, Command("ask4o"))
    dp.message.register(list_events_wrapper, Command("events"))
    dp.message.register(set_channel_wrapper, Command("setchannel"))
    dp.message.register(channels_wrapper, Command("channels"))
    dp.message.register(edit_message_wrapper, lambda m: m.from_user.id in editing_sessions)
    dp.message.register(forward_wrapper, lambda m: bool(m.forward_date))
    dp.my_chat_member.register(lambda upd: handle_my_chat_member(upd, db))

    app = web.Application()
    SimpleRequestHandler(dp, bot).register(app, path="/webhook")
    setup_application(app, dp, bot=bot)

    async def on_startup(app: web.Application):
        logging.info("Initializing database")
        await db.init()
        hook = webhook.rstrip("/") + "/webhook"
        logging.info("Setting webhook to %s", hook)
        await bot.set_webhook(
            hook,
            allowed_updates=["message", "callback_query", "my_chat_member"],
        )

    async def on_shutdown(app: web.Application):
        await bot.session.close()

    app.on_startup.append(on_startup)
    app.on_shutdown.append(on_shutdown)
    return app

    async def on_shutdown(app: web.Application):
        await bot.session.close()

if __name__ == "__main__":
    import sys

    if len(sys.argv) > 1 and sys.argv[1] == "test_telegraph":
        asyncio.run(telegraph_test())
    else:
        web.run_app(create_app(), port=int(os.getenv("PORT", 8080)))<|MERGE_RESOLUTION|>--- conflicted
+++ resolved
@@ -403,10 +403,7 @@
             ch = await session.get(Channel, cid)
             if ch:
                 ch.is_registered = False
-<<<<<<< HEAD
-=======
                 logging.info("channel %s unset", cid)
->>>>>>> dbb4d56d
                 await session.commit()
         await send_channels_list(callback.message, db, bot, edit=True)
         await callback.answer("Removed")
@@ -416,10 +413,7 @@
             ch = await session.get(Channel, cid)
             if ch and ch.is_admin:
                 ch.is_registered = True
-<<<<<<< HEAD
-=======
                 logging.info("channel %s registered", cid)
->>>>>>> dbb4d56d
                 await session.commit()
         await send_setchannel_list(callback.message, db, bot, edit=True)
         await callback.answer("Registered")
@@ -444,15 +438,12 @@
         return
     status = update.new_chat_member.status
     is_admin = status in {"administrator", "creator"}
-<<<<<<< HEAD
-=======
     logging.info(
         "my_chat_member: %s -> %s (admin=%s)",
         update.chat.id,
         status,
         is_admin,
     )
->>>>>>> dbb4d56d
     async with db.get_session() as session:
         channel = await session.get(Channel, update.chat.id)
         if not channel:
@@ -481,10 +472,7 @@
             select(Channel).where(Channel.is_admin.is_(True))
         )
         channels = result.scalars().all()
-<<<<<<< HEAD
-=======
     logging.info("channels list: %s", [c.channel_id for c in channels])
->>>>>>> dbb4d56d
     lines = []
     keyboard = []
     for ch in channels:
@@ -518,10 +506,7 @@
             )
         )
         channels = result.scalars().all()
-<<<<<<< HEAD
-=======
     logging.info("setchannel list: %s", [c.channel_id for c in channels])
->>>>>>> dbb4d56d
     lines = []
     keyboard = []
     for ch in channels:
