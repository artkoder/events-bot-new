--- conflicted
+++ resolved
@@ -1547,10 +1547,6 @@
         final_payload = [
             {
                 "event_id": item.event_id,
-<<<<<<< HEAD
-=======
-                "title": item.title,
->>>>>>> e75248f1
                 "about": item.about,
                 "description": item.description,
                 "use_ocr": item.use_ocr,
